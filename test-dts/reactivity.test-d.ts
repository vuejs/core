<<<<<<< HEAD
import {
  ref,
  readonly,
  describe,
  expectError,
  expectType,
  Ref,
  reactive,
  markRaw
} from './index'
=======
import { shallowReadonly } from '@vue/reactivity'
import { ref, readonly, describe, expectError, expectType, Ref } from './index'
>>>>>>> 67099fe2

describe('should support DeepReadonly', () => {
  const r = readonly({ obj: { k: 'v' } })
  // @ts-expect-error
  expectError((r.obj = {}))
  // @ts-expect-error
  expectError((r.obj.k = 'x'))
})

// #4180
describe('readonly ref', () => {
  const r = readonly(ref({ count: 1 }))
  expectType<Ref>(r)
})

<<<<<<< HEAD
describe('should support markRaw', () => {
  class Test<T> {
    item = {} as Ref<T>
  }
  const test = new Test<number>()
  const plain = {
    ref: ref(1)
  }

  const r = reactive({
    class: {
      raw: markRaw(test),
      reactive: test
    },
    plain: {
      raw: markRaw(plain),
      reactive: plain
    }
  })

  expectType<Test<number>>(r.class.raw)
  // @ts-expect-error it should unwrap
  expectType<Test<number>>(r.class.reactive)

  expectType<Ref<number>>(r.plain.raw.ref)
  // @ts-expect-error it should unwrap
  expectType<Ref<number>>(r.plain.reactive.ref)
=======
describe('shallowReadonly ref unwrap', () => {
  const r = shallowReadonly({ count: { n: ref(1) } })
  // @ts-expect-error
  r.count = 2
  expectType<Ref>(r.count.n)
  r.count.n.value = 123
>>>>>>> 67099fe2
})<|MERGE_RESOLUTION|>--- conflicted
+++ resolved
@@ -1,7 +1,7 @@
-<<<<<<< HEAD
 import {
   ref,
   readonly,
+  shallowReadonly,
   describe,
   expectError,
   expectType,
@@ -9,10 +9,6 @@
   reactive,
   markRaw
 } from './index'
-=======
-import { shallowReadonly } from '@vue/reactivity'
-import { ref, readonly, describe, expectError, expectType, Ref } from './index'
->>>>>>> 67099fe2
 
 describe('should support DeepReadonly', () => {
   const r = readonly({ obj: { k: 'v' } })
@@ -28,7 +24,6 @@
   expectType<Ref>(r)
 })
 
-<<<<<<< HEAD
 describe('should support markRaw', () => {
   class Test<T> {
     item = {} as Ref<T>
@@ -56,12 +51,12 @@
   expectType<Ref<number>>(r.plain.raw.ref)
   // @ts-expect-error it should unwrap
   expectType<Ref<number>>(r.plain.reactive.ref)
-=======
+})
+
 describe('shallowReadonly ref unwrap', () => {
   const r = shallowReadonly({ count: { n: ref(1) } })
   // @ts-expect-error
   r.count = 2
   expectType<Ref>(r.count.n)
   r.count.n.value = 123
->>>>>>> 67099fe2
 })