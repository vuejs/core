--- conflicted
+++ resolved
@@ -1,13 +1,12 @@
-<<<<<<< HEAD
 import {
+  ref,
   readonly,
   describe,
   expectError,
-  markRaw,
   expectType,
+  Ref,
   reactive,
-  Ref,
-  ref
+  markRaw
 } from './index'
 
 describe('should support DeepReadonly', () => {
@@ -16,6 +15,12 @@
   expectError((r.obj = {}))
   // @ts-expect-error
   expectError((r.obj.k = 'x'))
+})
+
+// #4180
+describe('readonly ref', () => {
+  const r = readonly(ref({ count: 1 }))
+  expectType<Ref>(r)
 })
 
 describe('should support markRaw', () => {
@@ -45,21 +50,4 @@
   expectType<Ref<number>>(r.plain.raw.ref)
   // @ts-expect-error it should unwrap
   expectType<Ref<number>>(r.plain.reactive.ref)
-})
-=======
-import { ref, readonly, describe, expectError, expectType, Ref } from './index'
-
-describe('should support DeepReadonly', () => {
-  const r = readonly({ obj: { k: 'v' } })
-  // @ts-expect-error
-  expectError((r.obj = {}))
-  // @ts-expect-error
-  expectError((r.obj.k = 'x'))
-})
-
-// #4180
-describe('readonly ref', () => {
-  const r = readonly(ref({ count: 1 }))
-  expectType<Ref>(r)
-})
->>>>>>> 7ffa225a
+})