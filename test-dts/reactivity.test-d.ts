--- conflicted
+++ resolved
@@ -1,98 +1,73 @@
-<<<<<<< HEAD
-import {
-  ref,
-  readonly,
-  describe,
-  expectError,
-  expectType,
-  Ref,
-  reactive
-} from './index'
-
-describe('should support DeepReadonly', () => {
-  const r = readonly({ obj: { k: 'v' } })
-  // @ts-expect-error
-  expectError((r.obj = {}))
-  // @ts-expect-error
-  expectError((r.obj.k = 'x'))
-})
-
-// #4180
-describe('readonly ref', () => {
-  const r = readonly(ref({ count: 1 }))
-  expectType<Ref>(r)
-})
-
-describe('should unwrap tuple correctly', () => {
-  const readonlyTuple = [ref(0)] as const
-  const reactiveReadonlyTuple = reactive(readonlyTuple)
-  expectType<Ref<number>>(reactiveReadonlyTuple[0])
-
-  const tuple: [Ref<number>] = [ref(0)]
-  const reactiveTuple = reactive(tuple)
-  expectType<Ref<number>>(reactiveTuple[0])
-})
-=======
-import {
-  ref,
-  readonly,
-  shallowReadonly,
-  describe,
-  expectError,
-  expectType,
-  Ref,
-  reactive,
-  markRaw
-} from './index'
-
-describe('should support DeepReadonly', () => {
-  const r = readonly({ obj: { k: 'v' } })
-  // @ts-expect-error
-  expectError((r.obj = {}))
-  // @ts-expect-error
-  expectError((r.obj.k = 'x'))
-})
-
-// #4180
-describe('readonly ref', () => {
-  const r = readonly(ref({ count: 1 }))
-  expectType<Ref>(r)
-})
-
-describe('should support markRaw', () => {
-  class Test<T> {
-    item = {} as Ref<T>
-  }
-  const test = new Test<number>()
-  const plain = {
-    ref: ref(1)
-  }
-
-  const r = reactive({
-    class: {
-      raw: markRaw(test),
-      reactive: test
-    },
-    plain: {
-      raw: markRaw(plain),
-      reactive: plain
-    }
-  })
-
-  expectType<Test<number>>(r.class.raw)
-  // @ts-expect-error it should unwrap
-  expectType<Test<number>>(r.class.reactive)
-
-  expectType<Ref<number>>(r.plain.raw.ref)
-  // @ts-expect-error it should unwrap
-  expectType<Ref<number>>(r.plain.reactive.ref)
-})
-
-describe('shallowReadonly ref unwrap', () => {
-  const r = shallowReadonly({ count: { n: ref(1) } })
-  // @ts-expect-error
-  r.count = 2
-  expectType<Ref>(r.count.n)
-  r.count.n.value = 123
-})
->>>>>>> 09bb3e99
+import {
+  ref,
+  readonly,
+  shallowReadonly,
+  describe,
+  expectError,
+  expectType,
+  Ref,
+  reactive,
+  markRaw
+} from './index'
+
+describe('should support DeepReadonly', () => {
+  const r = readonly({ obj: { k: 'v' } })
+  // @ts-expect-error
+  expectError((r.obj = {}))
+  // @ts-expect-error
+  expectError((r.obj.k = 'x'))
+})
+
+// #4180
+describe('readonly ref', () => {
+  const r = readonly(ref({ count: 1 }))
+  expectType<Ref>(r)
+})
+
+describe('should support markRaw', () => {
+  class Test<T> {
+    item = {} as Ref<T>
+  }
+  const test = new Test<number>()
+  const plain = {
+    ref: ref(1)
+  }
+
+  const r = reactive({
+    class: {
+      raw: markRaw(test),
+      reactive: test
+    },
+    plain: {
+      raw: markRaw(plain),
+      reactive: plain
+    }
+  })
+
+  expectType<Test<number>>(r.class.raw)
+  // @ts-expect-error it should unwrap
+  expectType<Test<number>>(r.class.reactive)
+
+  expectType<Ref<number>>(r.plain.raw.ref)
+  // @ts-expect-error it should unwrap
+  expectType<Ref<number>>(r.plain.reactive.ref)
+})
+
+describe('shallowReadonly ref unwrap', () => {
+  const r = shallowReadonly({ count: { n: ref(1) } })
+  // @ts-expect-error
+  r.count = 2
+  expectType<Ref>(r.count.n)
+  r.count.n.value = 123
+})
+
+// #3819
+describe('should unwrap tuple correctly', () => {
+  const readonlyTuple = [ref(0)] as const
+  const reactiveReadonlyTuple = reactive(readonlyTuple)
+  expectType<Ref<number>>(reactiveReadonlyTuple[0])
+
+  const tuple: [Ref<number>] = [ref(0)]
+  const reactiveTuple = reactive(tuple)
+  expectType<Ref<number>>(reactiveTuple[0])
+})