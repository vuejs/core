import {
  Ref,
  ref,
<<<<<<< HEAD
  shallowRef,
  isRef,
  unref,
  reactive,
  expectType
=======
  isRef,
  unref,
  reactive,
  expectType,
  proxyRefs
>>>>>>> 4172fdb9
} from './index'

function plainType(arg: number | Ref<number>) {
  // ref coercing
  const coerced = ref(arg)
  expectType<Ref<number>>(coerced)

  // isRef as type guard
  if (isRef(arg)) {
    expectType<Ref<number>>(arg)
  }

  // ref unwrapping
  expectType<number>(unref(arg))

  // ref inner type should be unwrapped
  const nestedRef = ref({
    foo: ref(1)
  })
  expectType<Ref<{ foo: number }>>(nestedRef)
  expectType<{ foo: number }>(nestedRef.value)

  // ref boolean
  const falseRef = ref(false)
  expectType<Ref<boolean>>(falseRef)
  expectType<boolean>(falseRef.value)

  // ref true
  const trueRef = ref<true>(true)
  expectType<Ref<true>>(trueRef)
  expectType<true>(trueRef.value)

  // tuple
  expectType<[number, string]>(unref(ref([1, '1'])))

  interface IteratorFoo {
    [Symbol.iterator]: any
  }

  // with symbol
  expectType<Ref<IteratorFoo | null | undefined>>(
    ref<IteratorFoo | null | undefined>()
  )

  // should not unwrap ref inside arrays
  const arr = ref([1, new Map<string, any>(), ref('1')]).value
  const value = arr[0]
  if (isRef(value)) {
    expectType<Ref>(value)
  } else if (typeof value === 'number') {
    expectType<number>(value)
  } else {
    // should narrow down to Map type
    // and not contain any Ref type
    expectType<Map<string, any>>(value)
  }

  // should still unwrap in objects nested in arrays
  const arr2 = ref([{ a: ref(1) }]).value
  expectType<number>(arr2[0].a)
}

plainType(1)

function bailType(arg: HTMLElement | Ref<HTMLElement>) {
  // ref coercing
  const coerced = ref(arg)
  expectType<Ref<HTMLElement>>(coerced)

  // isRef as type guard
  if (isRef(arg)) {
    expectType<Ref<HTMLElement>>(arg)
  }

  // ref unwrapping
  expectType<HTMLElement>(unref(arg))

  // ref inner type should be unwrapped
  // eslint-disable-next-line no-restricted-globals
  const nestedRef = ref({ foo: ref(document.createElement('DIV')) })

  expectType<Ref<{ foo: HTMLElement }>>(nestedRef)
  expectType<{ foo: HTMLElement }>(nestedRef.value)
}
// eslint-disable-next-line no-restricted-globals
const el = document.createElement('DIV')
bailType(el)

function withSymbol() {
  const customSymbol = Symbol()
  const obj = {
    [Symbol.asyncIterator]: { a: 1 },
    [Symbol.unscopables]: { b: '1' },
    [customSymbol]: { c: [1, 2, 3] }
  }

  const objRef = ref(obj)

  expectType<{ a: number }>(objRef.value[Symbol.asyncIterator])
  expectType<{ b: string }>(objRef.value[Symbol.unscopables])
  expectType<{ c: Array<number> }>(objRef.value[customSymbol])
}

withSymbol()

const state = reactive({
  foo: {
    value: 1,
    label: 'bar'
  }
})

expectType<string>(state.foo.label)

<<<<<<< HEAD
type Status = 'initial' | 'ready' | 'invalidating'
const shallowStatus = shallowRef<Status>('initial')
if (shallowStatus.value === 'initial') {
  expectType<Ref<Status>>(shallowStatus)
  expectType<Status>(shallowStatus.value)
  shallowStatus.value = 'invalidating'
}

const refStatus = ref<Status>('initial')
if (refStatus.value === 'initial') {
  expectType<Ref<Status>>(shallowStatus)
  expectType<Status>(shallowStatus.value)
  refStatus.value = 'invalidating'
}
=======
// proxyRefs: should return `reactive` directly
const r1 = reactive({
  k: 'v'
})
const p1 = proxyRefs(r1)
expectType<typeof r1>(p1)

// proxyRefs: `ShallowUnwrapRef`
const r2 = {
  a: ref(1),
  obj: {
    k: ref('foo')
  }
}
const p2 = proxyRefs(r2)
expectType<number>(p2.a)
expectType<Ref<string>>(p2.obj.k)
>>>>>>> 4172fdb9
<|MERGE_RESOLUTION|>--- conflicted
+++ resolved
@@ -1,19 +1,12 @@
 import {
   Ref,
   ref,
-<<<<<<< HEAD
   shallowRef,
-  isRef,
-  unref,
-  reactive,
-  expectType
-=======
   isRef,
   unref,
   reactive,
   expectType,
   proxyRefs
->>>>>>> 4172fdb9
 } from './index'
 
 function plainType(arg: number | Ref<number>) {
@@ -128,7 +121,7 @@
 
 expectType<string>(state.foo.label)
 
-<<<<<<< HEAD
+// shallowRef
 type Status = 'initial' | 'ready' | 'invalidating'
 const shallowStatus = shallowRef<Status>('initial')
 if (shallowStatus.value === 'initial') {
@@ -143,7 +136,7 @@
   expectType<Status>(shallowStatus.value)
   refStatus.value = 'invalidating'
 }
-=======
+
 // proxyRefs: should return `reactive` directly
 const r1 = reactive({
   k: 'v'
@@ -160,5 +153,4 @@
 }
 const p2 = proxyRefs(r2)
 expectType<number>(p2.a)
-expectType<Ref<string>>(p2.obj.k)
->>>>>>> 4172fdb9
+expectType<Ref<string>>(p2.obj.k)