import {
  describe,
  Component,
  defineComponent,
  PropType,
  ref,
  reactive,
  createApp,
  expectError,
  expectType,
  ComponentPublicInstance,
  ComponentOptions,
  SetupContext
} from './index'

describe('with object props', () => {
  interface ExpectedProps {
    a?: number | undefined
    b: string
    e?: Function
    bb: string
    bbb: string
    cc?: string[] | undefined
    dd: { n: 1 }
    ee?: () => string
    ff?: (a: number, b: string) => { a: boolean }
    ccc?: string[] | undefined
    ddd: string[]
    eee: () => { a: string }
    fff: (a: number, b: string) => { a: boolean }
    hhh: boolean
    ggg: 'foo' | 'bar'
    ffff: (a: number, b: string) => { a: boolean }
    validated?: string
  }

  type GT = string & { __brand: unknown }

  const MyComponent = defineComponent({
    props: {
      a: Number,
      // required should make property non-void
      b: {
        type: String,
        required: true
      },
      e: Function,
      // default value should infer type and make it non-void
      bb: {
        default: 'hello'
      },
      bbb: {
        // Note: default function value requires arrow syntax + explicit
        // annotation
        default: (props: any) => (props.bb as string) || 'foo'
      },
      // explicit type casting
      cc: Array as PropType<string[]>,
      // required + type casting
      dd: {
        type: Object as PropType<{ n: 1 }>,
        required: true
      },
      // return type
      ee: Function as PropType<() => string>,
      // arguments + object return
      ff: Function as PropType<(a: number, b: string) => { a: boolean }>,
      // explicit type casting with constructor
      ccc: Array as () => string[],
      // required + contructor type casting
      ddd: {
        type: Array as () => string[],
        required: true
      },
      // required + object return
      eee: {
        type: Function as PropType<() => { a: string }>,
        required: true
      },
      // required + arguments + object return
      fff: {
        type: Function as PropType<(a: number, b: string) => { a: boolean }>,
        required: true
      },
      hhh: {
        type: Boolean,
        required: true
      },
      // default + type casting
      ggg: {
        type: String as PropType<'foo' | 'bar'>,
        default: 'foo'
      },
      // default + function
      ffff: {
        type: Function as PropType<(a: number, b: string) => { a: boolean }>,
<<<<<<< HEAD
        default: (_a: number, _b: string) => ({ a: true })
=======
        default: (a: number, b: string) => ({ a: a > +b })
>>>>>>> 955450f5
      },
      validated: {
        type: String,
        // validator requires explicit annotation
        validator: (val: unknown) => val !== ''
      }
    },
    setup(props) {
      // type assertion. See https://github.com/SamVerschueren/tsd
      expectType<ExpectedProps['a']>(props.a)
      expectType<ExpectedProps['b']>(props.b)
      expectType<ExpectedProps['e']>(props.e)
      expectType<ExpectedProps['bb']>(props.bb)
      expectType<ExpectedProps['bbb']>(props.bbb)
      expectType<ExpectedProps['cc']>(props.cc)
      expectType<ExpectedProps['dd']>(props.dd)
      expectType<ExpectedProps['ee']>(props.ee)
      expectType<ExpectedProps['ff']>(props.ff)
      expectType<ExpectedProps['ccc']>(props.ccc)
      expectType<ExpectedProps['ddd']>(props.ddd)
      expectType<ExpectedProps['eee']>(props.eee)
      expectType<ExpectedProps['fff']>(props.fff)
      expectType<ExpectedProps['hhh']>(props.hhh)
      expectType<ExpectedProps['ggg']>(props.ggg)
      expectType<ExpectedProps['ffff']>(props.ffff)
      expectType<ExpectedProps['validated']>(props.validated)

      // @ts-expect-error props should be readonly
      expectError((props.a = 1))

      // setup context
      return {
        c: ref(1),
        d: {
          e: ref('hi')
        },
        f: reactive({
          g: ref('hello' as GT)
        })
      }
    },
    render() {
      const props = this.$props
      expectType<ExpectedProps['a']>(props.a)
      expectType<ExpectedProps['b']>(props.b)
      expectType<ExpectedProps['e']>(props.e)
      expectType<ExpectedProps['bb']>(props.bb)
      expectType<ExpectedProps['cc']>(props.cc)
      expectType<ExpectedProps['dd']>(props.dd)
      expectType<ExpectedProps['ee']>(props.ee)
      expectType<ExpectedProps['ff']>(props.ff)
      expectType<ExpectedProps['ccc']>(props.ccc)
      expectType<ExpectedProps['ddd']>(props.ddd)
      expectType<ExpectedProps['eee']>(props.eee)
      expectType<ExpectedProps['fff']>(props.fff)
      expectType<ExpectedProps['hhh']>(props.hhh)
      expectType<ExpectedProps['ggg']>(props.ggg)

      // @ts-expect-error props should be readonly
      expectError((props.a = 1))

      // should also expose declared props on `this`
      expectType<ExpectedProps['a']>(this.a)
      expectType<ExpectedProps['b']>(this.b)
      expectType<ExpectedProps['e']>(this.e)
      expectType<ExpectedProps['bb']>(this.bb)
      expectType<ExpectedProps['cc']>(this.cc)
      expectType<ExpectedProps['dd']>(this.dd)
      expectType<ExpectedProps['ee']>(this.ee)
      expectType<ExpectedProps['ff']>(this.ff)
      expectType<ExpectedProps['ccc']>(this.ccc)
      expectType<ExpectedProps['ddd']>(this.ddd)
      expectType<ExpectedProps['eee']>(this.eee)
      expectType<ExpectedProps['fff']>(this.fff)
      expectType<ExpectedProps['hhh']>(this.hhh)
      expectType<ExpectedProps['ggg']>(this.ggg)

      // @ts-expect-error props on `this` should be readonly
      expectError((this.a = 1))

      // assert setup context unwrapping
      expectType<number>(this.c)
      expectType<string>(this.d.e.value)
      expectType<GT>(this.f.g)

      // setup context properties should be mutable
      this.c = 2

      return null
    }
  })

  expectType<Component>(MyComponent)

  // Test TSX
  expectType<JSX.Element>(
    <MyComponent
      a={1}
      b="b"
      bb="bb"
      e={() => {}}
      cc={['cc']}
      dd={{ n: 1 }}
      ee={() => 'ee'}
      ccc={['ccc']}
      ddd={['ddd']}
      eee={() => ({ a: 'eee' })}
      fff={(a, b) => ({ a: a > +b })}
      hhh={false}
      ggg="foo"
      // should allow class/style as attrs
      class="bar"
      style={{ color: 'red' }}
      // should allow key
      key={'foo'}
      // should allow ref
      ref={'foo'}
    />
  )

  expectType<Component>(
    <MyComponent
      b="b"
      dd={{ n: 1 }}
      ddd={['ddd']}
      eee={() => ({ a: 'eee' })}
      fff={(a, b) => ({ a: a > +b })}
      hhh={false}
    />
  )

  // @ts-expect-error missing required props
  expectError(<MyComponent />)

  expectError(
    // @ts-expect-error wrong prop types
    <MyComponent a={'wrong type'} b="foo" dd={{ n: 1 }} ddd={['foo']} />
  )
  expectError(
    // @ts-expect-error wrong prop types
    <MyComponent ggg="baz" />
  )
  // @ts-expect-error
  expectError(<MyComponent b="foo" dd={{ n: 'string' }} ddd={['foo']} />)

  // `this` should be void inside of prop validators and prop default factories
  defineComponent({
    props: {
      myProp: {
        type: Number,
        validator(val: unknown): boolean {
          // @ts-expect-error
          return val !== this.otherProp
        },
        default(): number {
          // @ts-expect-error
          return this.otherProp + 1
        }
      },
      otherProp: {
        type: Number,
        required: true
      }
    }
  })
})

// describe('type inference w/ optional props declaration', () => {
//   const MyComponent = defineComponent({
//     setup(_props: { msg: string }) {
//       return {
//         a: 1
//       }
//     },
//     render() {
//       expectType<string>(this.$props.msg)
//       // props should be readonly
//       expectError((this.$props.msg = 'foo'))
//       // should not expose on `this`
//       expectError(this.msg)
//       expectType<number>(this.a)
//       return null
//     }
//   })

//   expectType<JSX.Element>(<MyComponent msg="foo" />)
//   expectError(<MyComponent />)
//   expectError(<MyComponent msg={1} />)
// })

// describe('type inference w/ direct setup function', () => {
//   const MyComponent = defineComponent((_props: { msg: string }) => {})
//   expectType<JSX.Element>(<MyComponent msg="foo" />)
//   expectError(<MyComponent />)
//   expectError(<MyComponent msg={1} />)
// })

describe('type inference w/ array props declaration', () => {
  const MyComponent = defineComponent({
    props: ['a', 'b'],
    setup(props) {
      // @ts-expect-error props should be readonly
      expectError((props.a = 1))
      expectType<any>(props.a)
      expectType<any>(props.b)
      return {
        c: 1
      }
    },
    render() {
      expectType<any>(this.$props.a)
      expectType<any>(this.$props.b)
      // @ts-expect-error
      expectError((this.$props.a = 1))
      expectType<any>(this.a)
      expectType<any>(this.b)
      expectType<number>(this.c)
    }
  })
  expectType<JSX.Element>(<MyComponent a={[1, 2]} b="b" />)
  // @ts-expect-error
  expectError(<MyComponent other="other" />)
})

describe('type inference w/ options API', () => {
  defineComponent({
    props: { a: Number },
    setup() {
      return {
        b: 123
      }
    },
    data() {
      // Limitation: we cannot expose the return result of setup() on `this`
      // here in data() - somehow that would mess up the inference
      expectType<number | undefined>(this.a)
      return {
        c: this.a || 123
      }
    },
    computed: {
      d(): number {
        expectType<number>(this.b)
        return this.b + 1
      },
      e: {
        get(): number {
          expectType<number>(this.b)
          expectType<number>(this.d)

          return this.b + this.d
        },
        set(v: number) {
          expectType<number>(this.b)
          expectType<number>(this.d)
          expectType<number>(v)
        }
      }
    },
    watch: {
      a() {
        expectType<number>(this.b)
        this.b + 1
      }
    },
    created() {
      // props
      expectType<number | undefined>(this.a)
      // returned from setup()
      expectType<number>(this.b)
      // returned from data()
      expectType<number>(this.c)
      // computed
      expectType<number>(this.d)
      // computed get/set
      expectType<number>(this.e)
    },
    methods: {
      doSomething() {
        // props
        expectType<number | undefined>(this.a)
        // returned from setup()
        expectType<number>(this.b)
        // returned from data()
        expectType<number>(this.c)
        // computed
        expectType<number>(this.d)
        // computed get/set
        expectType<number>(this.e)
      },
      returnSomething() {
        return this.a
      }
    },
    render() {
      // props
      expectType<number | undefined>(this.a)
      // returned from setup()
      expectType<number>(this.b)
      // returned from data()
      expectType<number>(this.c)
      // computed
      expectType<number>(this.d)
      // computed get/set
      expectType<number>(this.e)
      // method
      expectType<() => number | undefined>(this.returnSomething)
    }
  })
})

describe('with mixins', () => {
  const MixinA = defineComponent({
    props: {
      aP1: {
        type: String,
        default: 'aP1'
      },
      aP2: Boolean
    },
    data() {
      return {
        a: 1
      }
    }
  })
  const MixinB = defineComponent({
    props: ['bP1', 'bP2'],
    data() {
      return {
        b: 2
      }
    }
  })
  const MixinC = defineComponent({
    data() {
      return {
        c: 3
      }
    }
  })
  const MixinD = defineComponent({
    mixins: [MixinA],
    data() {
      return {
        d: 4
      }
    },
    computed: {
      dC1(): number {
        return this.d + this.a
      },
      dC2(): string {
        return this.aP1 + 'dC2'
      }
    }
  })
  const MyComponent = defineComponent({
    mixins: [MixinA, MixinB, MixinC, MixinD],
    props: {
      // required should make property non-void
      z: {
        type: String,
        required: true
      }
    },
    render() {
      const props = this.$props
      // props
      expectType<string>(props.aP1)
      expectType<boolean | undefined>(props.aP2)
      expectType<any>(props.bP1)
      expectType<any>(props.bP2)
      expectType<string>(props.z)

      const data = this.$data
      expectType<number>(data.a)
      expectType<number>(data.b)
      expectType<number>(data.c)
      expectType<number>(data.d)

      // should also expose declared props on `this`
      expectType<number>(this.a)
      expectType<string>(this.aP1)
      expectType<boolean | undefined>(this.aP2)
      expectType<number>(this.b)
      expectType<any>(this.bP1)
      expectType<number>(this.c)
      expectType<number>(this.d)
      expectType<number>(this.dC1)
      expectType<string>(this.dC2)

      // props should be readonly
      // @ts-expect-error
      expectError((this.aP1 = 'new'))
      // @ts-expect-error
      expectError((this.z = 1))

      // props on `this` should be readonly
      // @ts-expect-error
      expectError((this.bP1 = 1))

      // string value can not assigned to number type value
      // @ts-expect-error
      expectError((this.c = '1'))

      // setup context properties should be mutable
      this.d = 5

      return null
    }
  })

  // Test TSX
  expectType<JSX.Element>(
    <MyComponent aP1={'aP'} aP2 bP1={1} bP2={[1, 2]} z={'z'} />
  )

  // missing required props
  // @ts-expect-error
  expectError(<MyComponent />)

  // wrong prop types
  // @ts-expect-error
  expectError(<MyComponent aP1="ap" aP2={'wrong type'} bP1="b" z={'z'} />)
  // @ts-expect-error
  expectError(<MyComponent aP1={1} bP2={[1]} />)
})

describe('with extends', () => {
  const Base = defineComponent({
    props: {
      aP1: Boolean,
      aP2: {
        type: Number,
        default: 2
      }
    },
    data() {
      return {
        a: 1
      }
    },
    computed: {
      c(): number {
        return this.aP2 + this.a
      }
    }
  })
  const MyComponent = defineComponent({
    extends: Base,
    props: {
      // required should make property non-void
      z: {
        type: String,
        required: true
      }
    },
    render() {
      const props = this.$props
      // props
      expectType<boolean | undefined>(props.aP1)
      expectType<number>(props.aP2)
      expectType<string>(props.z)

      const data = this.$data
      expectType<number>(data.a)

      // should also expose declared props on `this`
      expectType<number>(this.a)
      expectType<boolean | undefined>(this.aP1)
      expectType<number>(this.aP2)

      // setup context properties should be mutable
      this.a = 5

      return null
    }
  })

  // Test TSX
  expectType<JSX.Element>(<MyComponent aP2={3} aP1 z={'z'} />)

  // missing required props
  // @ts-expect-error
  expectError(<MyComponent />)

  // wrong prop types
  // @ts-expect-error
  expectError(<MyComponent aP2={'wrong type'} z={'z'} />)
  // @ts-expect-error
  expectError(<MyComponent aP1={3} />)
})

describe('extends with mixins', () => {
  const Mixin = defineComponent({
    props: {
      mP1: {
        type: String,
        default: 'mP1'
      },
      mP2: Boolean
    },
    data() {
      return {
        a: 1
      }
    }
  })
  const Base = defineComponent({
    props: {
      p1: Boolean,
      p2: {
        type: Number,
        default: 2
      }
    },
    data() {
      return {
        b: 2
      }
    },
    computed: {
      c(): number {
        return this.p2 + this.b
      }
    }
  })
  const MyComponent = defineComponent({
    extends: Base,
    mixins: [Mixin],
    props: {
      // required should make property non-void
      z: {
        type: String,
        required: true
      }
    },
    render() {
      const props = this.$props
      // props
      expectType<boolean | undefined>(props.p1)
      expectType<number>(props.p2)
      expectType<string>(props.z)
      expectType<string>(props.mP1)
      expectType<boolean | undefined>(props.mP2)

      const data = this.$data
      expectType<number>(data.a)
      expectType<number>(data.b)

      // should also expose declared props on `this`
      expectType<number>(this.a)
      expectType<number>(this.b)
      expectType<boolean | undefined>(this.p1)
      expectType<number>(this.p2)
      expectType<string>(this.mP1)
      expectType<boolean | undefined>(this.mP2)

      // setup context properties should be mutable
      this.a = 5

      return null
    }
  })

  // Test TSX
  expectType<JSX.Element>(<MyComponent mP1="p1" mP2 p1 p2={1} z={'z'} />)

  // missing required props
  // @ts-expect-error
  expectError(<MyComponent />)

  // wrong prop types
  // @ts-expect-error
  expectError(<MyComponent p2={'wrong type'} z={'z'} />)
  // @ts-expect-error
  expectError(<MyComponent mP1={3} />)
})

describe('compatibility w/ createApp', () => {
  const comp = defineComponent({})
  createApp(comp).mount('#hello')

  const comp2 = defineComponent({
    props: { foo: String }
  })
  createApp(comp2).mount('#hello')

  const comp3 = defineComponent({
    setup() {
      return {
        a: 1
      }
    }
  })
  createApp(comp3).mount('#hello')
})

describe('defineComponent', () => {
  test('should accept components defined with defineComponent', () => {
    const comp = defineComponent({})
    defineComponent({
      components: { comp }
    })
  })

  test('should accept class components with receiving constructor arguments', () => {
    class Comp {
      static __vccOpts = {}
      constructor(_props: { foo: string }) {}
    }
    defineComponent({
      components: { Comp }
    })
  })
})

describe('emits', () => {
  // Note: for TSX inference, ideally we want to map emits to onXXX props,
  // but that requires type-level string constant concatenation as suggested in
  // https://github.com/Microsoft/TypeScript/issues/12754

  // The workaround for TSX users is instead of using emits, declare onXXX props
  // and call them instead. Since `v-on:click` compiles to an `onClick` prop,
  // this would also support other users consuming the component in templates
  // with `v-on` listeners.

  // with object emits
  defineComponent({
    emits: {
      click: (n: number) => typeof n === 'number',
      input: (b: string) => b.length > 1
    },
    setup(props, { emit }) {
      emit('click', 1)
      emit('input', 'foo')
      //  @ts-expect-error
      expectError(emit('nope'))
      //  @ts-expect-error
      expectError(emit('click'))
      //  @ts-expect-error
      expectError(emit('click', 'foo'))
      //  @ts-expect-error
      expectError(emit('input'))
      //  @ts-expect-error
      expectError(emit('input', 1))
    },
    created() {
      this.$emit('click', 1)
      this.$emit('input', 'foo')
      //  @ts-expect-error
      expectError(this.$emit('nope'))
      //  @ts-expect-error
      expectError(this.$emit('click'))
      //  @ts-expect-error
      expectError(this.$emit('click', 'foo'))
      //  @ts-expect-error
      expectError(this.$emit('input'))
      //  @ts-expect-error
      expectError(this.$emit('input', 1))
    }
  })

  // with array emits
  defineComponent({
    emits: ['foo', 'bar'],
    setup(props, { emit }) {
      emit('foo')
      emit('foo', 123)
      emit('bar')
      //  @ts-expect-error
      expectError(emit('nope'))
    },
    created() {
      this.$emit('foo')
      this.$emit('foo', 123)
      this.$emit('bar')
      //  @ts-expect-error
      expectError(this.$emit('nope'))
    }
  })

  // without emits
  defineComponent({
    setup(props, { emit }) {
      emit('test', 1)
      emit('test')
    }
  })

  // emit should be valid when ComponentPublicInstance is used.
  const instance = {} as ComponentPublicInstance
  instance.$emit('test', 1)
  instance.$emit('test')

  // `this` should be void inside of emits validators
  defineComponent({
    props: ['bar'],
    emits: {
      foo(): boolean {
        // @ts-expect-error
        return this.bar === 3
      }
    }
  })
})

describe('componentOptions setup should be `SetupContext`', () => {
  expect<ComponentOptions['setup']>({} as (
    props: Record<string, any>,
    ctx: SetupContext
  ) => any)
})

describe('extract instance type', () => {
  const Base = defineComponent({
    props: {
      baseA: {
        type: Number,
        default: 1
      }
    }
  })
  const MixinA = defineComponent({
    props: {
      mA: {
        type: String,
        default: ''
      }
    }
  })
  const CompA = defineComponent({
    extends: Base,
    mixins: [MixinA],
    props: {
      a: {
        type: Boolean,
        default: false
      },
      b: {
        type: String,
        required: true
      },
      c: Number
    }
  })

  const compA = {} as InstanceType<typeof CompA>

  expectType<boolean>(compA.a)
  expectType<string>(compA.b)
  expectType<number | undefined>(compA.c)
  // mixins
  expectType<string>(compA.mA)
  // extends
  expectType<number>(compA.baseA)

  //  @ts-expect-error
  expectError((compA.a = true))
  //  @ts-expect-error
  expectError((compA.b = 'foo'))
  //  @ts-expect-error
  expectError((compA.c = 1))
  //  @ts-expect-error
  expectError((compA.mA = 'foo'))
  //  @ts-expect-error
  expectError((compA.baseA = 1))
})<|MERGE_RESOLUTION|>--- conflicted
+++ resolved
@@ -94,11 +94,7 @@
       // default + function
       ffff: {
         type: Function as PropType<(a: number, b: string) => { a: boolean }>,
-<<<<<<< HEAD
-        default: (_a: number, _b: string) => ({ a: true })
-=======
         default: (a: number, b: string) => ({ a: a > +b })
->>>>>>> 955450f5
       },
       validated: {
         type: String,
