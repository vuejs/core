import {
  describe,
  defineComponent,
  PropType,
  ref,
  reactive,
  createApp,
  expectError,
  expectType,
  ComponentPublicInstance,
  ComponentOptions,
  SetupContext
} from './index'

describe('with object props', () => {
  interface ExpectedProps {
    a?: number | undefined
    b: string
    e?: Function
    bb: string
    cc?: string[] | undefined
    dd: { n: 1 }
    ee?: () => string
    ff?: (a: number, b: string) => { a: boolean }
    ccc?: string[] | undefined
    ddd: string[]
    eee: () => { a: string }
    fff: (a: number, b: string) => { a: boolean }
    hhh: boolean
  }

  type GT = string & { __brand: unknown }

  const MyComponent = defineComponent({
    props: {
      a: Number,
      // required should make property non-void
      b: {
        type: String,
        required: true
      },
      e: Function,
      // default value should infer type and make it non-void
      bb: {
        default: 'hello'
      },
      // explicit type casting
      cc: Array as PropType<string[]>,
      // required + type casting
      dd: {
        type: Object as PropType<{ n: 1 }>,
        required: true
      },
      // return type
      ee: Function as PropType<() => string>,
      // arguments + object return
      ff: Function as PropType<(a: number, b: string) => { a: boolean }>,
      // explicit type casting with constructor
      ccc: Array as () => string[],
      // required + contructor type casting
      ddd: {
        type: Array as () => string[],
        required: true
      },
      // required + object return
      eee: {
        type: Function as PropType<() => { a: string }>,
        required: true
      },
      // required + arguments + object return
      fff: {
        type: Function as PropType<(a: number, b: string) => { a: boolean }>,
        required: true
      },
      hhh: {
        type: Boolean,
        required: true
      }
    },
    setup(props) {
      // type assertion. See https://github.com/SamVerschueren/tsd
      expectType<ExpectedProps['a']>(props.a)
      expectType<ExpectedProps['b']>(props.b)
      expectType<ExpectedProps['e']>(props.e)
      expectType<ExpectedProps['bb']>(props.bb)
      expectType<ExpectedProps['cc']>(props.cc)
      expectType<ExpectedProps['dd']>(props.dd)
      expectType<ExpectedProps['ee']>(props.ee)
      expectType<ExpectedProps['ff']>(props.ff)
      expectType<ExpectedProps['ccc']>(props.ccc)
      expectType<ExpectedProps['ddd']>(props.ddd)
      expectType<ExpectedProps['eee']>(props.eee)
      expectType<ExpectedProps['fff']>(props.fff)
      expectType<ExpectedProps['hhh']>(props.hhh)

      // @ts-expect-error props should be readonly
      expectError((props.a = 1))

      // setup context
      return {
        c: ref(1),
        d: {
          e: ref('hi')
        },
        f: reactive({
          g: ref('hello' as GT)
        })
      }
    },
    render() {
      const props = this.$props
      expectType<ExpectedProps['a']>(props.a)
      expectType<ExpectedProps['b']>(props.b)
      expectType<ExpectedProps['e']>(props.e)
      expectType<ExpectedProps['bb']>(props.bb)
      expectType<ExpectedProps['cc']>(props.cc)
      expectType<ExpectedProps['dd']>(props.dd)
      expectType<ExpectedProps['ee']>(props.ee)
      expectType<ExpectedProps['ff']>(props.ff)
      expectType<ExpectedProps['ccc']>(props.ccc)
      expectType<ExpectedProps['ddd']>(props.ddd)
      expectType<ExpectedProps['eee']>(props.eee)
      expectType<ExpectedProps['fff']>(props.fff)
      expectType<ExpectedProps['hhh']>(props.hhh)

      // @ts-expect-error props should be readonly
      expectError((props.a = 1))

      // should also expose declared props on `this`
      expectType<ExpectedProps['a']>(this.a)
      expectType<ExpectedProps['b']>(this.b)
      expectType<ExpectedProps['e']>(this.e)
      expectType<ExpectedProps['bb']>(this.bb)
      expectType<ExpectedProps['cc']>(this.cc)
      expectType<ExpectedProps['dd']>(this.dd)
      expectType<ExpectedProps['ee']>(this.ee)
      expectType<ExpectedProps['ff']>(this.ff)
      expectType<ExpectedProps['ccc']>(this.ccc)
      expectType<ExpectedProps['ddd']>(this.ddd)
      expectType<ExpectedProps['eee']>(this.eee)
      expectType<ExpectedProps['fff']>(this.fff)
      expectType<ExpectedProps['hhh']>(this.hhh)

      // @ts-expect-error props on `this` should be readonly
      expectError((this.a = 1))

      // assert setup context unwrapping
      expectType<number>(this.c)
      expectType<string>(this.d.e)
      expectType<GT>(this.f.g)

      // setup context properties should be mutable
      this.c = 2

      return null
    }
  })

  // Test TSX
  expectType<JSX.Element>(
    <MyComponent
      a={1}
      b="b"
      bb="bb"
      e={() => {}}
      cc={['cc']}
      dd={{ n: 1 }}
      ee={() => 'ee'}
      ccc={['ccc']}
      ddd={['ddd']}
      eee={() => ({ a: 'eee' })}
      fff={(a, b) => ({ a: a > +b })}
      hhh={false}
      // should allow class/style as attrs
      class="bar"
      style={{ color: 'red' }}
      // should allow key
      key={'foo'}
      // should allow ref
      ref={'foo'}
    />
  )

  // @ts-expect-error missing required props
  expectError(<MyComponent />)

  expectError(
    // @ts-expect-error wrong prop types
    <MyComponent a={'wrong type'} b="foo" dd={{ n: 1 }} ddd={['foo']} />
  )
  // @ts-expect-error
  expectError(<MyComponent b="foo" dd={{ n: 'string' }} ddd={['foo']} />)
})

// describe('type inference w/ optional props declaration', () => {
//   const MyComponent = defineComponent({
//     setup(_props: { msg: string }) {
//       return {
//         a: 1
//       }
//     },
//     render() {
//       expectType<string>(this.$props.msg)
//       // props should be readonly
//       expectError((this.$props.msg = 'foo'))
//       // should not expose on `this`
//       expectError(this.msg)
//       expectType<number>(this.a)
//       return null
//     }
//   })

//   expectType<JSX.Element>(<MyComponent msg="foo" />)
//   expectError(<MyComponent />)
//   expectError(<MyComponent msg={1} />)
// })

// describe('type inference w/ direct setup function', () => {
//   const MyComponent = defineComponent((_props: { msg: string }) => {})
//   expectType<JSX.Element>(<MyComponent msg="foo" />)
//   expectError(<MyComponent />)
//   expectError(<MyComponent msg={1} />)
// })

describe('type inference w/ array props declaration', () => {
  const MyComponent = defineComponent({
    props: ['a', 'b'],
    setup(props) {
      // @ts-expect-error props should be readonly
      expectError((props.a = 1))
      expectType<any>(props.a)
      expectType<any>(props.b)
      return {
        c: 1
      }
    },
    render() {
      expectType<any>(this.$props.a)
      expectType<any>(this.$props.b)
      // @ts-expect-error
      expectError((this.$props.a = 1))
      expectType<any>(this.a)
      expectType<any>(this.b)
      expectType<number>(this.c)
    }
  })
  expectType<JSX.Element>(<MyComponent a={[1, 2]} b="b" />)
  // @ts-expect-error
  expectError(<MyComponent other="other" />)
})

describe('type inference w/ options API', () => {
  defineComponent({
    props: { a: Number },
    setup() {
      return {
        b: 123
      }
    },
    data() {
      // Limitation: we cannot expose the return result of setup() on `this`
      // here in data() - somehow that would mess up the inference
      expectType<number | undefined>(this.a)
      return {
        c: this.a || 123
      }
    },
    computed: {
      d(): number {
        expectType<number>(this.b)
        return this.b + 1
      },
      e: {
        get(): number {
          expectType<number>(this.b)
          expectType<number>(this.d)

          return this.b + this.d
        },
        set(v: number) {
          expectType<number>(this.b)
          expectType<number>(this.d)
          expectType<number>(v)
        }
      }
    },
    watch: {
      a() {
        expectType<number>(this.b)
        this.b + 1
      }
    },
    created() {
      // props
      expectType<number | undefined>(this.a)
      // returned from setup()
      expectType<number>(this.b)
      // returned from data()
      expectType<number>(this.c)
      // computed
      expectType<number>(this.d)
      // computed get/set
      expectType<number>(this.e)
    },
    methods: {
      doSomething() {
        // props
        expectType<number | undefined>(this.a)
        // returned from setup()
        expectType<number>(this.b)
        // returned from data()
        expectType<number>(this.c)
        // computed
        expectType<number>(this.d)
<<<<<<< HEAD
        // computed get/set
        expectType<number>(this.e)
=======
      },
      returnSomething() {
        return this.a
>>>>>>> 5681fdb2
      }
    },
    render() {
      // props
      expectType<number | undefined>(this.a)
      // returned from setup()
      expectType<number>(this.b)
      // returned from data()
      expectType<number>(this.c)
      // computed
      expectType<number>(this.d)
<<<<<<< HEAD
      // computed get/set
      expectType<number>(this.e)
=======
      // method
      expectType<() => number | undefined>(this.returnSomething)
>>>>>>> 5681fdb2
    }
  })
})

describe('with mixins', () => {
  const MixinA = defineComponent({
    props: {
      aP1: {
        type: String,
        default: 'aP1'
      },
      aP2: Boolean
    },
    data() {
      return {
        a: 1
      }
    }
  })
  const MixinB = defineComponent({
    props: ['bP1', 'bP2'],
    data() {
      return {
        b: 2
      }
    }
  })
  const MixinC = defineComponent({
    data() {
      return {
        c: 3
      }
    }
  })
  const MixinD = defineComponent({
    mixins: [MixinA],
    data() {
      return {
        d: 4
      }
    },
    computed: {
      dC1(): number {
        return this.d + this.a
      },
      dC2(): string {
        return this.aP1 + 'dC2'
      }
    }
  })
  const MyComponent = defineComponent({
    mixins: [MixinA, MixinB, MixinC, MixinD],
    props: {
      // required should make property non-void
      z: {
        type: String,
        required: true
      }
    },
    render() {
      const props = this.$props
      // props
      expectType<string>(props.aP1)
      expectType<boolean | undefined>(props.aP2)
      expectType<any>(props.bP1)
      expectType<any>(props.bP2)
      expectType<string>(props.z)

      const data = this.$data
      expectType<number>(data.a)
      expectType<number>(data.b)
      expectType<number>(data.c)
      expectType<number>(data.d)

      // should also expose declared props on `this`
      expectType<number>(this.a)
      expectType<string>(this.aP1)
      expectType<boolean | undefined>(this.aP2)
      expectType<number>(this.b)
      expectType<any>(this.bP1)
      expectType<number>(this.c)
      expectType<number>(this.d)
      expectType<number>(this.dC1)
      expectType<string>(this.dC2)

      // props should be readonly
      // @ts-expect-error
      expectError((this.aP1 = 'new'))
      // @ts-expect-error
      expectError((this.z = 1))

      // props on `this` should be readonly
      // @ts-expect-error
      expectError((this.bP1 = 1))

      // string value can not assigned to number type value
      // @ts-expect-error
      expectError((this.c = '1'))

      // setup context properties should be mutable
      this.d = 5

      return null
    }
  })

  // Test TSX
  expectType<JSX.Element>(
    <MyComponent aP1={'aP'} aP2 bP1={1} bP2={[1, 2]} z={'z'} />
  )

  // missing required props
  // @ts-expect-error
  expectError(<MyComponent />)

  // wrong prop types
  // @ts-expect-error
  expectError(<MyComponent aP1="ap" aP2={'wrong type'} bP1="b" z={'z'} />)
  // @ts-expect-error
  expectError(<MyComponent aP1={1} bP2={[1]} />)
})

describe('with extends', () => {
  const Base = defineComponent({
    props: {
      aP1: Boolean,
      aP2: {
        type: Number,
        default: 2
      }
    },
    data() {
      return {
        a: 1
      }
    },
    computed: {
      c(): number {
        return this.aP2 + this.a
      }
    }
  })
  const MyComponent = defineComponent({
    extends: Base,
    props: {
      // required should make property non-void
      z: {
        type: String,
        required: true
      }
    },
    render() {
      const props = this.$props
      // props
      expectType<boolean | undefined>(props.aP1)
      expectType<number>(props.aP2)
      expectType<string>(props.z)

      const data = this.$data
      expectType<number>(data.a)

      // should also expose declared props on `this`
      expectType<number>(this.a)
      expectType<boolean | undefined>(this.aP1)
      expectType<number>(this.aP2)

      // setup context properties should be mutable
      this.a = 5

      return null
    }
  })

  // Test TSX
  expectType<JSX.Element>(<MyComponent aP2={3} aP1 z={'z'} />)

  // missing required props
  // @ts-expect-error
  expectError(<MyComponent />)

  // wrong prop types
  // @ts-expect-error
  expectError(<MyComponent aP2={'wrong type'} z={'z'} />)
  // @ts-expect-error
  expectError(<MyComponent aP1={3} />)
})

describe('extends with mixins', () => {
  const Mixin = defineComponent({
    props: {
      mP1: {
        type: String,
        default: 'mP1'
      },
      mP2: Boolean
    },
    data() {
      return {
        a: 1
      }
    }
  })
  const Base = defineComponent({
    props: {
      p1: Boolean,
      p2: {
        type: Number,
        default: 2
      }
    },
    data() {
      return {
        b: 2
      }
    },
    computed: {
      c(): number {
        return this.p2 + this.b
      }
    }
  })
  const MyComponent = defineComponent({
    extends: Base,
    mixins: [Mixin],
    props: {
      // required should make property non-void
      z: {
        type: String,
        required: true
      }
    },
    render() {
      const props = this.$props
      // props
      expectType<boolean | undefined>(props.p1)
      expectType<number>(props.p2)
      expectType<string>(props.z)
      expectType<string>(props.mP1)
      expectType<boolean | undefined>(props.mP2)

      const data = this.$data
      expectType<number>(data.a)
      expectType<number>(data.b)

      // should also expose declared props on `this`
      expectType<number>(this.a)
      expectType<number>(this.b)
      expectType<boolean | undefined>(this.p1)
      expectType<number>(this.p2)
      expectType<string>(this.mP1)
      expectType<boolean | undefined>(this.mP2)

      // setup context properties should be mutable
      this.a = 5

      return null
    }
  })

  // Test TSX
  expectType<JSX.Element>(<MyComponent mP1="p1" mP2 p1 p2={1} z={'z'} />)

  // missing required props
  // @ts-expect-error
  expectError(<MyComponent />)

  // wrong prop types
  // @ts-expect-error
  expectError(<MyComponent p2={'wrong type'} z={'z'} />)
  // @ts-expect-error
  expectError(<MyComponent mP1={3} />)
})

describe('compatibility w/ createApp', () => {
  const comp = defineComponent({})
  createApp(comp).mount('#hello')

  const comp2 = defineComponent({
    props: { foo: String }
  })
  createApp(comp2).mount('#hello')

  const comp3 = defineComponent({
    setup() {
      return {
        a: 1
      }
    }
  })
  createApp(comp3).mount('#hello')
})

describe('defineComponent', () => {
  test('should accept components defined with defineComponent', () => {
    const comp = defineComponent({})
    defineComponent({
      components: { comp }
    })
  })
})

describe('emits', () => {
  // Note: for TSX inference, ideally we want to map emits to onXXX props,
  // but that requires type-level string constant concatenation as suggested in
  // https://github.com/Microsoft/TypeScript/issues/12754

  // The workaround for TSX users is instead of using emits, declare onXXX props
  // and call them instead. Since `v-on:click` compiles to an `onClick` prop,
  // this would also support other users consuming the component in templates
  // with `v-on` listeners.

  // with object emits
  defineComponent({
    emits: {
      click: (n: number) => typeof n === 'number',
      input: (b: string) => b.length > 1
    },
    setup(props, { emit }) {
      emit('click', 1)
      emit('input', 'foo')
      //  @ts-expect-error
      expectError(emit('nope'))
      //  @ts-expect-error
      expectError(emit('click'))
      //  @ts-expect-error
      expectError(emit('click', 'foo'))
      //  @ts-expect-error
      expectError(emit('input'))
      //  @ts-expect-error
      expectError(emit('input', 1))
    },
    created() {
      this.$emit('click', 1)
      this.$emit('input', 'foo')
      //  @ts-expect-error
      expectError(this.$emit('nope'))
      //  @ts-expect-error
      expectError(this.$emit('click'))
      //  @ts-expect-error
      expectError(this.$emit('click', 'foo'))
      //  @ts-expect-error
      expectError(this.$emit('input'))
      //  @ts-expect-error
      expectError(this.$emit('input', 1))
    }
  })

  // with array emits
  defineComponent({
    emits: ['foo', 'bar'],
    setup(props, { emit }) {
      emit('foo')
      emit('foo', 123)
      emit('bar')
      //  @ts-expect-error
      expectError(emit('nope'))
    },
    created() {
      this.$emit('foo')
      this.$emit('foo', 123)
      this.$emit('bar')
      //  @ts-expect-error
      expectError(this.$emit('nope'))
    }
  })

  // without emits
  defineComponent({
    setup(props, { emit }) {
      emit('test', 1)
      emit('test')
    }
  })

  // emit should be valid when ComponentPublicInstance is used.
  const instance = {} as ComponentPublicInstance
  instance.$emit('test', 1)
  instance.$emit('test')
})

describe('componentOptions setup should be `SetupContext`', () => {
  expect<ComponentOptions['setup']>({} as (
    props: Record<string, any>,
    ctx: SetupContext
  ) => any)
})<|MERGE_RESOLUTION|>--- conflicted
+++ resolved
@@ -312,14 +312,11 @@
         expectType<number>(this.c)
         // computed
         expectType<number>(this.d)
-<<<<<<< HEAD
         // computed get/set
         expectType<number>(this.e)
-=======
       },
       returnSomething() {
         return this.a
->>>>>>> 5681fdb2
       }
     },
     render() {
@@ -331,13 +328,10 @@
       expectType<number>(this.c)
       // computed
       expectType<number>(this.d)
-<<<<<<< HEAD
       // computed get/set
       expectType<number>(this.e)
-=======
       // method
       expectType<() => number | undefined>(this.returnSomething)
->>>>>>> 5681fdb2
     }
   })
 })
