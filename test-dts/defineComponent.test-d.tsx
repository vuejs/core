import {
  describe,
  Component,
  defineComponent,
  PropType,
  ref,
  reactive,
  createApp,
  expectError,
  expectType,
  ComponentPublicInstance,
  ComponentOptions,
  SetupContext,
  h,
  Directive,
  KeepAliveProps,
  TransitionProps,
  vShow,
  IsUnion
} from './index'

describe('with object props', () => {
  interface ExpectedProps {
    a?: number | undefined
    b: string
    e?: Function
    h: boolean
    bb: string
    bbb: string
    bbbb: string | undefined
    bbbbb: string | undefined
    cc?: string[] | undefined
    dd: { n: 1 }
    ee?: () => string
    ff?: (a: number, b: string) => { a: boolean }
    ccc?: string[] | undefined
    ddd: string[]
    eee: () => { a: string }
    fff: (a: number, b: string) => { a: boolean }
    hhh: boolean
    ggg: 'foo' | 'bar'
    ffff: (a: number, b: string) => { a: boolean }
    iii?: (() => string) | (() => number)
    jjj: ((arg1: string) => string) | ((arg1: string, arg2: string) => string)
    kkk?: any
    validated?: string
    date?: Date
  }

  type GT = string & { __brand: unknown }

  const MyComponent = defineComponent({
    props: {
      a: Number,
      // required should make property non-void
      b: {
        type: String,
        required: true
      },
      e: Function,
      h: Boolean,
      // default value should infer type and make it non-void
      bb: {
        default: 'hello'
      },
      bbb: {
        // Note: default function value requires arrow syntax + explicit
        // annotation
        default: (props: any) => (props.bb as string) || 'foo'
      },
      bbbb: {
        type: String,
        default: undefined
      },
      bbbbb: {
        type: String,
        default: () => undefined
      },
      // explicit type casting
      cc: Array as PropType<string[]>,
      // required + type casting
      dd: {
        type: Object as PropType<{ n: 1 }>,
        required: true
      },
      // return type
      ee: Function as PropType<() => string>,
      // arguments + object return
      ff: Function as PropType<(a: number, b: string) => { a: boolean }>,
      // explicit type casting with constructor
      ccc: Array as () => string[],
      // required + contructor type casting
      ddd: {
        type: Array as () => string[],
        required: true
      },
      // required + object return
      eee: {
        type: Function as PropType<() => { a: string }>,
        required: true
      },
      // required + arguments + object return
      fff: {
        type: Function as PropType<(a: number, b: string) => { a: boolean }>,
        required: true
      },
      hhh: {
        type: Boolean,
        required: true
      },
      // default + type casting
      ggg: {
        type: String as PropType<'foo' | 'bar'>,
        default: 'foo'
      },
      // default + function
      ffff: {
        type: Function as PropType<(a: number, b: string) => { a: boolean }>,
        default: (a: number, b: string) => ({ a: a > +b })
      },
      // union + function with different return types
      iii: Function as PropType<(() => string) | (() => number)>,
      // union + function with different args & same return type
      jjj: {
        type: Function as PropType<
          ((arg1: string) => string) | ((arg1: string, arg2: string) => string)
        >,
        required: true
      },
      kkk: null,
      validated: {
        type: String,
        // validator requires explicit annotation
        validator: (val: unknown) => val !== ''
      },
      date: Date
    },
    setup(props) {
      // type assertion. See https://github.com/SamVerschueren/tsd
      expectType<ExpectedProps['a']>(props.a)
      expectType<ExpectedProps['b']>(props.b)
      expectType<ExpectedProps['e']>(props.e)
      expectType<ExpectedProps['h']>(props.h)
      expectType<ExpectedProps['bb']>(props.bb)
      expectType<ExpectedProps['bbb']>(props.bbb)
      expectType<ExpectedProps['bbbb']>(props.bbbb)
      expectType<ExpectedProps['bbbbb']>(props.bbbbb)
      expectType<ExpectedProps['cc']>(props.cc)
      expectType<ExpectedProps['dd']>(props.dd)
      expectType<ExpectedProps['ee']>(props.ee)
      expectType<ExpectedProps['ff']>(props.ff)
      expectType<ExpectedProps['ccc']>(props.ccc)
      expectType<ExpectedProps['ddd']>(props.ddd)
      expectType<ExpectedProps['eee']>(props.eee)
      expectType<ExpectedProps['fff']>(props.fff)
      expectType<ExpectedProps['hhh']>(props.hhh)
      expectType<ExpectedProps['ggg']>(props.ggg)
      expectType<ExpectedProps['ffff']>(props.ffff)
      if (typeof props.iii !== 'function') {
        expectType<undefined>(props.iii)
      }
      expectType<ExpectedProps['iii']>(props.iii)
      expectType<IsUnion<typeof props.jjj>>(true)
      expectType<ExpectedProps['jjj']>(props.jjj)
      expectType<ExpectedProps['kkk']>(props.kkk)
      expectType<ExpectedProps['validated']>(props.validated)
      expectType<ExpectedProps['date']>(props.date)

      // @ts-expect-error props should be readonly
      expectError((props.a = 1))

      // setup context
      return {
        c: ref(1),
        d: {
          e: ref('hi')
        },
        f: reactive({
          g: ref('hello' as GT)
        })
      }
    },
    render() {
      const props = this.$props
      expectType<ExpectedProps['a']>(props.a)
      expectType<ExpectedProps['b']>(props.b)
      expectType<ExpectedProps['e']>(props.e)
      expectType<ExpectedProps['h']>(props.h)
      expectType<ExpectedProps['bb']>(props.bb)
      expectType<ExpectedProps['cc']>(props.cc)
      expectType<ExpectedProps['dd']>(props.dd)
      expectType<ExpectedProps['ee']>(props.ee)
      expectType<ExpectedProps['ff']>(props.ff)
      expectType<ExpectedProps['ccc']>(props.ccc)
      expectType<ExpectedProps['ddd']>(props.ddd)
      expectType<ExpectedProps['eee']>(props.eee)
      expectType<ExpectedProps['fff']>(props.fff)
      expectType<ExpectedProps['hhh']>(props.hhh)
      expectType<ExpectedProps['ggg']>(props.ggg)
      if (typeof props.iii !== 'function') {
        expectType<undefined>(props.iii)
      }
      expectType<ExpectedProps['iii']>(props.iii)
      expectType<IsUnion<typeof props.jjj>>(true)
      expectType<ExpectedProps['jjj']>(props.jjj)
      expectType<ExpectedProps['kkk']>(props.kkk)

      // @ts-expect-error props should be readonly
      expectError((props.a = 1))

      // should also expose declared props on `this`
      expectType<ExpectedProps['a']>(this.a)
      expectType<ExpectedProps['b']>(this.b)
      expectType<ExpectedProps['e']>(this.e)
      expectType<ExpectedProps['h']>(this.h)
      expectType<ExpectedProps['bb']>(this.bb)
      expectType<ExpectedProps['cc']>(this.cc)
      expectType<ExpectedProps['dd']>(this.dd)
      expectType<ExpectedProps['ee']>(this.ee)
      expectType<ExpectedProps['ff']>(this.ff)
      expectType<ExpectedProps['ccc']>(this.ccc)
      expectType<ExpectedProps['ddd']>(this.ddd)
      expectType<ExpectedProps['eee']>(this.eee)
      expectType<ExpectedProps['fff']>(this.fff)
      expectType<ExpectedProps['hhh']>(this.hhh)
      expectType<ExpectedProps['ggg']>(this.ggg)
      if (typeof this.iii !== 'function') {
        expectType<undefined>(this.iii)
      }
      expectType<ExpectedProps['iii']>(this.iii)
      const { jjj } = this
      expectType<IsUnion<typeof jjj>>(true)
      expectType<ExpectedProps['jjj']>(this.jjj)
      expectType<ExpectedProps['kkk']>(this.kkk)

      // @ts-expect-error props on `this` should be readonly
      expectError((this.a = 1))

      // assert setup context unwrapping
      expectType<number>(this.c)
      expectType<string>(this.d.e.value)
      expectType<GT>(this.f.g)

      // setup context properties should be mutable
      this.c = 2

      return null
    }
  })

  expectType<Component>(MyComponent)

  // Test TSX
  expectType<JSX.Element>(
    <MyComponent
      a={1}
      b="b"
      bb="bb"
      e={() => {}}
      cc={['cc']}
      dd={{ n: 1 }}
      ee={() => 'ee'}
      ccc={['ccc']}
      ddd={['ddd']}
      eee={() => ({ a: 'eee' })}
      fff={(a, b) => ({ a: a > +b })}
      hhh={false}
      ggg="foo"
      jjj={() => ''}
      // should allow class/style as attrs
      class="bar"
      style={{ color: 'red' }}
      // should allow key
      key={'foo'}
      // should allow ref
      ref={'foo'}
    />
  )

  expectType<Component>(
    <MyComponent
      b="b"
      dd={{ n: 1 }}
      ddd={['ddd']}
      eee={() => ({ a: 'eee' })}
      fff={(a, b) => ({ a: a > +b })}
      hhh={false}
      jjj={() => ''}
    />
  )

  // @ts-expect-error missing required props
  expectError(<MyComponent />)

  expectError(
    // @ts-expect-error wrong prop types
    <MyComponent a={'wrong type'} b="foo" dd={{ n: 1 }} ddd={['foo']} />
  )
  expectError(
    // @ts-expect-error wrong prop types
    <MyComponent ggg="baz" />
  )
  // @ts-expect-error
  expectError(<MyComponent b="foo" dd={{ n: 'string' }} ddd={['foo']} />)

  // `this` should be void inside of prop validators and prop default factories
  defineComponent({
    props: {
      myProp: {
        type: Number,
        validator(val: unknown): boolean {
          // @ts-expect-error
          return val !== this.otherProp
        },
        default(): number {
          // @ts-expect-error
          return this.otherProp + 1
        }
      },
      otherProp: {
        type: Number,
        required: true
      }
    }
  })
})

// describe('type inference w/ optional props declaration', () => {
//   const MyComponent = defineComponent({
//     setup(_props: { msg: string }) {
//       return {
//         a: 1
//       }
//     },
//     render() {
//       expectType<string>(this.$props.msg)
//       // props should be readonly
//       expectError((this.$props.msg = 'foo'))
//       // should not expose on `this`
//       expectError(this.msg)
//       expectType<number>(this.a)
//       return null
//     }
//   })

//   expectType<JSX.Element>(<MyComponent msg="foo" />)
//   expectError(<MyComponent />)
//   expectError(<MyComponent msg={1} />)
// })

// describe('type inference w/ direct setup function', () => {
//   const MyComponent = defineComponent((_props: { msg: string }) => {})
//   expectType<JSX.Element>(<MyComponent msg="foo" />)
//   expectError(<MyComponent />)
//   expectError(<MyComponent msg={1} />)
// })

describe('type inference w/ array props declaration', () => {
  const MyComponent = defineComponent({
    props: ['a', 'b'],
    setup(props) {
      // @ts-expect-error props should be readonly
      expectError((props.a = 1))
      expectType<any>(props.a)
      expectType<any>(props.b)
      return {
        c: 1
      }
    },
    render() {
      expectType<any>(this.$props.a)
      expectType<any>(this.$props.b)
      // @ts-expect-error
      expectError((this.$props.a = 1))
      expectType<any>(this.a)
      expectType<any>(this.b)
      expectType<number>(this.c)
    }
  })
  expectType<JSX.Element>(<MyComponent a={[1, 2]} b="b" />)
  // @ts-expect-error
  expectError(<MyComponent other="other" />)
})

describe('type inference w/ options API', () => {
  defineComponent({
    props: { a: Number },
    setup() {
      return {
        b: 123
      }
    },
    data() {
      // Limitation: we cannot expose the return result of setup() on `this`
      // here in data() - somehow that would mess up the inference
      expectType<number | undefined>(this.a)
      return {
        c: this.a || 123,
        someRef: ref(0)
      }
    },
    computed: {
      d() {
        expectType<number>(this.b)
        return this.b + 1
      },
      e: {
        get() {
          expectType<number>(this.b)
          expectType<number>(this.d)

          return this.b + this.d
        },
        set(v: number) {
          expectType<number>(this.b)
          expectType<number>(this.d)
          expectType<number>(v)
        }
      }
    },
    watch: {
      a() {
        expectType<number>(this.b)
        this.b + 1
      }
    },
    created() {
      // props
      expectType<number | undefined>(this.a)
      // returned from setup()
      expectType<number>(this.b)
      // returned from data()
      expectType<number>(this.c)
      // computed
      expectType<number>(this.d)
      // computed get/set
      expectType<number>(this.e)
      expectType<number>(this.someRef)
    },
    methods: {
      doSomething() {
        // props
        expectType<number | undefined>(this.a)
        // returned from setup()
        expectType<number>(this.b)
        // returned from data()
        expectType<number>(this.c)
        // computed
        expectType<number>(this.d)
        // computed get/set
        expectType<number>(this.e)
      },
      returnSomething() {
        return this.a
      }
    },
    render() {
      // props
      expectType<number | undefined>(this.a)
      // returned from setup()
      expectType<number>(this.b)
      // returned from data()
      expectType<number>(this.c)
      // computed
      expectType<number>(this.d)
      // computed get/set
      expectType<number>(this.e)
      // method
      expectType<() => number | undefined>(this.returnSomething)
    }
  })
})

describe('with mixins', () => {
  const MixinA = defineComponent({
    emits: ['bar'],
    props: {
      aP1: {
        type: String,
        default: 'aP1'
      },
      aP2: Boolean
    },
    data() {
      return {
        a: 1
      }
    }
  })
  const MixinB = defineComponent({
    props: ['bP1', 'bP2'],
    data() {
      return {
        b: 2
      }
    }
  })
  const MixinC = defineComponent({
    data() {
      return {
        c: 3
      }
    }
  })
  const MixinD = defineComponent({
    mixins: [MixinA],
    data() {
      //@ts-expect-error computed are not available on data()
      expectError<number>(this.dC1)
      //@ts-expect-error computed are not available on data()
      expectError<string>(this.dC2)

      return {
        d: 4
      }
    },
    setup(props) {
      expectType<string>(props.aP1)
    },
    computed: {
      dC1() {
        return this.d + this.a
      },
      dC2() {
        return this.aP1 + 'dC2'
      }
    }
  })
  const MyComponent = defineComponent({
    mixins: [MixinA, MixinB, MixinC, MixinD],
    emits: ['click'],
    props: {
      // required should make property non-void
      z: {
        type: String,
        required: true
      }
    },

    data(vm) {
      expectType<number>(vm.a)
      expectType<number>(vm.b)
      expectType<number>(vm.c)
      expectType<number>(vm.d)

      // should also expose declared props on `this`
      expectType<number>(this.a)
      expectType<string>(this.aP1)
      expectType<boolean | undefined>(this.aP2)
      expectType<number>(this.b)
      expectType<any>(this.bP1)
      expectType<number>(this.c)
      expectType<number>(this.d)

      return {}
    },

    setup(props) {
      expectType<string>(props.z)
      // props
      expectType<((...args: any[]) => any) | undefined>(props.onClick)
      // from Base
      expectType<((...args: any[]) => any) | undefined>(props.onBar)
      expectType<string>(props.aP1)
      expectType<boolean | undefined>(props.aP2)
      expectType<any>(props.bP1)
      expectType<any>(props.bP2)
      expectType<string>(props.z)
    },
    render() {
      const props = this.$props
      // props
      expectType<((...args: any[]) => any) | undefined>(props.onClick)
      // from Base
      expectType<((...args: any[]) => any) | undefined>(props.onBar)
      expectType<string>(props.aP1)
      expectType<boolean | undefined>(props.aP2)
      expectType<any>(props.bP1)
      expectType<any>(props.bP2)
      expectType<string>(props.z)

      const data = this.$data
      expectType<number>(data.a)
      expectType<number>(data.b)
      expectType<number>(data.c)
      expectType<number>(data.d)

      // should also expose declared props on `this`
      expectType<number>(this.a)
      expectType<string>(this.aP1)
      expectType<boolean | undefined>(this.aP2)
      expectType<number>(this.b)
      expectType<any>(this.bP1)
      expectType<number>(this.c)
      expectType<number>(this.d)
      expectType<number>(this.dC1)
      expectType<string>(this.dC2)

      // props should be readonly
      // @ts-expect-error
      expectError((this.aP1 = 'new'))
      // @ts-expect-error
      expectError((this.z = 1))

      // props on `this` should be readonly
      // @ts-expect-error
      expectError((this.bP1 = 1))

      // string value can not assigned to number type value
      // @ts-expect-error
      expectError((this.c = '1'))

      // setup context properties should be mutable
      this.d = 5

      return null
    }
  })

  // Test TSX
  expectType<JSX.Element>(
    <MyComponent aP1={'aP'} aP2 bP1={1} bP2={[1, 2]} z={'z'} />
  )

  // missing required props
  // @ts-expect-error
  expectError(<MyComponent />)

  // wrong prop types
  // @ts-expect-error
  expectError(<MyComponent aP1="ap" aP2={'wrong type'} bP1="b" z={'z'} />)
  // @ts-expect-error
  expectError(<MyComponent aP1={1} bP2={[1]} />)
})

describe('with extends', () => {
  const Base = defineComponent({
    props: {
      aP1: Boolean,
      aP2: {
        type: Number,
        default: 2
      }
    },
    data() {
      return {
        a: 1
      }
    },
    computed: {
      c(): number {
        return this.aP2 + this.a
      }
    }
  })
  const MyComponent = defineComponent({
    extends: Base,
    props: {
      // required should make property non-void
      z: {
        type: String,
        required: true
      }
    },
    render() {
      const props = this.$props
      // props
      expectType<boolean | undefined>(props.aP1)
      expectType<number>(props.aP2)
      expectType<string>(props.z)

      const data = this.$data
      expectType<number>(data.a)

      // should also expose declared props on `this`
      expectType<number>(this.a)
      expectType<boolean | undefined>(this.aP1)
      expectType<number>(this.aP2)

      // setup context properties should be mutable
      this.a = 5

      return null
    }
  })

  // Test TSX
  expectType<JSX.Element>(<MyComponent aP2={3} aP1 z={'z'} />)

  // missing required props
  // @ts-expect-error
  expectError(<MyComponent />)

  // wrong prop types
  // @ts-expect-error
  expectError(<MyComponent aP2={'wrong type'} z={'z'} />)
  // @ts-expect-error
  expectError(<MyComponent aP1={3} />)
})

describe('extends with mixins', () => {
  const Mixin = defineComponent({
    emits: ['bar'],
    props: {
      mP1: {
        type: String,
        default: 'mP1'
      },
      mP2: Boolean,
      mP3: {
        type: Boolean,
        required: true
      }
    },
    data() {
      return {
        a: 1
      }
    }
  })
  const Base = defineComponent({
    emits: ['foo'],
    props: {
      p1: Boolean,
      p2: {
        type: Number,
        default: 2
      },
      p3: {
        type: Boolean,
        required: true
      }
    },
    data() {
      return {
        b: 2
      }
    },
    computed: {
      c(): number {
        return this.p2 + this.b
      }
    }
  })
  const MyComponent = defineComponent({
    extends: Base,
    mixins: [Mixin],
    emits: ['click'],
    props: {
      // required should make property non-void
      z: {
        type: String,
        required: true
      }
    },
    render() {
      const props = this.$props
      // props
      expectType<((...args: any[]) => any) | undefined>(props.onClick)
      // from Mixin
      expectType<((...args: any[]) => any) | undefined>(props.onBar)
      // from Base
      expectType<((...args: any[]) => any) | undefined>(props.onFoo)
      expectType<boolean | undefined>(props.p1)
      expectType<number>(props.p2)
      expectType<string>(props.z)
      expectType<string>(props.mP1)
      expectType<boolean | undefined>(props.mP2)

      const data = this.$data
      expectType<number>(data.a)
      expectType<number>(data.b)

      // should also expose declared props on `this`
      expectType<number>(this.a)
      expectType<number>(this.b)
      expectType<boolean | undefined>(this.p1)
      expectType<number>(this.p2)
      expectType<string>(this.mP1)
      expectType<boolean | undefined>(this.mP2)

      // setup context properties should be mutable
      this.a = 5

      return null
    }
  })

  // Test TSX
  expectType<JSX.Element>(<MyComponent mP1="p1" mP2 mP3 p1 p2={1} p3 z={'z'} />)

  // mP1, mP2, p1, and p2 have default value. these are not required
  expectType<JSX.Element>(<MyComponent mP3 p3 z={'z'} />)

  // missing required props
  // @ts-expect-error
  expectError(<MyComponent mP3 p3 /* z='z' */ />)
  // missing required props from mixin
  // @ts-expect-error
  expectError(<MyComponent /* mP3 */ p3 z="z" />)
  // missing required props from extends
  // @ts-expect-error
  expectError(<MyComponent mP3 /* p3 */ z="z" />)

  // wrong prop types
  // @ts-expect-error
  expectError(<MyComponent p2={'wrong type'} z={'z'} />)
  // @ts-expect-error
  expectError(<MyComponent mP1={3} />)

  // #3468
  const CompWithD = defineComponent({
    data() {
      return { foo: 1 }
    }
  })
  const CompWithC = defineComponent({
    computed: {
      foo() {
        return 1
      }
    }
  })
  const CompWithM = defineComponent({ methods: { foo() {} } })
  const CompEmpty = defineComponent({})

  defineComponent({
    mixins: [CompWithD, CompEmpty],
    mounted() {
      expectType<number>(this.foo)
    }
  })
  defineComponent({
    mixins: [CompWithC, CompEmpty],
    mounted() {
      expectType<number>(this.foo)
    }
  })
  defineComponent({
    mixins: [CompWithM, CompEmpty],
    mounted() {
      expectType<() => void>(this.foo)
    }
  })
})

describe('compatibility w/ createApp', () => {
  const comp = defineComponent({})
  createApp(comp).mount('#hello')

  const comp2 = defineComponent({
    props: { foo: String }
  })
  createApp(comp2).mount('#hello')

  const comp3 = defineComponent({
    setup() {
      return {
        a: 1
      }
    }
  })
  createApp(comp3).mount('#hello')
})

describe('defineComponent', () => {
  test('should accept components defined with defineComponent', () => {
    const comp = defineComponent({})
    defineComponent({
      components: { comp }
    })
  })

  test('should accept class components with receiving constructor arguments', () => {
    class Comp {
      static __vccOpts = {}
      constructor(_props: { foo: string }) {}
    }
    defineComponent({
      components: { Comp }
    })
  })
})

describe('emits', () => {
  // Note: for TSX inference, ideally we want to map emits to onXXX props,
  // but that requires type-level string constant concatenation as suggested in
  // https://github.com/Microsoft/TypeScript/issues/12754

  // The workaround for TSX users is instead of using emits, declare onXXX props
  // and call them instead. Since `v-on:click` compiles to an `onClick` prop,
  // this would also support other users consuming the component in templates
  // with `v-on` listeners.

  // with object emits
  defineComponent({
    emits: {
      click: (n: number) => typeof n === 'number',
      input: (b: string) => b.length > 1
    },
    setup(props, { emit }) {
      expectType<((n: number) => boolean) | undefined>(props.onClick)
      expectType<((b: string) => boolean) | undefined>(props.onInput)
      emit('click', 1)
      emit('input', 'foo')
      //  @ts-expect-error
      expectError(emit('nope'))
      //  @ts-expect-error
      expectError(emit('click'))
      //  @ts-expect-error
      expectError(emit('click', 'foo'))
      //  @ts-expect-error
      expectError(emit('input'))
      //  @ts-expect-error
      expectError(emit('input', 1))
    },
    created() {
      this.$emit('click', 1)
      this.$emit('input', 'foo')
      //  @ts-expect-error
      expectError(this.$emit('nope'))
      //  @ts-expect-error
      expectError(this.$emit('click'))
      //  @ts-expect-error
      expectError(this.$emit('click', 'foo'))
      //  @ts-expect-error
      expectError(this.$emit('input'))
      //  @ts-expect-error
      expectError(this.$emit('input', 1))
    },
    mounted() {
      // #3599
      this.$nextTick(function () {
        // this should be bound to this instance

        this.$emit('click', 1)
        this.$emit('input', 'foo')
        //  @ts-expect-error
        expectError(this.$emit('nope'))
        //  @ts-expect-error
        expectError(this.$emit('click'))
        //  @ts-expect-error
        expectError(this.$emit('click', 'foo'))
        //  @ts-expect-error
        expectError(this.$emit('input'))
        //  @ts-expect-error
        expectError(this.$emit('input', 1))
      })
    }
  })

  // with array emits
  defineComponent({
    emits: ['foo', 'bar'],
    setup(props, { emit }) {
      expectType<((...args: any[]) => any) | undefined>(props.onFoo)
      expectType<((...args: any[]) => any) | undefined>(props.onBar)
      emit('foo')
      emit('foo', 123)
      emit('bar')
      //  @ts-expect-error
      expectError(emit('nope'))
    },
    created() {
      this.$emit('foo')
      this.$emit('foo', 123)
      this.$emit('bar')
      //  @ts-expect-error
      expectError(this.$emit('nope'))
    }
  })

  // with tsx
  const Component = defineComponent({
    emits: {
      click: (n: number) => typeof n === 'number'
    },
    setup(props, { emit }) {
      expectType<((n: number) => any) | undefined>(props.onClick)
      emit('click', 1)
      //  @ts-expect-error
      expectError(emit('click'))
      //  @ts-expect-error
      expectError(emit('click', 'foo'))
    }
  })

  defineComponent({
    render() {
      return (
        <Component
          onClick={(n: number) => {
            return n + 1
          }}
        />
      )
    }
  })

  // without emits
  defineComponent({
    setup(props, { emit }) {
      emit('test', 1)
      emit('test')
    }
  })

  // emit should be valid when ComponentPublicInstance is used.
  const instance = {} as ComponentPublicInstance
  instance.$emit('test', 1)
  instance.$emit('test')

  // `this` should be void inside of emits validators
  defineComponent({
    props: ['bar'],
    emits: {
      foo(): boolean {
        // @ts-expect-error
        return this.bar === 3
      }
    }
  })
})

describe('componentOptions setup should be `SetupContext`', () => {
  expect<ComponentOptions['setup']>(
    {} as (props: Record<string, any>, ctx: SetupContext) => any
  )
})

describe('extract instance type', () => {
  const Base = defineComponent({
    props: {
      baseA: {
        type: Number,
        default: 1
      }
    }
  })
  const MixinA = defineComponent({
    props: {
      mA: {
        type: String,
        default: ''
      }
    }
  })
  const CompA = defineComponent({
    extends: Base,
    mixins: [MixinA],
    props: {
      a: {
        type: Boolean,
        default: false
      },
      b: {
        type: String,
        required: true
      },
      c: Number
    }
  })

  const compA = {} as InstanceType<typeof CompA>

  expectType<boolean>(compA.a)
  expectType<string>(compA.b)
  expectType<number | undefined>(compA.c)
  // mixins
  expectType<string>(compA.mA)
  // extends
  expectType<number>(compA.baseA)

  //  @ts-expect-error
  expectError((compA.a = true))
  //  @ts-expect-error
  expectError((compA.b = 'foo'))
  //  @ts-expect-error
  expectError((compA.c = 1))
  //  @ts-expect-error
  expectError((compA.mA = 'foo'))
  //  @ts-expect-error
  expectError((compA.baseA = 1))
})

describe('async setup', () => {
  type GT = string & { __brand: unknown }
  const Comp = defineComponent({
    async setup() {
      // setup context
      return {
        a: ref(1),
        b: {
          c: ref('hi')
        },
        d: reactive({
          e: ref('hello' as GT)
        })
      }
    },
    render() {
      // assert setup context unwrapping
      expectType<number>(this.a)
      expectType<string>(this.b.c.value)
      expectType<GT>(this.d.e)

      // setup context properties should be mutable
      this.a = 2
    }
  })

  const vm = {} as InstanceType<typeof Comp>
  // assert setup context unwrapping
  expectType<number>(vm.a)
  expectType<string>(vm.b.c.value)
  expectType<GT>(vm.d.e)

  // setup context properties should be mutable
  vm.a = 2
})

<<<<<<< HEAD
describe('typed slots', () => {
  const Comp = defineComponent({
    slots: {
      test: null,
      item: Object as () => { item: { value: number }; i: number }
    },

    setup(_, { slots }) {
      slots.test!()
      slots.item!({
        i: 22,
        item: {
          value: 22
        }
      })
      // @ts-expect-error missing item prop
      expectError(slots.item!({ i: 22 }))
    }
  })

  h(
    // @ts-expect-error the provided slots are not valid
    Comp,
    {},
    {
      // @ts-expect-error no argument expected
      test(x) {},
      item(s) {
        expectType<number>(s.i)
        expectType<{ value: number }>(s.item)
        return {} as any
      }
    }
  )
})

describe('typed slots just type', () => {
  const Comp = defineComponent({
    slots: {} as {
      test: null
      item: { item: { value: number }; i: number }
    },

    setup(_, { slots }) {
      slots.test!()
      slots.item!({
        i: 22,
        item: {
          value: 22
        }
      })
      // @ts-expect-error missing item prop
      expectError(slots.item!({ i: 22 }))
    }
  })

  h(
    // @ts-expect-error the provided slots are not valid
    Comp,
    {},
    {
      // @ts-expect-error no argument expected
      test(x) {},
      item(s) {
        expectType<number>(s.i)
        expectType<{ value: number }>(s.item)

        return {} as any
      }
    }
  )
=======
// #3367 expose components types
describe('expose component types', () => {
  const child = defineComponent({
    props: {
      a: String
    }
  })

  const parent = defineComponent({
    components: {
      child
    }
  })

  expectType<typeof child>(parent.components!.child)

  // global components
  expectType<KeepAliveProps>(new parent.components!.KeepAlive().$props)
  expectType<KeepAliveProps>(new child.components!.KeepAlive().$props)

  // runtime-dom components
  expectType<TransitionProps>(new parent.components!.Transition().$props)
  expectType<TransitionProps>(new parent.components!.Transition().$props)
})

describe('directive typing', () => {
  const customDirective: Directive = {
    created(el) {}
  }

  const comp = defineComponent({
    props: {
      a: String
    },
    directives: {
      customDirective
    }
  })

  expectType<typeof customDirective>(comp.directives!.customDirective)

  // global directive
  expectType<typeof vShow>(comp.directives!.vShow)
})

describe('expose typing', () => {
  const Comp = defineComponent({
    expose: ['a', 'b'],
    props: {
      some: String
    },
    data() {
      return { a: 1, b: '2', c: 1 }
    }
  })

  expect<Array<'a' | 'b'>>(Comp.expose!)

  const vm = new Comp()
  // internal should still be exposed
  vm.$props

  expectType<number>(vm.a)
  expectType<string>(vm.b)

  // @ts-expect-error shouldn't be exposed
  vm.c
>>>>>>> a3408d7e
})

// check if defineComponent can be exported
export default {
  // function components
  a: defineComponent(_ => h('div')),
  // no props
  b: defineComponent({
    data() {
      return {}
    }
  }),
  c: defineComponent({
    props: ['a']
  }),
  d: defineComponent({
    props: {
      a: Number
    }
  })
}<|MERGE_RESOLUTION|>--- conflicted
+++ resolved
@@ -1119,7 +1119,6 @@
   vm.a = 2
 })
 
-<<<<<<< HEAD
 describe('typed slots', () => {
   const Comp = defineComponent({
     slots: {
@@ -1191,7 +1190,8 @@
       }
     }
   )
-=======
+})
+
 // #3367 expose components types
 describe('expose component types', () => {
   const child = defineComponent({
@@ -1259,7 +1259,6 @@
 
   // @ts-expect-error shouldn't be exposed
   vm.c
->>>>>>> a3408d7e
 })
 
 // check if defineComponent can be exported
