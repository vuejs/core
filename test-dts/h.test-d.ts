import {
  describe,
  h,
  defineComponent,
  ref,
  Fragment,
  Teleport,
  Suspense,
  Component,
  expectError,
  expectAssignable,
  resolveComponent
} from './index'

describe('h inference w/ element', () => {
  // key
  h('div', { key: 1 })
  h('div', { key: 'foo' })
  //  @ts-expect-error
  expectError(h('div', { key: [] }))
  //  @ts-expect-error
  expectError(h('div', { key: {} }))
  // ref
  h('div', { ref: 'foo' })
  h('div', { ref: ref(null) })
  h('div', { ref: _el => {} })
  //  @ts-expect-error
  expectError(h('div', { ref: [] }))
  //  @ts-expect-error
  expectError(h('div', { ref: {} }))
  //  @ts-expect-error
  expectError(h('div', { ref: 123 }))
  // slots
  const slots = { default: () => {} } // RawSlots
  h('div', {}, slots)
})

describe('h inference w/ Fragment', () => {
  // only accepts array children
  h(Fragment, ['hello'])
  h(Fragment, { key: 123 }, ['hello'])
  // @ts-expect-error
  expectError(h(Fragment, 'foo'))
  //  @ts-expect-error
  expectError(h(Fragment, { key: 123 }, 'bar'))
})

describe('h inference w/ Teleport', () => {
  h(Teleport, { to: '#foo' }, 'hello')
  // @ts-expect-error
  expectError(h(Teleport))
  // @ts-expect-error
  expectError(h(Teleport, {}))
  // @ts-expect-error
  expectError(h(Teleport, { to: '#foo' }))
})

describe('h inference w/ Suspense', () => {
  h(Suspense, { onRecede: () => {}, onResolve: () => {} }, 'hello')
  h(Suspense, 'foo')
  h(Suspense, () => 'foo')
  h(Suspense, null, {
    default: () => 'foo'
  })
  //  @ts-expect-error
  expectError(h(Suspense, { onResolve: 1 }))
})

describe('h inference w/ functional component', () => {
  const Func = (_props: { foo: string; bar?: number }) => ''
  h(Func, { foo: 'hello' })
  h(Func, { foo: 'hello', bar: 123 })
  //  @ts-expect-error
  expectError(h(Func, { foo: 123 }))
  //  @ts-expect-error
  expectError(h(Func, {}))
  //  @ts-expect-error
  expectError(h(Func, { bar: 123 }))
})

describe('h support w/ plain object component', () => {
  const Foo = {
    props: {
      foo: String
    }
  }
  h(Foo, { foo: 'ok' })
  h(Foo, { foo: 'ok', class: 'extra' })
  // no inference in this case
})

describe('h inference w/ defineComponent', () => {
  const Foo = defineComponent({
    props: {
      foo: String,
      bar: {
        type: Number,
        required: true
      }
    }
  })

  h(Foo, { bar: 1 })
  h(Foo, { bar: 1, foo: 'ok' })
  // should allow extraneous props (attrs fallthrough)
  h(Foo, { bar: 1, foo: 'ok', class: 'extra' })
  // @ts-expect-error should fail on missing required prop
  expectError(h(Foo, {}))
  //  @ts-expect-error
  expectError(h(Foo, { foo: 'ok' }))
  // @ts-expect-error should fail on wrong type
  expectError(h(Foo, { bar: 1, foo: 1 }))
})

// describe('h inference w/ defineComponent + optional props', () => {
//   const Foo = defineComponent({
//     setup(_props: { foo?: string; bar: number }) {}
//   })

//   h(Foo, { bar: 1 })
//   h(Foo, { bar: 1, foo: 'ok' })
//   // should allow extraneous props (attrs fallthrough)
//   h(Foo, { bar: 1, foo: 'ok', class: 'extra' })
//   // @ts-expect-error should fail on missing required prop
//   expectError(h(Foo, {}))
//   // @ts-expect-error
//   expectError(h(Foo, { foo: 'ok' }))
//   // @ts-expect-error should fail on wrong type
//   expectError(h(Foo, { bar: 1, foo: 1 }))
// })

// describe('h inference w/ defineComponent + direct function', () => {
//   const Foo = defineComponent((_props: { foo?: string; bar: number }) => {})

//   h(Foo, { bar: 1 })
//   h(Foo, { bar: 1, foo: 'ok' })
//   // should allow extraneous props (attrs fallthrough)
//   h(Foo, { bar: 1, foo: 'ok', class: 'extra' })
//   // @ts-expect-error should fail on missing required prop
//   expectError(h(Foo, {}))
//   //  @ts-expect-error
//   expectError(h(Foo, { foo: 'ok' }))
//   // @ts-expect-error should fail on wrong type
//   expectError(h(Foo, { bar: 1, foo: 1 }))
// })

// #922
describe('h support for generic component type', () => {
  function foo(bar: Component) {
    h(bar)
    h(bar, 'hello')
    // @ts-expect-error
    h(bar, { id: 'ok' }, 'hello')
  }
  foo({})
})

// #993
describe('describeComponent extends Component', () => {
  // functional
  expectAssignable<Component>(
    defineComponent((_props: { foo?: string; bar: number }) => {})
  )

  // typed props
  expectAssignable<Component>(defineComponent({}))

  // prop arrays
  expectAssignable<Component>(
    defineComponent({
      props: ['a', 'b']
    })
  )

  // prop object
  expectAssignable<Component>(
    defineComponent({
      props: {
        foo: String,
        bar: {
          type: Number,
          required: true
        }
      }
    })
  )
})

// #1385
describe('component w/ props w/ default value', () => {
  const MyComponent = defineComponent({
    props: {
      message: {
        type: String,
        default: 'hello'
      }
    }
  })

  h(MyComponent, {})
})

<<<<<<< HEAD
// #2357
describe('resolveComponent should work', () => {
  h(resolveComponent('test'))
  h(resolveComponent('test'), {
    message: '1'
  })
=======
// #2338
describe('Boolean prop implicit false', () => {
  const MyComponent = defineComponent({
    props: {
      visible: Boolean
    }
  })

  h(MyComponent, {})

  const RequiredComponent = defineComponent({
    props: {
      visible: {
        type: Boolean,
        required: true
      }
    }
  })

  h(RequiredComponent, {
    visible: true
  })
  // @ts-expect-error
  expectError(h(RequiredComponent, {}))
>>>>>>> fff62e2e
})<|MERGE_RESOLUTION|>--- conflicted
+++ resolved
@@ -200,37 +200,36 @@
   h(MyComponent, {})
 })
 
-<<<<<<< HEAD
+// #2338
+describe('Boolean prop implicit false', () => {
+  const MyComponent = defineComponent({
+    props: {
+      visible: Boolean
+    }
+  })
+
+  h(MyComponent, {})
+
+  const RequiredComponent = defineComponent({
+    props: {
+      visible: {
+        type: Boolean,
+        required: true
+      }
+    }
+  })
+
+  h(RequiredComponent, {
+    visible: true
+  })
+  // @ts-expect-error
+  expectError(h(RequiredComponent, {}))
+})
+
 // #2357
 describe('resolveComponent should work', () => {
   h(resolveComponent('test'))
   h(resolveComponent('test'), {
     message: '1'
   })
-=======
-// #2338
-describe('Boolean prop implicit false', () => {
-  const MyComponent = defineComponent({
-    props: {
-      visible: Boolean
-    }
-  })
-
-  h(MyComponent, {})
-
-  const RequiredComponent = defineComponent({
-    props: {
-      visible: {
-        type: Boolean,
-        required: true
-      }
-    }
-  })
-
-  h(RequiredComponent, {
-    visible: true
-  })
-  // @ts-expect-error
-  expectError(h(RequiredComponent, {}))
->>>>>>> fff62e2e
 })