--- conflicted
+++ resolved
@@ -100,12 +100,7 @@
   h(Foo, { bar: 1, foo: 'ok' })
   // should allow extraneous props (attrs fallthrough)
   h(Foo, { bar: 1, foo: 'ok', class: 'extra' })
-<<<<<<< HEAD
-
-  // should fail on missing required prop
-=======
   // @ts-expect-error should fail on missing required prop
->>>>>>> ced46036
   expectError(h(Foo, {}))
   //  @ts-expect-error
   expectError(h(Foo, { foo: 'ok' }))
