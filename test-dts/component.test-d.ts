import {
  describe,
  Component,
  defineComponent,
  PropType,
  ref,
  Ref,
  expectError,
  expectType,
  ShallowUnwrapRef,
  FunctionalComponent,
  ComponentPublicInstance,
<<<<<<< HEAD
  SetupContext,
  expectAssignable
=======
  toRefs,
  IsAny
>>>>>>> 588bd44f
} from './index'

declare function extractComponentOptions<Props, RawBindings>(
  obj: Component<Props, RawBindings>
): {
  props: Props
  rawBindings: RawBindings
  setup: ShallowUnwrapRef<RawBindings>
}

describe('object props', () => {
  interface ExpectedProps {
    a?: number | undefined
    b: string
    e?: Function
    bb: string
    bbb: string
    cc?: string[] | undefined
    dd: { n: 1 }
    ee?: () => string
    ff?: (a: number, b: string) => { a: boolean }
    ccc?: string[] | undefined
    ddd: string[]
    eee: () => { a: string }
    fff: (a: number, b: string) => { a: boolean }
    hhh: boolean
    ggg: 'foo' | 'bar'
    ffff: (a: number, b: string) => { a: boolean }
    validated?: string
    object?: object
  }

  interface ExpectedRefs {
    a: Ref<number | undefined>
    b: Ref<string>
    e: Ref<Function | undefined>
    bb: Ref<string>
    bbb: Ref<string>
    cc: Ref<string[] | undefined>
    dd: Ref<{ n: 1 }>
    ee: Ref<(() => string) | undefined>
    ff: Ref<((a: number, b: string) => { a: boolean }) | undefined>
    ccc: Ref<string[] | undefined>
    ddd: Ref<string[]>
    eee: Ref<() => { a: string }>
    fff: Ref<(a: number, b: string) => { a: boolean }>
    hhh: Ref<boolean>
    ggg: Ref<'foo' | 'bar'>
    ffff: Ref<(a: number, b: string) => { a: boolean }>
    validated: Ref<string | undefined>
    object: Ref<object | undefined>
    zzz: any
  }

  describe('defineComponent', () => {
    const MyComponent = defineComponent({
      props: {
        a: Number,
        // required should make property non-void
        b: {
          type: String,
          required: true
        },
        e: Function,
        // default value should infer type and make it non-void
        bb: {
          default: 'hello'
        },
        bbb: {
          // Note: default function value requires arrow syntax + explicit
          // annotation
          default: (props: any) => (props.bb as string) || 'foo'
        },
        // explicit type casting
        cc: Array as PropType<string[]>,
        // required + type casting
        dd: {
          type: Object as PropType<{ n: 1 }>,
          required: true
        },
        // return type
        ee: Function as PropType<() => string>,
        // arguments + object return
        ff: Function as PropType<(a: number, b: string) => { a: boolean }>,
        // explicit type casting with constructor
        ccc: Array as () => string[],
        // required + constructor type casting
        ddd: {
          type: Array as () => string[],
          required: true
        },
        // required + object return
        eee: {
          type: Function as PropType<() => { a: string }>,
          required: true
        },
        // required + arguments + object return
        fff: {
          type: Function as PropType<(a: number, b: string) => { a: boolean }>,
          required: true
        },
        hhh: {
          type: Boolean,
          required: true
        },
        // default + type casting
        ggg: {
          type: String as PropType<'foo' | 'bar'>,
          default: 'foo'
        },
        // default + function
        ffff: {
          type: Function as PropType<(a: number, b: string) => { a: boolean }>,
          default: (_a: number, _b: string) => ({ a: true })
        },
        validated: {
          type: String,
          // validator requires explicit annotation
          validator: (val: unknown) => val !== ''
        },
        object: Object as PropType<object>,
        zzz: Object as PropType<any>
      },
      setup(props) {
        const refs = toRefs(props)
        expectType<ExpectedRefs['a']>(refs.a)
        expectType<ExpectedRefs['b']>(refs.b)
        expectType<ExpectedRefs['e']>(refs.e)
        expectType<ExpectedRefs['bb']>(refs.bb)
        expectType<ExpectedRefs['bbb']>(refs.bbb)
        expectType<ExpectedRefs['cc']>(refs.cc)
        expectType<ExpectedRefs['dd']>(refs.dd)
        expectType<ExpectedRefs['ee']>(refs.ee)
        expectType<ExpectedRefs['ff']>(refs.ff)
        expectType<ExpectedRefs['ccc']>(refs.ccc)
        expectType<ExpectedRefs['ddd']>(refs.ddd)
        expectType<ExpectedRefs['eee']>(refs.eee)
        expectType<ExpectedRefs['fff']>(refs.fff)
        expectType<ExpectedRefs['hhh']>(refs.hhh)
        expectType<ExpectedRefs['ggg']>(refs.ggg)
        expectType<ExpectedRefs['ffff']>(refs.ffff)
        expectType<ExpectedRefs['validated']>(refs.validated)
        expectType<ExpectedRefs['object']>(refs.object)
        expectType<IsAny<typeof props.zzz>>(true)

        return {
          setupA: 1,
          setupB: ref(1),
          setupC: {
            a: ref(2)
          },
          setupD: undefined as Ref<number> | undefined,
          setupProps: props
        }
      }
    })

    const { props, rawBindings, setup } = extractComponentOptions(MyComponent)

    // props
    expectType<ExpectedProps['a']>(props.a)
    expectType<ExpectedProps['b']>(props.b)
    expectType<ExpectedProps['e']>(props.e)
    expectType<ExpectedProps['bb']>(props.bb)
    expectType<ExpectedProps['bbb']>(props.bbb)
    expectType<ExpectedProps['cc']>(props.cc)
    expectType<ExpectedProps['dd']>(props.dd)
    expectType<ExpectedProps['ee']>(props.ee)
    expectType<ExpectedProps['ff']>(props.ff)
    expectType<ExpectedProps['ccc']>(props.ccc)
    expectType<ExpectedProps['ddd']>(props.ddd)
    expectType<ExpectedProps['eee']>(props.eee)
    expectType<ExpectedProps['fff']>(props.fff)
    expectType<ExpectedProps['hhh']>(props.hhh)
    expectType<ExpectedProps['ggg']>(props.ggg)
    expectType<ExpectedProps['ffff']>(props.ffff)
    expectType<ExpectedProps['validated']>(props.validated)
    expectType<ExpectedProps['object']>(props.object)

    // raw bindings
    expectType<Number>(rawBindings.setupA)
    expectType<Ref<Number>>(rawBindings.setupB)
    expectType<Ref<Number>>(rawBindings.setupC.a)
    expectType<Ref<Number> | undefined>(rawBindings.setupD)

    // raw bindings props
    expectType<ExpectedProps['a']>(rawBindings.setupProps.a)
    expectType<ExpectedProps['b']>(rawBindings.setupProps.b)
    expectType<ExpectedProps['e']>(rawBindings.setupProps.e)
    expectType<ExpectedProps['bb']>(rawBindings.setupProps.bb)
    expectType<ExpectedProps['bbb']>(rawBindings.setupProps.bbb)
    expectType<ExpectedProps['cc']>(rawBindings.setupProps.cc)
    expectType<ExpectedProps['dd']>(rawBindings.setupProps.dd)
    expectType<ExpectedProps['ee']>(rawBindings.setupProps.ee)
    expectType<ExpectedProps['ff']>(rawBindings.setupProps.ff)
    expectType<ExpectedProps['ccc']>(rawBindings.setupProps.ccc)
    expectType<ExpectedProps['ddd']>(rawBindings.setupProps.ddd)
    expectType<ExpectedProps['eee']>(rawBindings.setupProps.eee)
    expectType<ExpectedProps['fff']>(rawBindings.setupProps.fff)
    expectType<ExpectedProps['hhh']>(rawBindings.setupProps.hhh)
    expectType<ExpectedProps['ggg']>(rawBindings.setupProps.ggg)
    expectType<ExpectedProps['ffff']>(rawBindings.setupProps.ffff)
    expectType<ExpectedProps['validated']>(rawBindings.setupProps.validated)

    // setup
    expectType<Number>(setup.setupA)
    expectType<Number>(setup.setupB)
    expectType<Ref<Number>>(setup.setupC.a)
    expectType<number | undefined>(setup.setupD)

    // raw bindings props
    expectType<ExpectedProps['a']>(setup.setupProps.a)
    expectType<ExpectedProps['b']>(setup.setupProps.b)
    expectType<ExpectedProps['e']>(setup.setupProps.e)
    expectType<ExpectedProps['bb']>(setup.setupProps.bb)
    expectType<ExpectedProps['bbb']>(setup.setupProps.bbb)
    expectType<ExpectedProps['cc']>(setup.setupProps.cc)
    expectType<ExpectedProps['dd']>(setup.setupProps.dd)
    expectType<ExpectedProps['ee']>(setup.setupProps.ee)
    expectType<ExpectedProps['ff']>(setup.setupProps.ff)
    expectType<ExpectedProps['ccc']>(setup.setupProps.ccc)
    expectType<ExpectedProps['ddd']>(setup.setupProps.ddd)
    expectType<ExpectedProps['eee']>(setup.setupProps.eee)
    expectType<ExpectedProps['fff']>(setup.setupProps.fff)
    expectType<ExpectedProps['hhh']>(setup.setupProps.hhh)
    expectType<ExpectedProps['ggg']>(setup.setupProps.ggg)
    expectType<ExpectedProps['ffff']>(setup.setupProps.ffff)
    expectType<ExpectedProps['validated']>(setup.setupProps.validated)

    // instance
    const instance = new MyComponent()
    expectType<number>(instance.setupA)
    expectType<number | undefined>(instance.setupD)
    // @ts-expect-error
    instance.notExist
  })

  describe('options', () => {
    const MyComponent = {
      props: {
        a: Number,
        // required should make property non-void
        b: {
          type: String,
          required: true
        },
        e: Function,
        // default value should infer type and make it non-void
        bb: {
          default: 'hello'
        },
        bbb: {
          // Note: default function value requires arrow syntax + explicit
          // annotation
          default: (props: any) => (props.bb as string) || 'foo'
        },
        // explicit type casting
        cc: Array as PropType<string[]>,
        // required + type casting
        dd: {
          type: Object as PropType<{ n: 1 }>,
          required: true
        },
        // return type
        ee: Function as PropType<() => string>,
        // arguments + object return
        ff: Function as PropType<(a: number, b: string) => { a: boolean }>,
        // explicit type casting with constructor
        ccc: Array as () => string[],
        // required + constructor type casting
        ddd: {
          type: Array as () => string[],
          required: true
        },
        // required + object return
        eee: {
          type: Function as PropType<() => { a: string }>,
          required: true
        },
        // required + arguments + object return
        fff: {
          type: Function as PropType<(a: number, b: string) => { a: boolean }>,
          required: true
        },
        hhh: {
          type: Boolean,
          required: true
        },
        // default + type casting
        ggg: {
          type: String as PropType<'foo' | 'bar'>,
          default: 'foo'
        },
        // default + function
        ffff: {
          type: Function as PropType<(a: number, b: string) => { a: boolean }>,
          default: (_a: number, _b: string) => ({ a: true })
        },
        validated: {
          type: String,
          // validator requires explicit annotation
          validator: (val: unknown) => val !== ''
        },
        object: Object as PropType<object>
      },

      setup() {
        return {
          setupA: 1
        }
      }
    } as const

    const { props, rawBindings, setup } = extractComponentOptions(MyComponent)

    // props
    expectType<ExpectedProps['a']>(props.a)
    expectType<ExpectedProps['b']>(props.b)
    expectType<ExpectedProps['e']>(props.e)
    expectType<ExpectedProps['bb']>(props.bb)
    expectType<ExpectedProps['bbb']>(props.bbb)
    expectType<ExpectedProps['cc']>(props.cc)
    expectType<ExpectedProps['dd']>(props.dd)
    expectType<ExpectedProps['ee']>(props.ee)
    expectType<ExpectedProps['ff']>(props.ff)
    expectType<ExpectedProps['ccc']>(props.ccc)
    expectType<ExpectedProps['ddd']>(props.ddd)
    expectType<ExpectedProps['eee']>(props.eee)
    expectType<ExpectedProps['fff']>(props.fff)
    expectType<ExpectedProps['hhh']>(props.hhh)
    expectType<ExpectedProps['ggg']>(props.ggg)
    // expectType<ExpectedProps['ffff']>(props.ffff) // todo fix
    expectType<ExpectedProps['validated']>(props.validated)
    expectType<ExpectedProps['object']>(props.object)

    // rawBindings
    expectType<Number>(rawBindings.setupA)

    //setup
    expectType<Number>(setup.setupA)
  })
})

describe('array props', () => {
  describe('defineComponent', () => {
    const MyComponent = defineComponent({
      props: ['a', 'b'],
      setup() {
        return {
          c: 1
        }
      }
    })

    const { props, rawBindings, setup } = extractComponentOptions(MyComponent)

    // @ts-expect-error props should be readonly
    expectError((props.a = 1))
    expectType<any>(props.a)
    expectType<any>(props.b)

    expectType<number>(rawBindings.c)
    expectType<number>(setup.c)
  })

  describe('options', () => {
    const MyComponent = {
      props: ['a', 'b'] as const,
      setup() {
        return {
          c: 1
        }
      }
    }

    const { props, rawBindings, setup } = extractComponentOptions(MyComponent)

    // @ts-expect-error props should be readonly
    expectError((props.a = 1))

    // TODO infer the correct keys
    // expectType<any>(props.a)
    // expectType<any>(props.b)

    expectType<number>(rawBindings.c)
    expectType<number>(setup.c)
  })
})

describe('no props', () => {
  describe('defineComponent', () => {
    const MyComponent = defineComponent({
      setup() {
        return {
          setupA: 1
        }
      }
    })

    const { rawBindings, setup } = extractComponentOptions(MyComponent)

    expectType<number>(rawBindings.setupA)
    expectType<number>(setup.setupA)

    // instance
    const instance = new MyComponent()
    expectType<number>(instance.setupA)
    // @ts-expect-error
    instance.notExist
  })

  describe('options', () => {
    const MyComponent = {
      setup() {
        return {
          setupA: 1
        }
      }
    }

    const { rawBindings, setup } = extractComponentOptions(MyComponent)

    expectType<number>(rawBindings.setupA)
    expectType<number>(setup.setupA)
  })
})

describe('functional', () => {
  // TODO `props.foo` is `number|undefined`
  //   describe('defineComponent', () => {
  //     const MyComponent = defineComponent((props: { foo: number }) => {})

  //     const { props } = extractComponentOptions(MyComponent)

  //     expectType<number>(props.foo)
  //   })

  describe('function', () => {
    const MyComponent = (props: { foo: number }) => props.foo
    const { props } = extractComponentOptions(MyComponent)

    expectType<number>(props.foo)
  })

  describe('typed', () => {
    const MyComponent: FunctionalComponent<{ foo: number }> = (_, _2) => {}

    const { props } = extractComponentOptions(MyComponent)

    expectType<number>(props.foo)
  })
})

declare type VueClass<Props = {}> = {
  new (): ComponentPublicInstance<Props>
}

describe('class', () => {
  const MyComponent: VueClass<{ foo: number }> = {} as any

  const { props } = extractComponentOptions(MyComponent)

  expectType<number>(props.foo)
})

describe('SetupContext', () => {
  describe('can assign', () => {
    const wider: SetupContext<{ a: () => true; b: () => true }> = {} as any

    expectAssignable<SetupContext<{ b: () => true }>>(wider)
  })
})<|MERGE_RESOLUTION|>--- conflicted
+++ resolved
@@ -10,13 +10,10 @@
   ShallowUnwrapRef,
   FunctionalComponent,
   ComponentPublicInstance,
-<<<<<<< HEAD
+  toRefs,
+  IsAny,
   SetupContext,
   expectAssignable
-=======
-  toRefs,
-  IsAny
->>>>>>> 588bd44f
 } from './index'
 
 declare function extractComponentOptions<Props, RawBindings>(
