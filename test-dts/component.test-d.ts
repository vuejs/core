--- conflicted
+++ resolved
@@ -40,11 +40,8 @@
     ggg: 'foo' | 'bar'
     ffff: (a: number, b: string) => { a: boolean }
     validated?: string
-<<<<<<< HEAD
     typecasted: string
-=======
     object?: object
->>>>>>> 8c57b913
   }
 
   describe('defineComponent', () => {
@@ -113,13 +110,10 @@
           // validator requires explicit annotation
           validator: (val: unknown) => val !== ''
         },
-<<<<<<< HEAD
         typecasted: {
           type: String
-        } as Prop<string>
-=======
+        } as Prop<string>,
         object: Object as PropType<object>
->>>>>>> 8c57b913
       },
       setup(props) {
         return {
@@ -153,11 +147,8 @@
     expectType<ExpectedProps['ggg']>(props.ggg)
     expectType<ExpectedProps['ffff']>(props.ffff)
     expectType<ExpectedProps['validated']>(props.validated)
-<<<<<<< HEAD
     expectType<ExpectedProps['typecasted']>(props.typecasted)
-=======
     expectType<ExpectedProps['object']>(props.object)
->>>>>>> 8c57b913
 
     // raw bindings
     expectType<Number>(rawBindings.setupA)
