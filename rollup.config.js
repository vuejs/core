import fs from 'fs'
import path from 'path'
import ts from 'rollup-plugin-typescript2'
import replace from 'rollup-plugin-replace'
import alias from 'rollup-plugin-alias'
import json from 'rollup-plugin-json'
import lernaJson from './lerna.json'

if (!process.env.TARGET) {
  throw new Error('TARGET package must be specified via --environment flag.')
}

const packagesDir = path.resolve(__dirname, 'packages')
const packageDir = path.resolve(packagesDir, process.env.TARGET)
const name = path.basename(packageDir)
const resolve = p => path.resolve(packageDir, p)
const pkg = require(resolve(`package.json`))
const packageOptions = pkg.buildOptions || {}

// build aliases dynamically
const aliasOptions = { resolve: ['.ts'] }
fs.readdirSync(packagesDir).forEach(dir => {
  if (dir === 'vue') {
    return
  }
  if (fs.statSync(path.resolve(packagesDir, dir)).isDirectory()) {
    aliasOptions[`@vue/${dir}`] = path.resolve(packagesDir, `${dir}/src/index`)
  }
})
const aliasPlugin = alias(aliasOptions)

// ensure TS checks only once for each build
let hasTSChecked = false

const configs = {
  esm: {
    file: resolve(`dist/${name}.esm-bundler.js`),
    format: `es`
  },
  cjs: {
    file: resolve(`dist/${name}.cjs.js`),
    format: `cjs`
  },
  global: {
    file: resolve(`dist/${name}.global.js`),
    format: `iife`
  },
  'esm-browser': {
    file: resolve(`dist/${name}.esm-browser.js`),
    format: `es`
  }
}

const defaultFormats = ['esm', 'cjs']
const inlineFormats = process.env.FORMATS && process.env.FORMATS.split(',')
const packageFormats = inlineFormats || packageOptions.formats || defaultFormats
const packageConfigs = process.env.PROD_ONLY
  ? []
  : packageFormats.map(format => createConfig(configs[format]))

if (process.env.NODE_ENV === 'production') {
  packageFormats.forEach(format => {
    if (format === 'cjs') {
      packageConfigs.push(createProductionConfig(format))
    }
    if (format === 'global' || format === 'esm-browser') {
      packageConfigs.push(createMinifiedConfig(format))
    }
  })
}

export default packageConfigs

function createConfig(output, plugins = []) {
  const isProductionBuild =
    process.env.__DEV__ === 'false' || /\.prod\.js$/.test(output.file)
  const isGlobalBuild = /\.global(\.prod)?\.js$/.test(output.file)
  const isBundlerESMBuild = /\.esm-bundler\.js$/.test(output.file)
  const isBrowserESMBuild = /esm-browser(\.prod)?\.js$/.test(output.file)
<<<<<<< HEAD
  const isRuntimeCompileBuild = /\/vue\./.test(output.file)
=======
  const isRuntimeCompileBuild = /vue\./.test(output.file)
>>>>>>> a25b1371

  if (isGlobalBuild) {
    output.name = packageOptions.name
  }

  const shouldEmitDeclarations =
    process.env.TYPES != null &&
    process.env.NODE_ENV === 'production' &&
    !hasTSChecked

  const tsPlugin = ts({
    check: process.env.NODE_ENV === 'production' && !hasTSChecked,
    tsconfig: path.resolve(__dirname, 'tsconfig.json'),
    cacheRoot: path.resolve(__dirname, 'node_modules/.rts2_cache'),
    tsconfigOverride: {
      compilerOptions: {
        declaration: shouldEmitDeclarations,
        declarationMap: shouldEmitDeclarations
      },
      exclude: ['**/__tests__']
    }
  })
  // we only need to check TS and generate declarations once for each build.
  // it also seems to run into weird issues when checking multiple times
  // during a single build.
  hasTSChecked = true

  const externals = Object.keys(aliasOptions).filter(p => p !== '@vue/shared')

  return {
    input: resolve(`src/index.ts`),
    // Global and Browser ESM builds inlines everything so that they can be
    // used alone.
    external: isGlobalBuild || isBrowserESMBuild ? [] : externals,
    plugins: [
      json({
        namedExports: false
      }),
      tsPlugin,
      aliasPlugin,
      createReplacePlugin(
        isProductionBuild,
        isBundlerESMBuild,
        (isGlobalBuild || isBrowserESMBuild) &&
          !packageOptions.enableNonBrowserBranches,
        isRuntimeCompileBuild
      ),
      ...plugins
    ],
    output,
    onwarn: (msg, warn) => {
      if (!/Circular/.test(msg)) {
        warn(msg)
      }
    }
  }
}

function createReplacePlugin(
  isProduction,
  isBundlerESMBuild,
  isBrowserBuild,
  isRuntimeCompileBuild
) {
  return replace({
    __COMMIT__: `"${process.env.COMMIT}"`,
    __VERSION__: `"${lernaJson.version}"`,
    __DEV__: isBundlerESMBuild
      ? // preserve to be handled by bundlers
        `process.env.NODE_ENV !== 'production'`
      : // hard coded dev/prod builds
        !isProduction,
    // If the build is expected to run directly in the browser (global / esm-browser builds)
    __BROWSER__: isBrowserBuild,
    // support compile in browser?
    __RUNTIME_COMPILE__: isRuntimeCompileBuild,
    // support options?
    // the lean build drops options related code with buildOptions.lean: true
    __FEATURE_OPTIONS__: !packageOptions.lean && !process.env.LEAN,
    __FEATURE_SUSPENSE__: true,
    // this is only used during tests
    __JSDOM__: false
  })
}

function createProductionConfig(format) {
  return createConfig({
    file: resolve(`dist/${name}.${format}.prod.js`),
    format: configs[format].format
  })
}

function createMinifiedConfig(format) {
  const { terser } = require('rollup-plugin-terser')
  return createConfig(
    {
      file: resolve(`dist/${name}.${format}.prod.js`),
      format: configs[format].format
    },
    [
      terser({
        module: /^esm/.test(format)
      })
    ]
  )
}<|MERGE_RESOLUTION|>--- conflicted
+++ resolved
@@ -77,11 +77,7 @@
   const isGlobalBuild = /\.global(\.prod)?\.js$/.test(output.file)
   const isBundlerESMBuild = /\.esm-bundler\.js$/.test(output.file)
   const isBrowserESMBuild = /esm-browser(\.prod)?\.js$/.test(output.file)
-<<<<<<< HEAD
-  const isRuntimeCompileBuild = /\/vue\./.test(output.file)
-=======
   const isRuntimeCompileBuild = /vue\./.test(output.file)
->>>>>>> a25b1371
 
   if (isGlobalBuild) {
     output.name = packageOptions.name
