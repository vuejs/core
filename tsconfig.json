{
  "compilerOptions": {
    "baseUrl": ".",
    "outDir": "temp",
    "sourceMap": false,
    "target": "es2016",
    "newLine": "LF",
    "useDefineForClassFields": false,
    "module": "esnext",
    "moduleResolution": "bundler",
    "allowJs": true,
    "strict": true,
    "noUnusedLocals": true,
    "experimentalDecorators": true,
    "resolveJsonModule": true,
    "isolatedModules": true,
    "skipLibCheck": true,
    "esModuleInterop": true,
    "removeComments": false,
    "jsx": "preserve",
    "lib": ["esnext", "dom"],
    "types": ["vitest/globals", "puppeteer", "node"],
    "rootDir": ".",
    "paths": {
      "@vue/compat": ["packages/vue-compat/src"],
      "@vue/vapor": ["packages/vue-vapor/src"],
      "@vue/*": ["packages/*/src"],
      "vue": ["packages/vue/src"]
    }
  },
  "include": [
    "packages/global.d.ts",
    "packages/*/src",
    "packages/runtime-dom/types/jsx.d.ts",
    "packages/*/__tests__",
    "packages/dts-test",
    "packages/vue/jsx-runtime",
<<<<<<< HEAD
    "rollup.*.js",
    "playground"
  ],
  "exclude": ["rollup.config.js"]
=======
    "scripts/*",
    "rollup.*.js"
  ]
>>>>>>> f8b74dcf
}<|MERGE_RESOLUTION|>--- conflicted
+++ resolved
@@ -35,14 +35,8 @@
     "packages/*/__tests__",
     "packages/dts-test",
     "packages/vue/jsx-runtime",
-<<<<<<< HEAD
+    "scripts/*",
     "rollup.*.js",
     "playground"
-  ],
-  "exclude": ["rollup.config.js"]
-=======
-    "scripts/*",
-    "rollup.*.js"
   ]
->>>>>>> f8b74dcf
 }