--- conflicted
+++ resolved
@@ -9,8 +9,7 @@
   'magic-string': ^0.30.17
   'source-map-js': ^1.2.1
   'vite': ^5.4.15
-<<<<<<< HEAD
-  '@vitejs/plugin-vue': ^5.2.3
+  '@vitejs/plugin-vue': ^5.2.4
 
 onlyBuiltDependencies:
   - '@swc/core'
@@ -25,7 +24,4 @@
     '@typescript-eslint/eslint-plugin>eslint': '^9.0.0'
     '@typescript-eslint/parser>eslint': '^9.0.0'
     '@typescript-eslint/type-utils>eslint': '^9.0.0'
-    '@typescript-eslint/utils>eslint': '^9.0.0'
-=======
-  '@vitejs/plugin-vue': ^5.2.4
->>>>>>> d79aa70c
+    '@typescript-eslint/utils>eslint': '^9.0.0'