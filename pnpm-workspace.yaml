packages:
  - 'packages/*'
  - 'packages-private/*'

catalog:
  '@babel/parser': ^7.28.4
  '@babel/types': ^7.28.4
  'estree-walker': ^2.0.2
<<<<<<< HEAD
  'vite': ^6.1.0
  '@vitejs/plugin-vue': ^6.0.1
  'magic-string': ^0.30.17
=======
  'magic-string': ^0.30.19
>>>>>>> 45547e69
  'source-map-js': ^1.2.1

onlyBuiltDependencies:
  - '@swc/core'
  - 'esbuild'
  - 'puppeteer'
  - 'simple-git-hooks'
  - 'unrs-resolver'

peerDependencyRules:
  allowedVersions:
    'typescript-eslint>eslint': '^9.0.0'
    '@typescript-eslint/eslint-plugin>eslint': '^9.0.0'
    '@typescript-eslint/parser>eslint': '^9.0.0'
    '@typescript-eslint/type-utils>eslint': '^9.0.0'
    '@typescript-eslint/utils>eslint': '^9.0.0'<|MERGE_RESOLUTION|>--- conflicted
+++ resolved
@@ -6,13 +6,9 @@
   '@babel/parser': ^7.28.4
   '@babel/types': ^7.28.4
   'estree-walker': ^2.0.2
-<<<<<<< HEAD
   'vite': ^6.1.0
   '@vitejs/plugin-vue': ^6.0.1
-  'magic-string': ^0.30.17
-=======
   'magic-string': ^0.30.19
->>>>>>> 45547e69
   'source-map-js': ^1.2.1
 
 onlyBuiltDependencies:
