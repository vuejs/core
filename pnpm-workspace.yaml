packages:
  - 'packages/*'
  - 'packages-private/*'

catalog:
  '@babel/parser': ^7.27.2
  '@babel/types': ^7.27.1
  'estree-walker': ^2.0.2
  'vite': ^6.1.0
  '@vitejs/plugin-vue': https://pkg.pr.new/@vitejs/plugin-vue@c156992
  'magic-string': ^0.30.17
<<<<<<< HEAD
  'source-map-js': ^1.2.1
=======
  'source-map-js': ^1.2.1
  'vite': ^5.4.15
  '@vitejs/plugin-vue': ^5.2.4

onlyBuiltDependencies:
  - '@swc/core'
  - 'esbuild'
  - 'puppeteer'
  - 'simple-git-hooks'
  - 'unrs-resolver'

peerDependencyRules:
  allowedVersions:
    'typescript-eslint>eslint': '^9.0.0'
    '@typescript-eslint/eslint-plugin>eslint': '^9.0.0'
    '@typescript-eslint/parser>eslint': '^9.0.0'
    '@typescript-eslint/type-utils>eslint': '^9.0.0'
    '@typescript-eslint/utils>eslint': '^9.0.0'
>>>>>>> 77067abd
<|MERGE_RESOLUTION|>--- conflicted
+++ resolved
@@ -7,14 +7,9 @@
   '@babel/types': ^7.27.1
   'estree-walker': ^2.0.2
   'vite': ^6.1.0
-  '@vitejs/plugin-vue': https://pkg.pr.new/@vitejs/plugin-vue@c156992
+  '@vitejs/plugin-vue': ^5.2.4
   'magic-string': ^0.30.17
-<<<<<<< HEAD
   'source-map-js': ^1.2.1
-=======
-  'source-map-js': ^1.2.1
-  'vite': ^5.4.15
-  '@vitejs/plugin-vue': ^5.2.4
 
 onlyBuiltDependencies:
   - '@swc/core'
@@ -29,5 +24,4 @@
     '@typescript-eslint/eslint-plugin>eslint': '^9.0.0'
     '@typescript-eslint/parser>eslint': '^9.0.0'
     '@typescript-eslint/type-utils>eslint': '^9.0.0'
-    '@typescript-eslint/utils>eslint': '^9.0.0'
->>>>>>> 77067abd
+    '@typescript-eslint/utils>eslint': '^9.0.0'