packages:
  - 'packages/*'
  - 'packages-private/*'

catalog:
<<<<<<< HEAD
  '@babel/parser': ^7.27.2
  '@babel/types': ^7.27.1
=======
  '@babel/parser': ^7.27.5
  '@babel/types': ^7.27.6
>>>>>>> eca0e1cc
  'estree-walker': ^2.0.2
  'magic-string': ^0.30.17
  'source-map-js': ^1.2.1
  'vite': ^5.4.15
  '@vitejs/plugin-vue': ^5.2.4

onlyBuiltDependencies:
  - '@swc/core'
  - 'esbuild'
  - 'puppeteer'
  - 'simple-git-hooks'
  - 'unrs-resolver'

peerDependencyRules:
  allowedVersions:
    'typescript-eslint>eslint': '^9.0.0'
    '@typescript-eslint/eslint-plugin>eslint': '^9.0.0'
    '@typescript-eslint/parser>eslint': '^9.0.0'
    '@typescript-eslint/type-utils>eslint': '^9.0.0'
    '@typescript-eslint/utils>eslint': '^9.0.0'<|MERGE_RESOLUTION|>--- conflicted
+++ resolved
@@ -3,13 +3,8 @@
   - 'packages-private/*'
 
 catalog:
-<<<<<<< HEAD
-  '@babel/parser': ^7.27.2
-  '@babel/types': ^7.27.1
-=======
   '@babel/parser': ^7.27.5
   '@babel/types': ^7.27.6
->>>>>>> eca0e1cc
   'estree-walker': ^2.0.2
   'magic-string': ^0.30.17
   'source-map-js': ^1.2.1
