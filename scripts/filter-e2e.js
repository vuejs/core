<<<<<<< HEAD
const e2eTests = ['/Transition', '/TransitionGroup', '/examples/']
const path = require('path')
=======
const e2eTests = [
  'vue/__tests__/Transition',
  'vue/__tests__/TransitionGroup',
  'vue/examples/'
]
>>>>>>> cb69208a

module.exports = list => {
  return {
    filtered: list
      .filter(t => e2eTests.some(tt => t.includes(path.normalize(tt))))
      .map(test => ({ test }))
  }
}

module.exports.e2eTests = e2eTests<|MERGE_RESOLUTION|>--- conflicted
+++ resolved
@@ -1,13 +1,10 @@
-<<<<<<< HEAD
-const e2eTests = ['/Transition', '/TransitionGroup', '/examples/']
 const path = require('path')
-=======
+
 const e2eTests = [
   'vue/__tests__/Transition',
   'vue/__tests__/TransitionGroup',
   'vue/examples/'
 ]
->>>>>>> cb69208a
 
 module.exports = list => {
   return {
