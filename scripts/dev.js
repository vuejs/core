--- conflicted
+++ resolved
@@ -40,9 +40,9 @@
   )
   const relativeOutfile = relative(process.cwd(), outfile)
 
-<<<<<<< HEAD
   // resolve externals
   // TODO this logic is largely duplicated from rollup.config.js
+  /** @type {string[]} */
   let external = []
   if (!inlineDeps) {
     // cjs & esm-bundler: external all deps
@@ -57,25 +57,6 @@
         'stream'
       ]
     }
-=======
-// resolve externals
-// TODO this logic is largely duplicated from rollup.config.js
-/** @type {string[]} */
-let external = []
-if (!inlineDeps) {
-  // cjs & esm-bundler: external all deps
-  if (format === 'cjs' || format.includes('esm-bundler')) {
-    external = [
-      ...external,
-      ...Object.keys(pkg.dependencies || {}),
-      ...Object.keys(pkg.peerDependencies || {}),
-      // for @vue/compiler-sfc / server-renderer
-      'path',
-      'url',
-      'stream'
-    ]
-  }
->>>>>>> 509c192f
 
     if (target === 'compiler-sfc') {
       const consolidatePkgPath = require.resolve(
@@ -101,8 +82,7 @@
       ]
     }
   }
-<<<<<<< HEAD
-
+  /** @type {Array<import('esbuild').Plugin>} */
   const plugins = [
     {
       name: 'log-rebuild',
@@ -111,17 +91,6 @@
           console.log(`built: ${relativeOutfile}`)
         })
       }
-=======
-}
-/** @type {Array<import('esbuild').Plugin>} */
-const plugins = [
-  {
-    name: 'log-rebuild',
-    setup(build) {
-      build.onEnd(() => {
-        console.log(`built: ${relativeOutfile}`)
-      })
->>>>>>> 509c192f
     }
   ]
 
