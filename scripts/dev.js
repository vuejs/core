--- conflicted
+++ resolved
@@ -98,7 +98,6 @@
     plugins.push(polyfillNode())
   }
 
-<<<<<<< HEAD
   esbuild
     .context({
       entryPoints: [resolve(__dirname, `../packages/${target}/src/index.ts`)],
@@ -121,7 +120,7 @@
         __GLOBAL__: String(format === 'global'),
         __ESM_BUNDLER__: String(format.includes('esm-bundler')),
         __ESM_BROWSER__: String(format.includes('esm-browser')),
-        __NODE_JS__: String(format === 'cjs'),
+        __CJS__: String(format === 'cjs'),
         __SSR__: String(format === 'cjs' || format.includes('esm-bundler')),
         __COMPAT__: String(target === 'vue-compat'),
         __FEATURE_SUSPENSE__: `true`,
@@ -131,38 +130,4 @@
       },
     })
     .then(ctx => ctx.watch())
-}
-=======
-esbuild
-  .context({
-    entryPoints: [resolve(__dirname, `../packages/${target}/src/index.ts`)],
-    outfile,
-    bundle: true,
-    external,
-    sourcemap: true,
-    format: outputFormat,
-    globalName: pkg.buildOptions?.name,
-    platform: format === 'cjs' ? 'node' : 'browser',
-    plugins,
-    define: {
-      __COMMIT__: `"dev"`,
-      __VERSION__: `"${pkg.version}"`,
-      __DEV__: prod ? `false` : `true`,
-      __TEST__: `false`,
-      __BROWSER__: String(
-        format !== 'cjs' && !pkg.buildOptions?.enableNonBrowserBranches,
-      ),
-      __GLOBAL__: String(format === 'global'),
-      __ESM_BUNDLER__: String(format.includes('esm-bundler')),
-      __ESM_BROWSER__: String(format.includes('esm-browser')),
-      __CJS__: String(format === 'cjs'),
-      __SSR__: String(format === 'cjs' || format.includes('esm-bundler')),
-      __COMPAT__: String(target === 'vue-compat'),
-      __FEATURE_SUSPENSE__: `true`,
-      __FEATURE_OPTIONS_API__: `true`,
-      __FEATURE_PROD_DEVTOOLS__: `false`,
-      __FEATURE_PROD_HYDRATION_MISMATCH_DETAILS__: `false`,
-    },
-  })
-  .then(ctx => ctx.watch())
->>>>>>> 48bf8e4c
+}