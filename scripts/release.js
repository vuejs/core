--- conflicted
+++ resolved
@@ -196,8 +196,9 @@
     }
   }
 
+  // @ts-expect-error
   if (versionIncrements.includes(targetVersion)) {
-    // @ts-ignore
+    // @ts-expect-error
     targetVersion = inc(targetVersion)
   }
 
@@ -320,6 +321,11 @@
   const branch = await getBranch()
   if (branch !== 'main') {
     additionalPublishFlags.push('--publish-branch', branch)
+  }
+  // add provenance metadata when releasing from CI
+  // canary release commits are not pushed therefore we don't need to add provenance
+  if (process.env.CI && !isCanary) {
+    additionalPublishFlags.push('--provenance')
   }
 
   for (const pkg of packages) {
@@ -488,13 +494,7 @@
         ...(releaseTag ? ['--tag', releaseTag] : []),
         '--access',
         'public',
-<<<<<<< HEAD
-        ...(isDryRun ? ['--dry-run'] : []),
-        ...(skipGit ? ['--no-git-checks'] : []),
-        ...(process.env.CI && !isCanary ? ['--provenance'] : [])
-=======
         ...additionalFlags,
->>>>>>> dadb3632
       ],
       {
         cwd: getPkgRoot(pkgName),
