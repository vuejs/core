import { isObject, toRawType, def } from '@vue/shared'
import {
  mutableHandlers,
  readonlyHandlers,
  shallowReactiveHandlers,
  shallowReadonlyHandlers
} from './baseHandlers'
import {
  mutableCollectionHandlers,
  readonlyCollectionHandlers,
  shallowCollectionHandlers,
  shallowReadonlyCollectionHandlers
} from './collectionHandlers'
import type { UnwrapRefSimple, Ref, RawSymbol } from './ref'

export const enum ReactiveFlags {
  SKIP = '__v_skip',
  IS_REACTIVE = '__v_isReactive',
  IS_READONLY = '__v_isReadonly',
  IS_SHALLOW = '__v_isShallow',
  RAW = '__v_raw'
}

export interface Target {
  [ReactiveFlags.SKIP]?: boolean
  [ReactiveFlags.IS_REACTIVE]?: boolean
  [ReactiveFlags.IS_READONLY]?: boolean
  [ReactiveFlags.IS_SHALLOW]?: boolean
  [ReactiveFlags.RAW]?: any
}

export const reactiveMap = new WeakMap<Target, any>()
export const shallowReactiveMap = new WeakMap<Target, any>()
export const readonlyMap = new WeakMap<Target, any>()
export const shallowReadonlyMap = new WeakMap<Target, any>()

const enum TargetType {
  INVALID = 0,
  COMMON = 1,
  COLLECTION = 2
}

function targetTypeMap(rawType: string) {
  switch (rawType) {
    case 'Object':
    case 'Array':
      return TargetType.COMMON
    case 'Map':
    case 'Set':
    case 'WeakMap':
    case 'WeakSet':
      return TargetType.COLLECTION
    default:
      return TargetType.INVALID
  }
}

function getTargetType(value: Target) {
  return value[ReactiveFlags.SKIP] || !Object.isExtensible(value)
    ? TargetType.INVALID
    : targetTypeMap(toRawType(value))
}

// only unwrap nested ref
export type UnwrapNestedRefs<T> = T extends Ref ? T : UnwrapRefSimple<T>

/**
 * Creates a reactive copy of the original object.
 *
 * The reactive conversion is "deep"—it affects all nested properties. In the
 * ES2015 Proxy based implementation, the returned proxy is **not** equal to the
 * original object. It is recommended to work exclusively with the reactive
 * proxy and avoid relying on the original object.
 *
 * A reactive object also automatically unwraps refs contained in it, so you
 * don't need to use `.value` when accessing and mutating their value:
 *
 * ```js
 * const count = ref(0)
 * const obj = reactive({
 *   count
 * })
 *
 * obj.count++
 * obj.count // -> 1
 * count.value // -> 1
 * ```
 */
export function reactive<T extends object>(target: T): UnwrapNestedRefs<T>
export function reactive(target: object) {
  // if trying to observe a readonly proxy, return the readonly version.
  if (isReadonly(target)) {
    return target
  }
  return createReactiveObject(
    target,
    false,
    mutableHandlers,
    mutableCollectionHandlers,
    reactiveMap
  )
}

export declare const ShallowReactiveMarker: unique symbol

export type ShallowReactive<T> = T & { [ShallowReactiveMarker]?: true }

/**
 * Return a shallowly-reactive copy of the original object, where only the root
 * level properties are reactive. It also does not auto-unwrap refs (even at the
 * root level).
 */
export function shallowReactive<T extends object>(
  target: T
): ShallowReactive<T> {
  return createReactiveObject(
    target,
    false,
    shallowReactiveHandlers,
    shallowCollectionHandlers,
    shallowReactiveMap
  )
}

type Primitive = string | number | boolean | bigint | symbol | undefined | null
type Builtin = Primitive | Function | Date | Error | RegExp
export type DeepReadonly<T> = T extends Builtin
  ? T
  : T extends Map<infer K, infer V>
  ? ReadonlyMap<DeepReadonly<K>, DeepReadonly<V>>
  : T extends ReadonlyMap<infer K, infer V>
  ? ReadonlyMap<DeepReadonly<K>, DeepReadonly<V>>
  : T extends WeakMap<infer K, infer V>
  ? WeakMap<DeepReadonly<K>, DeepReadonly<V>>
  : T extends Set<infer U>
  ? ReadonlySet<DeepReadonly<U>>
  : T extends ReadonlySet<infer U>
  ? ReadonlySet<DeepReadonly<U>>
  : T extends WeakSet<infer U>
  ? WeakSet<DeepReadonly<U>>
  : T extends Promise<infer U>
  ? Promise<DeepReadonly<U>>
  : T extends Ref<infer U>
  ? Readonly<Ref<DeepReadonly<U>>>
  : T extends {}
  ? { readonly [K in keyof T]: DeepReadonly<T[K]> }
  : Readonly<T>

/**
 * Creates a readonly copy of the original object. Note the returned copy is not
 * made reactive, but `readonly` can be called on an already reactive object.
 */
export function readonly<T extends object>(
  target: T
): DeepReadonly<UnwrapNestedRefs<T>> {
  return createReactiveObject(
    target,
    true,
    readonlyHandlers,
    readonlyCollectionHandlers,
    readonlyMap
  )
}

/**
 * Returns a reactive-copy of the original object, where only the root level
 * properties are readonly, and does NOT unwrap refs nor recursively convert
 * returned properties.
 * This is used for creating the props proxy object for stateful components.
 */
export function shallowReadonly<T extends object>(target: T): Readonly<T> {
  return createReactiveObject(
    target,
    true,
    shallowReadonlyHandlers,
    shallowReadonlyCollectionHandlers,
    shallowReadonlyMap
  )
}

function createReactiveObject(
  target: Target,
  isReadonly: boolean,
  baseHandlers: ProxyHandler<any>,
  collectionHandlers: ProxyHandler<any>,
  proxyMap: WeakMap<Target, any>
) {
  if (!isObject(target)) {
    if (__DEV__) {
      console.warn(`value cannot be made reactive: ${String(target)}`)
    }
    return target
  }
  // target is already a Proxy, return it.
  // exception: calling readonly() on a reactive object
  if (
    target[ReactiveFlags.RAW] &&
    !(isReadonly && target[ReactiveFlags.IS_REACTIVE])
  ) {
    return target
  }
<<<<<<< HEAD
  
  // only a whitelist of value types can be observed.
=======
  // target already has corresponding Proxy
  const existingProxy = proxyMap.get(target)
  if (existingProxy) {
    return existingProxy
  }
  // only specific value types can be observed.
>>>>>>> 3cfe5f9f
  const targetType = getTargetType(target)
  if (targetType === TargetType.INVALID) {
    return target
  }

  // target already has corresponding Proxy
  const existingProxy = proxyMap.get(target)
  if (existingProxy) {
    return existingProxy
  }

  const proxy = new Proxy(
    target,
    targetType === TargetType.COLLECTION ? collectionHandlers : baseHandlers
  )
  proxyMap.set(target, proxy)
  return proxy
}

export function isReactive(value: unknown): boolean {
  if (isReadonly(value)) {
    return isReactive((value as Target)[ReactiveFlags.RAW])
  }
  return !!(value && (value as Target)[ReactiveFlags.IS_REACTIVE])
}

export function isReadonly(value: unknown): boolean {
  return !!(value && (value as Target)[ReactiveFlags.IS_READONLY])
}

export function isShallow(value: unknown): boolean {
  return !!(value && (value as Target)[ReactiveFlags.IS_SHALLOW])
}

export function isProxy(value: unknown): boolean {
  return isReactive(value) || isReadonly(value)
}

export function toRaw<T>(observed: T): T {
  const raw = observed && (observed as Target)[ReactiveFlags.RAW]
  return raw ? toRaw(raw) : observed
}

export function markRaw<T extends object>(
  value: T
): T & { [RawSymbol]?: true } {
  def(value, ReactiveFlags.SKIP, true)
  return value
}

export const toReactive = <T extends unknown>(value: T): T =>
  isObject(value) ? reactive(value) : value

export const toReadonly = <T extends unknown>(value: T): T =>
  isObject(value) ? readonly(value as Record<any, any>) : value<|MERGE_RESOLUTION|>--- conflicted
+++ resolved
@@ -199,22 +199,14 @@
   ) {
     return target
   }
-<<<<<<< HEAD
   
-  // only a whitelist of value types can be observed.
-=======
-  // target already has corresponding Proxy
-  const existingProxy = proxyMap.get(target)
-  if (existingProxy) {
-    return existingProxy
-  }
   // only specific value types can be observed.
->>>>>>> 3cfe5f9f
   const targetType = getTargetType(target)
   if (targetType === TargetType.INVALID) {
     return target
   }
-
+    
+  // only a whitelist of value types can be observed.
   // target already has corresponding Proxy
   const existingProxy = proxyMap.get(target)
   if (existingProxy) {
