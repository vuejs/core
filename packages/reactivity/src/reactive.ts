--- conflicted
+++ resolved
@@ -196,13 +196,8 @@
  * @see {@link https://vuejs.org/api/reactivity-core.html#readonly}
  */
 export function readonly<T extends object>(
-<<<<<<< HEAD
-  target: T
+  target: T,
 ): DeepReadonly<UnwrapNestedRefs<T>> & ReadonlyRaw<T> {
-=======
-  target: T,
-): DeepReadonly<UnwrapNestedRefs<T>> {
->>>>>>> 75dbbb80
   return createReactiveObject(
     target,
     true,
@@ -243,7 +238,7 @@
  * @see {@link https://vuejs.org/api/reactivity-advanced.html#shallowreadonly}
  */
 export function shallowReadonly<T extends object>(
-  target: T
+  target: T,
 ): Readonly<T> & ReadonlyRaw<T> {
   return createReactiveObject(
     target,
@@ -372,7 +367,7 @@
  * @see {@link https://vuejs.org/api/reactivity-advanced.html#toraw}
  */
 export function toRaw<T extends ReadonlyRaw<any>>(
-  observed: T
+  observed: T,
 ): T[typeof ReadonlyRawSymbol]
 export function toRaw<T>(observed: T): T
 export function toRaw<T>(observed: T): T {
