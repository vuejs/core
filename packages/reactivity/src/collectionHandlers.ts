import {
  type Target,
  isReadonly,
  isShallow,
  toRaw,
  toReactive,
  toReadonly,
} from './reactive'
import { ITERATE_KEY, MAP_KEY_ITERATE_KEY, track, trigger } from './dep'
import { ReactiveFlags, TrackOpTypes, TriggerOpTypes } from './constants'
import { capitalize, hasChanged, hasOwn, isMap, toRawType } from '@vue/shared'
import { warn } from './warning'

type CollectionTypes = IterableCollections | WeakCollections

type IterableCollections = (Map<any, any> | Set<any>) & Target
type WeakCollections = (WeakMap<any, any> | WeakSet<any>) & Target
type MapTypes = (Map<any, any> | WeakMap<any, any>) & Target
type SetTypes = (Set<any> | WeakSet<any>) & Target

const toShallow = <T extends unknown>(value: T): T => value

const getProto = <T extends CollectionTypes>(v: T): any =>
  Reflect.getPrototypeOf(v)

function get(
  target: MapTypes,
  key: unknown,
  isReadonly = false,
  isShallow = false,
) {
  // #1772: readonly(reactive(Map)) should return readonly + reactive version
  // of the value
  target = target[ReactiveFlags.RAW]
  const rawTarget = toRaw(target)
  const rawKey = toRaw(key)
  if (!isReadonly) {
    if (hasChanged(key, rawKey)) {
      track(rawTarget, TrackOpTypes.GET, key)
    }
    track(rawTarget, TrackOpTypes.GET, rawKey)
  }
  const { has } = getProto(rawTarget)
  const wrap = isShallow ? toShallow : isReadonly ? toReadonly : toReactive
  if (has.call(rawTarget, key)) {
    return wrap(target.get(key))
  } else if (has.call(rawTarget, rawKey)) {
    return wrap(target.get(rawKey))
  } else if (target !== rawTarget) {
    // #3602 readonly(reactive(Map))
    // ensure that the nested reactive `Map` can do tracking for itself
    target.get(key)
  }
}

function has(this: CollectionTypes, key: unknown, isReadonly = false): boolean {
  const target = this[ReactiveFlags.RAW]
  const rawTarget = toRaw(target)
  const rawKey = toRaw(key)
  if (!isReadonly) {
    if (hasChanged(key, rawKey)) {
      track(rawTarget, TrackOpTypes.HAS, key)
    }
    track(rawTarget, TrackOpTypes.HAS, rawKey)
  }
  return key === rawKey
    ? target.has(key)
    : target.has(key) || target.has(rawKey)
}

function size(target: IterableCollections, isReadonly = false) {
<<<<<<< HEAD
  target = (target as any)[ReactiveFlags.RAW]
  if (!isReadonly) {
    const rawTarget = toRaw(target)
    track(
      rawTarget,
      TrackOpTypes.ITERATE,
      isMap(rawTarget) ? MAP_KEY_ITERATE_KEY : ITERATE_KEY
    )
  }
=======
  target = target[ReactiveFlags.RAW]
  !isReadonly && track(toRaw(target), TrackOpTypes.ITERATE, ITERATE_KEY)
>>>>>>> 7dbab278
  return Reflect.get(target, 'size', target)
}

function add(this: SetTypes, value: unknown, _isShallow = false) {
  if (!_isShallow && !isShallow(value) && !isReadonly(value)) {
    value = toRaw(value)
  }
  const target = toRaw(this)
  const proto = getProto(target)
  const hadKey = proto.has.call(target, value)
  if (!hadKey) {
    target.add(value)
    trigger(target, TriggerOpTypes.ADD, value, value)
  }
  return this
}

function set(this: MapTypes, key: unknown, value: unknown, _isShallow = false) {
  if (!_isShallow && !isShallow(value) && !isReadonly(value)) {
    value = toRaw(value)
  }
  const target = toRaw(this)
  const { has, get } = getProto(target)

  let hadKey = has.call(target, key)
  if (!hadKey) {
    key = toRaw(key)
    hadKey = has.call(target, key)
  } else if (__DEV__) {
    checkIdentityKeys(target, has, key)
  }

  const oldValue = get.call(target, key)
  target.set(key, value)
  if (!hadKey) {
    trigger(target, TriggerOpTypes.ADD, key, value)
  } else if (hasChanged(value, oldValue)) {
    trigger(target, TriggerOpTypes.SET, key, value, oldValue)
  }
  return this
}

function deleteEntry(this: CollectionTypes, key: unknown) {
  const target = toRaw(this)
  const { has, get } = getProto(target)
  let hadKey = has.call(target, key)
  if (!hadKey) {
    key = toRaw(key)
    hadKey = has.call(target, key)
  } else if (__DEV__) {
    checkIdentityKeys(target, has, key)
  }

  const oldValue = get ? get.call(target, key) : undefined
  // forward the operation before queueing reactions
  const result = target.delete(key)
  if (hadKey) {
    trigger(target, TriggerOpTypes.DELETE, key, undefined, oldValue)
  }
  return result
}

function clear(this: IterableCollections) {
  const target = toRaw(this)
  const hadItems = target.size !== 0
  const oldTarget = __DEV__
    ? isMap(target)
      ? new Map(target)
      : new Set(target)
    : undefined
  // forward the operation before queueing reactions
  const result = target.clear()
  if (hadItems) {
    trigger(target, TriggerOpTypes.CLEAR, undefined, undefined, oldTarget)
  }
  return result
}

function createForEach(isReadonly: boolean, isShallow: boolean) {
  return function forEach(
    this: IterableCollections,
    callback: Function,
    thisArg?: unknown,
  ) {
    const observed = this
    const target = observed[ReactiveFlags.RAW]
    const rawTarget = toRaw(target)
    const wrap = isShallow ? toShallow : isReadonly ? toReadonly : toReactive
    !isReadonly && track(rawTarget, TrackOpTypes.ITERATE, ITERATE_KEY)
    return target.forEach((value: unknown, key: unknown) => {
      // important: make sure the callback is
      // 1. invoked with the reactive map as `this` and 3rd arg
      // 2. the value received should be a corresponding reactive/readonly.
      return callback.call(thisArg, wrap(value), wrap(key), observed)
    })
  }
}

function createIterableMethod(
  method: string | symbol,
  isReadonly: boolean,
  isShallow: boolean,
) {
  return function (
    this: IterableCollections,
    ...args: unknown[]
  ): Iterable<unknown> & Iterator<unknown> {
    const target = this[ReactiveFlags.RAW]
    const rawTarget = toRaw(target)
    const targetIsMap = isMap(rawTarget)
    const isPair =
      method === 'entries' || (method === Symbol.iterator && targetIsMap)
    const isKeyOnly = method === 'keys' && targetIsMap
    const innerIterator = target[method](...args)
    const wrap = isShallow ? toShallow : isReadonly ? toReadonly : toReactive
    !isReadonly &&
      track(
        rawTarget,
        TrackOpTypes.ITERATE,
        isKeyOnly ? MAP_KEY_ITERATE_KEY : ITERATE_KEY,
      )
    // return a wrapped iterator which returns observed versions of the
    // values emitted from the real iterator
    return {
      // iterator protocol
      next() {
        const { value, done } = innerIterator.next()
        return done
          ? { value, done }
          : {
              value: isPair ? [wrap(value[0]), wrap(value[1])] : wrap(value),
              done,
            }
      },
      // iterable protocol
      [Symbol.iterator]() {
        return this
      },
    }
  }
}

function createReadonlyMethod(type: TriggerOpTypes): Function {
  return function (this: CollectionTypes, ...args: unknown[]) {
    if (__DEV__) {
      const key = args[0] ? `on key "${args[0]}" ` : ``
      warn(
        `${capitalize(type)} operation ${key}failed: target is readonly.`,
        toRaw(this),
      )
    }
    return type === TriggerOpTypes.DELETE
      ? false
      : type === TriggerOpTypes.CLEAR
        ? undefined
        : this
  }
}

type Instrumentations = Record<string | symbol, Function | number>

function createInstrumentations() {
  const mutableInstrumentations: Instrumentations = {
    get(this: MapTypes, key: unknown) {
      return get(this, key)
    },
    get size() {
      return size(this as unknown as IterableCollections)
    },
    has,
    add,
    set,
    delete: deleteEntry,
    clear,
    forEach: createForEach(false, false),
  }

  const shallowInstrumentations: Instrumentations = {
    get(this: MapTypes, key: unknown) {
      return get(this, key, false, true)
    },
    get size() {
      return size(this as unknown as IterableCollections)
    },
    has,
    add(this: SetTypes, value: unknown) {
      return add.call(this, value, true)
    },
    set(this: MapTypes, key: unknown, value: unknown) {
      return set.call(this, key, value, true)
    },
    delete: deleteEntry,
    clear,
    forEach: createForEach(false, true),
  }

  const readonlyInstrumentations: Instrumentations = {
    get(this: MapTypes, key: unknown) {
      return get(this, key, true)
    },
    get size() {
      return size(this as unknown as IterableCollections, true)
    },
    has(this: MapTypes, key: unknown) {
      return has.call(this, key, true)
    },
    add: createReadonlyMethod(TriggerOpTypes.ADD),
    set: createReadonlyMethod(TriggerOpTypes.SET),
    delete: createReadonlyMethod(TriggerOpTypes.DELETE),
    clear: createReadonlyMethod(TriggerOpTypes.CLEAR),
    forEach: createForEach(true, false),
  }

  const shallowReadonlyInstrumentations: Instrumentations = {
    get(this: MapTypes, key: unknown) {
      return get(this, key, true, true)
    },
    get size() {
      return size(this as unknown as IterableCollections, true)
    },
    has(this: MapTypes, key: unknown) {
      return has.call(this, key, true)
    },
    add: createReadonlyMethod(TriggerOpTypes.ADD),
    set: createReadonlyMethod(TriggerOpTypes.SET),
    delete: createReadonlyMethod(TriggerOpTypes.DELETE),
    clear: createReadonlyMethod(TriggerOpTypes.CLEAR),
    forEach: createForEach(true, true),
  }

  const iteratorMethods = [
    'keys',
    'values',
    'entries',
    Symbol.iterator,
  ] as const

  iteratorMethods.forEach(method => {
    mutableInstrumentations[method] = createIterableMethod(method, false, false)
    readonlyInstrumentations[method] = createIterableMethod(method, true, false)
    shallowInstrumentations[method] = createIterableMethod(method, false, true)
    shallowReadonlyInstrumentations[method] = createIterableMethod(
      method,
      true,
      true,
    )
  })

  return [
    mutableInstrumentations,
    readonlyInstrumentations,
    shallowInstrumentations,
    shallowReadonlyInstrumentations,
  ]
}

const [
  mutableInstrumentations,
  readonlyInstrumentations,
  shallowInstrumentations,
  shallowReadonlyInstrumentations,
] = /* #__PURE__*/ createInstrumentations()

function createInstrumentationGetter(isReadonly: boolean, shallow: boolean) {
  const instrumentations = shallow
    ? isReadonly
      ? shallowReadonlyInstrumentations
      : shallowInstrumentations
    : isReadonly
      ? readonlyInstrumentations
      : mutableInstrumentations

  return (
    target: CollectionTypes,
    key: string | symbol,
    receiver: CollectionTypes,
  ) => {
    if (key === ReactiveFlags.IS_REACTIVE) {
      return !isReadonly
    } else if (key === ReactiveFlags.IS_READONLY) {
      return isReadonly
    } else if (key === ReactiveFlags.RAW) {
      return target
    }

    return Reflect.get(
      hasOwn(instrumentations, key) && key in target
        ? instrumentations
        : target,
      key,
      receiver,
    )
  }
}

export const mutableCollectionHandlers: ProxyHandler<CollectionTypes> = {
  get: /*#__PURE__*/ createInstrumentationGetter(false, false),
}

export const shallowCollectionHandlers: ProxyHandler<CollectionTypes> = {
  get: /*#__PURE__*/ createInstrumentationGetter(false, true),
}

export const readonlyCollectionHandlers: ProxyHandler<CollectionTypes> = {
  get: /*#__PURE__*/ createInstrumentationGetter(true, false),
}

export const shallowReadonlyCollectionHandlers: ProxyHandler<CollectionTypes> =
  {
    get: /*#__PURE__*/ createInstrumentationGetter(true, true),
  }

function checkIdentityKeys(
  target: CollectionTypes,
  has: (key: unknown) => boolean,
  key: unknown,
) {
  const rawKey = toRaw(key)
  if (rawKey !== key && has.call(target, rawKey)) {
    const type = toRawType(target)
    warn(
      `Reactive ${type} contains both the raw and reactive ` +
        `versions of the same object${type === `Map` ? ` as keys` : ``}, ` +
        `which can lead to inconsistencies. ` +
        `Avoid differentiating between the raw and reactive versions ` +
        `of an object and only use the reactive version if possible.`,
    )
  }
}<|MERGE_RESOLUTION|>--- conflicted
+++ resolved
@@ -69,8 +69,7 @@
 }
 
 function size(target: IterableCollections, isReadonly = false) {
-<<<<<<< HEAD
-  target = (target as any)[ReactiveFlags.RAW]
+  target = target[ReactiveFlags.RAW]
   if (!isReadonly) {
     const rawTarget = toRaw(target)
     track(
@@ -79,10 +78,6 @@
       isMap(rawTarget) ? MAP_KEY_ITERATE_KEY : ITERATE_KEY
     )
   }
-=======
-  target = target[ReactiveFlags.RAW]
-  !isReadonly && track(toRaw(target), TrackOpTypes.ITERATE, ITERATE_KEY)
->>>>>>> 7dbab278
   return Reflect.get(target, 'size', target)
 }
 
