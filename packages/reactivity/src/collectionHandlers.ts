import {
  type Target,
  isReadonly,
  isShallow,
  toRaw,
  toReactive,
  toReadonly,
} from './reactive'
import { ITERATE_KEY, MAP_KEY_ITERATE_KEY, track, trigger } from './dep'
import { ReactiveFlags, TrackOpTypes, TriggerOpTypes } from './constants'
import {
  capitalize,
  extend,
  hasChanged,
  hasOwn,
  isMap,
  toRawType,
} from '@vue/shared'
import { warn } from './warning'

type CollectionTypes = IterableCollections | WeakCollections

type IterableCollections = (Map<any, any> | Set<any>) & Target
type WeakCollections = (WeakMap<any, any> | WeakSet<any>) & Target
type MapTypes = (Map<any, any> | WeakMap<any, any>) & Target
type SetTypes = (Set<any> | WeakSet<any>) & Target

const toShallow = <T extends unknown>(value: T): T => value

const getProto = <T extends CollectionTypes>(v: T): any =>
  Reflect.getPrototypeOf(v)

<<<<<<< HEAD
function get(
  target: MapTypes,
  key: unknown,
  isReadonly = false,
  isShallow = false,
) {
  // #1772: readonly(reactive(Map)) should return readonly + reactive version
  // of the value
  target = (target as any)[ReactiveFlags.RAW]
  const rawTarget = toRaw(target)
  const rawKey = toRaw(key)
  if (!isReadonly) {
    if (hasChanged(key, rawKey)) {
      track(rawTarget, TrackOpTypes.GET, key)
    }
    track(rawTarget, TrackOpTypes.GET, rawKey)
  }
  const { has } = getProto(rawTarget)
  const wrap = isShallow ? toShallow : isReadonly ? toReadonly : toReactive
  if (has.call(rawTarget, key)) {
    return wrap(target.get(key))
  } else if (has.call(rawTarget, rawKey)) {
    return wrap(target.get(rawKey))
  } else if (target !== rawTarget) {
    // #3602 readonly(reactive(Map))
    // ensure that the nested reactive `Map` can do tracking for itself
    target.get(key)
  }
}

function has(this: CollectionTypes, key: unknown, isReadonly = false): boolean {
  const target = (this as any)[ReactiveFlags.RAW]
  const rawTarget = toRaw(target)
  const rawKey = toRaw(key)
  if (!isReadonly) {
    if (hasChanged(key, rawKey)) {
      track(rawTarget, TrackOpTypes.HAS, key)
    }
    track(rawTarget, TrackOpTypes.HAS, rawKey)
  }
  return key === rawKey
    ? target.has(key)
    : target.has(key) || target.has(rawKey)
}

function size(target: IterableCollections, isReadonly = false) {
  target = (target as any)[ReactiveFlags.RAW]
  !isReadonly && track(toRaw(target), TrackOpTypes.ITERATE, ITERATE_KEY)
  return Reflect.get(target, 'size', target)
}

function add(this: SetTypes, value: unknown, _isShallow = false) {
  if (!_isShallow && !isShallow(value) && !isReadonly(value)) {
    value = toRaw(value)
  }
  const target = toRaw(this)
  const proto = getProto(target)
  const hadKey = proto.has.call(target, value)
  if (!hadKey) {
    target.add(value)
    trigger(target, TriggerOpTypes.ADD, value, value)
  }
  return this
}

function set(this: MapTypes, key: unknown, value: unknown, _isShallow = false) {
  if (!_isShallow && !isShallow(value) && !isReadonly(value)) {
    value = toRaw(value)
  }
  const target = toRaw(this)
  const { has, get } = getProto(target)

  let hadKey = has.call(target, key)
  if (!hadKey) {
    key = toRaw(key)
    hadKey = has.call(target, key)
  } else if (__DEV__) {
    checkIdentityKeys(target, has, key)
  }

  const oldValue = get.call(target, key)
  target.set(key, value)
  if (!hadKey) {
    trigger(target, TriggerOpTypes.ADD, key, value)
  } else if (hasChanged(value, oldValue)) {
    trigger(target, TriggerOpTypes.SET, key, value, oldValue)
  }
  return this
}

function deleteEntry(this: CollectionTypes, key: unknown) {
  const target = toRaw(this)
  const { has, get } = getProto(target)
  let hadKey = has.call(target, key)
  if (!hadKey) {
    key = toRaw(key)
    hadKey = has.call(target, key)
  } else if (__DEV__) {
    checkIdentityKeys(target, has, key)
  }

  const oldValue = get ? get.call(target, key) : undefined
  // forward the operation before queueing reactions
  const result = target.delete(key)
  if (hadKey) {
    trigger(target, TriggerOpTypes.DELETE, key, undefined, oldValue)
  }
  return result
}

function clear(this: IterableCollections) {
  const target = toRaw(this)
  const hadItems = target.size !== 0
  const oldTarget = __DEV__
    ? isMap(target)
      ? new Map(target)
      : new Set(target)
    : undefined
  // forward the operation before queueing reactions
  const result = target.clear()
  if (hadItems) {
    trigger(target, TriggerOpTypes.CLEAR, undefined, undefined, oldTarget)
  }
  return result
}

function createForEach(isReadonly: boolean, isShallow: boolean) {
  return function forEach(
    this: IterableCollections,
    callback: Function,
    thisArg?: unknown,
  ) {
    const observed = this as any
    const target = observed[ReactiveFlags.RAW]
    const rawTarget = toRaw(target)
    const wrap = isShallow ? toShallow : isReadonly ? toReadonly : toReactive
    !isReadonly && track(rawTarget, TrackOpTypes.ITERATE, ITERATE_KEY)
    return target.forEach((value: unknown, key: unknown) => {
      // important: make sure the callback is
      // 1. invoked with the reactive map as `this` and 3rd arg
      // 2. the value received should be a corresponding reactive/readonly.
      return callback.call(thisArg, wrap(value), wrap(key), observed)
    })
  }
}

function createSetProtoMethod(method: TriggerOpTypes) {
  return function (this: SetTypes, value: unknown) {
    if (!isShallow(value) && !isReadonly(value)) {
      value = toRaw(value)
    }
    const target = (this as any)[ReactiveFlags.RAW]
    const rawTarget = toRaw(target)
    const result = target[method](value)
    track(rawTarget, TrackOpTypes.ITERATE, ITERATE_KEY)
    track(value as any, TrackOpTypes.ITERATE, ITERATE_KEY)
    return result
  }
}

interface Iterable {
  [Symbol.iterator](): Iterator
}

interface Iterator {
  next(value?: any): IterationResult
}

interface IterationResult {
  value: any
  done: boolean
}

=======
>>>>>>> 770ea67a
function createIterableMethod(
  method: string | symbol,
  isReadonly: boolean,
  isShallow: boolean,
) {
  return function (
    this: IterableCollections,
    ...args: unknown[]
  ): Iterable<unknown> & Iterator<unknown> {
    const target = this[ReactiveFlags.RAW]
    const rawTarget = toRaw(target)
    const targetIsMap = isMap(rawTarget)
    const isPair =
      method === 'entries' || (method === Symbol.iterator && targetIsMap)
    const isKeyOnly = method === 'keys' && targetIsMap
    const innerIterator = target[method](...args)
    const wrap = isShallow ? toShallow : isReadonly ? toReadonly : toReactive
    !isReadonly &&
      track(
        rawTarget,
        TrackOpTypes.ITERATE,
        isKeyOnly ? MAP_KEY_ITERATE_KEY : ITERATE_KEY,
      )
    // return a wrapped iterator which returns observed versions of the
    // values emitted from the real iterator
    return {
      // iterator protocol
      next() {
        const { value, done } = innerIterator.next()
        return done
          ? { value, done }
          : {
              value: isPair ? [wrap(value[0]), wrap(value[1])] : wrap(value),
              done,
            }
      },
      // iterable protocol
      [Symbol.iterator]() {
        return this
      },
    }
  }
}

function createReadonlyMethod(type: TriggerOpTypes): Function {
  return function (this: CollectionTypes, ...args: unknown[]) {
    if (__DEV__) {
      const key = args[0] ? `on key "${args[0]}" ` : ``
      warn(
        `${capitalize(type)} operation ${key}failed: target is readonly.`,
        toRaw(this),
      )
    }
    return type === TriggerOpTypes.DELETE
      ? false
      : type === TriggerOpTypes.CLEAR
        ? undefined
        : this
  }
}

type Instrumentations = Record<string | symbol, Function | number>

function createInstrumentations(
  readonly: boolean,
  shallow: boolean,
): Instrumentations {
  const instrumentations: Instrumentations = {
    get(this: MapTypes, key: unknown) {
      // #1772: readonly(reactive(Map)) should return readonly + reactive version
      // of the value
      const target = this[ReactiveFlags.RAW]
      const rawTarget = toRaw(target)
      const rawKey = toRaw(key)
      if (!readonly) {
        if (hasChanged(key, rawKey)) {
          track(rawTarget, TrackOpTypes.GET, key)
        }
        track(rawTarget, TrackOpTypes.GET, rawKey)
      }
      const { has } = getProto(rawTarget)
      const wrap = shallow ? toShallow : readonly ? toReadonly : toReactive
      if (has.call(rawTarget, key)) {
        return wrap(target.get(key))
      } else if (has.call(rawTarget, rawKey)) {
        return wrap(target.get(rawKey))
      } else if (target !== rawTarget) {
        // #3602 readonly(reactive(Map))
        // ensure that the nested reactive `Map` can do tracking for itself
        target.get(key)
      }
    },
    get size() {
      const target = (this as unknown as IterableCollections)[ReactiveFlags.RAW]
      !readonly && track(toRaw(target), TrackOpTypes.ITERATE, ITERATE_KEY)
      return Reflect.get(target, 'size', target)
    },
<<<<<<< HEAD
    has,
    add,
    set,
    delete: deleteEntry,
    clear,
    forEach: createForEach(false, false),

    // set
    difference: createSetProtoMethod(TriggerOpTypes.DIFFERENCE),
    intersection: createSetProtoMethod(TriggerOpTypes.INTERSECTION),
    isDisjointFrom: createSetProtoMethod(TriggerOpTypes.IS_DISJOINT_FROM),
    isSubsetOf: createSetProtoMethod(TriggerOpTypes.IS_SUBSET_OF),
    isSupersetOf: createSetProtoMethod(TriggerOpTypes.IS_SUPERSET_OF),
    symmetricDifference: createSetProtoMethod(
      TriggerOpTypes.SYMMETRIC_DIFFERENCE,
    ),
    union: createSetProtoMethod(TriggerOpTypes.UNION),
  }

  const shallowInstrumentations: Instrumentations = {
    get(this: MapTypes, key: unknown) {
      return get(this, key, false, true)
    },
    get size() {
      return size(this as unknown as IterableCollections)
    },
    has,
    add(this: SetTypes, value: unknown) {
      return add.call(this, value, true)
=======
    has(this: CollectionTypes, key: unknown): boolean {
      const target = this[ReactiveFlags.RAW]
      const rawTarget = toRaw(target)
      const rawKey = toRaw(key)
      if (!readonly) {
        if (hasChanged(key, rawKey)) {
          track(rawTarget, TrackOpTypes.HAS, key)
        }
        track(rawTarget, TrackOpTypes.HAS, rawKey)
      }
      return key === rawKey
        ? target.has(key)
        : target.has(key) || target.has(rawKey)
>>>>>>> 770ea67a
    },
    forEach(this: IterableCollections, callback: Function, thisArg?: unknown) {
      const observed = this
      const target = observed[ReactiveFlags.RAW]
      const rawTarget = toRaw(target)
      const wrap = shallow ? toShallow : readonly ? toReadonly : toReactive
      !readonly && track(rawTarget, TrackOpTypes.ITERATE, ITERATE_KEY)
      return target.forEach((value: unknown, key: unknown) => {
        // important: make sure the callback is
        // 1. invoked with the reactive map as `this` and 3rd arg
        // 2. the value received should be a corresponding reactive/readonly.
        return callback.call(thisArg, wrap(value), wrap(key), observed)
      })
    },
<<<<<<< HEAD
    delete: deleteEntry,
    clear,
    forEach: createForEach(false, true),

    // set
    difference: createSetProtoMethod(TriggerOpTypes.DIFFERENCE),
    intersection: createSetProtoMethod(TriggerOpTypes.INTERSECTION),
    isDisjointFrom: createSetProtoMethod(TriggerOpTypes.IS_DISJOINT_FROM),
    isSubsetOf: createSetProtoMethod(TriggerOpTypes.IS_SUBSET_OF),
    isSupersetOf: createSetProtoMethod(TriggerOpTypes.IS_SUPERSET_OF),
    symmetricDifference: createSetProtoMethod(
      TriggerOpTypes.SYMMETRIC_DIFFERENCE,
    ),
    union: createSetProtoMethod(TriggerOpTypes.UNION),
  }

  const readonlyInstrumentations: Instrumentations = {
    get(this: MapTypes, key: unknown) {
      return get(this, key, true)
    },
    get size() {
      return size(this as unknown as IterableCollections, true)
    },
    has(this: MapTypes, key: unknown) {
      return has.call(this, key, true)
    },
    add: createReadonlyMethod(TriggerOpTypes.ADD),
    set: createReadonlyMethod(TriggerOpTypes.SET),
    delete: createReadonlyMethod(TriggerOpTypes.DELETE),
    clear: createReadonlyMethod(TriggerOpTypes.CLEAR),
    forEach: createForEach(true, false),

    // set
    difference: createSetProtoMethod(TriggerOpTypes.DIFFERENCE),
    intersection: createSetProtoMethod(TriggerOpTypes.INTERSECTION),
    isDisjointFrom: createSetProtoMethod(TriggerOpTypes.IS_DISJOINT_FROM),
    isSubsetOf: createSetProtoMethod(TriggerOpTypes.IS_SUBSET_OF),
    isSupersetOf: createSetProtoMethod(TriggerOpTypes.IS_SUPERSET_OF),
    symmetricDifference: createSetProtoMethod(
      TriggerOpTypes.SYMMETRIC_DIFFERENCE,
    ),
    union: createSetProtoMethod(TriggerOpTypes.UNION),
  }

  const shallowReadonlyInstrumentations: Instrumentations = {
    get(this: MapTypes, key: unknown) {
      return get(this, key, true, true)
    },
    get size() {
      return size(this as unknown as IterableCollections, true)
    },
    has(this: MapTypes, key: unknown) {
      return has.call(this, key, true)
    },
    add: createReadonlyMethod(TriggerOpTypes.ADD),
    set: createReadonlyMethod(TriggerOpTypes.SET),
    delete: createReadonlyMethod(TriggerOpTypes.DELETE),
    clear: createReadonlyMethod(TriggerOpTypes.CLEAR),
    forEach: createForEach(true, true),

    // set
    difference: createSetProtoMethod(TriggerOpTypes.DIFFERENCE),
    intersection: createSetProtoMethod(TriggerOpTypes.INTERSECTION),
    isDisjointFrom: createSetProtoMethod(TriggerOpTypes.IS_DISJOINT_FROM),
    isSubsetOf: createSetProtoMethod(TriggerOpTypes.IS_SUBSET_OF),
    isSupersetOf: createSetProtoMethod(TriggerOpTypes.IS_SUPERSET_OF),
    symmetricDifference: createSetProtoMethod(
      TriggerOpTypes.SYMMETRIC_DIFFERENCE,
    ),
    union: createSetProtoMethod(TriggerOpTypes.UNION),
  }
=======
  }

  extend(
    instrumentations,
    readonly
      ? {
          add: createReadonlyMethod(TriggerOpTypes.ADD),
          set: createReadonlyMethod(TriggerOpTypes.SET),
          delete: createReadonlyMethod(TriggerOpTypes.DELETE),
          clear: createReadonlyMethod(TriggerOpTypes.CLEAR),
        }
      : {
          add(this: SetTypes, value: unknown) {
            if (!shallow && !isShallow(value) && !isReadonly(value)) {
              value = toRaw(value)
            }
            const target = toRaw(this)
            const proto = getProto(target)
            const hadKey = proto.has.call(target, value)
            if (!hadKey) {
              target.add(value)
              trigger(target, TriggerOpTypes.ADD, value, value)
            }
            return this
          },
          set(this: MapTypes, key: unknown, value: unknown) {
            if (!shallow && !isShallow(value) && !isReadonly(value)) {
              value = toRaw(value)
            }
            const target = toRaw(this)
            const { has, get } = getProto(target)

            let hadKey = has.call(target, key)
            if (!hadKey) {
              key = toRaw(key)
              hadKey = has.call(target, key)
            } else if (__DEV__) {
              checkIdentityKeys(target, has, key)
            }

            const oldValue = get.call(target, key)
            target.set(key, value)
            if (!hadKey) {
              trigger(target, TriggerOpTypes.ADD, key, value)
            } else if (hasChanged(value, oldValue)) {
              trigger(target, TriggerOpTypes.SET, key, value, oldValue)
            }
            return this
          },
          delete(this: CollectionTypes, key: unknown) {
            const target = toRaw(this)
            const { has, get } = getProto(target)
            let hadKey = has.call(target, key)
            if (!hadKey) {
              key = toRaw(key)
              hadKey = has.call(target, key)
            } else if (__DEV__) {
              checkIdentityKeys(target, has, key)
            }

            const oldValue = get ? get.call(target, key) : undefined
            // forward the operation before queueing reactions
            const result = target.delete(key)
            if (hadKey) {
              trigger(target, TriggerOpTypes.DELETE, key, undefined, oldValue)
            }
            return result
          },
          clear(this: IterableCollections) {
            const target = toRaw(this)
            const hadItems = target.size !== 0
            const oldTarget = __DEV__
              ? isMap(target)
                ? new Map(target)
                : new Set(target)
              : undefined
            // forward the operation before queueing reactions
            const result = target.clear()
            if (hadItems) {
              trigger(
                target,
                TriggerOpTypes.CLEAR,
                undefined,
                undefined,
                oldTarget,
              )
            }
            return result
          },
        },
  )
>>>>>>> 770ea67a

  const iteratorMethods = [
    'keys',
    'values',
    'entries',
    Symbol.iterator,
  ] as const

  iteratorMethods.forEach(method => {
    instrumentations[method] = createIterableMethod(method, readonly, shallow)
  })

  return instrumentations
}

function createInstrumentationGetter(isReadonly: boolean, shallow: boolean) {
  const instrumentations = createInstrumentations(isReadonly, shallow)

  return (
    target: CollectionTypes,
    key: string | symbol,
    receiver: CollectionTypes,
  ) => {
    if (key === ReactiveFlags.IS_REACTIVE) {
      return !isReadonly
    } else if (key === ReactiveFlags.IS_READONLY) {
      return isReadonly
    } else if (key === ReactiveFlags.RAW) {
      return target
    }

    return Reflect.get(
      hasOwn(instrumentations, key) && key in target
        ? instrumentations
        : target,
      key,
      receiver,
    )
  }
}

export const mutableCollectionHandlers: ProxyHandler<CollectionTypes> = {
  get: /*@__PURE__*/ createInstrumentationGetter(false, false),
}

export const shallowCollectionHandlers: ProxyHandler<CollectionTypes> = {
  get: /*@__PURE__*/ createInstrumentationGetter(false, true),
}

export const readonlyCollectionHandlers: ProxyHandler<CollectionTypes> = {
  get: /*@__PURE__*/ createInstrumentationGetter(true, false),
}

export const shallowReadonlyCollectionHandlers: ProxyHandler<CollectionTypes> =
  {
    get: /*@__PURE__*/ createInstrumentationGetter(true, true),
  }

function checkIdentityKeys(
  target: CollectionTypes,
  has: (key: unknown) => boolean,
  key: unknown,
) {
  const rawKey = toRaw(key)
  if (rawKey !== key && has.call(target, rawKey)) {
    const type = toRawType(target)
    warn(
      `Reactive ${type} contains both the raw and reactive ` +
        `versions of the same object${type === `Map` ? ` as keys` : ``}, ` +
        `which can lead to inconsistencies. ` +
        `Avoid differentiating between the raw and reactive versions ` +
        `of an object and only use the reactive version if possible.`,
    )
  }
}<|MERGE_RESOLUTION|>--- conflicted
+++ resolved
@@ -30,182 +30,6 @@
 const getProto = <T extends CollectionTypes>(v: T): any =>
   Reflect.getPrototypeOf(v)
 
-<<<<<<< HEAD
-function get(
-  target: MapTypes,
-  key: unknown,
-  isReadonly = false,
-  isShallow = false,
-) {
-  // #1772: readonly(reactive(Map)) should return readonly + reactive version
-  // of the value
-  target = (target as any)[ReactiveFlags.RAW]
-  const rawTarget = toRaw(target)
-  const rawKey = toRaw(key)
-  if (!isReadonly) {
-    if (hasChanged(key, rawKey)) {
-      track(rawTarget, TrackOpTypes.GET, key)
-    }
-    track(rawTarget, TrackOpTypes.GET, rawKey)
-  }
-  const { has } = getProto(rawTarget)
-  const wrap = isShallow ? toShallow : isReadonly ? toReadonly : toReactive
-  if (has.call(rawTarget, key)) {
-    return wrap(target.get(key))
-  } else if (has.call(rawTarget, rawKey)) {
-    return wrap(target.get(rawKey))
-  } else if (target !== rawTarget) {
-    // #3602 readonly(reactive(Map))
-    // ensure that the nested reactive `Map` can do tracking for itself
-    target.get(key)
-  }
-}
-
-function has(this: CollectionTypes, key: unknown, isReadonly = false): boolean {
-  const target = (this as any)[ReactiveFlags.RAW]
-  const rawTarget = toRaw(target)
-  const rawKey = toRaw(key)
-  if (!isReadonly) {
-    if (hasChanged(key, rawKey)) {
-      track(rawTarget, TrackOpTypes.HAS, key)
-    }
-    track(rawTarget, TrackOpTypes.HAS, rawKey)
-  }
-  return key === rawKey
-    ? target.has(key)
-    : target.has(key) || target.has(rawKey)
-}
-
-function size(target: IterableCollections, isReadonly = false) {
-  target = (target as any)[ReactiveFlags.RAW]
-  !isReadonly && track(toRaw(target), TrackOpTypes.ITERATE, ITERATE_KEY)
-  return Reflect.get(target, 'size', target)
-}
-
-function add(this: SetTypes, value: unknown, _isShallow = false) {
-  if (!_isShallow && !isShallow(value) && !isReadonly(value)) {
-    value = toRaw(value)
-  }
-  const target = toRaw(this)
-  const proto = getProto(target)
-  const hadKey = proto.has.call(target, value)
-  if (!hadKey) {
-    target.add(value)
-    trigger(target, TriggerOpTypes.ADD, value, value)
-  }
-  return this
-}
-
-function set(this: MapTypes, key: unknown, value: unknown, _isShallow = false) {
-  if (!_isShallow && !isShallow(value) && !isReadonly(value)) {
-    value = toRaw(value)
-  }
-  const target = toRaw(this)
-  const { has, get } = getProto(target)
-
-  let hadKey = has.call(target, key)
-  if (!hadKey) {
-    key = toRaw(key)
-    hadKey = has.call(target, key)
-  } else if (__DEV__) {
-    checkIdentityKeys(target, has, key)
-  }
-
-  const oldValue = get.call(target, key)
-  target.set(key, value)
-  if (!hadKey) {
-    trigger(target, TriggerOpTypes.ADD, key, value)
-  } else if (hasChanged(value, oldValue)) {
-    trigger(target, TriggerOpTypes.SET, key, value, oldValue)
-  }
-  return this
-}
-
-function deleteEntry(this: CollectionTypes, key: unknown) {
-  const target = toRaw(this)
-  const { has, get } = getProto(target)
-  let hadKey = has.call(target, key)
-  if (!hadKey) {
-    key = toRaw(key)
-    hadKey = has.call(target, key)
-  } else if (__DEV__) {
-    checkIdentityKeys(target, has, key)
-  }
-
-  const oldValue = get ? get.call(target, key) : undefined
-  // forward the operation before queueing reactions
-  const result = target.delete(key)
-  if (hadKey) {
-    trigger(target, TriggerOpTypes.DELETE, key, undefined, oldValue)
-  }
-  return result
-}
-
-function clear(this: IterableCollections) {
-  const target = toRaw(this)
-  const hadItems = target.size !== 0
-  const oldTarget = __DEV__
-    ? isMap(target)
-      ? new Map(target)
-      : new Set(target)
-    : undefined
-  // forward the operation before queueing reactions
-  const result = target.clear()
-  if (hadItems) {
-    trigger(target, TriggerOpTypes.CLEAR, undefined, undefined, oldTarget)
-  }
-  return result
-}
-
-function createForEach(isReadonly: boolean, isShallow: boolean) {
-  return function forEach(
-    this: IterableCollections,
-    callback: Function,
-    thisArg?: unknown,
-  ) {
-    const observed = this as any
-    const target = observed[ReactiveFlags.RAW]
-    const rawTarget = toRaw(target)
-    const wrap = isShallow ? toShallow : isReadonly ? toReadonly : toReactive
-    !isReadonly && track(rawTarget, TrackOpTypes.ITERATE, ITERATE_KEY)
-    return target.forEach((value: unknown, key: unknown) => {
-      // important: make sure the callback is
-      // 1. invoked with the reactive map as `this` and 3rd arg
-      // 2. the value received should be a corresponding reactive/readonly.
-      return callback.call(thisArg, wrap(value), wrap(key), observed)
-    })
-  }
-}
-
-function createSetProtoMethod(method: TriggerOpTypes) {
-  return function (this: SetTypes, value: unknown) {
-    if (!isShallow(value) && !isReadonly(value)) {
-      value = toRaw(value)
-    }
-    const target = (this as any)[ReactiveFlags.RAW]
-    const rawTarget = toRaw(target)
-    const result = target[method](value)
-    track(rawTarget, TrackOpTypes.ITERATE, ITERATE_KEY)
-    track(value as any, TrackOpTypes.ITERATE, ITERATE_KEY)
-    return result
-  }
-}
-
-interface Iterable {
-  [Symbol.iterator](): Iterator
-}
-
-interface Iterator {
-  next(value?: any): IterationResult
-}
-
-interface IterationResult {
-  value: any
-  done: boolean
-}
-
-=======
->>>>>>> 770ea67a
 function createIterableMethod(
   method: string | symbol,
   isReadonly: boolean,
@@ -267,6 +91,20 @@
   }
 }
 
+function createSetProtoMethod(method: string) {
+  return function (this: SetTypes, value: unknown) {
+    if (!isShallow(value) && !isReadonly(value)) {
+      value = toRaw(value)
+    }
+    const target = (this as any)[ReactiveFlags.RAW]
+    const rawTarget = toRaw(target)
+    const result = target[method](value)
+    track(rawTarget, TrackOpTypes.ITERATE, ITERATE_KEY)
+    track(value as any, TrackOpTypes.ITERATE, ITERATE_KEY)
+    return result
+  }
+}
+
 type Instrumentations = Record<string | symbol, Function | number>
 
 function createInstrumentations(
@@ -303,37 +141,6 @@
       !readonly && track(toRaw(target), TrackOpTypes.ITERATE, ITERATE_KEY)
       return Reflect.get(target, 'size', target)
     },
-<<<<<<< HEAD
-    has,
-    add,
-    set,
-    delete: deleteEntry,
-    clear,
-    forEach: createForEach(false, false),
-
-    // set
-    difference: createSetProtoMethod(TriggerOpTypes.DIFFERENCE),
-    intersection: createSetProtoMethod(TriggerOpTypes.INTERSECTION),
-    isDisjointFrom: createSetProtoMethod(TriggerOpTypes.IS_DISJOINT_FROM),
-    isSubsetOf: createSetProtoMethod(TriggerOpTypes.IS_SUBSET_OF),
-    isSupersetOf: createSetProtoMethod(TriggerOpTypes.IS_SUPERSET_OF),
-    symmetricDifference: createSetProtoMethod(
-      TriggerOpTypes.SYMMETRIC_DIFFERENCE,
-    ),
-    union: createSetProtoMethod(TriggerOpTypes.UNION),
-  }
-
-  const shallowInstrumentations: Instrumentations = {
-    get(this: MapTypes, key: unknown) {
-      return get(this, key, false, true)
-    },
-    get size() {
-      return size(this as unknown as IterableCollections)
-    },
-    has,
-    add(this: SetTypes, value: unknown) {
-      return add.call(this, value, true)
-=======
     has(this: CollectionTypes, key: unknown): boolean {
       const target = this[ReactiveFlags.RAW]
       const rawTarget = toRaw(target)
@@ -347,7 +154,6 @@
       return key === rawKey
         ? target.has(key)
         : target.has(key) || target.has(rawKey)
->>>>>>> 770ea67a
     },
     forEach(this: IterableCollections, callback: Function, thisArg?: unknown) {
       const observed = this
@@ -362,79 +168,6 @@
         return callback.call(thisArg, wrap(value), wrap(key), observed)
       })
     },
-<<<<<<< HEAD
-    delete: deleteEntry,
-    clear,
-    forEach: createForEach(false, true),
-
-    // set
-    difference: createSetProtoMethod(TriggerOpTypes.DIFFERENCE),
-    intersection: createSetProtoMethod(TriggerOpTypes.INTERSECTION),
-    isDisjointFrom: createSetProtoMethod(TriggerOpTypes.IS_DISJOINT_FROM),
-    isSubsetOf: createSetProtoMethod(TriggerOpTypes.IS_SUBSET_OF),
-    isSupersetOf: createSetProtoMethod(TriggerOpTypes.IS_SUPERSET_OF),
-    symmetricDifference: createSetProtoMethod(
-      TriggerOpTypes.SYMMETRIC_DIFFERENCE,
-    ),
-    union: createSetProtoMethod(TriggerOpTypes.UNION),
-  }
-
-  const readonlyInstrumentations: Instrumentations = {
-    get(this: MapTypes, key: unknown) {
-      return get(this, key, true)
-    },
-    get size() {
-      return size(this as unknown as IterableCollections, true)
-    },
-    has(this: MapTypes, key: unknown) {
-      return has.call(this, key, true)
-    },
-    add: createReadonlyMethod(TriggerOpTypes.ADD),
-    set: createReadonlyMethod(TriggerOpTypes.SET),
-    delete: createReadonlyMethod(TriggerOpTypes.DELETE),
-    clear: createReadonlyMethod(TriggerOpTypes.CLEAR),
-    forEach: createForEach(true, false),
-
-    // set
-    difference: createSetProtoMethod(TriggerOpTypes.DIFFERENCE),
-    intersection: createSetProtoMethod(TriggerOpTypes.INTERSECTION),
-    isDisjointFrom: createSetProtoMethod(TriggerOpTypes.IS_DISJOINT_FROM),
-    isSubsetOf: createSetProtoMethod(TriggerOpTypes.IS_SUBSET_OF),
-    isSupersetOf: createSetProtoMethod(TriggerOpTypes.IS_SUPERSET_OF),
-    symmetricDifference: createSetProtoMethod(
-      TriggerOpTypes.SYMMETRIC_DIFFERENCE,
-    ),
-    union: createSetProtoMethod(TriggerOpTypes.UNION),
-  }
-
-  const shallowReadonlyInstrumentations: Instrumentations = {
-    get(this: MapTypes, key: unknown) {
-      return get(this, key, true, true)
-    },
-    get size() {
-      return size(this as unknown as IterableCollections, true)
-    },
-    has(this: MapTypes, key: unknown) {
-      return has.call(this, key, true)
-    },
-    add: createReadonlyMethod(TriggerOpTypes.ADD),
-    set: createReadonlyMethod(TriggerOpTypes.SET),
-    delete: createReadonlyMethod(TriggerOpTypes.DELETE),
-    clear: createReadonlyMethod(TriggerOpTypes.CLEAR),
-    forEach: createForEach(true, true),
-
-    // set
-    difference: createSetProtoMethod(TriggerOpTypes.DIFFERENCE),
-    intersection: createSetProtoMethod(TriggerOpTypes.INTERSECTION),
-    isDisjointFrom: createSetProtoMethod(TriggerOpTypes.IS_DISJOINT_FROM),
-    isSubsetOf: createSetProtoMethod(TriggerOpTypes.IS_SUBSET_OF),
-    isSupersetOf: createSetProtoMethod(TriggerOpTypes.IS_SUPERSET_OF),
-    symmetricDifference: createSetProtoMethod(
-      TriggerOpTypes.SYMMETRIC_DIFFERENCE,
-    ),
-    union: createSetProtoMethod(TriggerOpTypes.UNION),
-  }
-=======
   }
 
   extend(
@@ -526,7 +259,6 @@
           },
         },
   )
->>>>>>> 770ea67a
 
   const iteratorMethods = [
     'keys',
@@ -539,6 +271,19 @@
     instrumentations[method] = createIterableMethod(method, readonly, shallow)
   })
 
+  const setProtoMethods = [
+    'difference',
+    'intersection',
+    'isDisjointFrom',
+    'isSubsetOf',
+    'isSupersetOf',
+    'symmetricDifference',
+    'union',
+  ] as const
+
+  setProtoMethods.forEach(method => {
+    instrumentations[method] = createSetProtoMethod(method)
+  })
   return instrumentations
 }
 
