--- conflicted
+++ resolved
@@ -177,13 +177,8 @@
   return function (
     this: IterableCollections,
     ...args: unknown[]
-<<<<<<< HEAD
-  ): Iterable & Iterator {
+  ): Iterable<unknown> & Iterator<unknown> {
     const target = this[ReactiveFlags.RAW]
-=======
-  ): Iterable<unknown> & Iterator<unknown> {
-    const target = (this as any)[ReactiveFlags.RAW]
->>>>>>> 0b8ba632
     const rawTarget = toRaw(target)
     const targetIsMap = isMap(rawTarget)
     const isPair =
