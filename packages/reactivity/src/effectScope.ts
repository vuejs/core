import { type ReactiveEffect, pauseTracking, resetTracking } from './effect'
import { warn } from './warning'

export let activeEffectScope: EffectScope | undefined

export class EffectScope {
  /**
   * @internal
   */
  private _active = true
  /**
   * @internal
   */
  effects: ReactiveEffect[] = []
  /**
   * @internal
   */
  cleanups: (() => void)[] = []

  private _isPaused = false

  /**
   * only assigned by undetached scope
   * @internal
   */
  parent: EffectScope | undefined
  /**
   * record undetached scopes
   * @internal
   */
  scopes: EffectScope[] | undefined
  /**
   * track a child scope's index in its parent's scopes array for optimized
   * removal
   * @internal
   */
  private index: number | undefined

  constructor(public detached = false) {
    this.parent = activeEffectScope
    if (!detached && activeEffectScope) {
      this.index =
        (activeEffectScope.scopes || (activeEffectScope.scopes = [])).push(
          this,
        ) - 1
    }
  }

  get active(): boolean {
    return this._active
  }

  pause(): void {
    if (this._active) {
      this._isPaused = true
      if (this.scopes) {
        for (let i = 0, l = this.scopes.length; i < l; i++) {
          this.scopes[i].pause()
        }
      }
      for (let i = 0, l = this.effects.length; i < l; i++) {
        this.effects[i].pause()
      }
    }
  }

  /**
   * Resumes the effect scope, including all child scopes and effects.
   */
  resume(): void {
    if (this._active) {
      if (this._isPaused) {
        this._isPaused = false
        if (this.scopes) {
          for (let i = 0, l = this.scopes.length; i < l; i++) {
            this.scopes[i].resume()
          }
        }
        for (let i = 0, l = this.effects.length; i < l; i++) {
          this.effects[i].resume()
        }
      }
    }
  }

  run<T>(fn: () => T): T | undefined {
    if (this._active) {
      const currentEffectScope = activeEffectScope
      try {
        activeEffectScope = this
        return fn()
      } finally {
        activeEffectScope = currentEffectScope
      }
    } else if (__DEV__) {
      warn(`cannot run an inactive effect scope.`)
    }
  }

  /**
   * This should only be called on non-detached scopes
   * @internal
   */
  on(): void {
    activeEffectScope = this
  }

  /**
   * This should only be called on non-detached scopes
   * @internal
   */
  off(): void {
    activeEffectScope = this.parent
  }

  stop(fromParent?: boolean): void {
    if (this._active) {
      pauseTracking()
      let i, l
      for (i = 0, l = this.effects.length; i < l; i++) {
        this.effects[i].stop()
      }
      for (i = 0, l = this.cleanups.length; i < l; i++) {
        this.cleanups[i]()
      }
      if (this.scopes) {
        for (i = 0, l = this.scopes.length; i < l; i++) {
          this.scopes[i].stop(true)
        }
      }
      // nested scope, dereference from parent to avoid memory leaks
      if (!this.detached && this.parent && !fromParent) {
        // optimized O(1) removal
        const last = this.parent.scopes!.pop()
        if (last && last !== this) {
          this.parent.scopes![this.index!] = last
          last.index = this.index!
        }
      }
      this.parent = undefined
      this._active = false
      resetTracking()
    }
  }
}

/**
 * Creates an effect scope object which can capture the reactive effects (i.e.
 * computed and watchers) created within it so that these effects can be
 * disposed together. For detailed use cases of this API, please consult its
 * corresponding {@link https://github.com/vuejs/rfcs/blob/master/active-rfcs/0041-reactivity-effect-scope.md | RFC}.
 *
 * @param detached - Can be used to create a "detached" effect scope.
 * @see {@link https://vuejs.org/api/reactivity-advanced.html#effectscope}
 */
export function effectScope(detached?: boolean): EffectScope {
  return new EffectScope(detached)
}

/**
 * Returns the current active effect scope if there is one.
 *
 * @see {@link https://vuejs.org/api/reactivity-advanced.html#getcurrentscope}
 */
export function getCurrentScope(): EffectScope | undefined {
  return activeEffectScope
}

/**
 * Registers a dispose callback on the current active effect scope. The
 * callback will be invoked when the associated effect scope is stopped.
 *
 * @param fn - The callback function to attach to the scope's cleanup.
 * @see {@link https://vuejs.org/api/reactivity-advanced.html#onscopedispose}
 */
export function onScopeDispose(fn: () => void, failSilently = false): void {
  if (activeEffectScope) {
<<<<<<< HEAD
    activeEffectScope.cleanups.push(() => {
      try {
        fn()
      } catch (e) {
        console.error(
          'An error occurred while executing a cleanup function:',
          e,
        )
      }
    })
  } else if (__DEV__) {
=======
    activeEffectScope.cleanups.push(fn)
  } else if (__DEV__ && !failSilently) {
>>>>>>> 7dbab278
    warn(
      `onScopeDispose() is called when there is no active effect scope` +
        ` to be associated with.`,
    )
  }
}<|MERGE_RESOLUTION|>--- conflicted
+++ resolved
@@ -175,7 +175,6 @@
  */
 export function onScopeDispose(fn: () => void, failSilently = false): void {
   if (activeEffectScope) {
-<<<<<<< HEAD
     activeEffectScope.cleanups.push(() => {
       try {
         fn()
@@ -186,11 +185,7 @@
         )
       }
     })
-  } else if (__DEV__) {
-=======
-    activeEffectScope.cleanups.push(fn)
   } else if (__DEV__ && !failSilently) {
->>>>>>> 7dbab278
     warn(
       `onScopeDispose() is called when there is no active effect scope` +
         ` to be associated with.`,
