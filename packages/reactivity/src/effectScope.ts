import { ReactiveEffect } from './effect'
import { warn } from './warning'

let activeEffectScope: EffectScope | undefined

export class EffectScope {
  /**
   * @internal
   */
  private _active = true
  /**
   * @internal
   */
  effects: ReactiveEffect[] = []
  /**
   * @internal
   */
  cleanups: (() => void)[] = []

  /**
   * only assigned by undetached scope
   * @internal
   */
  parent: EffectScope | undefined
  /**
   * record undetached scopes
   * @internal
   */
  scopes: EffectScope[] | undefined
  /**
   * track a child scope's index in its parent's scopes array for optimized
   * removal
   * @internal
   */
  private index: number | undefined

  constructor(public detached = false) {
    this.parent = activeEffectScope
    if (!detached && activeEffectScope) {
      this.index =
        (activeEffectScope.scopes || (activeEffectScope.scopes = [])).push(
          this
        ) - 1
    }
  }

  get active() {
    return this._active
  }

  run<T>(fn: () => T): T | undefined {
    if (this._active) {
      const currentEffectScope = activeEffectScope
      try {
        activeEffectScope = this
        return fn()
      } finally {
        activeEffectScope = currentEffectScope
      }
    } else if (__DEV__) {
      warn(`cannot run an inactive effect scope.`)
    }
  }

  /**
   * This should only be called on non-detached scopes
   * @internal
   */
  on() {
    activeEffectScope = this
  }

  /**
   * This should only be called on non-detached scopes
   * @internal
   */
  off() {
    activeEffectScope = this.parent
  }

  stop(fromParent?: boolean) {
    if (this._active) {
      let i, l
      for (i = 0, l = this.effects.length; i < l; i++) {
        this.effects[i].stop()
      }
      for (i = 0, l = this.cleanups.length; i < l; i++) {
        this.cleanups[i]()
      }
      if (this.scopes) {
        for (i = 0, l = this.scopes.length; i < l; i++) {
          this.scopes[i].stop(true)
        }
      }
      // nested scope, dereference from parent to avoid memory leaks
      if (!this.detached && this.parent && !fromParent) {
        // optimized O(1) removal
        const last = this.parent.scopes!.pop()
        if (last && last !== this) {
          this.parent.scopes![this.index!] = last
          last.index = this.index!
        }
      }
<<<<<<< HEAD
      this._active = false
=======
      this.parent = undefined
      this.active = false
>>>>>>> f67bb500
    }
  }
}

export function effectScope(detached?: boolean) {
  return new EffectScope(detached)
}

export function recordEffectScope(
  effect: ReactiveEffect,
  scope: EffectScope | undefined = activeEffectScope
) {
  if (scope && scope.active) {
    scope.effects.push(effect)
  }
}

export function getCurrentScope() {
  return activeEffectScope
}

export function onScopeDispose(fn: () => void) {
  if (activeEffectScope) {
    activeEffectScope.cleanups.push(fn)
  } else if (__DEV__) {
    warn(
      `onScopeDispose() is called when there is no active effect scope` +
        ` to be associated with.`
    )
  }
}<|MERGE_RESOLUTION|>--- conflicted
+++ resolved
@@ -101,12 +101,8 @@
           last.index = this.index!
         }
       }
-<<<<<<< HEAD
+      this.parent = undefined
       this._active = false
-=======
-      this.parent = undefined
-      this.active = false
->>>>>>> f67bb500
     }
   }
 }
