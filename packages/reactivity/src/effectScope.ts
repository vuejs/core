import { EffectFlags, cleanup } from './effect'
import {
  type Link,
  type ReactiveNode,
  link,
  setActiveSub,
  unlink,
} from './system'
import { warn } from './warning'

export let activeEffectScope: EffectScope | undefined

export class EffectScope implements ReactiveNode {
  deps: Link | undefined = undefined
  depsTail: Link | undefined = undefined
  subs: Link | undefined = undefined
  subsTail: Link | undefined = undefined
  flags: number = 0

  /**
   * @internal
   */
  cleanups: (() => void)[] = []
  /**
   * @internal
   */
  cleanupsLength = 0

  constructor(detached = false) {
    if (!detached && activeEffectScope) {
      link(this, activeEffectScope)
    }
  }

  get active(): boolean {
    return !!this.flags || this.deps !== undefined
  }

  pause(): void {
    if (!(this.flags & EffectFlags.PAUSED)) {
      this.flags |= EffectFlags.PAUSED
      for (let link = this.deps; link !== undefined; link = link.nextDep) {
        const dep = link.dep
        if ('pause' in dep) {
          dep.pause()
        }
      }
    }
  }

  /**
   * Resumes the effect scope, including all child scopes and effects.
   */
  resume(): void {
    const flags = this.flags
    if (flags & EffectFlags.PAUSED) {
      this.flags = flags & ~EffectFlags.PAUSED
      for (let link = this.deps; link !== undefined; link = link.nextDep) {
        const dep = link.dep
        if ('resume' in dep) {
          dep.resume()
        }
      }
    }
  }

  run<T>(fn: () => T): T | undefined {
    const prevSub = setActiveSub()
    const prevScope = activeEffectScope
    try {
      activeEffectScope = this
      return fn()
    } finally {
      activeEffectScope = prevScope
      setActiveSub(prevSub)
    }
  }

  stop(): void {
    let dep = this.deps
    while (dep !== undefined) {
      const node = dep.dep
      if ('stop' in node) {
        dep = dep.nextDep
        node.stop()
      } else {
        dep = unlink(dep, this)
      }
    }
    const sub = this.subs
    if (sub !== undefined) {
      unlink(sub)
    }
    this.flags = 0
    cleanup(this)
  }

  /**
   * Registers a cleanup function to be called when the effect scope is stopped.
   *
   * @param {() => void} fn - The cleanup function to be registered.
   */
  onDispose(fn: () => void): void {
    this.cleanups.push(fn)
  }
}

/**
 * Creates an effect scope object which can capture the reactive effects (i.e.
 * computed and watchers) created within it so that these effects can be
 * disposed together. For detailed use cases of this API, please consult its
 * corresponding {@link https://github.com/vuejs/rfcs/blob/master/active-rfcs/0041-reactivity-effect-scope.md | RFC}.
 *
 * @param detached - Can be used to create a "detached" effect scope.
 * @see {@link https://vuejs.org/api/reactivity-advanced.html#effectscope}
 */
export function effectScope(detached?: boolean): EffectScope {
  return new EffectScope(detached)
}

/**
 * Returns the current active effect scope if there is one.
 *
 * @see {@link https://vuejs.org/api/reactivity-advanced.html#getcurrentscope}
 */
export function getCurrentScope(): EffectScope | undefined {
  return activeEffectScope
}

export function setCurrentScope(scope?: EffectScope): EffectScope | undefined {
  try {
    return activeEffectScope
  } finally {
    activeEffectScope = scope
  }
}

/**
 * Registers a dispose callback on the current active effect scope. The
 * callback will be invoked when the associated effect scope is stopped.
 *
 * @param fn - The callback function to attach to the scope's cleanup.
 * @see {@link https://vuejs.org/api/reactivity-advanced.html#onscopedispose}
 */
export function onScopeDispose(fn: () => void, failSilently = false): void {
<<<<<<< HEAD
  if (activeEffectScope) {
    activeEffectScope.onDispose(fn)
=======
  if (activeEffectScope !== undefined) {
    activeEffectScope.cleanups[activeEffectScope.cleanupsLength++] = fn
>>>>>>> c14171e6
  } else if (__DEV__ && !failSilently) {
    warn(
      `onScopeDispose() is called when there is no active effect scope` +
        ` to be associated with.`,
    )
  }
}<|MERGE_RESOLUTION|>--- conflicted
+++ resolved
@@ -101,7 +101,7 @@
    * @param {() => void} fn - The cleanup function to be registered.
    */
   onDispose(fn: () => void): void {
-    this.cleanups.push(fn)
+    this.cleanups[this.cleanupsLength++] = fn
   }
 }
 
@@ -143,13 +143,8 @@
  * @see {@link https://vuejs.org/api/reactivity-advanced.html#onscopedispose}
  */
 export function onScopeDispose(fn: () => void, failSilently = false): void {
-<<<<<<< HEAD
-  if (activeEffectScope) {
+  if (activeEffectScope !== undefined) {
     activeEffectScope.onDispose(fn)
-=======
-  if (activeEffectScope !== undefined) {
-    activeEffectScope.cleanups[activeEffectScope.cleanupsLength++] = fn
->>>>>>> c14171e6
   } else if (__DEV__ && !failSilently) {
     warn(
       `onScopeDispose() is called when there is no active effect scope` +
