import {
  EMPTY_OBJ,
  NOOP,
  hasChanged,
  isArray,
  isFunction,
  isMap,
  isObject,
  isPlainObject,
  isSet,
} from '@vue/shared'
import type { ComputedRef } from './computed'
import { ReactiveFlags } from './constants'
import { type DebuggerOptions, ReactiveEffect, cleanup } from './effect'
import { isReactive, isShallow } from './reactive'
import { type Ref, isRef } from './ref'
import { setActiveSub } from './system'
import { warn } from './warning'

// These errors were transferred from `packages/runtime-core/src/errorHandling.ts`
// to @vue/reactivity to allow co-location with the moved base watch logic, hence
// it is essential to keep these values unchanged.
export enum WatchErrorCodes {
  WATCH_GETTER = 2,
  WATCH_CALLBACK,
  WATCH_CLEANUP,
}

export type WatchEffect = (onCleanup: OnCleanup) => void

export type WatchSource<T = any> = Ref<T, any> | ComputedRef<T> | (() => T)

export type WatchCallback<V = any, OV = any> = (
  value: V,
  oldValue: OV,
  onCleanup: OnCleanup,
) => any

export type OnCleanup = (cleanupFn: () => void) => void

export interface WatchOptions<Immediate = boolean> extends DebuggerOptions {
  immediate?: Immediate
  deep?: boolean | number
  once?: boolean
  onWarn?: (msg: string, ...args: any[]) => void
  /**
   * @internal
   */
  call?: (
    fn: Function | Function[],
    type: WatchErrorCodes,
    args?: unknown[],
  ) => void
}

export type WatchStopHandle = () => void

export interface WatchHandle extends WatchStopHandle {
  pause: () => void
  resume: () => void
  stop: () => void
}

// initial value for watchers to trigger on undefined initial values
const INITIAL_WATCHER_VALUE = {}

let activeWatcher: WatcherEffect | undefined = undefined

/**
 * Returns the current active effect if there is one.
 */
export function getCurrentWatcher(): ReactiveEffect<any> | undefined {
  return activeWatcher
}

/**
 * Registers a cleanup callback on the current active effect. This
 * registered cleanup callback will be invoked right before the
 * associated effect re-runs.
 *
 * @param cleanupFn - The callback function to attach to the effect's cleanup.
 * @param failSilently - if `true`, will not throw warning when called without
 * an active effect.
 * @param owner - The effect that this cleanup function should be attached to.
 * By default, the current active effect.
 */
export function onWatcherCleanup(
  cleanupFn: () => void,
  failSilently = false,
  owner: WatcherEffect | undefined = activeWatcher,
): void {
  if (owner) {
    const { call } = owner.options
    if (call) {
      owner.cleanups[owner.cleanupsLength++] = () =>
        call(cleanupFn, WatchErrorCodes.WATCH_CLEANUP)
    } else {
      owner.cleanups[owner.cleanupsLength++] = cleanupFn
    }
  } else if (__DEV__ && !failSilently) {
    warn(
      `onWatcherCleanup() was called when there was no active watcher` +
        ` to associate with.`,
    )
  }
}

export class WatcherEffect extends ReactiveEffect {
  forceTrigger: boolean
  isMultiSource: boolean
  oldValue: any
  boundCleanup: typeof onWatcherCleanup = fn =>
    onWatcherCleanup(fn, false, this)

  constructor(
    source: WatchSource | WatchSource[] | WatchEffect | object,
    public cb?: WatchCallback<any, any> | null | undefined,
    public options: WatchOptions = EMPTY_OBJ,
  ) {
    const { deep, once, call, onWarn } = options

    let getter: () => any
    let forceTrigger = false
    let isMultiSource = false

    if (isRef(source)) {
      getter = () => source.value
      forceTrigger = isShallow(source)
    } else if (isReactive(source)) {
      getter = () => reactiveGetter(source, deep)
      forceTrigger = true
    } else if (isArray(source)) {
      isMultiSource = true
      forceTrigger = source.some(s => isReactive(s) || isShallow(s))
      getter = () =>
        source.map(s => {
          if (isRef(s)) {
            return s.value
          } else if (isReactive(s)) {
            return reactiveGetter(s, deep)
          } else if (isFunction(s)) {
            return call ? call(s, WatchErrorCodes.WATCH_GETTER) : s()
          } else {
            __DEV__ && warnInvalidSource(s, onWarn)
          }
        })
    } else if (isFunction(source)) {
      if (cb) {
        // getter with cb
        getter = call
          ? () => call(source, WatchErrorCodes.WATCH_GETTER)
          : (source as () => any)
      } else {
        // no cb -> simple effect
        getter = () => {
          if (this.cleanupsLength) {
            const prevSub = setActiveSub()
            try {
              cleanup(this)
            } finally {
              setActiveSub(prevSub)
            }
          }
          const currentEffect = activeWatcher
          activeWatcher = this
          try {
            return call
              ? call(source, WatchErrorCodes.WATCH_CALLBACK, [
                  this.boundCleanup,
                ])
              : source(this.boundCleanup)
          } finally {
            activeWatcher = currentEffect
          }
        }
      }
    } else {
      getter = NOOP
      __DEV__ && warnInvalidSource(source, onWarn)
    }

    if (cb && deep) {
      const baseGetter = getter
      const depth = deep === true ? Infinity : deep
      getter = () => traverse(baseGetter(), depth)
    }

    super(getter)
    this.forceTrigger = forceTrigger
    this.isMultiSource = isMultiSource

    if (once && cb) {
      const _cb = cb
      cb = (...args) => {
        _cb(...args)
        this.stop()
      }
    }

    this.cb = cb

    this.oldValue = isMultiSource
      ? new Array((source as []).length).fill(INITIAL_WATCHER_VALUE)
      : INITIAL_WATCHER_VALUE

    if (__DEV__) {
      this.onTrack = options.onTrack
      this.onTrigger = options.onTrigger
    }
  }

  run(initialRun = false): void {
    const oldValue = this.oldValue
    const newValue = (this.oldValue = super.run())
    if (!this.cb) {
      return
    }
<<<<<<< HEAD
    if (cb) {
      // watch(source, cb)
      const newValue = effect.run()
      if (
        deep ||
        forceTrigger ||
        (isMultiSource
          ? (newValue as any[]).some((v, i) => hasChanged(v, oldValue[i]))
          : hasChanged(newValue, oldValue)) ||
        (__COMPAT__ && (options as any).compatWatchArray && isArray(newValue))
      ) {
        // cleanup before running cb again
        if (cleanup) {
          cleanup()
        }
        const currentWatcher = activeWatcher
        activeWatcher = effect
        try {
          const args = [
            newValue,
            // pass undefined as the old value when it's changed for the first time
            oldValue === INITIAL_WATCHER_VALUE
              ? undefined
              : isMultiSource && oldValue[0] === INITIAL_WATCHER_VALUE
                ? []
                : oldValue,
            boundCleanup,
          ]
          oldValue = newValue
          call
            ? call(cb!, WatchErrorCodes.WATCH_CALLBACK, args)
            : // @ts-expect-error
              cb!(...args)
        } finally {
          activeWatcher = currentWatcher
        }
=======
    const { immediate, deep, call } = this.options
    if (initialRun && !immediate) {
      return
    }
    if (
      deep ||
      this.forceTrigger ||
      (this.isMultiSource
        ? (newValue as any[]).some((v, i) => hasChanged(v, oldValue[i]))
        : hasChanged(newValue, oldValue))
    ) {
      // cleanup before running cb again
      cleanup(this)
      const currentWatcher = activeWatcher
      activeWatcher = this
      try {
        const args = [
          newValue,
          // pass undefined as the old value when it's changed for the first time
          oldValue === INITIAL_WATCHER_VALUE
            ? undefined
            : this.isMultiSource && oldValue[0] === INITIAL_WATCHER_VALUE
              ? []
              : oldValue,
          this.boundCleanup,
        ]
        call
          ? call(this.cb, WatchErrorCodes.WATCH_CALLBACK, args)
          : // @ts-expect-error
            this.cb(...args)
      } finally {
        activeWatcher = currentWatcher
>>>>>>> 5ef769b3
      }
    }
  }
}

function reactiveGetter(source: object, deep: WatchOptions['deep']): unknown {
  // traverse will happen in wrapped getter below
  if (deep) return source
  // for `deep: false | 0` or shallow reactive, only traverse root-level properties
  if (isShallow(source) || deep === false || deep === 0)
    return traverse(source, 1)
  // for `deep: undefined` on a reactive object, deeply traverse all properties
  return traverse(source)
}

function warnInvalidSource(s: object, onWarn: WatchOptions['onWarn']): void {
  ;(onWarn || warn)(
    `Invalid watch source: `,
    s,
    `A watch source can only be a getter/effect function, a ref, ` +
      `a reactive object, or an array of these types.`,
  )
}

export function watch(
  source: WatchSource | WatchSource[] | WatchEffect | object,
  cb?: WatchCallback | null,
  options: WatchOptions = EMPTY_OBJ,
): WatchHandle {
  const effect = new WatcherEffect(source, cb, options)

  effect.run(true)

  const stop = effect.stop.bind(effect) as WatchHandle
  stop.pause = effect.pause.bind(effect)
  stop.resume = effect.resume.bind(effect)
  stop.stop = stop

  return stop
}

export function traverse(
  value: unknown,
  depth: number = Infinity,
  seen?: Map<unknown, number>,
): unknown {
  if (depth <= 0 || !isObject(value) || (value as any)[ReactiveFlags.SKIP]) {
    return value
  }

  seen = seen || new Map()
  if ((seen.get(value) || 0) >= depth) {
    return value
  }
  seen.set(value, depth)
  depth--
  if (isRef(value)) {
    traverse(value.value, depth, seen)
  } else if (isArray(value)) {
    for (let i = 0; i < value.length; i++) {
      traverse(value[i], depth, seen)
    }
  } else if (isSet(value) || isMap(value)) {
    value.forEach((v: any) => {
      traverse(v, depth, seen)
    })
  } else if (isPlainObject(value)) {
    for (const key in value) {
      traverse(value[key], depth, seen)
    }
    for (const key of Object.getOwnPropertySymbols(value)) {
      if (Object.prototype.propertyIsEnumerable.call(value, key)) {
        traverse(value[key as any], depth, seen)
      }
    }
  }
  return value
}<|MERGE_RESOLUTION|>--- conflicted
+++ resolved
@@ -189,6 +189,10 @@
     this.forceTrigger = forceTrigger
     this.isMultiSource = isMultiSource
 
+    if (__COMPAT__ && (options as any).compatWatchArray) {
+      ;(this as any).compatWatchArray = true
+    }
+
     if (once && cb) {
       const _cb = cb
       cb = (...args) => {
@@ -215,44 +219,6 @@
     if (!this.cb) {
       return
     }
-<<<<<<< HEAD
-    if (cb) {
-      // watch(source, cb)
-      const newValue = effect.run()
-      if (
-        deep ||
-        forceTrigger ||
-        (isMultiSource
-          ? (newValue as any[]).some((v, i) => hasChanged(v, oldValue[i]))
-          : hasChanged(newValue, oldValue)) ||
-        (__COMPAT__ && (options as any).compatWatchArray && isArray(newValue))
-      ) {
-        // cleanup before running cb again
-        if (cleanup) {
-          cleanup()
-        }
-        const currentWatcher = activeWatcher
-        activeWatcher = effect
-        try {
-          const args = [
-            newValue,
-            // pass undefined as the old value when it's changed for the first time
-            oldValue === INITIAL_WATCHER_VALUE
-              ? undefined
-              : isMultiSource && oldValue[0] === INITIAL_WATCHER_VALUE
-                ? []
-                : oldValue,
-            boundCleanup,
-          ]
-          oldValue = newValue
-          call
-            ? call(cb!, WatchErrorCodes.WATCH_CALLBACK, args)
-            : // @ts-expect-error
-              cb!(...args)
-        } finally {
-          activeWatcher = currentWatcher
-        }
-=======
     const { immediate, deep, call } = this.options
     if (initialRun && !immediate) {
       return
@@ -262,7 +228,8 @@
       this.forceTrigger ||
       (this.isMultiSource
         ? (newValue as any[]).some((v, i) => hasChanged(v, oldValue[i]))
-        : hasChanged(newValue, oldValue))
+        : hasChanged(newValue, oldValue)) ||
+      (__COMPAT__ && (this as any).compatWatchArray && isArray(newValue))
     ) {
       // cleanup before running cb again
       cleanup(this)
@@ -285,7 +252,6 @@
             this.cb(...args)
       } finally {
         activeWatcher = currentWatcher
->>>>>>> 5ef769b3
       }
     }
   }
