import { isFunction } from '@vue/shared'
import {
  type DebuggerEvent,
  type DebuggerOptions,
  EffectFlags,
  type Link,
  type ReactiveEffect,
  type Subscriber,
  activeSub,
  refreshComputed,
} from './effect'
import type { Ref } from './ref'
import { warn } from './warning'
import { Dep, globalVersion } from './dep'
import { ReactiveFlags, TrackOpTypes } from './constants'

declare const ComputedRefSymbol: unique symbol

export interface ComputedRef<T = any> extends WritableComputedRef<T> {
  readonly value: T
  [ComputedRefSymbol]: true
}

export interface WritableComputedRef<T> extends Ref<T> {
  /**
   * @deprecated computed no longer uses effect
   */
  effect: ReactiveEffect
}

export type ComputedGetter<T> = (oldValue?: T) => T
export type ComputedSetter<T> = (newValue: T) => void

export interface WritableComputedOptions<T> {
  get: ComputedGetter<T>
  set: ComputedSetter<T>
}

/**
 * @internal
 */
export class ComputedRefImpl<T = any> implements Subscriber {
  // A computed is a ref
  _value: any = undefined
  readonly dep = new Dep(this)
  readonly __v_isRef = true;
  readonly [ReactiveFlags.IS_READONLY]: boolean
  // A computed is also a subscriber that tracks other deps
  deps?: Link = undefined
  depsTail?: Link = undefined
  // track variaous states
  flags = EffectFlags.DIRTY
  // last seen global version
  globalVersion = globalVersion - 1
  // for backwards compat
  effect = this

  // dev only
  onTrack?: (event: DebuggerEvent) => void
  // dev only
  onTrigger?: (event: DebuggerEvent) => void
<<<<<<< HEAD
=======

  /**
   * Dev only
   */
  _warnRecursive?: boolean
>>>>>>> 58d827cb

  constructor(
    public fn: ComputedGetter<T>,
    private readonly setter: ComputedSetter<T> | undefined,
    public isSSR: boolean,
  ) {
    this.__v_isReadonly = !setter
  }

  notify() {
    // avoid infinite self recursion
    if (activeSub !== this) {
      this.flags |= EffectFlags.DIRTY
      this.dep.notify()
    } else if (__DEV__) {
      // TODO warn
    }
  }

  get value() {
    const link = __DEV__
      ? this.dep.track({
          target: this,
          type: TrackOpTypes.GET,
          key: 'value',
        })
      : this.dep.track()
    refreshComputed(this)
    // sync version after evaluation
    if (link) {
      link.version = this.dep.version
    }
    return this._value
  }

  set value(newValue) {
    if (this.setter) {
      this.setter(newValue)
    } else if (__DEV__) {
      warn('Write operation failed: computed value is readonly')
    }
  }
}

/**
 * Takes a getter function and returns a readonly reactive ref object for the
 * returned value from the getter. It can also take an object with get and set
 * functions to create a writable ref object.
 *
 * @example
 * ```js
 * // Creating a readonly computed ref:
 * const count = ref(1)
 * const plusOne = computed(() => count.value + 1)
 *
 * console.log(plusOne.value) // 2
 * plusOne.value++ // error
 * ```
 *
 * ```js
 * // Creating a writable computed ref:
 * const count = ref(1)
 * const plusOne = computed({
 *   get: () => count.value + 1,
 *   set: (val) => {
 *     count.value = val - 1
 *   }
 * })
 *
 * plusOne.value = 1
 * console.log(count.value) // 0
 * ```
 *
 * @param getter - Function that produces the next value.
 * @param debugOptions - For debugging. See {@link https://vuejs.org/guide/extras/reactivity-in-depth.html#computed-debugging}.
 * @see {@link https://vuejs.org/api/reactivity-core.html#computed}
 */
export function computed<T>(
  getter: ComputedGetter<T>,
  debugOptions?: DebuggerOptions,
): ComputedRef<T>
export function computed<T>(
  options: WritableComputedOptions<T>,
  debugOptions?: DebuggerOptions,
): WritableComputedRef<T>
export function computed<T>(
  getterOrOptions: ComputedGetter<T> | WritableComputedOptions<T>,
  debugOptions?: DebuggerOptions,
  isSSR = false,
) {
  let getter: ComputedGetter<T>
  let setter: ComputedSetter<T> | undefined

  if (isFunction(getterOrOptions)) {
    getter = getterOrOptions
  } else {
    getter = getterOrOptions.get
    setter = getterOrOptions.set
  }

  const cRef = new ComputedRefImpl(getter, setter, isSSR)

  if (__DEV__ && debugOptions && !isSSR) {
    cRef.onTrack = debugOptions.onTrack
    cRef.onTrigger = debugOptions.onTrigger
  }

  return cRef as any
}<|MERGE_RESOLUTION|>--- conflicted
+++ resolved
@@ -59,14 +59,11 @@
   onTrack?: (event: DebuggerEvent) => void
   // dev only
   onTrigger?: (event: DebuggerEvent) => void
-<<<<<<< HEAD
-=======
 
   /**
    * Dev only
    */
   _warnRecursive?: boolean
->>>>>>> 58d827cb
 
   constructor(
     public fn: ComputedGetter<T>,
