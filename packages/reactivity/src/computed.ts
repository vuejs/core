import { hasChanged, isFunction } from '@vue/shared'
import { ReactiveFlags, TrackOpTypes } from './constants'
import { onTrack, setupOnTrigger } from './debug'
import {
  type DebuggerEvent,
  type DebuggerOptions,
  activeSub,
  setActiveSub,
} from './effect'
import { activeEffectScope } from './effectScope'
import type { Ref } from './ref'
import {
  type Dependency,
  type Link,
  type Subscriber,
  SubscriberFlags,
  endTracking,
  link,
  processComputedUpdate,
  startTracking,
  updateDirtyFlag,
} from './system'
import { warn } from './warning'

declare const ComputedRefSymbol: unique symbol
declare const WritableComputedRefSymbol: unique symbol

interface BaseComputedRef<T, S = T> extends Ref<T, S> {
  [ComputedRefSymbol]: true
  /**
   * @deprecated computed no longer uses effect
   */
  effect: ComputedRefImpl
}

export interface ComputedRef<T = any> extends BaseComputedRef<T> {
  readonly value: T
}

export interface WritableComputedRef<T, S = T> extends BaseComputedRef<T, S> {
  [WritableComputedRefSymbol]: true
}

export type ComputedGetter<T> = (oldValue?: T) => T
export type ComputedSetter<T> = (newValue: T) => void

export interface WritableComputedOptions<T, S = T> {
  get: ComputedGetter<T>
  set: ComputedSetter<S>
}

/**
 * @private exported by @vue/reactivity for Vue core use, but not exported from
 * the main vue package
 */
export class ComputedRefImpl<T = any> implements Dependency, Subscriber {
  /**
   * @internal
   */
  _value: T | undefined = undefined

  // Dependency
  subs: Link | undefined = undefined
  subsTail: Link | undefined = undefined

  // Subscriber
  deps: Link | undefined = undefined
  depsTail: Link | undefined = undefined
  flags: SubscriberFlags = SubscriberFlags.Computed | SubscriberFlags.Dirty

  /**
   * @internal
   */
  readonly __v_isRef = true
  // TODO isolatedDeclarations ReactiveFlags.IS_REF
  /**
   * @internal
   */
  readonly __v_isReadonly: boolean
  // TODO isolatedDeclarations ReactiveFlags.IS_READONLY

  // for backwards compat
  get effect(): this {
    return this
  }
  // for backwards compat
  get dep(): Dependency {
    return this
  }
  /**
<<<<<<< HEAD
   * for backwards compat
   * @internal
=======
   * @internal
   * for backwards compat
>>>>>>> 826550cd
   */
  get _dirty(): boolean {
    const flags = this.flags
    if (
      flags & SubscriberFlags.Dirty ||
      (flags & SubscriberFlags.PendingComputed &&
        updateDirtyFlag(this, this.flags))
    ) {
      return true
    }
    return false
  }
  /**
<<<<<<< HEAD
   * for backwards compat
   * @internal
=======
   * @internal
   * for backwards compat
>>>>>>> 826550cd
   */
  set _dirty(v: boolean) {
    if (v) {
      this.flags |= SubscriberFlags.Dirty
    } else {
      this.flags &= ~(SubscriberFlags.Dirty | SubscriberFlags.PendingComputed)
    }
  }

  // dev only
  onTrack?: (event: DebuggerEvent) => void
  // dev only
  onTrigger?: (event: DebuggerEvent) => void

  /**
   * Dev only
   * @internal
   */
  _warnRecursive?: boolean

  constructor(
    public fn: ComputedGetter<T>,
    private readonly setter: ComputedSetter<T> | undefined,
  ) {
    this[ReactiveFlags.IS_READONLY] = !setter
  }

  get value(): T {
    const flags = this.flags
    if (flags & (SubscriberFlags.Dirty | SubscriberFlags.PendingComputed)) {
      processComputedUpdate(this, flags)
    }
    if (activeSub !== undefined) {
      if (__DEV__) {
        onTrack(activeSub!, {
          target: this,
          type: TrackOpTypes.GET,
          key: 'value',
        })
      }
      link(this, activeSub)
    } else if (activeEffectScope !== undefined) {
      link(this, activeEffectScope)
    }
    return this._value!
  }

  set value(newValue) {
    if (this.setter) {
      this.setter(newValue)
    } else if (__DEV__) {
      warn('Write operation failed: computed value is readonly')
    }
  }

  update(): boolean {
    const prevSub = activeSub
    setActiveSub(this)
    startTracking(this)
    try {
      const oldValue = this._value
      const newValue = this.fn(oldValue)
      if (hasChanged(oldValue, newValue)) {
        this._value = newValue
        return true
      }
      return false
    } finally {
      setActiveSub(prevSub)
      endTracking(this)
    }
  }
}

if (__DEV__) {
  setupOnTrigger(ComputedRefImpl)
}

/**
 * Takes a getter function and returns a readonly reactive ref object for the
 * returned value from the getter. It can also take an object with get and set
 * functions to create a writable ref object.
 *
 * @example
 * ```js
 * // Creating a readonly computed ref:
 * const count = ref(1)
 * const plusOne = computed(() => count.value + 1)
 *
 * console.log(plusOne.value) // 2
 * plusOne.value++ // error
 * ```
 *
 * ```js
 * // Creating a writable computed ref:
 * const count = ref(1)
 * const plusOne = computed({
 *   get: () => count.value + 1,
 *   set: (val) => {
 *     count.value = val - 1
 *   }
 * })
 *
 * plusOne.value = 1
 * console.log(count.value) // 0
 * ```
 *
 * @param getter - Function that produces the next value.
 * @param debugOptions - For debugging. See {@link https://vuejs.org/guide/extras/reactivity-in-depth.html#computed-debugging}.
 * @see {@link https://vuejs.org/api/reactivity-core.html#computed}
 */
export function computed<T>(
  getter: ComputedGetter<T>,
  debugOptions?: DebuggerOptions,
): ComputedRef<T>
export function computed<T, S = T>(
  options: WritableComputedOptions<T, S>,
  debugOptions?: DebuggerOptions,
): WritableComputedRef<T, S>
export function computed<T>(
  getterOrOptions: ComputedGetter<T> | WritableComputedOptions<T>,
  debugOptions?: DebuggerOptions,
  isSSR = false,
) {
  let getter: ComputedGetter<T>
  let setter: ComputedSetter<T> | undefined

  if (isFunction(getterOrOptions)) {
    getter = getterOrOptions
  } else {
    getter = getterOrOptions.get
    setter = getterOrOptions.set
  }

  const cRef = new ComputedRefImpl(getter, setter)

  if (__DEV__ && debugOptions && !isSSR) {
    cRef.onTrack = debugOptions.onTrack
    cRef.onTrigger = debugOptions.onTrigger
  }

  return cRef as any
}<|MERGE_RESOLUTION|>--- conflicted
+++ resolved
@@ -88,13 +88,8 @@
     return this
   }
   /**
-<<<<<<< HEAD
+   * @internal
    * for backwards compat
-   * @internal
-=======
-   * @internal
-   * for backwards compat
->>>>>>> 826550cd
    */
   get _dirty(): boolean {
     const flags = this.flags
@@ -108,13 +103,8 @@
     return false
   }
   /**
-<<<<<<< HEAD
+   * @internal
    * for backwards compat
-   * @internal
-=======
-   * @internal
-   * for backwards compat
->>>>>>> 826550cd
    */
   set _dirty(v: boolean) {
     if (v) {
