--- conflicted
+++ resolved
@@ -45,15 +45,7 @@
     this.effect = new ReactiveEffect(getter, () => {
       if (!this.scheduled) {
         this.scheduled = true
-<<<<<<< HEAD
-        if (!this.init) {
-          triggerRefValue(this, TriggerReason.ComputedDepsUpdated, undefined)
-        } else {
-          triggerRefValue(this, TriggerReason.ValueUpdatedByGetter, this)
-        }
-=======
-        triggerRefValue(this, this)
->>>>>>> 35f0ddd9
+        triggerRefValue(this, TriggerReason.ComputedDepsUpdated, this)
       }
     })
     this.effect.computed = this
@@ -67,15 +59,8 @@
     trackRefValue(self)
     if (!self._cacheable || self.effect.dirty) {
       const newValue = self.effect.run()!
-<<<<<<< HEAD
-      if (!self.init) {
-        self.init = true
-      } else if (hasChanged(self._value, newValue)) {
+      if (hasChanged(self._value, newValue)) {
         triggerRefValue(self, TriggerReason.ValueUpdatedByGetter, undefined)
-=======
-      if (hasChanged(self._value, newValue)) {
-        triggerRefValue(self, undefined)
->>>>>>> 35f0ddd9
       }
       self._value = newValue
       self.scheduled = false
