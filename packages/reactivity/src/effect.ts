--- conflicted
+++ resolved
@@ -326,7 +326,6 @@
           effect.onTrigger?.(extend({ effect }, debuggerEventExtraInfo))
         }
         effect.trigger()
-<<<<<<< HEAD
         if (effect.scheduler) {
           if (!effect.active) {
             pausedQueueEffects.add(effect)
@@ -334,8 +333,6 @@
             queueEffectSchedulers.push(effect.scheduler)
           }
         }
-=======
->>>>>>> ee4cd78a
       }
     }
   }
