--- conflicted
+++ resolved
@@ -303,12 +303,8 @@
   }
 }
 
-<<<<<<< HEAD
-const queueEffectSchedulers: (() => void)[] = []
+const queueEffectSchedulers: EffectScheduler[] = []
 const pausedQueueEffects = new WeakSet<ReactiveEffect>()
-=======
-const queueEffectSchedulers: EffectScheduler[] = []
->>>>>>> 9636357c
 
 export function triggerEffects(
   dep: Dep,
