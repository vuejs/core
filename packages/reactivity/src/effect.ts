--- conflicted
+++ resolved
@@ -192,17 +192,10 @@
  */
 export function effect<T = any>(
   fn: () => T,
-<<<<<<< HEAD
-  options?: ReactiveEffectOptions
+  options?: ReactiveEffectOptions,
 ): ReactiveEffectRunner<T> {
   if ((fn as ReactiveEffectRunner<T>).effect instanceof ReactiveEffect) {
     fn = (fn as ReactiveEffectRunner<T>).effect.fn
-=======
-  options?: ReactiveEffectOptions,
-): ReactiveEffectRunner {
-  if ((fn as ReactiveEffectRunner).effect instanceof ReactiveEffect) {
-    fn = (fn as ReactiveEffectRunner).effect.fn
->>>>>>> 6a8d5485
   }
 
   const _effect = new ReactiveEffect(fn, NOOP, () => {
