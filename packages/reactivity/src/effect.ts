import { NOOP, extend } from '@vue/shared'
import type { ComputedRefImpl } from './computed'
import { DirtyLevels, TrackOpTypes, TriggerOpTypes } from './constants'
import type { Dep } from './dep'
import { EffectScope, recordEffectScope } from './effectScope'

export type EffectScheduler = (...args: any[]) => any

export type DebuggerEvent = {
  effect: ReactiveEffect
} & DebuggerEventExtraInfo

export type DebuggerEventExtraInfo = {
  target: object
  type: TrackOpTypes | TriggerOpTypes
  key: any
  newValue?: any
  oldValue?: any
  oldTarget?: Map<any, any> | Set<any>
}

export let activeEffect: ReactiveEffect | undefined

export class ReactiveEffect<T = any> {
  active = true
  deps: Dep[] = []

  /**
   * Can be attached after creation
   * @internal
   */
  computed?: ComputedRefImpl<T>
  /**
   * @internal
   */
  allowRecurse?: boolean

  private _isPaused = false

  private _isCalled = false

  onStop?: () => void
  // dev only
  onTrack?: (event: DebuggerEvent) => void
  // dev only
  onTrigger?: (event: DebuggerEvent) => void

  /**
   * @internal
   */
  _dirtyLevel = DirtyLevels.Dirty
  /**
   * @internal
   */
  _trackId = 0
  /**
   * @internal
   */
  _runnings = 0
  /**
   * @internal
   */
  _queryings = 0
  /**
   * @internal
   */
  _depsLength = 0

  constructor(
    public fn: () => T,
    public trigger: () => void,
    public scheduler?: EffectScheduler,
    scope?: EffectScope
  ) {
    recordEffectScope(this, scope)
  }

<<<<<<< HEAD
  pause() {
    this._isPaused = true
  }

  /**
   * Resumes the execution of the reactive effect.
   * @param {boolean} immediate - If true, executes the saved run method immediately upon resuming.
   */
  resume(immediate: boolean = false) {
    if (this._isPaused) {
      this._isPaused = false
      if (this._isCalled && immediate) {
        this.run()
      }
      this._isCalled = false
    }
  }
  run() {
    if (this._isPaused) {
      this._isCalled = true
      return
    }
=======
  public get dirty() {
    if (this._dirtyLevel === DirtyLevels.ComputedValueMaybeDirty) {
      this._dirtyLevel = DirtyLevels.NotDirty
      this._queryings++
      pauseTracking()
      for (const dep of this.deps) {
        if (dep.computed) {
          triggerComputed(dep.computed)
          if (this._dirtyLevel >= DirtyLevels.ComputedValueDirty) {
            break
          }
        }
      }
      resetTracking()
      this._queryings--
    }
    return this._dirtyLevel >= DirtyLevels.ComputedValueDirty
  }

  public set dirty(v) {
    this._dirtyLevel = v ? DirtyLevels.Dirty : DirtyLevels.NotDirty
  }

  run() {
    this._dirtyLevel = DirtyLevels.NotDirty
>>>>>>> bcca475d
    if (!this.active) {
      return this.fn()
    }
    let lastShouldTrack = shouldTrack
    let lastEffect = activeEffect
    try {
      shouldTrack = true
      activeEffect = this
      this._runnings++
      preCleanupEffect(this)
      return this.fn()
    } finally {
      postCleanupEffect(this)
      this._runnings--
      activeEffect = lastEffect
      shouldTrack = lastShouldTrack
    }
  }

  stop() {
    if (this.active) {
      preCleanupEffect(this)
      postCleanupEffect(this)
      this.onStop?.()
      this.active = false
    }
  }
}

function triggerComputed(computed: ComputedRefImpl<any>) {
  return computed.value
}

function preCleanupEffect(effect: ReactiveEffect) {
  effect._trackId++
  effect._depsLength = 0
}

function postCleanupEffect(effect: ReactiveEffect) {
  if (effect.deps && effect.deps.length > effect._depsLength) {
    for (let i = effect._depsLength; i < effect.deps.length; i++) {
      cleanupDepEffect(effect.deps[i], effect)
    }
    effect.deps.length = effect._depsLength
  }
}

function cleanupDepEffect(dep: Dep, effect: ReactiveEffect) {
  const trackId = dep.get(effect)
  if (trackId !== undefined && effect._trackId !== trackId) {
    dep.delete(effect)
    if (dep.size === 0) {
      dep.cleanup()
    }
  }
}

export interface DebuggerOptions {
  onTrack?: (event: DebuggerEvent) => void
  onTrigger?: (event: DebuggerEvent) => void
}

export interface ReactiveEffectOptions extends DebuggerOptions {
  lazy?: boolean
  scheduler?: EffectScheduler
  scope?: EffectScope
  allowRecurse?: boolean
  onStop?: () => void
}

export interface ReactiveEffectRunner<T = any> {
  (): T
  effect: ReactiveEffect
}

/**
 * Registers the given function to track reactive updates.
 *
 * The given function will be run once immediately. Every time any reactive
 * property that's accessed within it gets updated, the function will run again.
 *
 * @param fn - The function that will track reactive updates.
 * @param options - Allows to control the effect's behaviour.
 * @returns A runner that can be used to control the effect after creation.
 */
export function effect<T = any>(
  fn: () => T,
  options?: ReactiveEffectOptions
): ReactiveEffectRunner {
  if ((fn as ReactiveEffectRunner).effect instanceof ReactiveEffect) {
    fn = (fn as ReactiveEffectRunner).effect.fn
  }

  const _effect = new ReactiveEffect(fn, NOOP, () => {
    if (_effect.dirty) {
      _effect.run()
    }
  })
  if (options) {
    extend(_effect, options)
    if (options.scope) recordEffectScope(_effect, options.scope)
  }
  if (!options || !options.lazy) {
    _effect.run()
  }
  const runner = _effect.run.bind(_effect) as ReactiveEffectRunner
  runner.effect = _effect
  return runner
}

/**
 * Stops the effect associated with the given runner.
 *
 * @param runner - Association with the effect to stop tracking.
 */
export function stop(runner: ReactiveEffectRunner) {
  runner.effect.stop()
}

export let shouldTrack = true
export let pauseScheduleStack = 0

const trackStack: boolean[] = []

/**
 * Temporarily pauses tracking.
 */
export function pauseTracking() {
  trackStack.push(shouldTrack)
  shouldTrack = false
}

/**
 * Re-enables effect tracking (if it was paused).
 */
export function enableTracking() {
  trackStack.push(shouldTrack)
  shouldTrack = true
}

/**
 * Resets the previous global effect tracking state.
 */
export function resetTracking() {
  const last = trackStack.pop()
  shouldTrack = last === undefined ? true : last
}

export function pauseScheduling() {
  pauseScheduleStack++
}

export function resetScheduling() {
  pauseScheduleStack--
  while (!pauseScheduleStack && queueEffectSchedulers.length) {
    queueEffectSchedulers.shift()!()
  }
}

export function trackEffect(
  effect: ReactiveEffect,
  dep: Dep,
  debuggerEventExtraInfo?: DebuggerEventExtraInfo
) {
  if (dep.get(effect) !== effect._trackId) {
    dep.set(effect, effect._trackId)
    const oldDep = effect.deps[effect._depsLength]
    if (oldDep !== dep) {
      if (oldDep) {
        cleanupDepEffect(oldDep, effect)
      }
      effect.deps[effect._depsLength++] = dep
    } else {
      effect._depsLength++
    }
    if (__DEV__) {
      effect.onTrack?.(extend({ effect }, debuggerEventExtraInfo!))
    }
  }
}

const queueEffectSchedulers: (() => void)[] = []

export function triggerEffects(
  dep: Dep,
  dirtyLevel: DirtyLevels,
  debuggerEventExtraInfo?: DebuggerEventExtraInfo
) {
  pauseScheduling()
  for (const effect of dep.keys()) {
    if (!effect.allowRecurse && effect._runnings) {
      continue
    }
    if (
      effect._dirtyLevel < dirtyLevel &&
      (!effect._runnings || dirtyLevel !== DirtyLevels.ComputedValueDirty)
    ) {
      const lastDirtyLevel = effect._dirtyLevel
      effect._dirtyLevel = dirtyLevel
      if (
        lastDirtyLevel === DirtyLevels.NotDirty &&
        (!effect._queryings || dirtyLevel !== DirtyLevels.ComputedValueDirty)
      ) {
        if (__DEV__) {
          effect.onTrigger?.(extend({ effect }, debuggerEventExtraInfo))
        }
        effect.trigger()
        if (effect.scheduler) {
          queueEffectSchedulers.push(effect.scheduler)
        }
      }
    }
  }
  resetScheduling()
}<|MERGE_RESOLUTION|>--- conflicted
+++ resolved
@@ -75,30 +75,6 @@
     recordEffectScope(this, scope)
   }
 
-<<<<<<< HEAD
-  pause() {
-    this._isPaused = true
-  }
-
-  /**
-   * Resumes the execution of the reactive effect.
-   * @param {boolean} immediate - If true, executes the saved run method immediately upon resuming.
-   */
-  resume(immediate: boolean = false) {
-    if (this._isPaused) {
-      this._isPaused = false
-      if (this._isCalled && immediate) {
-        this.run()
-      }
-      this._isCalled = false
-    }
-  }
-  run() {
-    if (this._isPaused) {
-      this._isCalled = true
-      return
-    }
-=======
   public get dirty() {
     if (this._dirtyLevel === DirtyLevels.ComputedValueMaybeDirty) {
       this._dirtyLevel = DirtyLevels.NotDirty
@@ -122,9 +98,29 @@
     this._dirtyLevel = v ? DirtyLevels.Dirty : DirtyLevels.NotDirty
   }
 
+  pause() {
+    this._isPaused = true
+  }
+
+  /**
+   * Resumes the execution of the reactive effect.
+   * @param {boolean} immediate - If true, executes the saved run method immediately upon resuming.
+   */
+  resume(immediate: boolean = false) {
+    if (this._isPaused) {
+      this._isPaused = false
+      if (this._isCalled && immediate) {
+        this.run()
+      }
+      this._isCalled = false
+    }
+  }
   run() {
     this._dirtyLevel = DirtyLevels.NotDirty
->>>>>>> bcca475d
+    if (this._isPaused) {
+      this._isCalled = true
+      return
+    }
     if (!this.active) {
       return this.fn()
     }
