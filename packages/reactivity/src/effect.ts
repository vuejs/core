--- conflicted
+++ resolved
@@ -46,6 +46,7 @@
   DIRTY = 1 << 4,
   ALLOW_RECURSE = 1 << 5,
   NO_BATCH = 1 << 6,
+  PAUSED = 1 << 7,
 }
 
 /**
@@ -107,6 +108,8 @@
   prevActiveLink?: Link
 }
 
+const pausedQueueEffects = new WeakSet<ReactiveEffect>()
+
 export class ReactiveEffect<T = any>
   implements Subscriber, ReactiveEffectOptions
 {
@@ -126,34 +129,30 @@
    * @internal
    */
   nextEffect?: ReactiveEffect = undefined
-  /**
-   * @internal
-   */
-<<<<<<< HEAD
-  _depsLength = 0
-  /**
-   * @internal
-   */
-  _isStopped = false
-  constructor(
-    public fn: () => T,
-    public trigger: () => void,
-    public scheduler?: EffectScheduler,
-    scope?: EffectScope,
-  ) {
-    recordEffectScope(this, scope)
-  }
-=======
-  cleanup?: () => void = undefined
 
   scheduler?: EffectScheduler = undefined
   onStop?: () => void
   onTrack?: (event: DebuggerEvent) => void
   onTrigger?: (event: DebuggerEvent) => void
->>>>>>> 2cc56155
 
   constructor(public fn: () => T) {
     recordEffectScope(this)
+  }
+
+  pause() {
+    if (!(this.flags & EffectFlags.PAUSED)) {
+      this.flags |= EffectFlags.PAUSED
+    }
+  }
+
+  resume() {
+    if (this.flags & EffectFlags.PAUSED) {
+      this.flags &= ~EffectFlags.PAUSED
+      if (pausedQueueEffects.has(this)) {
+        pausedQueueEffects.delete(this)
+        this.trigger()
+      }
+    }
   }
 
   /**
@@ -176,39 +175,15 @@
     }
   }
 
-  pause() {
-    this.active = false
-  }
-
-  /**
-   * Resumes the execution of the reactive effect.
-   */
-  resume() {
-    if (!this._isStopped) {
-      this.active = true
-      if (pausedQueueEffects.has(this)) {
-        pausedQueueEffects.delete(this)
-        queueEffectSchedulers.push(this.scheduler!)
-        pauseScheduling()
-        resetScheduling()
-      }
-    }
-  }
   run() {
-<<<<<<< HEAD
-    this._dirtyLevel = DirtyLevels.NotDirty
-    if (!this.active || this._isStopped) {
-=======
     // TODO cleanupEffect
 
     if (!(this.flags & EffectFlags.ACTIVE)) {
       // stopped during cleanup
->>>>>>> 2cc56155
       return this.fn()
     }
 
     this.flags |= EffectFlags.RUNNING
-    cleanupEffect(this)
     prepareDeps(this)
     const prevEffect = activeSub
     const prevShouldTrack = shouldTrack
@@ -232,26 +207,21 @@
   }
 
   stop() {
-<<<<<<< HEAD
-    if (!this._isStopped) {
-      preCleanupEffect(this)
-      postCleanupEffect(this)
-      this.onStop?.()
-      this.active = false
-      this._isStopped = true
-=======
     if (this.flags & EffectFlags.ACTIVE) {
       for (let link = this.deps; link; link = link.nextDep) {
         removeSub(link)
       }
       this.deps = this.depsTail = undefined
-      cleanupEffect(this)
       this.onStop && this.onStop()
       this.flags &= ~EffectFlags.ACTIVE
     }
   }
 
   trigger() {
+    if (this.flags & EffectFlags.PAUSED) {
+      pausedQueueEffects.add(this)
+      return
+    }
     if (this.scheduler) {
       this.scheduler()
     } else {
@@ -265,7 +235,6 @@
   runIfDirty() {
     if (isDirty(this)) {
       this.run()
->>>>>>> 2cc56155
     }
   }
 
@@ -532,109 +501,4 @@
 export function resetTracking() {
   const last = trackStack.pop()
   shouldTrack = last === undefined ? true : last
-}
-
-<<<<<<< HEAD
-export function pauseScheduling() {
-  pauseScheduleStack++
-}
-
-export function resetScheduling() {
-  pauseScheduleStack--
-  while (!pauseScheduleStack && queueEffectSchedulers.length) {
-    queueEffectSchedulers.shift()!()
-  }
-}
-
-export function trackEffect(
-  effect: ReactiveEffect,
-  dep: Dep,
-  debuggerEventExtraInfo?: DebuggerEventExtraInfo,
-) {
-  if (dep.get(effect) !== effect._trackId) {
-    dep.set(effect, effect._trackId)
-    const oldDep = effect.deps[effect._depsLength]
-    if (oldDep !== dep) {
-      if (oldDep) {
-        cleanupDepEffect(oldDep, effect)
-      }
-      effect.deps[effect._depsLength++] = dep
-    } else {
-      effect._depsLength++
-    }
-    if (__DEV__) {
-      effect.onTrack?.(extend({ effect }, debuggerEventExtraInfo!))
-    }
-  }
-}
-
-const queueEffectSchedulers: EffectScheduler[] = []
-const pausedQueueEffects = new WeakSet<ReactiveEffect>()
-
-export function triggerEffects(
-  dep: Dep,
-  dirtyLevel: DirtyLevels,
-  debuggerEventExtraInfo?: DebuggerEventExtraInfo,
-) {
-  pauseScheduling()
-  for (const effect of dep.keys()) {
-    if (
-      effect._dirtyLevel < dirtyLevel &&
-      dep.get(effect) === effect._trackId
-    ) {
-      const lastDirtyLevel = effect._dirtyLevel
-      effect._dirtyLevel = dirtyLevel
-      if (lastDirtyLevel === DirtyLevels.NotDirty) {
-        effect._shouldSchedule = true
-        if (__DEV__) {
-          effect.onTrigger?.(extend({ effect }, debuggerEventExtraInfo))
-        }
-        effect.trigger()
-        if (effect.scheduler) {
-          if (!effect.active) {
-            pausedQueueEffects.add(effect)
-          } else {
-            queueEffectSchedulers.push(effect.scheduler)
-          }
-        }
-      }
-    }
-=======
-/**
- * Registers a cleanup function for the current active effect.
- * The cleanup function is called right before the next effect run, or when the
- * effect is stopped.
- *
- * Throws a warning iff there is no currenct active effect. The warning can be
- * suppressed by passing `true` to the second argument.
- *
- * @param fn - the cleanup function to be registered
- * @param failSilently - if `true`, will not throw warning when called without
- * an active effect.
- */
-export function onEffectCleanup(fn: () => void, failSilently = false) {
-  if (activeSub instanceof ReactiveEffect) {
-    activeSub.cleanup = fn
-  } else if (__DEV__ && !failSilently) {
-    warn(
-      `onEffectCleanup() was called when there was no active effect` +
-        ` to associate with.`,
-    )
->>>>>>> 2cc56155
-  }
-}
-
-function cleanupEffect(e: ReactiveEffect) {
-  const { cleanup } = e
-  e.cleanup = undefined
-  if (cleanup) {
-    // run cleanup without active effect
-    const prevSub = activeSub
-    activeSub = undefined
-    try {
-      cleanup()
-    } finally {
-      activeSub = prevSub
-    }
-  }
 }