<<<<<<< HEAD
// Ported from https://github.com/stackblitz/alien-signals/blob/v1.0.0/src/system.ts
=======
/* eslint-disable */
// Ported from https://github.com/stackblitz/alien-signals/blob/v1.0.13/src/system.ts
>>>>>>> ff31f50b
import type { ComputedRefImpl as Computed } from './computed.js'
import type { ReactiveEffect as Effect } from './effect.js'

export interface Dependency {
  subs: Link | undefined
  subsTail: Link | undefined
}

export interface Subscriber {
  flags: SubscriberFlags
  deps: Link | undefined
  depsTail: Link | undefined
}

export interface Link {
  dep: Dependency | Computed
  sub: Subscriber | Computed | Effect
  prevSub: Link | undefined
  nextSub: Link | undefined
  nextDep: Link | undefined
}

// @lint-ignore
export const enum SubscriberFlags {
  Computed = 1 << 0,
  Effect = 1 << 1,
  Tracking = 1 << 2,
  Recursed = 1 << 4,
  Dirty = 1 << 5,
  PendingComputed = 1 << 6,
  Propagated = Dirty | PendingComputed,
}

interface OneWayLink<T> {
  target: T
  linked: OneWayLink<T> | undefined
}

const notifyBuffer: (Effect | undefined)[] = []

let batchDepth = 0
let notifyIndex = 0
let notifyBufferLength = 0

export function startBatch(): void {
  ++batchDepth
}

export function endBatch(): void {
  if (!--batchDepth) {
    processEffectNotifications()
  }
}

export function link(dep: Dependency, sub: Subscriber): Link | undefined {
  const currentDep = sub.depsTail
  if (currentDep !== undefined && currentDep.dep === dep) {
    return
  }
  const nextDep = currentDep !== undefined ? currentDep.nextDep : sub.deps
  if (nextDep !== undefined && nextDep.dep === dep) {
    sub.depsTail = nextDep
    return
  }
  const depLastSub = dep.subsTail
  if (
    depLastSub !== undefined &&
    depLastSub.sub === sub &&
    isValidLink(depLastSub, sub)
  ) {
    return
  }
  return linkNewDep(dep, sub, nextDep, currentDep)
}

export function propagate(current: Link): void {
  let next = current.nextSub
  let branchs: OneWayLink<Link | undefined> | undefined
  let branchDepth = 0
  let targetFlag = SubscriberFlags.Dirty

  top: do {
    const sub = current.sub
    const subFlags = sub.flags

    let shouldNotify = false

    if (
      !(
        subFlags &
        (SubscriberFlags.Tracking |
          SubscriberFlags.Recursed |
          SubscriberFlags.Propagated)
      )
    ) {
      sub.flags = subFlags | targetFlag
      shouldNotify = true
    } else if (
      subFlags & SubscriberFlags.Recursed &&
      !(subFlags & SubscriberFlags.Tracking)
    ) {
      sub.flags = (subFlags & ~SubscriberFlags.Recursed) | targetFlag
      shouldNotify = true
    } else if (
      !(subFlags & SubscriberFlags.Propagated) &&
      isValidLink(current, sub)
    ) {
      sub.flags = subFlags | SubscriberFlags.Recursed | targetFlag
      shouldNotify = (sub as Dependency).subs !== undefined
    }

    if (shouldNotify) {
      const subSubs = (sub as Dependency).subs
      if (subSubs !== undefined) {
        current = subSubs
        if (subSubs.nextSub !== undefined) {
          branchs = { target: next, linked: branchs }
          ++branchDepth
          next = current.nextSub
        }
        targetFlag = SubscriberFlags.PendingComputed
        continue
      }
      if (subFlags & SubscriberFlags.Effect) {
        notifyBuffer[notifyBufferLength++] = sub as Effect
      }
    } else if (!(subFlags & (SubscriberFlags.Tracking | targetFlag))) {
      sub.flags = subFlags | targetFlag
    } else if (
      !(subFlags & targetFlag) &&
      subFlags & SubscriberFlags.Propagated &&
      isValidLink(current, sub)
    ) {
      sub.flags = subFlags | targetFlag
    }

    if ((current = next!) !== undefined) {
      next = current.nextSub
      targetFlag = branchDepth
        ? SubscriberFlags.PendingComputed
        : SubscriberFlags.Dirty
      continue
    }

    while (branchDepth--) {
      current = branchs!.target!
      branchs = branchs!.linked
      if (current !== undefined) {
        next = current.nextSub
        targetFlag = branchDepth
          ? SubscriberFlags.PendingComputed
          : SubscriberFlags.Dirty
        continue top
      }
    }

    break
  } while (true)

  if (!batchDepth) {
    processEffectNotifications()
  }
}

export function startTracking(sub: Subscriber): void {
  sub.depsTail = undefined
  sub.flags =
    (sub.flags & ~(SubscriberFlags.Recursed | SubscriberFlags.Propagated)) |
    SubscriberFlags.Tracking
}

export function endTracking(sub: Subscriber): void {
  const depsTail = sub.depsTail
  if (depsTail !== undefined) {
    const nextDep = depsTail.nextDep
    if (nextDep !== undefined) {
      clearTracking(nextDep)
      depsTail.nextDep = undefined
    }
  } else if (sub.deps !== undefined) {
    clearTracking(sub.deps)
    sub.deps = undefined
  }
  sub.flags &= ~SubscriberFlags.Tracking
}

export function updateDirtyFlag(
  sub: Subscriber,
  flags: SubscriberFlags,
): boolean {
  if (checkDirty(sub.deps!)) {
    sub.flags = flags | SubscriberFlags.Dirty
    return true
  } else {
    sub.flags = flags & ~SubscriberFlags.PendingComputed
    return false
  }
}

export function processComputedUpdate(
  computed: Computed,
  flags: SubscriberFlags,
): void {
  if (flags & SubscriberFlags.Dirty || checkDirty(computed.deps!)) {
    if (computed.update()) {
      const subs = computed.subs
      if (subs !== undefined) {
        shallowPropagate(subs)
      }
    }
  } else {
    computed.flags = flags & ~SubscriberFlags.PendingComputed
  }
}

export function processEffectNotifications(): void {
  while (notifyIndex < notifyBufferLength) {
    const effect = notifyBuffer[notifyIndex]!
    notifyBuffer[notifyIndex++] = undefined
    effect.notify()
  }
  notifyIndex = 0
  notifyBufferLength = 0
}

function linkNewDep(
  dep: Dependency,
  sub: Subscriber,
  nextDep: Link | undefined,
  depsTail: Link | undefined,
): Link {
  const newLink: Link = {
    dep,
    sub,
    nextDep,
    prevSub: undefined,
    nextSub: undefined,
  }

  if (depsTail === undefined) {
    sub.deps = newLink
  } else {
    depsTail.nextDep = newLink
  }

  if (dep.subs === undefined) {
    dep.subs = newLink
  } else {
    const oldTail = dep.subsTail!
    newLink.prevSub = oldTail
    oldTail.nextSub = newLink
  }

  sub.depsTail = newLink
  dep.subsTail = newLink

  return newLink
}

function checkDirty(current: Link): boolean {
  let prevLinks: OneWayLink<Link> | undefined
  let checkDepth = 0
  let dirty: boolean

  top: do {
    dirty = false
    const dep = current.dep

    if (current.sub.flags & SubscriberFlags.Dirty) {
      dirty = true
    } else if ('flags' in dep) {
      const depFlags = dep.flags
      if (
        (depFlags & (SubscriberFlags.Computed | SubscriberFlags.Dirty)) ===
        (SubscriberFlags.Computed | SubscriberFlags.Dirty)
      ) {
        if (dep.update()) {
          const subs = dep.subs!
          if (subs.nextSub !== undefined) {
            shallowPropagate(subs)
          }
          dirty = true
        }
      } else if (
        (depFlags &
          (SubscriberFlags.Computed | SubscriberFlags.PendingComputed)) ===
        (SubscriberFlags.Computed | SubscriberFlags.PendingComputed)
      ) {
        if (current.nextSub !== undefined || current.prevSub !== undefined) {
          prevLinks = { target: current, linked: prevLinks }
        }
        current = dep.deps!
        ++checkDepth
        continue
      }
    }

    if (!dirty && current.nextDep !== undefined) {
      current = current.nextDep
      continue
    }

    while (checkDepth) {
      --checkDepth
      const sub = current.sub as Computed
      const firstSub = sub.subs!
      if (dirty) {
        if (sub.update()) {
          if (firstSub.nextSub !== undefined) {
            current = prevLinks!.target
            prevLinks = prevLinks!.linked
            shallowPropagate(firstSub)
          } else {
            current = firstSub
          }
          continue
        }
      } else {
        sub.flags &= ~SubscriberFlags.PendingComputed
      }
      if (firstSub.nextSub !== undefined) {
        current = prevLinks!.target
        prevLinks = prevLinks!.linked
      } else {
        current = firstSub
      }
      if (current.nextDep !== undefined) {
        current = current.nextDep
        continue top
      }
      dirty = false
    }

    return dirty
  } while (true)
}

function shallowPropagate(link: Link): void {
  do {
    const sub = link.sub
    const subFlags = sub.flags
    if (
      (subFlags & (SubscriberFlags.PendingComputed | SubscriberFlags.Dirty)) ===
      SubscriberFlags.PendingComputed
    ) {
      sub.flags = subFlags | SubscriberFlags.Dirty
    }
    link = link.nextSub!
  } while (link !== undefined)
}

function isValidLink(checkLink: Link, sub: Subscriber): boolean {
  const depsTail = sub.depsTail
  if (depsTail !== undefined) {
    let link = sub.deps!
    do {
      if (link === checkLink) {
        return true
      }
      if (link === depsTail) {
        break
      }
      link = link.nextDep!
    } while (link !== undefined)
  }
  return false
}

function clearTracking(link: Link): void {
  do {
    const dep = link.dep
    const nextDep = link.nextDep
    const nextSub = link.nextSub
    const prevSub = link.prevSub

    if (nextSub !== undefined) {
      nextSub.prevSub = prevSub
    } else {
      dep.subsTail = prevSub
    }

    if (prevSub !== undefined) {
      prevSub.nextSub = nextSub
    } else {
      dep.subs = nextSub
    }

    if (dep.subs === undefined && 'deps' in dep) {
      const depFlags = dep.flags
      if (!(depFlags & SubscriberFlags.Dirty)) {
        dep.flags = depFlags | SubscriberFlags.Dirty
      }
      const depDeps = dep.deps
      if (depDeps !== undefined) {
        link = depDeps
        dep.depsTail!.nextDep = nextDep
        dep.deps = undefined
        dep.depsTail = undefined
        continue
      }
    }
    link = nextDep!
  } while (link !== undefined)
}<|MERGE_RESOLUTION|>--- conflicted
+++ resolved
@@ -1,9 +1,5 @@
-<<<<<<< HEAD
-// Ported from https://github.com/stackblitz/alien-signals/blob/v1.0.0/src/system.ts
-=======
 /* eslint-disable */
 // Ported from https://github.com/stackblitz/alien-signals/blob/v1.0.13/src/system.ts
->>>>>>> ff31f50b
 import type { ComputedRefImpl as Computed } from './computed.js'
 import type { ReactiveEffect as Effect } from './effect.js'
 
@@ -26,7 +22,6 @@
   nextDep: Link | undefined
 }
 
-// @lint-ignore
 export const enum SubscriberFlags {
   Computed = 1 << 0,
   Effect = 1 << 1,
@@ -280,7 +275,7 @@
         (depFlags & (SubscriberFlags.Computed | SubscriberFlags.Dirty)) ===
         (SubscriberFlags.Computed | SubscriberFlags.Dirty)
       ) {
-        if (dep.update()) {
+        if ((dep as Computed).update()) {
           const subs = dep.subs!
           if (subs.nextSub !== undefined) {
             shallowPropagate(subs)
