import {
  reactive,
  readonly,
  toRaw,
  ReactiveFlags,
  Target,
  readonlyMap,
  reactiveMap,
  shallowReactiveMap,
  shallowReadonlyMap,
  isReadonly,
  isShallow
} from './reactive'
import { TrackOpTypes, TriggerOpTypes } from './operations'
import {
  track,
  trigger,
  ITERATE_KEY,
  pauseTracking,
  resetTracking
} from './effect'
import {
  isObject,
  hasOwn,
  isSymbol,
  hasChanged,
  isArray,
  isIntegerKey,
  makeMap
} from '@vue/shared'
import { isRef } from './ref'
import { warn } from './warning'

const isNonTrackableKeys = /*#__PURE__*/ makeMap(`__proto__,__v_isRef,__isVue`)

const builtInSymbols = new Set(
  /*#__PURE__*/
  Object.getOwnPropertyNames(Symbol)
    // ios10.x Object.getOwnPropertyNames(Symbol) can enumerate 'arguments' and 'caller'
    // but accessing them on Symbol leads to TypeError because Symbol is a strict mode
    // function
    .filter(key => key !== 'arguments' && key !== 'caller')
    .map(key => (Symbol as any)[key])
    .filter(isSymbol)
)

const arrayInstrumentations = /*#__PURE__*/ createArrayInstrumentations()

function createArrayInstrumentations() {
  const instrumentations: Record<string, Function> = {}
  // instrument identity-sensitive Array methods to account for possible reactive
  // values
  ;(['includes', 'indexOf', 'lastIndexOf'] as const).forEach(key => {
    instrumentations[key] = function (this: unknown[], ...args: unknown[]) {
      const arr = toRaw(this) as any
      for (let i = 0, l = this.length; i < l; i++) {
        track(arr, TrackOpTypes.GET, i + '')
      }
      // we run the method using the original args first (which may be reactive)
      const res = arr[key](...args)
      if (res === -1 || res === false) {
        // if that didn't work, run it again using raw values.
        return arr[key](...args.map(toRaw))
      } else {
        return res
      }
    }
  })
  // instrument length-altering mutation methods to avoid length being tracked
  // which leads to infinite loops in some cases (#2137)
  ;(['push', 'pop', 'shift', 'unshift', 'splice'] as const).forEach(key => {
    instrumentations[key] = function (this: unknown[], ...args: unknown[]) {
      pauseTracking()
      const res = (toRaw(this) as any)[key].apply(this, args)
      resetTracking()
      return res
    }
  })
  return instrumentations
}

function hasOwnProperty(this: Record<any, any>, key: string) {
  const obj = toRaw(this)
  track(obj, TrackOpTypes.HAS, key)
  return obj.hasOwnProperty(key)
}

class BaseReactiveHandler implements ProxyHandler<Target> {
  constructor(
    protected readonly _isReadonly = false,
    protected readonly _shallow = false
  ) {}

  get(target: Target, key: string | symbol, receiver: Record<keyof any, any>) {
    const isReadonly = this._isReadonly,
      shallow = this._shallow
    if (key === ReactiveFlags.IS_REACTIVE) {
      return !isReadonly
    } else if (key === ReactiveFlags.IS_READONLY) {
      return isReadonly
    } else if (key === ReactiveFlags.IS_SHALLOW) {
      return shallow
    } else if (key === ReactiveFlags.RAW) {
      if (
        receiver ===
          (isReadonly
            ? shallow
              ? shallowReadonlyMap
              : readonlyMap
            : shallow
              ? shallowReactiveMap
              : reactiveMap
          ).get(target) ||
        // receiver is not the reactive proxy, but has the same prototype
        // this means the reciever is a user proxy of the reactive proxy
        Object.getPrototypeOf(target) === Object.getPrototypeOf(receiver)
      ) {
        return target
      }
      // early return undefined
      return
    }

    const targetIsArray = isArray(target)

    if (!isReadonly) {
      if (targetIsArray && hasOwn(arrayInstrumentations, key)) {
        return Reflect.get(arrayInstrumentations, key, receiver)
      }
      if (key === 'hasOwnProperty') {
        return hasOwnProperty
      }
    }

    const res = Reflect.get(target, key, receiver)

    if (isSymbol(key) ? builtInSymbols.has(key) : isNonTrackableKeys(key)) {
      return res
    }

    if (!isReadonly) {
      track(target, TrackOpTypes.GET, key)
    }

    if (shallow) {
      return res
    }

    if (isRef(res)) {
      // ref unwrapping - skip unwrap for Array + integer key.
      return targetIsArray && isIntegerKey(key) ? res : res.value
    }

    if (isObject(res)) {
      // Convert returned value into a proxy as well. we do the isObject check
      // here to avoid invalid value warning. Also need to lazy access readonly
      // and reactive here to avoid circular dependency.
      return isReadonly ? readonly(res) : reactive(res)
    }

    return res
  }
}

class MutableReactiveHandler extends BaseReactiveHandler {
  constructor(shallow = false) {
    super(false, shallow)
  }

  set(
    target: Record<keyof any, any>,
    key: string | symbol,
    value: unknown,
    receiver: Record<string | symbol, any>
  ): boolean {
<<<<<<< HEAD
    let oldValue = target[key]
    if (isReadonly(oldValue) && isRef(oldValue) && !isRef(value)) {
      return false
    }
=======
    let oldValue = (target as any)[key]
>>>>>>> 9fa82414
    if (!this._shallow) {
      const isOldValueReadonly = isReadonly(oldValue)
      if (!isShallow(value) && !isReadonly(value)) {
        oldValue = toRaw(oldValue)
        value = toRaw(value)
      }
      if (!isArray(target) && isRef(oldValue) && !isRef(value)) {
        if (isOldValueReadonly) {
          return false
        } else {
          oldValue.value = value
          return true
        }
      }
    } else {
      // in shallow mode, objects are set as-is regardless of reactive or not
    }

    const hadKey =
      isArray(target) && isIntegerKey(key)
        ? Number(key) < target.length
        : hasOwn(target, key)
    const result = Reflect.set(target, key, value, receiver)
    // don't trigger if target is something up in the prototype chain of original
    if (target === toRaw(receiver)) {
      if (!hadKey) {
        trigger(target, TriggerOpTypes.ADD, key, value)
      } else if (hasChanged(value, oldValue)) {
        trigger(target, TriggerOpTypes.SET, key, value, oldValue)
      }
    }
    return result
  }

  deleteProperty(
    target: Record<string | symbol, any>,
    key: string | symbol
  ): boolean {
    const hadKey = hasOwn(target, key)
    const oldValue = target[key]
    const result = Reflect.deleteProperty(target, key)
    if (result && hadKey) {
      trigger(target, TriggerOpTypes.DELETE, key, undefined, oldValue)
    }
    return result
  }

  has(target: Record<keyof any, any>, key: string | symbol): boolean {
    const result = Reflect.has(target, key)
    if (!isSymbol(key) || !builtInSymbols.has(key)) {
      track(target, TrackOpTypes.HAS, key)
    }
    return result
  }
  ownKeys(target: Record<keyof any, any>): (string | symbol)[] {
    track(
      target,
      TrackOpTypes.ITERATE,
      isArray(target) ? 'length' : ITERATE_KEY
    )
    return Reflect.ownKeys(target)
  }
}

class ReadonlyReactiveHandler extends BaseReactiveHandler {
  constructor(shallow = false) {
    super(true, shallow)
  }

  set(target: Record<keyof any, any>, key: string | symbol) {
    if (__DEV__) {
      warn(
        `Set operation on key "${String(key)}" failed: target is readonly.`,
        target
      )
    }
    return true
  }

  deleteProperty(target: Record<keyof any, any>, key: string | symbol) {
    if (__DEV__) {
      warn(
        `Delete operation on key "${String(key)}" failed: target is readonly.`,
        target
      )
    }
    return true
  }
}

export const mutableHandlers: ProxyHandler<object> =
  /*#__PURE__*/ new MutableReactiveHandler()

export const readonlyHandlers: ProxyHandler<object> =
  /*#__PURE__*/ new ReadonlyReactiveHandler()

export const shallowReactiveHandlers = /*#__PURE__*/ new MutableReactiveHandler(
  true
)

// Props handlers are special in the sense that it should not unwrap top-level
// refs (in order to allow refs to be explicitly passed down), but should
// retain the reactivity of the normal readonly object.
export const shallowReadonlyHandlers =
  /*#__PURE__*/ new ReadonlyReactiveHandler(true)<|MERGE_RESOLUTION|>--- conflicted
+++ resolved
@@ -173,14 +173,7 @@
     value: unknown,
     receiver: Record<string | symbol, any>
   ): boolean {
-<<<<<<< HEAD
     let oldValue = target[key]
-    if (isReadonly(oldValue) && isRef(oldValue) && !isRef(value)) {
-      return false
-    }
-=======
-    let oldValue = (target as any)[key]
->>>>>>> 9fa82414
     if (!this._shallow) {
       const isOldValueReadonly = isReadonly(oldValue)
       if (!isShallow(value) && !isReadonly(value)) {
