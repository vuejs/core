--- conflicted
+++ resolved
@@ -12,16 +12,8 @@
 } from './reactive'
 import { arrayInstrumentations } from './arrayInstrumentations'
 import { ReactiveFlags, TrackOpTypes, TriggerOpTypes } from './constants'
-<<<<<<< HEAD
-import { track, trigger, ITERATE_KEY } from './reactiveEffect'
-import {
-  isObject,
-  hasOwn,
-  isSymbol,
-=======
 import { ITERATE_KEY, track, trigger } from './dep'
 import {
->>>>>>> 5d303660
   hasChanged,
   hasOwn,
   isArray,
@@ -32,7 +24,6 @@
 } from '@vue/shared'
 import { isRef } from './ref'
 import { warn } from './warning'
-import { endBatch, pauseTracking, resetTracking, startBatch } from './effect'
 
 const isNonTrackableKeys = /*#__PURE__*/ makeMap(`__proto__,__v_isRef,__isVue`)
 
@@ -47,46 +38,6 @@
     .filter(isSymbol),
 )
 
-<<<<<<< HEAD
-=======
-const arrayInstrumentations = /*#__PURE__*/ createArrayInstrumentations()
-
-function createArrayInstrumentations() {
-  const instrumentations: Record<string, Function> = {}
-  // instrument identity-sensitive Array methods to account for possible reactive
-  // values
-  ;(['includes', 'indexOf', 'lastIndexOf'] as const).forEach(key => {
-    instrumentations[key] = function (this: unknown[], ...args: unknown[]) {
-      const arr = toRaw(this) as any
-      for (let i = 0, l = this.length; i < l; i++) {
-        track(arr, TrackOpTypes.GET, i + '')
-      }
-      // we run the method using the original args first (which may be reactive)
-      const res = arr[key](...args)
-      if (res === -1 || res === false) {
-        // if that didn't work, run it again using raw values.
-        return arr[key](...args.map(toRaw))
-      } else {
-        return res
-      }
-    }
-  })
-  // instrument length-altering mutation methods to avoid length being tracked
-  // which leads to infinite loops in some cases (#2137)
-  ;(['push', 'pop', 'shift', 'unshift', 'splice'] as const).forEach(key => {
-    instrumentations[key] = function (this: unknown[], ...args: unknown[]) {
-      startBatch()
-      pauseTracking()
-      const res = (toRaw(this) as any)[key].apply(this, args)
-      resetTracking()
-      endBatch()
-      return res
-    }
-  })
-  return instrumentations
-}
-
->>>>>>> 5d303660
 function hasOwnProperty(this: object, key: string) {
   const obj = toRaw(this)
   track(obj, TrackOpTypes.HAS, key)
