import {
  reactive,
  readonly,
  toRaw,
  ReactiveFlags,
  Target,
  readonlyMap,
  reactiveMap,
  shallowReactiveMap,
  shallowReadonlyMap
} from './reactive'
import { TrackOpTypes, TriggerOpTypes } from './operations'
import {
  track,
  trigger,
  ITERATE_KEY,
  pauseTracking,
  resetTracking
} from './effect'
import {
  isObject,
  hasOwn,
  isSymbol,
  hasChanged,
  isArray,
  isIntegerKey,
  extend,
  makeMap
} from '@vue/shared'
import { isRef } from './ref'

const isNonTrackableKeys = /*#__PURE__*/ makeMap(`__proto__,__v_isRef,__isVue`)

const builtInSymbols = new Set(
  Object.getOwnPropertyNames(Symbol)
    .map(key => (Symbol as any)[key])
    .filter(isSymbol)
)

const get = /*#__PURE__*/ createGetter()
const shallowGet = /*#__PURE__*/ createGetter(false, true)
const readonlyGet = /*#__PURE__*/ createGetter(true)
const shallowReadonlyGet = /*#__PURE__*/ createGetter(true, true)

const arrayInstrumentations: Record<string, Function> = {}
// instrument identity-sensitive Array methods to account for possible reactive
// values
;(['includes', 'indexOf', 'lastIndexOf'] as const).forEach(key => {
  const method = Array.prototype[key] as any
  arrayInstrumentations[key] = function(this: unknown[], ...args: unknown[]) {
    const arr = toRaw(this)
    for (let i = 0, l = this.length; i < l; i++) {
      track(arr, TrackOpTypes.GET, i + '')
    }
    // we run the method using the original args first (which may be reactive)
    const res = method.apply(arr, args)
    if (res === -1 || res === false) {
      // if that didn't work, run it again using raw values.
      return method.apply(arr, args.map(toRaw))
    } else {
      return res
    }
  }
})
// instrument length-altering mutation methods to avoid length being tracked
// which leads to infinite loops in some cases (#2137)
;(['push', 'pop', 'shift', 'unshift', 'splice'] as const).forEach(key => {
  const method = Array.prototype[key] as any
  arrayInstrumentations[key] = function(this: unknown[], ...args: unknown[]) {
    // 因为这些函数执行的时候，会触发读取 length 属性，导致 length 属性变化的时候，这个方法又执行了，从而导致又改变了数组的内容
    // 所以在 effect 函数中，不要将加入这些方法和length在一起收集依赖，否则会出现一些意想不到的bug
    pauseTracking()
    const res = method.apply(this, args)
    resetTracking()
    return res
  }
})

function createGetter(isReadonly = false, shallow = false) {
  return function get(target: Target, key: string | symbol, receiver: object) {
    /**
     * 从这里可以看出，使用代理的好处就是，当我们代理 target 的时候，想在target 上，添加一些自定义 flags 时，不需要直接添加
     * 只需要在 get handle 中进行拦截就可以了，同时结合闭包技术。
     */
    if (key === ReactiveFlags.IS_REACTIVE) {
      return !isReadonly
    } else if (key === ReactiveFlags.IS_READONLY) {
      return isReadonly
    } else if (
      key === ReactiveFlags.RAW &&
      receiver ===
        (isReadonly
          ? shallow
            ? shallowReadonlyMap
            : readonlyMap
          : shallow
            ? shallowReactiveMap
            : reactiveMap
        ).get(target)
    ) {
      return target
    }

    const targetIsArray = isArray(target)

    // 拦截 'push', 'pop', 'shift', 'unshift', 'splice', 'includes', 'indexOf', 'lastIndexOf'
    // 因为这些方法会触发多次的 get，要做一些特殊处理
    if (!isReadonly && targetIsArray && hasOwn(arrayInstrumentations, key)) {
      // 使用 Reflect 不会触发代理
      return Reflect.get(arrayInstrumentations, key, receiver)
    }

    const res = Reflect.get(target, key, receiver)

    if (isSymbol(key) ? builtInSymbols.has(key) : isNonTrackableKeys(key)) {
      return res
    }

    // 对 readonly 不需要收集依赖，因为其值不可变
    if (!isReadonly) {
      track(target, TrackOpTypes.GET, key)
    }

    if (shallow) {
      return res
    }

    //! 从这里可以看出，只要 ref 是作为 proxy 代理对象的属性，就会自动解 ref
    if (isRef(res)) {
      // ref unwrapping - does not apply for Array + integer key.
      const shouldUnwrap = !targetIsArray || !isIntegerKey(key)
      return shouldUnwrap ? res.value : res
    }

    if (isObject(res)) {
      // Convert returned value into a proxy as well. we do the isObject check
      // here to avoid invalid value warning. Also need to lazy access readonly
      // and reactive here to avoid circular dependency.
      // 这里不用担心会嵌套 Proxy，因为 reactive 那里做了判断缓存
      return isReadonly ? readonly(res) : reactive(res)
    }

    return res
  }
}

const set = /*#__PURE__*/ createSetter()
const shallowSet = /*#__PURE__*/ createSetter(true)

function createSetter(shallow = false) {
  return function set(
    target: object,
    key: string | symbol,
    value: unknown,
    receiver: object
  ): boolean {
<<<<<<< HEAD
    const oldValue = (target as any)[key]
    // 不是浅reactive，
=======
    let oldValue = (target as any)[key]
>>>>>>> 71f7c25f
    if (!shallow) {
      // 当再次读取这个属性时，又会进行 reactive
      value = toRaw(value)
      oldValue = toRaw(oldValue)
      if (!isArray(target) && isRef(oldValue) && !isRef(value)) {
        oldValue.value = value
        return true
      }
    } else {
      // in shallow mode, objects are set as-is regardless of reactive or not
    }

    const hadKey =
      isArray(target) && isIntegerKey(key)
        ? Number(key) < target.length
        : hasOwn(target, key)
    const result = Reflect.set(target, key, value, receiver)
    // don't trigger if target is something up in the prototype chain of original
    if (target === toRaw(receiver)) {
      if (!hadKey) {
        trigger(target, TriggerOpTypes.ADD, key, value)
      } else if (hasChanged(value, oldValue)) {
        trigger(target, TriggerOpTypes.SET, key, value, oldValue)
      }
    }
    return result
  }
}

function deleteProperty(target: object, key: string | symbol): boolean {
  const hadKey = hasOwn(target, key)
  const oldValue = (target as any)[key]
  const result = Reflect.deleteProperty(target, key)
  if (result && hadKey) {
    trigger(target, TriggerOpTypes.DELETE, key, undefined, oldValue)
  }
  return result
}

function has(target: object, key: string | symbol): boolean {
  const result = Reflect.has(target, key)
  if (!isSymbol(key) || !builtInSymbols.has(key)) {
    track(target, TrackOpTypes.HAS, key)
  }
  return result
}

function ownKeys(target: object): (string | symbol)[] {
  track(target, TrackOpTypes.ITERATE, isArray(target) ? 'length' : ITERATE_KEY)
  return Reflect.ownKeys(target)
}

export const mutableHandlers: ProxyHandler<object> = {
  get,
  set,
  deleteProperty,
  has,
  ownKeys
}

export const readonlyHandlers: ProxyHandler<object> = {
  get: readonlyGet,
  set(target, key) {
    if (__DEV__) {
      console.warn(
        `Set operation on key "${String(key)}" failed: target is readonly.`,
        target
      )
    }
    return true
  },
  deleteProperty(target, key) {
    if (__DEV__) {
      console.warn(
        `Delete operation on key "${String(key)}" failed: target is readonly.`,
        target
      )
    }
    return true
  }
}

export const shallowReactiveHandlers: ProxyHandler<object> = extend(
  {},
  mutableHandlers,
  {
    get: shallowGet,
    set: shallowSet
  }
)

// Props handlers are special in the sense that it should not unwrap top-level
// refs (in order to allow refs to be explicitly passed down), but should
// retain the reactivity of the normal readonly object.
export const shallowReadonlyHandlers: ProxyHandler<object> = extend(
  {},
  readonlyHandlers,
  {
    get: shallowReadonlyGet
  }
)<|MERGE_RESOLUTION|>--- conflicted
+++ resolved
@@ -154,14 +154,8 @@
     value: unknown,
     receiver: object
   ): boolean {
-<<<<<<< HEAD
-    const oldValue = (target as any)[key]
-    // 不是浅reactive，
-=======
     let oldValue = (target as any)[key]
->>>>>>> 71f7c25f
     if (!shallow) {
-      // 当再次读取这个属性时，又会进行 reactive
       value = toRaw(value)
       oldValue = toRaw(oldValue)
       if (!isArray(target) && isRef(oldValue) && !isRef(value)) {
