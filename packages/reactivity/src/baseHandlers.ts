import {
  type Target,
  isReadonly,
  isShallow,
  reactive,
  reactiveMap,
  readonly,
  readonlyMap,
  shallowReactiveMap,
  shallowReadonlyMap,
  toRaw,
} from './reactive'
import { ReactiveFlags, TrackOpTypes, TriggerOpTypes } from './constants'
import {
  pauseScheduling,
  pauseTracking,
  resetScheduling,
  resetTracking,
} from './effect'
import { ITERATE_KEY, track, trigger } from './reactiveEffect'
import {
  hasChanged,
  hasOwn,
  isArray,
  isIntegerKey,
  isObject,
  isSymbol,
  makeMap,
} from '@vue/shared'
import { isRef } from './ref'
import { warn } from './warning'

const isNonTrackableKeys = /*#__PURE__*/ makeMap(`__proto__,__v_isRef,__isVue`)

const builtInSymbols = new Set(
  /*#__PURE__*/
  Object.getOwnPropertyNames(Symbol)
    // ios10.x Object.getOwnPropertyNames(Symbol) can enumerate 'arguments' and 'caller'
    // but accessing them on Symbol leads to TypeError because Symbol is a strict mode
    // function
    .filter(key => key !== 'arguments' && key !== 'caller')
    .map(key => (Symbol as any)[key])
    .filter(isSymbol),
)

const arrayInstrumentations = /*#__PURE__*/ createArrayInstrumentations()

function createArrayInstrumentations() {
  const instrumentations: Record<string, Function> = {}
  // instrument identity-sensitive Array methods to account for possible reactive
  // values
  ;(['includes', 'indexOf', 'lastIndexOf'] as const).forEach(key => {
    instrumentations[key] = function (this: unknown[], ...args: unknown[]) {
      const arr = toRaw(this) as any
      for (let i = 0, l = this.length; i < l; i++) {
        track(arr, TrackOpTypes.GET, i + '')
      }
      // we run the method using the original args first (which may be reactive)
      const res = arr[key](...args)
      if (res === -1 || res === false) {
        // if that didn't work, run it again using raw values.
        return arr[key](...args.map(toRaw))
      } else {
        return res
      }
    }
  })
  // instrument length-altering mutation methods to avoid length being tracked
  // which leads to infinite loops in some cases (#2137)
  ;(['push', 'pop', 'shift', 'unshift', 'splice'] as const).forEach(key => {
    instrumentations[key] = function (this: unknown[], ...args: unknown[]) {
      pauseTracking()
      pauseScheduling()
      const res = (toRaw(this) as any)[key].apply(this, args)
      resetScheduling()
      resetTracking()
      return res
    }
  })
  return instrumentations
}

<<<<<<< HEAD
function hasOwnProperty(this: Record<any, any>, key: string) {
=======
function hasOwnProperty(this: object, key: unknown) {
  // #10455 hasOwnProperty may be called with non-string values
  if (!isSymbol(key)) key = String(key)
>>>>>>> cdb1d179
  const obj = toRaw(this)
  track(obj, TrackOpTypes.HAS, key)
  return obj.hasOwnProperty(key as string)
}

class BaseReactiveHandler implements ProxyHandler<Target> {
  constructor(
    protected readonly _isReadonly = false,
    protected readonly _isShallow = false,
  ) {}

  get(target: Target, key: string | symbol, receiver: Record<keyof any, any>) {
    const isReadonly = this._isReadonly,
      isShallow = this._isShallow
    if (key === ReactiveFlags.IS_REACTIVE) {
      return !isReadonly
    } else if (key === ReactiveFlags.IS_READONLY) {
      return isReadonly
    } else if (key === ReactiveFlags.IS_SHALLOW) {
      return isShallow
    } else if (key === ReactiveFlags.RAW) {
      if (
        receiver ===
          (isReadonly
            ? isShallow
              ? shallowReadonlyMap
              : readonlyMap
            : isShallow
              ? shallowReactiveMap
              : reactiveMap
          ).get(target) ||
        // receiver is not the reactive proxy, but has the same prototype
        // this means the reciever is a user proxy of the reactive proxy
        Object.getPrototypeOf(target) === Object.getPrototypeOf(receiver)
      ) {
        return target
      }
      // early return undefined
      return
    }

    const targetIsArray = isArray(target)

    if (!isReadonly) {
      if (targetIsArray && hasOwn(arrayInstrumentations, key)) {
        return Reflect.get(arrayInstrumentations, key, receiver)
      }
      if (key === 'hasOwnProperty') {
        return hasOwnProperty
      }
    }

    const res = Reflect.get(target, key, receiver)

    if (isSymbol(key) ? builtInSymbols.has(key) : isNonTrackableKeys(key)) {
      return res
    }

    if (!isReadonly) {
      track(target, TrackOpTypes.GET, key)
    }

    if (isShallow) {
      return res
    }

    if (isRef(res)) {
      // ref unwrapping - skip unwrap for Array + integer key.
      return targetIsArray && isIntegerKey(key) ? res : res.value
    }

    if (isObject(res)) {
      // Convert returned value into a proxy as well. we do the isObject check
      // here to avoid invalid value warning. Also need to lazy access readonly
      // and reactive here to avoid circular dependency.
      return isReadonly ? readonly(res) : reactive(res)
    }

    return res
  }
}

class MutableReactiveHandler extends BaseReactiveHandler {
  constructor(isShallow = false) {
    super(false, isShallow)
  }

  set(
    target: Record<keyof any, any>,
    key: string | symbol,
    value: unknown,
<<<<<<< HEAD
    receiver: Record<string | symbol, any>
  ): boolean {
    let oldValue = target[key]
    if (!this._shallow) {
=======
    receiver: object,
  ): boolean {
    let oldValue = (target as any)[key]
    if (!this._isShallow) {
>>>>>>> cdb1d179
      const isOldValueReadonly = isReadonly(oldValue)
      if (!isShallow(value) && !isReadonly(value)) {
        oldValue = toRaw(oldValue)
        value = toRaw(value)
      }
      if (!isArray(target) && isRef(oldValue) && !isRef(value)) {
        if (isOldValueReadonly) {
          return false
        } else {
          oldValue.value = value
          return true
        }
      }
    } else {
      // in shallow mode, objects are set as-is regardless of reactive or not
    }

    const hadKey =
      isArray(target) && isIntegerKey(key)
        ? Number(key) < target.length
        : hasOwn(target, key)
    const result = Reflect.set(target, key, value, receiver)
    // don't trigger if target is something up in the prototype chain of original
    if (target === toRaw(receiver)) {
      if (!hadKey) {
        trigger(target, TriggerOpTypes.ADD, key, value)
      } else if (hasChanged(value, oldValue)) {
        trigger(target, TriggerOpTypes.SET, key, value, oldValue)
      }
    }
    return result
  }

  deleteProperty(
    target: Record<string | symbol, any>,
    key: string | symbol
  ): boolean {
    const hadKey = hasOwn(target, key)
    const oldValue = target[key]
    const result = Reflect.deleteProperty(target, key)
    if (result && hadKey) {
      trigger(target, TriggerOpTypes.DELETE, key, undefined, oldValue)
    }
    return result
  }

  has(target: Record<keyof any, any>, key: string | symbol): boolean {
    const result = Reflect.has(target, key)
    if (!isSymbol(key) || !builtInSymbols.has(key)) {
      track(target, TrackOpTypes.HAS, key)
    }
    return result
  }
  ownKeys(target: Record<keyof any, any>): (string | symbol)[] {
    track(
      target,
      TrackOpTypes.ITERATE,
      isArray(target) ? 'length' : ITERATE_KEY,
    )
    return Reflect.ownKeys(target)
  }
}

class ReadonlyReactiveHandler extends BaseReactiveHandler {
  constructor(isShallow = false) {
    super(true, isShallow)
  }

  set(target: Record<keyof any, any>, key: string | symbol) {
    if (__DEV__) {
      warn(
        `Set operation on key "${String(key)}" failed: target is readonly.`,
        target,
      )
    }
    return true
  }

  deleteProperty(target: Record<keyof any, any>, key: string | symbol) {
    if (__DEV__) {
      warn(
        `Delete operation on key "${String(key)}" failed: target is readonly.`,
        target,
      )
    }
    return true
  }
}

export const mutableHandlers: ProxyHandler<object> =
  /*#__PURE__*/ new MutableReactiveHandler()

export const readonlyHandlers: ProxyHandler<object> =
  /*#__PURE__*/ new ReadonlyReactiveHandler()

export const shallowReactiveHandlers = /*#__PURE__*/ new MutableReactiveHandler(
  true,
)

// Props handlers are special in the sense that it should not unwrap top-level
// refs (in order to allow refs to be explicitly passed down), but should
// retain the reactivity of the normal readonly object.
export const shallowReadonlyHandlers =
  /*#__PURE__*/ new ReadonlyReactiveHandler(true)<|MERGE_RESOLUTION|>--- conflicted
+++ resolved
@@ -80,13 +80,9 @@
   return instrumentations
 }
 
-<<<<<<< HEAD
-function hasOwnProperty(this: Record<any, any>, key: string) {
-=======
-function hasOwnProperty(this: object, key: unknown) {
+function hasOwnProperty(this: Record<any, any>, key: unknown) {
   // #10455 hasOwnProperty may be called with non-string values
   if (!isSymbol(key)) key = String(key)
->>>>>>> cdb1d179
   const obj = toRaw(this)
   track(obj, TrackOpTypes.HAS, key)
   return obj.hasOwnProperty(key as string)
@@ -178,17 +174,10 @@
     target: Record<keyof any, any>,
     key: string | symbol,
     value: unknown,
-<<<<<<< HEAD
     receiver: Record<string | symbol, any>
   ): boolean {
     let oldValue = target[key]
-    if (!this._shallow) {
-=======
-    receiver: object,
-  ): boolean {
-    let oldValue = (target as any)[key]
     if (!this._isShallow) {
->>>>>>> cdb1d179
       const isOldValueReadonly = isReadonly(oldValue)
       if (!isShallow(value) && !isReadonly(value)) {
         oldValue = toRaw(oldValue)
