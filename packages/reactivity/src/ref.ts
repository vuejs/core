import {
  type IfAny,
  hasChanged,
  isArray,
  isFunction,
  isIntegerKey,
  isObject,
} from '@vue/shared'
import type { ComputedRef, WritableComputedRef } from './computed'
import { ReactiveFlags, TrackOpTypes, TriggerOpTypes } from './constants'
import { onTrack, triggerEventInfos } from './debug'
import { getDepFromReactive } from './dep'
import {
  type Builtin,
  type ShallowReactiveMarker,
<<<<<<< HEAD
=======
  type Target,
  isProxy,
>>>>>>> 25ebe3a4
  isReactive,
  isReadonly,
  isShallow,
  toRaw,
  toReactive,
} from './reactive'
import {
  type Link,
  type ReactiveNode,
  ReactiveFlags as _ReactiveFlags,
  activeSub,
  batchDepth,
  flush,
  link,
  propagate,
  shallowPropagate,
} from './system'

declare const RefSymbol: unique symbol
export declare const RawSymbol: unique symbol

export interface Ref<T = any, S = T> {
  get value(): T
  set value(_: S)
  /**
   * Type differentiator only.
   * We need this to be in public d.ts but don't want it to show up in IDE
   * autocomplete, so we use a private Symbol instead.
   */
  [RefSymbol]: true
}

/**
 * Checks if a value is a ref object.
 *
 * @param r - The value to inspect.
 * @see {@link https://vuejs.org/api/reactivity-utilities.html#isref}
 */
export function isRef<T>(r: Ref<T> | unknown): r is Ref<T>
export function isRef(r: any): r is Ref {
  return r ? r[ReactiveFlags.IS_REF] === true : false
}

/**
 * Takes an inner value and returns a reactive and mutable ref object, which
 * has a single property `.value` that points to the inner value.
 *
 * @param value - The object to wrap in the ref.
 * @see {@link https://vuejs.org/api/reactivity-core.html#ref}
 */
export function ref<T>(
  value: T,
): [T] extends [Ref] ? IfAny<T, Ref<T>, T> : Ref<UnwrapRef<T>, UnwrapRef<T> | T>
export function ref<T = any>(): Ref<T | undefined>
export function ref(value?: unknown) {
  return createRef(value, toReactive)
}

declare const ShallowRefMarker: unique symbol

export type ShallowRef<T = any, S = T> = Ref<T, S> & {
  [ShallowRefMarker]?: true
}

/**
 * Shallow version of {@link ref}.
 *
 * @example
 * ```js
 * const state = shallowRef({ count: 1 })
 *
 * // does NOT trigger change
 * state.value.count = 2
 *
 * // does trigger change
 * state.value = { count: 2 }
 * ```
 *
 * @param value - The "inner value" for the shallow ref.
 * @see {@link https://vuejs.org/api/reactivity-advanced.html#shallowref}
 */
export function shallowRef<T>(
  value: T,
): Ref extends T
  ? T extends Ref
    ? IfAny<T, ShallowRef<T>, T>
    : ShallowRef<T>
  : ShallowRef<T>
export function shallowRef<T = any>(): ShallowRef<T | undefined>
export function shallowRef(value?: unknown) {
  return createRef(value)
}

function createRef(rawValue: unknown, wrap?: <T>(v: T) => T) {
  if (isRef(rawValue)) {
    return rawValue
  }
  return new RefImpl(rawValue, wrap)
}

/**
 * @internal
 */
class RefImpl<T = any> implements ReactiveNode {
  subs: Link | undefined = undefined
  subsTail: Link | undefined = undefined
  flags: _ReactiveFlags = _ReactiveFlags.Mutable

  _value: T
  _wrap?: <T>(v: T) => T
  private _oldValue: T
  private _rawValue: T

  /**
   * @internal
   */
  readonly __v_isRef = true
  // TODO isolatedDeclarations ReactiveFlags.IS_REF
  /**
   * @internal
   */
  readonly __v_isShallow: boolean = false
  // TODO isolatedDeclarations ReactiveFlags.IS_SHALLOW

  constructor(value: T, wrap: (<T>(v: T) => T) | undefined) {
    this._oldValue = this._rawValue = wrap ? toRaw(value) : value
    this._value = wrap ? wrap(value) : value
    this._wrap = wrap
    this[ReactiveFlags.IS_SHALLOW] = !wrap
  }

  get dep(): this {
    return this
  }

  get value(): T {
    trackRef(this)
    if (this.flags & _ReactiveFlags.Dirty && this.update()) {
      const subs = this.subs
      if (subs !== undefined) {
        shallowPropagate(subs)
      }
    }
    return this._value
  }

  set value(newValue) {
    const oldValue = this._rawValue
    const useDirectValue =
      this[ReactiveFlags.IS_SHALLOW] ||
      isShallow(newValue) ||
      isReadonly(newValue)
    newValue = useDirectValue ? newValue : toRaw(newValue)
    if (hasChanged(newValue, oldValue)) {
      this.flags |= _ReactiveFlags.Dirty
      this._rawValue = newValue
      this._value =
        !useDirectValue && this._wrap ? this._wrap(newValue) : newValue
      const subs = this.subs
      if (subs !== undefined) {
        if (__DEV__) {
          triggerEventInfos.push({
            target: this,
            type: TriggerOpTypes.SET,
            key: 'value',
            newValue,
            oldValue,
          })
        }
        propagate(subs)
        if (!batchDepth) {
          flush()
        }
        if (__DEV__) {
          triggerEventInfos.pop()
        }
      }
    }
  }

  update(): boolean {
    this.flags &= ~_ReactiveFlags.Dirty
    return hasChanged(this._oldValue, (this._oldValue = this._rawValue))
  }
}

/**
 * Force trigger effects that depends on a shallow ref. This is typically used
 * after making deep mutations to the inner value of a shallow ref.
 *
 * @example
 * ```js
 * const shallow = shallowRef({
 *   greet: 'Hello, world'
 * })
 *
 * // Logs "Hello, world" once for the first run-through
 * watchEffect(() => {
 *   console.log(shallow.value.greet)
 * })
 *
 * // This won't trigger the effect because the ref is shallow
 * shallow.value.greet = 'Hello, universe'
 *
 * // Logs "Hello, universe"
 * triggerRef(shallow)
 * ```
 *
 * @param ref - The ref whose tied effects shall be executed.
 * @see {@link https://vuejs.org/api/reactivity-advanced.html#triggerref}
 */
export function triggerRef(ref: Ref): void {
  // ref may be an instance of ObjectRefImpl
  const dep = (ref as unknown as RefImpl).dep
  if (dep !== undefined && dep.subs !== undefined) {
    propagate(dep.subs)
    shallowPropagate(dep.subs)
    if (!batchDepth) {
      flush()
    }
  }
}

function trackRef(dep: ReactiveNode) {
  if (activeSub !== undefined) {
    if (__DEV__) {
      onTrack(activeSub!, {
        target: dep,
        type: TrackOpTypes.GET,
        key: 'value',
      })
    }
    link(dep, activeSub!)
  }
}

export type MaybeRef<T = any> =
  | T
  | Ref<T>
  | ShallowRef<T>
  | WritableComputedRef<T>

export type MaybeRefOrGetter<T = any> = MaybeRef<T> | ComputedRef<T> | (() => T)

/**
 * Returns the inner value if the argument is a ref, otherwise return the
 * argument itself. This is a sugar function for
 * `val = isRef(val) ? val.value : val`.
 *
 * @example
 * ```js
 * function useFoo(x: number | Ref<number>) {
 *   const unwrapped = unref(x)
 *   // unwrapped is guaranteed to be number now
 * }
 * ```
 *
 * @param ref - Ref or plain value to be converted into the plain value.
 * @see {@link https://vuejs.org/api/reactivity-utilities.html#unref}
 */
export function unref<T>(ref: MaybeRef<T> | ComputedRef<T>): T {
  return isRef(ref) ? ref.value : ref
}

/**
 * Normalizes values / refs / getters to values.
 * This is similar to {@link unref}, except that it also normalizes getters.
 * If the argument is a getter, it will be invoked and its return value will
 * be returned.
 *
 * @example
 * ```js
 * toValue(1) // 1
 * toValue(ref(1)) // 1
 * toValue(() => 1) // 1
 * ```
 *
 * @param source - A getter, an existing ref, or a non-function value.
 * @see {@link https://vuejs.org/api/reactivity-utilities.html#tovalue}
 */
export function toValue<T>(source: MaybeRefOrGetter<T>): T {
  return isFunction(source) ? source() : unref(source)
}

const shallowUnwrapHandlers: ProxyHandler<any> = {
  get: (target, key, receiver) =>
    key === ReactiveFlags.RAW
      ? target
      : unref(Reflect.get(target, key, receiver)),
  set: (target, key, value, receiver) => {
    const oldValue = target[key]
    if (isRef(oldValue) && !isRef(value)) {
      oldValue.value = value
      return true
    } else {
      return Reflect.set(target, key, value, receiver)
    }
  },
}

/**
 * Returns a proxy for the given object that shallowly unwraps properties that
 * are refs. If the object already is reactive, it's returned as-is. If not, a
 * new reactive proxy is created.
 *
 * @param objectWithRefs - Either an already-reactive object or a simple object
 * that contains refs.
 */
export function proxyRefs<T extends object>(
  objectWithRefs: T,
): ShallowUnwrapRef<T> {
  return isReactive(objectWithRefs)
    ? (objectWithRefs as ShallowUnwrapRef<T>)
    : new Proxy(objectWithRefs, shallowUnwrapHandlers)
}

export type CustomRefFactory<T> = (
  track: () => void,
  trigger: () => void,
) => {
  get: () => T
  set: (value: T) => void
}

class CustomRefImpl<T> implements ReactiveNode {
  subs: Link | undefined = undefined
  subsTail: Link | undefined = undefined
  flags: _ReactiveFlags = _ReactiveFlags.None

  private readonly _get: ReturnType<CustomRefFactory<T>>['get']
  private readonly _set: ReturnType<CustomRefFactory<T>>['set']

  public readonly [ReactiveFlags.IS_REF] = true

  public _value: T = undefined!

  constructor(factory: CustomRefFactory<T>) {
    const { get, set } = factory(
      () => trackRef(this),
      () => triggerRef(this as unknown as Ref),
    )
    this._get = get
    this._set = set
  }

  get dep() {
    return this
  }

  get value() {
    return (this._value = this._get())
  }

  set value(newVal) {
    this._set(newVal)
  }
}

/**
 * Creates a customized ref with explicit control over its dependency tracking
 * and updates triggering.
 *
 * @param factory - The function that receives the `track` and `trigger` callbacks.
 * @see {@link https://vuejs.org/api/reactivity-advanced.html#customref}
 */
export function customRef<T>(factory: CustomRefFactory<T>): Ref<T> {
  return new CustomRefImpl(factory) as any
}

export type ToRefs<T = any> = {
  [K in keyof T]: ToRef<T[K]>
}

/**
 * Converts a reactive object to a plain object where each property of the
 * resulting object is a ref pointing to the corresponding property of the
 * original object. Each individual ref is created using {@link toRef}.
 *
 * @param object - Reactive object to be made into an object of linked refs.
 * @see {@link https://vuejs.org/api/reactivity-utilities.html#torefs}
 */
export function toRefs<T extends object>(object: T): ToRefs<T> {
  const ret: any = isArray(object) ? new Array(object.length) : {}
  for (const key in object) {
    ret[key] = propertyToRef(object, key)
  }
  return ret
}

class ObjectRefImpl<T extends object, K extends keyof T> {
  public readonly [ReactiveFlags.IS_REF] = true
  public _value: T[K] = undefined!

  private readonly _raw: T
  private readonly _shallow: boolean

  constructor(
    private readonly _object: T,
    private readonly _key: K,
    private readonly _defaultValue?: T[K],
  ) {
    this._raw = toRaw(_object)

    let shallow = true
    let obj = _object

    // For an array with integer key, refs are not unwrapped
    if (!isArray(_object) || !isIntegerKey(String(_key))) {
      // Otherwise, check each proxy layer for unwrapping
      do {
        shallow = !isProxy(obj) || isShallow(obj)
      } while (shallow && (obj = (obj as Target)[ReactiveFlags.RAW]))
    }

    this._shallow = shallow
  }

  get value() {
    let val = this._object[this._key]
    if (this._shallow) {
      val = unref(val)
    }
    return (this._value = val === undefined ? this._defaultValue! : val)
  }

  set value(newVal) {
    if (this._shallow && isRef(this._raw[this._key])) {
      const nestedRef = this._object[this._key]
      if (isRef(nestedRef)) {
        nestedRef.value = newVal
        return
      }
    }

    this._object[this._key] = newVal
  }

<<<<<<< HEAD
  get dep(): ReactiveNode | undefined {
    return getDepFromReactive(toRaw(this._object), this._key)
=======
  get dep(): Dep | undefined {
    return getDepFromReactive(this._raw, this._key)
>>>>>>> 25ebe3a4
  }
}

class GetterRefImpl<T> {
  public readonly [ReactiveFlags.IS_REF] = true
  public readonly [ReactiveFlags.IS_READONLY] = true
  public _value: T = undefined!

  constructor(private readonly _getter: () => T) {}
  get value() {
    return (this._value = this._getter())
  }
}

export type ToRef<T> = IfAny<T, Ref<T>, [T] extends [Ref] ? T : Ref<T>>

/**
 * Used to normalize values / refs / getters into refs.
 *
 * @example
 * ```js
 * // returns existing refs as-is
 * toRef(existingRef)
 *
 * // creates a ref that calls the getter on .value access
 * toRef(() => props.foo)
 *
 * // creates normal refs from non-function values
 * // equivalent to ref(1)
 * toRef(1)
 * ```
 *
 * Can also be used to create a ref for a property on a source reactive object.
 * The created ref is synced with its source property: mutating the source
 * property will update the ref, and vice-versa.
 *
 * @example
 * ```js
 * const state = reactive({
 *   foo: 1,
 *   bar: 2
 * })
 *
 * const fooRef = toRef(state, 'foo')
 *
 * // mutating the ref updates the original
 * fooRef.value++
 * console.log(state.foo) // 2
 *
 * // mutating the original also updates the ref
 * state.foo++
 * console.log(fooRef.value) // 3
 * ```
 *
 * @param source - A getter, an existing ref, a non-function value, or a
 *                 reactive object to create a property ref from.
 * @param [key] - (optional) Name of the property in the reactive object.
 * @see {@link https://vuejs.org/api/reactivity-utilities.html#toref}
 */
export function toRef<T>(
  value: T,
): T extends () => infer R
  ? Readonly<Ref<R>>
  : T extends Ref
    ? T
    : Ref<UnwrapRef<T>>
export function toRef<T extends object, K extends keyof T>(
  object: T,
  key: K,
): ToRef<T[K]>
export function toRef<T extends object, K extends keyof T>(
  object: T,
  key: K,
  defaultValue: T[K],
): ToRef<Exclude<T[K], undefined>>
export function toRef(
  source: Record<string, any> | MaybeRef,
  key?: string,
  defaultValue?: unknown,
): Ref {
  if (isRef(source)) {
    return source
  } else if (isFunction(source)) {
    return new GetterRefImpl(source) as any
  } else if (isObject(source) && arguments.length > 1) {
    return propertyToRef(source, key!, defaultValue)
  } else {
    return ref(source)
  }
}

function propertyToRef(
  source: Record<string, any>,
  key: string,
  defaultValue?: unknown,
) {
  return new ObjectRefImpl(source, key, defaultValue) as any
}

/**
 * This is a special exported interface for other packages to declare
 * additional types that should bail out for ref unwrapping. For example
 * \@vue/runtime-dom can declare it like so in its d.ts:
 *
 * ``` ts
 * declare module '@vue/reactivity' {
 *   export interface RefUnwrapBailTypes {
 *     runtimeDOMBailTypes: Node | Window
 *   }
 * }
 * ```
 */
export interface RefUnwrapBailTypes {}

export type ShallowUnwrapRef<T> = {
  [K in keyof T]: DistributeRef<T[K]>
}

type DistributeRef<T> = T extends Ref<infer V, unknown> ? V : T

export type UnwrapRef<T> =
  T extends ShallowRef<infer V, unknown>
    ? V
    : T extends Ref<infer V, unknown>
      ? UnwrapRefSimple<V>
      : UnwrapRefSimple<T>

export type UnwrapRefSimple<T> = T extends
  | Builtin
  | Ref
  | RefUnwrapBailTypes[keyof RefUnwrapBailTypes]
  | { [RawSymbol]?: true }
  ? T
  : T extends Map<infer K, infer V>
    ? Map<K, UnwrapRefSimple<V>> & UnwrapRef<Omit<T, keyof Map<any, any>>>
    : T extends WeakMap<infer K, infer V>
      ? WeakMap<K, UnwrapRefSimple<V>> &
          UnwrapRef<Omit<T, keyof WeakMap<any, any>>>
      : T extends Set<infer V>
        ? Set<UnwrapRefSimple<V>> & UnwrapRef<Omit<T, keyof Set<any>>>
        : T extends WeakSet<infer V>
          ? WeakSet<UnwrapRefSimple<V>> & UnwrapRef<Omit<T, keyof WeakSet<any>>>
          : T extends ReadonlyArray<any>
            ? { [K in keyof T]: UnwrapRefSimple<T[K]> }
            : T extends object & { [ShallowReactiveMarker]?: never }
              ? {
                  [P in keyof T]: P extends symbol ? T[P] : UnwrapRef<T[P]>
                }
              : T<|MERGE_RESOLUTION|>--- conflicted
+++ resolved
@@ -13,11 +13,8 @@
 import {
   type Builtin,
   type ShallowReactiveMarker,
-<<<<<<< HEAD
-=======
   type Target,
   isProxy,
->>>>>>> 25ebe3a4
   isReactive,
   isReadonly,
   isShallow,
@@ -455,13 +452,8 @@
     this._object[this._key] = newVal
   }
 
-<<<<<<< HEAD
   get dep(): ReactiveNode | undefined {
-    return getDepFromReactive(toRaw(this._object), this._key)
-=======
-  get dep(): Dep | undefined {
     return getDepFromReactive(this._raw, this._key)
->>>>>>> 25ebe3a4
   }
 }
 
