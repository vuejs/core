--- conflicted
+++ resolved
@@ -58,14 +58,9 @@
 
   public readonly __v_isRef = true
 
-<<<<<<< HEAD
   constructor(value: T, public readonly _shallow = false) {
     this._rawValue = _shallow ? value : toRaw(value)
     this._value = _shallow ? value : convert(value)
-=======
-  constructor(private _rawValue: T, public readonly _shallow: boolean) {
-    this._value = _shallow ? _rawValue : convert(_rawValue)
->>>>>>> f6a5f09a
   }
 
   get value() {
