--- conflicted
+++ resolved
@@ -21,16 +21,11 @@
   toRaw,
   toReactive,
 } from './reactive'
-<<<<<<< HEAD
 import type { Builtin, ShallowReactiveMarker } from './reactive'
-import { createDep, Dep } from './dep'
-=======
-import type { ShallowReactiveMarker } from './reactive'
 import { type Dep, createDep } from './dep'
 import { ComputedRefImpl } from './computed'
 import { getDepFromReactive } from './reactiveEffect'
 import { warn } from './warning'
->>>>>>> f66a75ea
 
 declare const RefSymbol: unique symbol
 export declare const RawSymbol: unique symbol
