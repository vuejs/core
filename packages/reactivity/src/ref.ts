import type { ComputedRef } from './computed'
import {
  activeEffect,
  getDepFromReactive,
  shouldTrack,
  trackEffects,
  triggerEffects
} from './effect'
import { TrackOpTypes, TriggerOpTypes } from './operations'
import { isArray, hasChanged, IfAny, isFunction, isObject } from '@vue/shared'
import {
  isProxy,
  toRaw,
  isReactive,
  toReactive,
  isReadonly,
  isShallow
} from './reactive'
<<<<<<< HEAD
import type { Builtin, ShallowReactiveMarker } from './reactive'
import { CollectionTypes } from './collectionHandlers'
=======
import type { ShallowReactiveMarker } from './reactive'
>>>>>>> 9d1ca320
import { createDep, Dep } from './dep'

declare const RefSymbol: unique symbol
export declare const RawSymbol: unique symbol

export interface Ref<T = any> {
  value: T
  /**
   * Type differentiator only.
   * We need this to be in public d.ts but don't want it to show up in IDE
   * autocomplete, so we use a private Symbol instead.
   */
  [RefSymbol]: true
}

type RefBase<T> = {
  dep?: Dep
  value: T
}

export function trackRefValue(ref: RefBase<any>) {
  if (shouldTrack && activeEffect) {
    ref = toRaw(ref)
    if (__DEV__) {
      trackEffects(ref.dep || (ref.dep = createDep()), {
        target: ref,
        type: TrackOpTypes.GET,
        key: 'value'
      })
    } else {
      trackEffects(ref.dep || (ref.dep = createDep()))
    }
  }
}

export function triggerRefValue(ref: RefBase<any>, newVal?: any) {
  ref = toRaw(ref)
  const dep = ref.dep
  if (dep) {
    if (__DEV__) {
      triggerEffects(dep, {
        target: ref,
        type: TriggerOpTypes.SET,
        key: 'value',
        newValue: newVal
      })
    } else {
      triggerEffects(dep)
    }
  }
}

/**
 * Checks if a value is a ref object.
 *
 * @param r - The value to inspect.
 * @see {@link https://vuejs.org/api/reactivity-utilities.html#isref}
 */
export function isRef<T>(r: Ref<T> | unknown): r is Ref<T>
export function isRef(r: any): r is Ref {
  return !!(r && r.__v_isRef === true)
}

/**
 * Takes an inner value and returns a reactive and mutable ref object, which
 * has a single property `.value` that points to the inner value.
 *
 * @param value - The object to wrap in the ref.
 * @see {@link https://vuejs.org/api/reactivity-core.html#ref}
 */
export function ref<T>(value: T): Ref<UnwrapRef<T>>
export function ref<T = any>(): Ref<T | undefined>
export function ref(value?: unknown) {
  return createRef(value, false)
}

declare const ShallowRefMarker: unique symbol

export type ShallowRef<T = any> = Ref<T> & { [ShallowRefMarker]?: true }

/**
 * Shallow version of {@link ref()}.
 *
 * @example
 * ```js
 * const state = shallowRef({ count: 1 })
 *
 * // does NOT trigger change
 * state.value.count = 2
 *
 * // does trigger change
 * state.value = { count: 2 }
 * ```
 *
 * @param value - The "inner value" for the shallow ref.
 * @see {@link https://vuejs.org/api/reactivity-advanced.html#shallowref}
 */
export function shallowRef<T>(value: MaybeRef<T>): Ref<T> | ShallowRef<T>
export function shallowRef<T extends Ref>(value: T): T
export function shallowRef<T>(value: T): ShallowRef<T>
export function shallowRef<T = any>(): ShallowRef<T | undefined>
export function shallowRef(value?: unknown) {
  return createRef(value, true)
}

function createRef(rawValue: unknown, shallow: boolean) {
  if (isRef(rawValue)) {
    return rawValue
  }
  return new RefImpl(rawValue, shallow)
}

class RefImpl<T> {
  private _value: T
  private _rawValue: T

  public dep?: Dep = undefined
  public readonly __v_isRef = true

  constructor(
    value: T,
    public readonly __v_isShallow: boolean
  ) {
    this._rawValue = __v_isShallow ? value : toRaw(value)
    this._value = __v_isShallow ? value : toReactive(value)
  }

  get value() {
    trackRefValue(this)
    return this._value
  }

  set value(newVal) {
    const useDirectValue =
      this.__v_isShallow || isShallow(newVal) || isReadonly(newVal)
    newVal = useDirectValue ? newVal : toRaw(newVal)
    if (hasChanged(newVal, this._rawValue)) {
      this._rawValue = newVal
      this._value = useDirectValue ? newVal : toReactive(newVal)
      triggerRefValue(this, newVal)
    }
  }
}

/**
 * Force trigger effects that depends on a shallow ref. This is typically used
 * after making deep mutations to the inner value of a shallow ref.
 *
 * @example
 * ```js
 * const shallow = shallowRef({
 *   greet: 'Hello, world'
 * })
 *
 * // Logs "Hello, world" once for the first run-through
 * watchEffect(() => {
 *   console.log(shallow.value.greet)
 * })
 *
 * // This won't trigger the effect because the ref is shallow
 * shallow.value.greet = 'Hello, universe'
 *
 * // Logs "Hello, universe"
 * triggerRef(shallow)
 * ```
 *
 * @param ref - The ref whose tied effects shall be executed.
 * @see {@link https://vuejs.org/api/reactivity-advanced.html#triggerref}
 */
export function triggerRef(ref: Ref) {
  triggerRefValue(ref, __DEV__ ? ref.value : void 0)
}

export type MaybeRef<T = any> = T | Ref<T>
export type MaybeRefOrGetter<T = any> = MaybeRef<T> | (() => T)

/**
 * Returns the inner value if the argument is a ref, otherwise return the
 * argument itself. This is a sugar function for
 * `val = isRef(val) ? val.value : val`.
 *
 * @example
 * ```js
 * function useFoo(x: number | Ref<number>) {
 *   const unwrapped = unref(x)
 *   // unwrapped is guaranteed to be number now
 * }
 * ```
 *
 * @param ref - Ref or plain value to be converted into the plain value.
 * @see {@link https://vuejs.org/api/reactivity-utilities.html#unref}
 */
export function unref<T>(ref: MaybeRef<T> | ComputedRef<T>): T {
  return isRef(ref) ? ref.value : ref
}

/**
 * Normalizes values / refs / getters to values.
 * This is similar to {@link unref()}, except that it also normalizes getters.
 * If the argument is a getter, it will be invoked and its return value will
 * be returned.
 *
 * @example
 * ```js
 * toValue(1) // 1
 * toValue(ref(1)) // 1
 * toValue(() => 1) // 1
 * ```
 *
 * @param source - A getter, an existing ref, or a non-function value.
 * @see {@link https://vuejs.org/api/reactivity-utilities.html#tovalue}
 */
export function toValue<T>(source: MaybeRefOrGetter<T> | ComputedRef<T>): T {
  return isFunction(source) ? source() : unref(source)
}

const shallowUnwrapHandlers: ProxyHandler<any> = {
  get: (target, key, receiver) => unref(Reflect.get(target, key, receiver)),
  set: (target, key, value, receiver) => {
    const oldValue = target[key]
    if (isRef(oldValue) && !isRef(value)) {
      oldValue.value = value
      return true
    } else {
      return Reflect.set(target, key, value, receiver)
    }
  }
}

/**
 * Returns a reactive proxy for the given object.
 *
 * If the object already is reactive, it's returned as-is. If not, a new
 * reactive proxy is created. Direct child properties that are refs are properly
 * handled, as well.
 *
 * @param objectWithRefs - Either an already-reactive object or a simple object
 * that contains refs.
 */
export function proxyRefs<T extends object>(
  objectWithRefs: T
): ShallowUnwrapRef<T> {
  return isReactive(objectWithRefs)
    ? objectWithRefs
    : new Proxy(objectWithRefs, shallowUnwrapHandlers)
}

export type CustomRefFactory<T> = (
  track: () => void,
  trigger: () => void
) => {
  get: () => T
  set: (value: T) => void
}

class CustomRefImpl<T> {
  public dep?: Dep = undefined

  private readonly _get: ReturnType<CustomRefFactory<T>>['get']
  private readonly _set: ReturnType<CustomRefFactory<T>>['set']

  public readonly __v_isRef = true

  constructor(factory: CustomRefFactory<T>) {
    const { get, set } = factory(
      () => trackRefValue(this),
      () => triggerRefValue(this)
    )
    this._get = get
    this._set = set
  }

  get value() {
    return this._get()
  }

  set value(newVal) {
    this._set(newVal)
  }
}

/**
 * Creates a customized ref with explicit control over its dependency tracking
 * and updates triggering.
 *
 * @param factory - The function that receives the `track` and `trigger` callbacks.
 * @see {@link https://vuejs.org/api/reactivity-advanced.html#customref}
 */
export function customRef<T>(factory: CustomRefFactory<T>): Ref<T> {
  return new CustomRefImpl(factory) as any
}

export type ToRefs<T = any> = {
  [K in keyof T]: ToRef<T[K]>
}

/**
 * Converts a reactive object to a plain object where each property of the
 * resulting object is a ref pointing to the corresponding property of the
 * original object. Each individual ref is created using {@link toRef()}.
 *
 * @param object - Reactive object to be made into an object of linked refs.
 * @see {@link https://vuejs.org/api/reactivity-utilities.html#torefs}
 */
export function toRefs<T extends object>(object: T): ToRefs<T> {
  if (__DEV__ && !isProxy(object)) {
    console.warn(`toRefs() expects a reactive object but received a plain one.`)
  }
  const ret: any = isArray(object) ? new Array(object.length) : {}
  for (const key in object) {
    ret[key] = propertyToRef(object, key)
  }
  return ret
}

class ObjectRefImpl<T extends object, K extends keyof T> {
  public readonly __v_isRef = true

  constructor(
    private readonly _object: T,
    private readonly _key: K,
    private readonly _defaultValue?: T[K]
  ) {}

  get value() {
    const val = this._object[this._key]
    return val === undefined ? this._defaultValue! : val
  }

  set value(newVal) {
    this._object[this._key] = newVal
  }

  get dep(): Dep | undefined {
    return getDepFromReactive(toRaw(this._object), this._key)
  }
}

class GetterRefImpl<T> {
  public readonly __v_isRef = true
  public readonly __v_isReadonly = true
  constructor(private readonly _getter: () => T) {}
  get value() {
    return this._getter()
  }
}

export type ToRef<T> = IfAny<T, Ref<T>, [T] extends [Ref] ? T : Ref<T>>

/**
 * Used to normalize values / refs / getters into refs.
 *
 * @example
 * ```js
 * // returns existing refs as-is
 * toRef(existingRef)
 *
 * // creates a ref that calls the getter on .value access
 * toRef(() => props.foo)
 *
 * // creates normal refs from non-function values
 * // equivalent to ref(1)
 * toRef(1)
 * ```
 *
 * Can also be used to create a ref for a property on a source reactive object.
 * The created ref is synced with its source property: mutating the source
 * property will update the ref, and vice-versa.
 *
 * @example
 * ```js
 * const state = reactive({
 *   foo: 1,
 *   bar: 2
 * })
 *
 * const fooRef = toRef(state, 'foo')
 *
 * // mutating the ref updates the original
 * fooRef.value++
 * console.log(state.foo) // 2
 *
 * // mutating the original also updates the ref
 * state.foo++
 * console.log(fooRef.value) // 3
 * ```
 *
 * @param source - A getter, an existing ref, a non-function value, or a
 *                 reactive object to create a property ref from.
 * @param [key] - (optional) Name of the property in the reactive object.
 * @see {@link https://vuejs.org/api/reactivity-utilities.html#toref}
 */
export function toRef<T>(
  value: T
): T extends () => infer R
  ? Readonly<Ref<R>>
  : T extends Ref
    ? T
    : Ref<UnwrapRef<T>>
export function toRef<T extends object, K extends keyof T>(
  object: T,
  key: K
): ToRef<T[K]>
export function toRef<T extends object, K extends keyof T>(
  object: T,
  key: K,
  defaultValue: T[K]
): ToRef<Exclude<T[K], undefined>>
export function toRef(
  source: Record<string, any> | MaybeRef,
  key?: string,
  defaultValue?: unknown
): Ref {
  if (isRef(source)) {
    return source
  } else if (isFunction(source)) {
    return new GetterRefImpl(source) as any
  } else if (isObject(source) && arguments.length > 1) {
    return propertyToRef(source, key!, defaultValue)
  } else {
    return ref(source)
  }
}

function propertyToRef(
  source: Record<string, any>,
  key: string,
  defaultValue?: unknown
) {
  const val = source[key]
  return isRef(val)
    ? val
    : (new ObjectRefImpl(source, key, defaultValue) as any)
}

/**
 * This is a special exported interface for other packages to declare
 * additional types that should bail out for ref unwrapping. For example
 * \@vue/runtime-dom can declare it like so in its d.ts:
 *
 * ``` ts
 * declare module '@vue/reactivity' {
 *   export interface RefUnwrapBailTypes {
 *     runtimeDOMBailTypes: Node | Window
 *   }
 * }
 * ```
 */
export interface RefUnwrapBailTypes {}

export type ShallowUnwrapRef<T> = {
  [K in keyof T]: T[K] extends Ref<infer V>
    ? V // if `V` is `unknown` that means it does not extend `Ref` and is undefined
    : T[K] extends Ref<infer V> | undefined
      ? unknown extends V
        ? undefined
        : V | undefined
      : T[K]
}

export type UnwrapRef<T> = T extends ShallowRef<infer V>
  ? V
  : T extends Ref<infer V>
    ? UnwrapRefSimple<V>
    : UnwrapRefSimple<T>

export type UnwrapRefSimple<T> = T extends
<<<<<<< HEAD
  | Builtin
  | CollectionTypes
=======
  | Function
  | BaseTypes
>>>>>>> 9d1ca320
  | Ref
  | RefUnwrapBailTypes[keyof RefUnwrapBailTypes]
  | { [RawSymbol]?: true }
  ? T
  : T extends Map<infer K, infer V>
    ? Map<K, UnwrapRefSimple<V>>
    : T extends WeakMap<infer K, infer V>
      ? WeakMap<K, UnwrapRefSimple<V>>
      : T extends Set<infer V>
        ? Set<UnwrapRefSimple<V>>
        : T extends WeakSet<infer V>
          ? WeakSet<UnwrapRefSimple<V>>
          : T extends ReadonlyArray<any>
            ? { [K in keyof T]: UnwrapRefSimple<T[K]> }
            : T extends object & { [ShallowReactiveMarker]?: never }
              ? {
                  [P in keyof T]: P extends symbol ? T[P] : UnwrapRef<T[P]>
                }
              : T<|MERGE_RESOLUTION|>--- conflicted
+++ resolved
@@ -16,12 +16,7 @@
   isReadonly,
   isShallow
 } from './reactive'
-<<<<<<< HEAD
 import type { Builtin, ShallowReactiveMarker } from './reactive'
-import { CollectionTypes } from './collectionHandlers'
-=======
-import type { ShallowReactiveMarker } from './reactive'
->>>>>>> 9d1ca320
 import { createDep, Dep } from './dep'
 
 declare const RefSymbol: unique symbol
@@ -489,13 +484,7 @@
     : UnwrapRefSimple<T>
 
 export type UnwrapRefSimple<T> = T extends
-<<<<<<< HEAD
   | Builtin
-  | CollectionTypes
-=======
-  | Function
-  | BaseTypes
->>>>>>> 9d1ca320
   | Ref
   | RefUnwrapBailTypes[keyof RefUnwrapBailTypes]
   | { [RawSymbol]?: true }
