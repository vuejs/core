import {
  TriggerType,
  activeEffect,
  getDepFromReactive,
  shouldTrack,
  trackEffects,
  triggerEffects
} from './effect'
import { TrackOpTypes, TriggerOpTypes } from './operations'
import { isArray, hasChanged, IfAny, isFunction, isObject } from '@vue/shared'
import {
  isProxy,
  toRaw,
  isReactive,
  toReactive,
  isReadonly,
  isShallow
} from './reactive'
import type { ShallowReactiveMarker } from './reactive'
import { CollectionTypes } from './collectionHandlers'
import { createDep, Dep } from './dep'
import type { ComputedRefImpl } from './computed'

declare const RefSymbol: unique symbol
export declare const RawSymbol: unique symbol

export interface Ref<T = any> {
  value: T
  /**
   * Type differentiator only.
   * We need this to be in public d.ts but don't want it to show up in IDE
   * autocomplete, so we use a private Symbol instead.
   */
  [RefSymbol]: true
}

export type RefBase<T> = {
  dep?: Dep
  value: T
}

export function trackRefValue(
  ref: RefBase<any>,
  computed?: ComputedRefImpl<any>
) {
  if (shouldTrack && activeEffect) {
    ref = toRaw(ref)
    if (__DEV__) {
      trackEffects(ref.dep || (ref.dep = createDep(undefined, computed)), {
        target: ref,
        type: TrackOpTypes.GET,
        key: 'value'
      })
    } else {
      trackEffects(ref.dep || (ref.dep = createDep(undefined, computed)))
    }
  }
}

export function triggerRefValue(
  ref: RefBase<any>,
<<<<<<< HEAD
  triggerType: TriggerType,
  deferredComputed: ComputedRefImpl<any> | undefined,
=======
  isDepMaybeDirtyTrigger: boolean = false,
>>>>>>> e74cd436
  newVal?: any
) {
  ref = toRaw(ref)
  deferredComputed = toRaw(deferredComputed)
  const dep = ref.dep
  if (dep) {
    if (__DEV__) {
<<<<<<< HEAD
      triggerEffects(dep, triggerType, deferredComputed, {
=======
      triggerEffects(dep, isDepMaybeDirtyTrigger, {
>>>>>>> e74cd436
        target: ref,
        type: TriggerOpTypes.SET,
        key: 'value',
        newValue: newVal
      })
    } else {
<<<<<<< HEAD
      triggerEffects(dep, triggerType, deferredComputed)
=======
      triggerEffects(dep, isDepMaybeDirtyTrigger)
>>>>>>> e74cd436
    }
  }
}

/**
 * Checks if a value is a ref object.
 *
 * @param r - The value to inspect.
 * @see {@link https://vuejs.org/api/reactivity-utilities.html#isref}
 */
export function isRef<T>(r: Ref<T> | unknown): r is Ref<T>
export function isRef(r: any): r is Ref {
  return !!(r && r.__v_isRef === true)
}

/**
 * Takes an inner value and returns a reactive and mutable ref object, which
 * has a single property `.value` that points to the inner value.
 *
 * @param value - The object to wrap in the ref.
 * @see {@link https://vuejs.org/api/reactivity-core.html#ref}
 */
export function ref<T extends Ref>(value: T): T
export function ref<T>(value: T): Ref<UnwrapRef<T>>
export function ref<T = any>(): Ref<T | undefined>
export function ref(value?: unknown) {
  return createRef(value, false)
}

declare const ShallowRefMarker: unique symbol

export type ShallowRef<T = any> = Ref<T> & { [ShallowRefMarker]?: true }

/**
 * Shallow version of {@link ref()}.
 *
 * @example
 * ```js
 * const state = shallowRef({ count: 1 })
 *
 * // does NOT trigger change
 * state.value.count = 2
 *
 * // does trigger change
 * state.value = { count: 2 }
 * ```
 *
 * @param value - The "inner value" for the shallow ref.
 * @see {@link https://vuejs.org/api/reactivity-advanced.html#shallowref}
 */
export function shallowRef<T extends object>(
  value: T
): T extends Ref ? T : ShallowRef<T>
export function shallowRef<T>(value: T): ShallowRef<T>
export function shallowRef<T = any>(): ShallowRef<T | undefined>
export function shallowRef(value?: unknown) {
  return createRef(value, true)
}

function createRef(rawValue: unknown, shallow: boolean) {
  if (isRef(rawValue)) {
    return rawValue
  }
  return new RefImpl(rawValue, shallow)
}

class RefImpl<T> {
  private _value: T
  private _rawValue: T

  public dep?: Dep = undefined
  public readonly __v_isRef = true

  constructor(
    value: T,
    public readonly __v_isShallow: boolean
  ) {
    this._rawValue = __v_isShallow ? value : toRaw(value)
    this._value = __v_isShallow ? value : toReactive(value)
  }

  get value() {
    trackRefValue(this)
    return this._value
  }

  set value(newVal) {
    const useDirectValue =
      this.__v_isShallow || isShallow(newVal) || isReadonly(newVal)
    newVal = useDirectValue ? newVal : toRaw(newVal)
    if (hasChanged(newVal, this._rawValue)) {
      this._rawValue = newVal
      this._value = useDirectValue ? newVal : toReactive(newVal)
<<<<<<< HEAD
      triggerRefValue(this, TriggerType.ForceDirty, undefined, newVal)
=======
      triggerRefValue(this, false, newVal)
>>>>>>> e74cd436
    }
  }
}

/**
 * Force trigger effects that depends on a shallow ref. This is typically used
 * after making deep mutations to the inner value of a shallow ref.
 *
 * @example
 * ```js
 * const shallow = shallowRef({
 *   greet: 'Hello, world'
 * })
 *
 * // Logs "Hello, world" once for the first run-through
 * watchEffect(() => {
 *   console.log(shallow.value.greet)
 * })
 *
 * // This won't trigger the effect because the ref is shallow
 * shallow.value.greet = 'Hello, universe'
 *
 * // Logs "Hello, universe"
 * triggerRef(shallow)
 * ```
 *
 * @param ref - The ref whose tied effects shall be executed.
 * @see {@link https://vuejs.org/api/reactivity-advanced.html#triggerref}
 */
export function triggerRef(ref: Ref) {
<<<<<<< HEAD
  triggerRefValue(
    ref,
    TriggerType.ForceDirty,
    undefined,
    __DEV__ ? ref.value : void 0
  )
=======
  triggerRefValue(ref, false, __DEV__ ? ref.value : void 0)
>>>>>>> e74cd436
}

export type MaybeRef<T = any> = T | Ref<T>
export type MaybeRefOrGetter<T = any> = MaybeRef<T> | (() => T)

/**
 * Returns the inner value if the argument is a ref, otherwise return the
 * argument itself. This is a sugar function for
 * `val = isRef(val) ? val.value : val`.
 *
 * @example
 * ```js
 * function useFoo(x: number | Ref<number>) {
 *   const unwrapped = unref(x)
 *   // unwrapped is guaranteed to be number now
 * }
 * ```
 *
 * @param ref - Ref or plain value to be converted into the plain value.
 * @see {@link https://vuejs.org/api/reactivity-utilities.html#unref}
 */
export function unref<T>(ref: MaybeRef<T>): T {
  return isRef(ref) ? ref.value : ref
}

/**
 * Normalizes values / refs / getters to values.
 * This is similar to {@link unref()}, except that it also normalizes getters.
 * If the argument is a getter, it will be invoked and its return value will
 * be returned.
 *
 * @example
 * ```js
 * toValue(1) // 1
 * toValue(ref(1)) // 1
 * toValue(() => 1) // 1
 * ```
 *
 * @param source - A getter, an existing ref, or a non-function value.
 * @see {@link https://vuejs.org/api/reactivity-utilities.html#tovalue}
 */
export function toValue<T>(source: MaybeRefOrGetter<T>): T {
  return isFunction(source) ? source() : unref(source)
}

const shallowUnwrapHandlers: ProxyHandler<any> = {
  get: (target, key, receiver) => unref(Reflect.get(target, key, receiver)),
  set: (target, key, value, receiver) => {
    const oldValue = target[key]
    if (isRef(oldValue) && !isRef(value)) {
      oldValue.value = value
      return true
    } else {
      return Reflect.set(target, key, value, receiver)
    }
  }
}

/**
 * Returns a reactive proxy for the given object.
 *
 * If the object already is reactive, it's returned as-is. If not, a new
 * reactive proxy is created. Direct child properties that are refs are properly
 * handled, as well.
 *
 * @param objectWithRefs - Either an already-reactive object or a simple object
 * that contains refs.
 */
export function proxyRefs<T extends object>(
  objectWithRefs: T
): ShallowUnwrapRef<T> {
  return isReactive(objectWithRefs)
    ? objectWithRefs
    : new Proxy(objectWithRefs, shallowUnwrapHandlers)
}

export type CustomRefFactory<T> = (
  track: () => void,
  trigger: () => void
) => {
  get: () => T
  set: (value: T) => void
}

class CustomRefImpl<T> {
  public dep?: Dep = undefined

  private readonly _get: ReturnType<CustomRefFactory<T>>['get']
  private readonly _set: ReturnType<CustomRefFactory<T>>['set']

  public readonly __v_isRef = true

  constructor(factory: CustomRefFactory<T>) {
    const { get, set } = factory(
      () => trackRefValue(this),
      () => triggerRefValue(this, TriggerType.ForceDirty, undefined)
    )
    this._get = get
    this._set = set
  }

  get value() {
    return this._get()
  }

  set value(newVal) {
    this._set(newVal)
  }
}

/**
 * Creates a customized ref with explicit control over its dependency tracking
 * and updates triggering.
 *
 * @param factory - The function that receives the `track` and `trigger` callbacks.
 * @see {@link https://vuejs.org/api/reactivity-advanced.html#customref}
 */
export function customRef<T>(factory: CustomRefFactory<T>): Ref<T> {
  return new CustomRefImpl(factory) as any
}

export type ToRefs<T = any> = {
  [K in keyof T]: ToRef<T[K]>
}

/**
 * Converts a reactive object to a plain object where each property of the
 * resulting object is a ref pointing to the corresponding property of the
 * original object. Each individual ref is created using {@link toRef()}.
 *
 * @param object - Reactive object to be made into an object of linked refs.
 * @see {@link https://vuejs.org/api/reactivity-utilities.html#torefs}
 */
export function toRefs<T extends object>(object: T): ToRefs<T> {
  if (__DEV__ && !isProxy(object)) {
    console.warn(`toRefs() expects a reactive object but received a plain one.`)
  }
  const ret: any = isArray(object) ? new Array(object.length) : {}
  for (const key in object) {
    ret[key] = propertyToRef(object, key)
  }
  return ret
}

class ObjectRefImpl<T extends object, K extends keyof T> {
  public readonly __v_isRef = true

  constructor(
    private readonly _object: T,
    private readonly _key: K,
    private readonly _defaultValue?: T[K]
  ) {}

  get value() {
    const val = this._object[this._key]
    return val === undefined ? this._defaultValue! : val
  }

  set value(newVal) {
    this._object[this._key] = newVal
  }

  get dep(): Dep | undefined {
    return getDepFromReactive(toRaw(this._object), this._key)
  }
}

class GetterRefImpl<T> {
  public readonly __v_isRef = true
  public readonly __v_isReadonly = true
  constructor(private readonly _getter: () => T) {}
  get value() {
    return this._getter()
  }
}

export type ToRef<T> = IfAny<T, Ref<T>, [T] extends [Ref] ? T : Ref<T>>

/**
 * Used to normalize values / refs / getters into refs.
 *
 * @example
 * ```js
 * // returns existing refs as-is
 * toRef(existingRef)
 *
 * // creates a ref that calls the getter on .value access
 * toRef(() => props.foo)
 *
 * // creates normal refs from non-function values
 * // equivalent to ref(1)
 * toRef(1)
 * ```
 *
 * Can also be used to create a ref for a property on a source reactive object.
 * The created ref is synced with its source property: mutating the source
 * property will update the ref, and vice-versa.
 *
 * @example
 * ```js
 * const state = reactive({
 *   foo: 1,
 *   bar: 2
 * })
 *
 * const fooRef = toRef(state, 'foo')
 *
 * // mutating the ref updates the original
 * fooRef.value++
 * console.log(state.foo) // 2
 *
 * // mutating the original also updates the ref
 * state.foo++
 * console.log(fooRef.value) // 3
 * ```
 *
 * @param source - A getter, an existing ref, a non-function value, or a
 *                 reactive object to create a property ref from.
 * @param [key] - (optional) Name of the property in the reactive object.
 * @see {@link https://vuejs.org/api/reactivity-utilities.html#toref}
 */
export function toRef<T>(
  value: T
): T extends () => infer R
  ? Readonly<Ref<R>>
  : T extends Ref
  ? T
  : Ref<UnwrapRef<T>>
export function toRef<T extends object, K extends keyof T>(
  object: T,
  key: K
): ToRef<T[K]>
export function toRef<T extends object, K extends keyof T>(
  object: T,
  key: K,
  defaultValue: T[K]
): ToRef<Exclude<T[K], undefined>>
export function toRef(
  source: Record<string, any> | MaybeRef,
  key?: string,
  defaultValue?: unknown
): Ref {
  if (isRef(source)) {
    return source
  } else if (isFunction(source)) {
    return new GetterRefImpl(source) as any
  } else if (isObject(source) && arguments.length > 1) {
    return propertyToRef(source, key!, defaultValue)
  } else {
    return ref(source)
  }
}

function propertyToRef(
  source: Record<string, any>,
  key: string,
  defaultValue?: unknown
) {
  const val = source[key]
  return isRef(val)
    ? val
    : (new ObjectRefImpl(source, key, defaultValue) as any)
}

// corner case when use narrows type
// Ex. type RelativePath = string & { __brand: unknown }
// RelativePath extends object -> true
type BaseTypes = string | number | boolean

/**
 * This is a special exported interface for other packages to declare
 * additional types that should bail out for ref unwrapping. For example
 * \@vue/runtime-dom can declare it like so in its d.ts:
 *
 * ``` ts
 * declare module '@vue/reactivity' {
 *   export interface RefUnwrapBailTypes {
 *     runtimeDOMBailTypes: Node | Window
 *   }
 * }
 * ```
 */
export interface RefUnwrapBailTypes {}

export type ShallowUnwrapRef<T> = {
  [K in keyof T]: T[K] extends Ref<infer V>
    ? V // if `V` is `unknown` that means it does not extend `Ref` and is undefined
    : T[K] extends Ref<infer V> | undefined
    ? unknown extends V
      ? undefined
      : V | undefined
    : T[K]
}

export type UnwrapRef<T> = T extends ShallowRef<infer V>
  ? V
  : T extends Ref<infer V>
  ? UnwrapRefSimple<V>
  : UnwrapRefSimple<T>

export type UnwrapRefSimple<T> = T extends
  | Function
  | CollectionTypes
  | BaseTypes
  | Ref
  | RefUnwrapBailTypes[keyof RefUnwrapBailTypes]
  | { [RawSymbol]?: true }
  ? T
  : T extends ReadonlyArray<any>
  ? { [K in keyof T]: UnwrapRefSimple<T[K]> }
  : T extends object & { [ShallowReactiveMarker]?: never }
  ? {
      [P in keyof T]: P extends symbol ? T[P] : UnwrapRef<T[P]>
    }
  : T<|MERGE_RESOLUTION|>--- conflicted
+++ resolved
@@ -59,12 +59,8 @@
 
 export function triggerRefValue(
   ref: RefBase<any>,
-<<<<<<< HEAD
   triggerType: TriggerType,
   deferredComputed: ComputedRefImpl<any> | undefined,
-=======
-  isDepMaybeDirtyTrigger: boolean = false,
->>>>>>> e74cd436
   newVal?: any
 ) {
   ref = toRaw(ref)
@@ -72,22 +68,14 @@
   const dep = ref.dep
   if (dep) {
     if (__DEV__) {
-<<<<<<< HEAD
       triggerEffects(dep, triggerType, deferredComputed, {
-=======
-      triggerEffects(dep, isDepMaybeDirtyTrigger, {
->>>>>>> e74cd436
         target: ref,
         type: TriggerOpTypes.SET,
         key: 'value',
         newValue: newVal
       })
     } else {
-<<<<<<< HEAD
       triggerEffects(dep, triggerType, deferredComputed)
-=======
-      triggerEffects(dep, isDepMaybeDirtyTrigger)
->>>>>>> e74cd436
     }
   }
 }
@@ -181,11 +169,7 @@
     if (hasChanged(newVal, this._rawValue)) {
       this._rawValue = newVal
       this._value = useDirectValue ? newVal : toReactive(newVal)
-<<<<<<< HEAD
       triggerRefValue(this, TriggerType.ForceDirty, undefined, newVal)
-=======
-      triggerRefValue(this, false, newVal)
->>>>>>> e74cd436
     }
   }
 }
@@ -216,16 +200,12 @@
  * @see {@link https://vuejs.org/api/reactivity-advanced.html#triggerref}
  */
 export function triggerRef(ref: Ref) {
-<<<<<<< HEAD
   triggerRefValue(
     ref,
     TriggerType.ForceDirty,
     undefined,
     __DEV__ ? ref.value : void 0
   )
-=======
-  triggerRefValue(ref, false, __DEV__ ? ref.value : void 0)
->>>>>>> e74cd436
 }
 
 export type MaybeRef<T = any> = T | Ref<T>
