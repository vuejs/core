--- conflicted
+++ resolved
@@ -11,12 +11,8 @@
 import { CollectionTypes } from './collectionHandlers'
 import { createDep, Dep } from './dep'
 
-<<<<<<< HEAD
-export declare const RefSymbol: unique symbol
-export declare const RawSymbol: unique symbol
-=======
 declare const RefSymbol: unique symbol
->>>>>>> 67099fe2
+declare const RawSymbol: unique symbol
 
 export interface Ref<T = any> {
   value: T
