import {
  type IfAny,
  hasChanged,
  isArray,
  isFunction,
  isObject,
} from '@vue/shared'
import { Dep, getDepFromReactive } from './dep'
import {
  type Builtin,
  type ShallowReactiveMarker,
  isProxy,
  isReactive,
  isReadonly,
  isShallow,
  toRaw,
  toReactive,
} from './reactive'
import type { ComputedRef, WritableComputedRef } from './computed'
import { ReactiveFlags, TrackOpTypes, TriggerOpTypes } from './constants'
import { warn } from './warning'

declare const RefSymbol: unique symbol
export declare const RawSymbol: unique symbol

export interface Ref<T = any, S = T> {
  get value(): T
  set value(_: S)
  /**
   * Type differentiator only.
   * We need this to be in public d.ts but don't want it to show up in IDE
   * autocomplete, so we use a private Symbol instead.
   */
  [RefSymbol]: true
}

/**
 * Checks if a value is a ref object.
 *
 * @param r - The value to inspect.
 * @see {@link https://vuejs.org/api/reactivity-utilities.html#isref}
 */
export function isRef<T>(r: Ref<T> | unknown): r is Ref<T>
export function isRef(r: any): r is Ref {
  return r ? r[ReactiveFlags.IS_REF] === true : false
}

/**
 * Takes an inner value and returns a reactive and mutable ref object, which
 * has a single property `.value` that points to the inner value.
 *
 * @param value - The object to wrap in the ref.
 * @see {@link https://vuejs.org/api/reactivity-core.html#ref}
 */
export function ref<T>(
  value: T,
): [T] extends [Ref] ? IfAny<T, Ref<T>, T> : Ref<UnwrapRef<T>, UnwrapRef<T> | T>
export function ref<T = any>(): Ref<T | undefined>
export function ref(value?: unknown) {
  return createRef(value, false)
}

declare const ShallowRefMarker: unique symbol

export type ShallowRef<T = any> = Ref<T> & { [ShallowRefMarker]?: true }

/**
 * Shallow version of {@link ref()}.
 *
 * @example
 * ```js
 * const state = shallowRef({ count: 1 })
 *
 * // does NOT trigger change
 * state.value.count = 2
 *
 * // does trigger change
 * state.value = { count: 2 }
 * ```
 *
 * @param value - The "inner value" for the shallow ref.
 * @see {@link https://vuejs.org/api/reactivity-advanced.html#shallowref}
 */
export function shallowRef<T>(
  value: T,
): Ref extends T
  ? T extends Ref
    ? IfAny<T, ShallowRef<T>, T>
    : ShallowRef<T>
  : ShallowRef<T>
export function shallowRef<T = any>(): ShallowRef<T | undefined>
export function shallowRef(value?: unknown) {
  return createRef(value, true)
}

function createRef(rawValue: unknown, shallow: boolean) {
  if (isRef(rawValue)) {
    return rawValue
  }
  return new RefImpl(rawValue, shallow)
}

/**
 * @internal
 */
class RefImpl<T = any> {
  _value: T
  private _rawValue: T

  dep: Dep = new Dep()

  public readonly [ReactiveFlags.IS_REF] = true
  public readonly [ReactiveFlags.IS_SHALLOW]: boolean = false

  constructor(value: T, isShallow: boolean) {
    this._rawValue = isShallow ? value : toRaw(value)
    this._value = isShallow ? value : toReactive(value)
    this[ReactiveFlags.IS_SHALLOW] = isShallow
  }

  get value() {
    if (__DEV__) {
      this.dep.track({
        target: this,
        type: TrackOpTypes.GET,
        key: 'value',
      })
    } else {
      this.dep.track()
    }
    return this._value
  }

  set value(newValue) {
    const oldValue = this._rawValue
    const useDirectValue =
      this[ReactiveFlags.IS_SHALLOW] ||
      isShallow(newValue) ||
      isReadonly(newValue)
    newValue = useDirectValue ? newValue : toRaw(newValue)
    if (hasChanged(newValue, oldValue)) {
      this._rawValue = newValue
      this._value = useDirectValue ? newValue : toReactive(newValue)
      if (__DEV__) {
        this.dep.trigger({
          target: this,
          type: TriggerOpTypes.SET,
          key: 'value',
          newValue,
          oldValue,
        })
      } else {
        this.dep.trigger()
      }
    }
  }
}

/**
 * Force trigger effects that depends on a shallow ref. This is typically used
 * after making deep mutations to the inner value of a shallow ref.
 *
 * @example
 * ```js
 * const shallow = shallowRef({
 *   greet: 'Hello, world'
 * })
 *
 * // Logs "Hello, world" once for the first run-through
 * watchEffect(() => {
 *   console.log(shallow.value.greet)
 * })
 *
 * // This won't trigger the effect because the ref is shallow
 * shallow.value.greet = 'Hello, universe'
 *
 * // Logs "Hello, universe"
 * triggerRef(shallow)
 * ```
 *
 * @param ref - The ref whose tied effects shall be executed.
 * @see {@link https://vuejs.org/api/reactivity-advanced.html#triggerref}
 */
export function triggerRef(ref: Ref) {
  if (__DEV__) {
    ;(ref as unknown as RefImpl).dep.trigger({
      target: ref,
      type: TriggerOpTypes.SET,
      key: 'value',
      newValue: (ref as unknown as RefImpl)._value,
    })
  } else {
    ;(ref as unknown as RefImpl).dep.trigger()
  }
}

export type MaybeRef<T = any> =
  | T
  | Ref<T>
  | ShallowRef<T>
  | WritableComputedRef<T>

export type MaybeRefOrGetter<T = any> = MaybeRef<T> | ComputedRef<T> | (() => T)

/**
 * Returns the inner value if the argument is a ref, otherwise return the
 * argument itself. This is a sugar function for
 * `val = isRef(val) ? val.value : val`.
 *
 * @example
 * ```js
 * function useFoo(x: number | Ref<number>) {
 *   const unwrapped = unref(x)
 *   // unwrapped is guaranteed to be number now
 * }
 * ```
 *
 * @param ref - Ref or plain value to be converted into the plain value.
 * @see {@link https://vuejs.org/api/reactivity-utilities.html#unref}
 */
export function unref<T>(ref: MaybeRef<T> | ComputedRef<T>): T {
  return isRef(ref) ? ref.value : ref
}

/**
 * Normalizes values / refs / getters to values.
 * This is similar to {@link unref()}, except that it also normalizes getters.
 * If the argument is a getter, it will be invoked and its return value will
 * be returned.
 *
 * @example
 * ```js
 * toValue(1) // 1
 * toValue(ref(1)) // 1
 * toValue(() => 1) // 1
 * ```
 *
 * @param source - A getter, an existing ref, or a non-function value.
 * @see {@link https://vuejs.org/api/reactivity-utilities.html#tovalue}
 */
export function toValue<T>(source: MaybeRefOrGetter<T>): T {
  return isFunction(source) ? source() : unref(source)
}

const shallowUnwrapHandlers: ProxyHandler<any> = {
  get: (target, key, receiver) => unref(Reflect.get(target, key, receiver)),
  set: (target, key, value, receiver) => {
    const oldValue = target[key]
    if (isRef(oldValue) && !isRef(value)) {
      oldValue.value = value
      return true
    } else {
      return Reflect.set(target, key, value, receiver)
    }
  },
}

/**
 * Returns a proxy for the given object that shallowly unwraps properties that
 * are refs. If the object already is reactive, it's returned as-is. If not, a
 * new reactive proxy is created.
 *
 * @param objectWithRefs - Either an already-reactive object or a simple object
 * that contains refs.
 */
export function proxyRefs<T extends object>(
  objectWithRefs: T,
): ShallowUnwrapRef<T> {
  return isReactive(objectWithRefs)
    ? objectWithRefs
    : new Proxy(objectWithRefs, shallowUnwrapHandlers)
}

export type CustomRefFactory<T> = (
  track: () => void,
  trigger: () => void,
) => {
  get: () => T
  set: (value: T) => void
}

class CustomRefImpl<T> {
  public dep: Dep

  private readonly _get: ReturnType<CustomRefFactory<T>>['get']
  private readonly _set: ReturnType<CustomRefFactory<T>>['set']

  public readonly [ReactiveFlags.IS_REF] = true

  public _value: T = undefined!

  constructor(factory: CustomRefFactory<T>) {
    const dep = (this.dep = new Dep())
    const { get, set } = factory(dep.track.bind(dep), dep.trigger.bind(dep))
    this._get = get
    this._set = set
  }

  get value() {
    return (this._value = this._get())
  }

  set value(newVal) {
    this._set(newVal)
  }
}

/**
 * Creates a customized ref with explicit control over its dependency tracking
 * and updates triggering.
 *
 * @param factory - The function that receives the `track` and `trigger` callbacks.
 * @see {@link https://vuejs.org/api/reactivity-advanced.html#customref}
 */
export function customRef<T>(factory: CustomRefFactory<T>): Ref<T> {
  return new CustomRefImpl(factory) as any
}

export type ToRefs<T = any> = {
  [K in keyof T]: ToRef<T[K]>
}

/**
 * Converts a reactive object to a plain object where each property of the
 * resulting object is a ref pointing to the corresponding property of the
 * original object. Each individual ref is created using {@link toRef()}.
 *
 * @param object - Reactive object to be made into an object of linked refs.
 * @see {@link https://vuejs.org/api/reactivity-utilities.html#torefs}
 */
export function toRefs<T extends object>(object: T): ToRefs<T> {
  if (__DEV__ && !isProxy(object)) {
    warn(`toRefs() expects a reactive object but received a plain one.`)
  }
  const ret: any = isArray(object) ? new Array(object.length) : {}
  for (const key in object) {
    ret[key] = propertyToRef(object, key)
  }
  return ret
}

class ObjectRefImpl<T extends object, K extends keyof T> {
<<<<<<< HEAD
  public readonly __v_isRef = true
  public _value: T[K] = undefined!
=======
  public readonly [ReactiveFlags.IS_REF] = true
>>>>>>> 5753a10f

  constructor(
    private readonly _object: T,
    private readonly _key: K,
    private readonly _defaultValue?: T[K],
  ) {}

  get value() {
    const val = this._object[this._key]
    return (this._value = val === undefined ? this._defaultValue! : val)
  }

  set value(newVal) {
    this._object[this._key] = newVal
  }

  get dep(): Dep | undefined {
    return getDepFromReactive(toRaw(this._object), this._key)
  }
}

class GetterRefImpl<T> {
<<<<<<< HEAD
  public readonly __v_isRef = true
  public readonly __v_isReadonly = true
  public _value: T = undefined!
=======
  public readonly [ReactiveFlags.IS_REF] = true
  public readonly [ReactiveFlags.IS_READONLY] = true
>>>>>>> 5753a10f
  constructor(private readonly _getter: () => T) {}
  get value() {
    return (this._value = this._getter())
  }
}

export type ToRef<T> = IfAny<T, Ref<T>, [T] extends [Ref] ? T : Ref<T>>

/**
 * Used to normalize values / refs / getters into refs.
 *
 * @example
 * ```js
 * // returns existing refs as-is
 * toRef(existingRef)
 *
 * // creates a ref that calls the getter on .value access
 * toRef(() => props.foo)
 *
 * // creates normal refs from non-function values
 * // equivalent to ref(1)
 * toRef(1)
 * ```
 *
 * Can also be used to create a ref for a property on a source reactive object.
 * The created ref is synced with its source property: mutating the source
 * property will update the ref, and vice-versa.
 *
 * @example
 * ```js
 * const state = reactive({
 *   foo: 1,
 *   bar: 2
 * })
 *
 * const fooRef = toRef(state, 'foo')
 *
 * // mutating the ref updates the original
 * fooRef.value++
 * console.log(state.foo) // 2
 *
 * // mutating the original also updates the ref
 * state.foo++
 * console.log(fooRef.value) // 3
 * ```
 *
 * @param source - A getter, an existing ref, a non-function value, or a
 *                 reactive object to create a property ref from.
 * @param [key] - (optional) Name of the property in the reactive object.
 * @see {@link https://vuejs.org/api/reactivity-utilities.html#toref}
 */
export function toRef<T>(
  value: T,
): T extends () => infer R
  ? Readonly<Ref<R>>
  : T extends Ref
    ? T
    : Ref<UnwrapRef<T>>
export function toRef<T extends object, K extends keyof T>(
  object: T,
  key: K,
): ToRef<T[K]>
export function toRef<T extends object, K extends keyof T>(
  object: T,
  key: K,
  defaultValue: T[K],
): ToRef<Exclude<T[K], undefined>>
export function toRef(
  source: Record<string, any> | MaybeRef,
  key?: string,
  defaultValue?: unknown,
): Ref {
  if (isRef(source)) {
    return source
  } else if (isFunction(source)) {
    return new GetterRefImpl(source) as any
  } else if (isObject(source) && arguments.length > 1) {
    return propertyToRef(source, key!, defaultValue)
  } else {
    return ref(source)
  }
}

function propertyToRef(
  source: Record<string, any>,
  key: string,
  defaultValue?: unknown,
) {
  const val = source[key]
  return isRef(val)
    ? val
    : (new ObjectRefImpl(source, key, defaultValue) as any)
}

/**
 * This is a special exported interface for other packages to declare
 * additional types that should bail out for ref unwrapping. For example
 * \@vue/runtime-dom can declare it like so in its d.ts:
 *
 * ``` ts
 * declare module '@vue/reactivity' {
 *   export interface RefUnwrapBailTypes {
 *     runtimeDOMBailTypes: Node | Window
 *   }
 * }
 * ```
 */
export interface RefUnwrapBailTypes {}

export type ShallowUnwrapRef<T> = {
  [K in keyof T]: DistributeRef<T[K]>
}

type DistributeRef<T> = T extends Ref<infer V> ? V : T

export type UnwrapRef<T> =
  T extends ShallowRef<infer V>
    ? V
    : T extends Ref<infer V>
      ? UnwrapRefSimple<V>
      : UnwrapRefSimple<T>

export type UnwrapRefSimple<T> = T extends
  | Builtin
  | Ref
  | RefUnwrapBailTypes[keyof RefUnwrapBailTypes]
  | { [RawSymbol]?: true }
  ? T
  : T extends Map<infer K, infer V>
    ? Map<K, UnwrapRefSimple<V>> & UnwrapRef<Omit<T, keyof Map<any, any>>>
    : T extends WeakMap<infer K, infer V>
      ? WeakMap<K, UnwrapRefSimple<V>> &
          UnwrapRef<Omit<T, keyof WeakMap<any, any>>>
      : T extends Set<infer V>
        ? Set<UnwrapRefSimple<V>> & UnwrapRef<Omit<T, keyof Set<any>>>
        : T extends WeakSet<infer V>
          ? WeakSet<UnwrapRefSimple<V>> & UnwrapRef<Omit<T, keyof WeakSet<any>>>
          : T extends ReadonlyArray<any>
            ? { [K in keyof T]: UnwrapRefSimple<T[K]> }
            : T extends object & { [ShallowReactiveMarker]?: never }
              ? {
                  [P in keyof T]: P extends symbol ? T[P] : UnwrapRef<T[P]>
                }
              : T<|MERGE_RESOLUTION|>--- conflicted
+++ resolved
@@ -340,12 +340,8 @@
 }
 
 class ObjectRefImpl<T extends object, K extends keyof T> {
-<<<<<<< HEAD
-  public readonly __v_isRef = true
+  public readonly [ReactiveFlags.IS_REF] = true
   public _value: T[K] = undefined!
-=======
-  public readonly [ReactiveFlags.IS_REF] = true
->>>>>>> 5753a10f
 
   constructor(
     private readonly _object: T,
@@ -368,14 +364,10 @@
 }
 
 class GetterRefImpl<T> {
-<<<<<<< HEAD
-  public readonly __v_isRef = true
-  public readonly __v_isReadonly = true
-  public _value: T = undefined!
-=======
   public readonly [ReactiveFlags.IS_REF] = true
   public readonly [ReactiveFlags.IS_READONLY] = true
->>>>>>> 5753a10f
+  public _value: T = undefined!
+
   constructor(private readonly _getter: () => T) {}
   get value() {
     return (this._value = this._getter())
