import { track, trigger } from './effect'
import { TrackOpTypes, TriggerOpTypes } from './operations'
import { isArray, isObject, hasChanged } from '@vue/shared'
import { reactive, isProxy, toRaw, isReactive } from './reactive'
import { CollectionTypes } from './collectionHandlers'

<<<<<<< HEAD
declare const RefSymbol: unique symbol
export declare const RAW_SYMBOL: unique symbol
=======
export declare const RefSymbol: unique symbol
>>>>>>> f1f52300

export interface Ref<T = any> {
  value: T
  /**
   * Type differentiator only.
   * We need this to be in public d.ts but don't want it to show up in IDE
   * autocomplete, so we use a private Symbol instead.
   */
  [RefSymbol]: true
  /**
   * @internal
   */
  _shallow?: boolean
}

export type ToRef<T> = [T] extends [Ref] ? T : Ref<UnwrapRef<T>>
export type ToRefs<T = any> = {
  // #2687: somehow using ToRef<T[K]> here turns the resulting type into
  // a union of multiple Ref<*> types instead of a single Ref<* | *> type.
  [K in keyof T]: T[K] extends Ref ? T[K] : Ref<UnwrapRef<T[K]>>
}

const convert = <T extends unknown>(val: T): T =>
  isObject(val) ? reactive(val) : val

export function isRef<T>(r: Ref<T> | unknown): r is Ref<T>
export function isRef(r: any): r is Ref {
  return Boolean(r && r.__v_isRef === true)
}

export function ref<T extends object>(value: T): ToRef<T>
export function ref<T>(value: T): Ref<UnwrapRef<T>>
export function ref<T = any>(): Ref<T | undefined>
export function ref(value?: unknown) {
  return createRef(value)
}

export function shallowRef<T extends object>(
  value: T
): T extends Ref ? T : Ref<T>
export function shallowRef<T>(value: T): Ref<T>
export function shallowRef<T = any>(): Ref<T | undefined>
export function shallowRef(value?: unknown) {
  return createRef(value, true)
}

class RefImpl<T> {
  private _value: T

  public readonly __v_isRef = true

  constructor(private _rawValue: T, public readonly _shallow = false) {
    this._value = _shallow ? _rawValue : convert(_rawValue)
  }

  get value() {
    track(toRaw(this), TrackOpTypes.GET, 'value')
    return this._value
  }

  set value(newVal) {
    if (hasChanged(toRaw(newVal), this._rawValue)) {
      this._rawValue = newVal
      this._value = this._shallow ? newVal : convert(newVal)
      trigger(toRaw(this), TriggerOpTypes.SET, 'value', newVal)
    }
  }
}

function createRef(rawValue: unknown, shallow = false) {
  if (isRef(rawValue)) {
    return rawValue
  }
  return new RefImpl(rawValue, shallow)
}

export function triggerRef(ref: Ref) {
  trigger(toRaw(ref), TriggerOpTypes.SET, 'value', __DEV__ ? ref.value : void 0)
}

export function unref<T>(ref: T): T extends Ref<infer V> ? V : T {
  return isRef(ref) ? (ref.value as any) : ref
}

const shallowUnwrapHandlers: ProxyHandler<any> = {
  get: (target, key, receiver) => unref(Reflect.get(target, key, receiver)),
  set: (target, key, value, receiver) => {
    const oldValue = target[key]
    if (isRef(oldValue) && !isRef(value)) {
      oldValue.value = value
      return true
    } else {
      return Reflect.set(target, key, value, receiver)
    }
  }
}

export function proxyRefs<T extends object>(
  objectWithRefs: T
): ShallowUnwrapRef<T> {
  return isReactive(objectWithRefs)
    ? objectWithRefs
    : new Proxy(objectWithRefs, shallowUnwrapHandlers)
}

export type CustomRefFactory<T> = (
  track: () => void,
  trigger: () => void
) => {
  get: () => T
  set: (value: T) => void
}

class CustomRefImpl<T> {
  private readonly _get: ReturnType<CustomRefFactory<T>>['get']
  private readonly _set: ReturnType<CustomRefFactory<T>>['set']

  public readonly __v_isRef = true

  constructor(factory: CustomRefFactory<T>) {
    const { get, set } = factory(
      () => track(this, TrackOpTypes.GET, 'value'),
      () => trigger(this, TriggerOpTypes.SET, 'value')
    )
    this._get = get
    this._set = set
  }

  get value() {
    return this._get()
  }

  set value(newVal) {
    this._set(newVal)
  }
}

export function customRef<T>(factory: CustomRefFactory<T>): Ref<T> {
  return new CustomRefImpl(factory) as any
}

export function toRefs<T extends object>(object: T): ToRefs<T> {
  if (__DEV__ && !isProxy(object)) {
    console.warn(`toRefs() expects a reactive object but received a plain one.`)
  }
  const ret: any = isArray(object) ? new Array(object.length) : {}
  for (const key in object) {
    ret[key] = toRef(object, key)
  }
  return ret
}

class ObjectRefImpl<T extends object, K extends keyof T> {
  public readonly __v_isRef = true

  constructor(private readonly _object: T, private readonly _key: K) {}

  get value() {
    return this._object[this._key]
  }

  set value(newVal) {
    this._object[this._key] = newVal
  }
}

export function toRef<T extends object, K extends keyof T>(
  object: T,
  key: K
): ToRef<T[K]> {
  return isRef(object[key])
    ? object[key]
    : (new ObjectRefImpl(object, key) as any)
}

// corner case when use narrows type
// Ex. type RelativePath = string & { __brand: unknown }
// RelativePath extends object -> true
type BaseTypes = string | number | boolean

/**
 * This is a special exported interface for other packages to declare
 * additional types that should bail out for ref unwrapping. For example
 * \@vue/runtime-dom can declare it like so in its d.ts:
 *
 * ``` ts
 * declare module '@vue/reactivity' {
 *   export interface RefUnwrapBailTypes {
 *     runtimeDOMBailTypes: Node | Window
 *   }
 * }
 * ```
 *
 * Note that api-extractor somehow refuses to include `declare module`
 * augmentations in its generated d.ts, so we have to manually append them
 * to the final generated d.ts in our build process.
 */
export interface RefUnwrapBailTypes {}

export type ShallowUnwrapRef<T> = {
  [K in keyof T]: T[K] extends Ref<infer V> ? V : T[K]
}

export type UnwrapRef<T> = T extends Ref<infer V>
  ? UnwrapRefSimple<V>
  : UnwrapRefSimple<T>

type UnwrapRefSimple<T> = T extends { [RAW_SYMBOL]?: true }
  ? T
  : T extends
      | Function
      | CollectionTypes
      | BaseTypes
      | Ref
      | RefUnwrapBailTypes[keyof RefUnwrapBailTypes]
    ? T
    : T extends Array<any>
      ? { [K in keyof T]: UnwrapRefSimple<T[K]> }
      : T extends object ? UnwrappedObject<T> : T

// Extract all known symbols from an object
// when unwrapping Object the symbols are not `in keyof`, this should cover all the
// known symbols
type SymbolExtract<T> = (T extends { [Symbol.asyncIterator]: infer V }
  ? { [Symbol.asyncIterator]: V }
  : {}) &
  (T extends { [Symbol.hasInstance]: infer V }
    ? { [Symbol.hasInstance]: V }
    : {}) &
  (T extends { [Symbol.isConcatSpreadable]: infer V }
    ? { [Symbol.isConcatSpreadable]: V }
    : {}) &
  (T extends { [Symbol.iterator]: infer V } ? { [Symbol.iterator]: V } : {}) &
  (T extends { [Symbol.match]: infer V } ? { [Symbol.match]: V } : {}) &
  (T extends { [Symbol.matchAll]: infer V } ? { [Symbol.matchAll]: V } : {}) &
  (T extends { [Symbol.replace]: infer V } ? { [Symbol.replace]: V } : {}) &
  (T extends { [Symbol.search]: infer V } ? { [Symbol.search]: V } : {}) &
  (T extends { [Symbol.species]: infer V } ? { [Symbol.species]: V } : {}) &
  (T extends { [Symbol.split]: infer V } ? { [Symbol.split]: V } : {}) &
  (T extends { [Symbol.toPrimitive]: infer V }
    ? { [Symbol.toPrimitive]: V }
    : {}) &
  (T extends { [Symbol.toStringTag]: infer V }
    ? { [Symbol.toStringTag]: V }
    : {}) &
  (T extends { [Symbol.unscopables]: infer V }
    ? { [Symbol.unscopables]: V }
    : {})

type UnwrappedObject<T> = { [P in keyof T]: UnwrapRef<T[P]> } & SymbolExtract<T><|MERGE_RESOLUTION|>--- conflicted
+++ resolved
@@ -4,12 +4,8 @@
 import { reactive, isProxy, toRaw, isReactive } from './reactive'
 import { CollectionTypes } from './collectionHandlers'
 
-<<<<<<< HEAD
-declare const RefSymbol: unique symbol
+export declare const RefSymbol: unique symbol
 export declare const RAW_SYMBOL: unique symbol
-=======
-export declare const RefSymbol: unique symbol
->>>>>>> f1f52300
 
 export interface Ref<T = any> {
   value: T
