--- conflicted
+++ resolved
@@ -6,13 +6,8 @@
   onScopeDispose,
   computed,
   ref,
-<<<<<<< HEAD
   type ComputedRef,
-  getCurrentScope
-=======
-  ComputedRef,
   getCurrentScope,
->>>>>>> 3ee3d266
 } from '../src'
 
 describe('reactivity/effect/scope', () => {
