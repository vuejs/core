import { nextTick, watch, watchEffect } from '@vue/runtime-core'
import {
  type ComputedRef,
  EffectScope,
  computed,
  effect,
  effectScope,
  getCurrentScope,
  onScopeDispose,
  reactive,
  ref,
} from '../src'

describe('reactivity/effect/scope', () => {
  it('should run', () => {
    const fnSpy = vi.fn(() => {})
    effectScope().run(fnSpy)
    expect(fnSpy).toHaveBeenCalledTimes(1)
  })

  it('should accept zero argument', () => {
    const scope = effectScope()
    expect(scope.effects.length).toBe(0)
  })

  it('should return run value', () => {
    expect(effectScope().run(() => 1)).toBe(1)
  })

  it('should work w/ active property', () => {
    const scope = effectScope()
    scope.run(() => 1)
    expect(scope.active).toBe(true)
    scope.stop()
    expect(scope.active).toBe(false)
  })

  it('should collect the effects', () => {
    const scope = effectScope()
    scope.run(() => {
      let dummy
      const counter = reactive({ num: 0 })
      effect(() => (dummy = counter.num))

      expect(dummy).toBe(0)
      counter.num = 7
      expect(dummy).toBe(7)
    })

    expect(scope.effects.length).toBe(1)
  })

  it('stop', () => {
    let dummy, doubled
    const counter = reactive({ num: 0 })

    const scope = effectScope()
    scope.run(() => {
      effect(() => (dummy = counter.num))
      effect(() => (doubled = counter.num * 2))
    })

    expect(scope.effects.length).toBe(2)

    expect(dummy).toBe(0)
    counter.num = 7
    expect(dummy).toBe(7)
    expect(doubled).toBe(14)

    scope.stop()

    counter.num = 6
    expect(dummy).toBe(7)
    expect(doubled).toBe(14)
  })

  it('should collect nested scope', () => {
    let dummy, doubled
    const counter = reactive({ num: 0 })

    const scope = effectScope()
    scope.run(() => {
      effect(() => (dummy = counter.num))
      // nested scope
      effectScope().run(() => {
        effect(() => (doubled = counter.num * 2))
      })
    })

    expect(scope.effects.length).toBe(1)
    expect(scope.scopes!.length).toBe(1)
    expect(scope.scopes![0]).toBeInstanceOf(EffectScope)

    expect(dummy).toBe(0)
    counter.num = 7
    expect(dummy).toBe(7)
    expect(doubled).toBe(14)

    // stop the nested scope as well
    scope.stop()

    counter.num = 6
    expect(dummy).toBe(7)
    expect(doubled).toBe(14)
  })

  it('nested scope can be escaped', () => {
    let dummy, doubled
    const counter = reactive({ num: 0 })

    const scope = effectScope()
    scope.run(() => {
      effect(() => (dummy = counter.num))
      // nested scope
      effectScope(true).run(() => {
        effect(() => (doubled = counter.num * 2))
      })
    })

    expect(scope.effects.length).toBe(1)

    expect(dummy).toBe(0)
    counter.num = 7
    expect(dummy).toBe(7)
    expect(doubled).toBe(14)

    scope.stop()

    counter.num = 6
    expect(dummy).toBe(7)

    // nested scope should not be stopped
    expect(doubled).toBe(12)
  })

  it('able to run the scope', () => {
    let dummy, doubled
    const counter = reactive({ num: 0 })

    const scope = effectScope()
    scope.run(() => {
      effect(() => (dummy = counter.num))
    })

    expect(scope.effects.length).toBe(1)

    scope.run(() => {
      effect(() => (doubled = counter.num * 2))
    })

    expect(scope.effects.length).toBe(2)

    counter.num = 7
    expect(dummy).toBe(7)
    expect(doubled).toBe(14)

    scope.stop()
  })

  it('can not run an inactive scope', () => {
    let dummy, doubled
    const counter = reactive({ num: 0 })

    const scope = effectScope()
    scope.run(() => {
      effect(() => (dummy = counter.num))
    })

    expect(scope.effects.length).toBe(1)

    scope.stop()

    scope.run(() => {
      effect(() => (doubled = counter.num * 2))
    })

    expect('[Vue warn] cannot run an inactive effect scope.').toHaveBeenWarned()

    expect(scope.effects.length).toBe(0)

    counter.num = 7
    expect(dummy).toBe(0)
    expect(doubled).toBe(undefined)
  })

  it('should fire onScopeDispose hook', () => {
    let dummy = 0

    const scope = effectScope()
    scope.run(() => {
      onScopeDispose(() => (dummy += 1))
      onScopeDispose(() => (dummy += 2))
    })

    scope.run(() => {
      onScopeDispose(() => (dummy += 4))
    })

    expect(dummy).toBe(0)

    scope.stop()
    expect(dummy).toBe(7)
  })

  it('should warn onScopeDispose() is called when there is no active effect scope', () => {
    const spy = vi.fn()
    const scope = effectScope()
    scope.run(() => {
      onScopeDispose(spy)
    })

    expect(spy).toHaveBeenCalledTimes(0)

    onScopeDispose(spy)

    expect(
      '[Vue warn] onScopeDispose() is called when there is no active effect scope to be associated with.',
    ).toHaveBeenWarned()

    scope.stop()
    expect(spy).toHaveBeenCalledTimes(1)
  })

  it('should dereference child scope from parent scope after stopping child scope (no memleaks)', () => {
    const parent = effectScope()
    const child = parent.run(() => effectScope())!
    expect(parent.scopes!.includes(child)).toBe(true)
    child.stop()
    expect(parent.scopes!.includes(child)).toBe(false)
  })

  it('test with higher level APIs', async () => {
    const r = ref(1)

    const computedSpy = vi.fn()
    const watchSpy = vi.fn()
    const watchEffectSpy = vi.fn()

    let c: ComputedRef
    const scope = effectScope()
    scope.run(() => {
      c = computed(() => {
        computedSpy()
        return r.value + 1
      })

      watch(r, watchSpy)
      watchEffect(() => {
        watchEffectSpy()
        r.value
        c.value
      })
    })

    expect(computedSpy).toHaveBeenCalledTimes(1)
    expect(watchSpy).toHaveBeenCalledTimes(0)
    expect(watchEffectSpy).toHaveBeenCalledTimes(1)

    r.value++
    await nextTick()
    expect(computedSpy).toHaveBeenCalledTimes(2)
    expect(watchSpy).toHaveBeenCalledTimes(1)
    expect(watchEffectSpy).toHaveBeenCalledTimes(2)

    scope.stop()

    r.value++
    await nextTick()
    // should not trigger anymore
    expect(computedSpy).toHaveBeenCalledTimes(2)
    expect(watchSpy).toHaveBeenCalledTimes(1)
    expect(watchEffectSpy).toHaveBeenCalledTimes(2)
  })

  it('getCurrentScope() stays valid when running a detached nested EffectScope', () => {
    const parentScope = effectScope()

    parentScope.run(() => {
      const currentScope = getCurrentScope()
      expect(currentScope).toBeDefined()
      const detachedScope = effectScope(true)
      detachedScope.run(() => {})

      expect(getCurrentScope()).toBe(currentScope)
    })
  })

  it('calling .off() of a detached scope inside an active scope should not break currentScope', () => {
    const parentScope = effectScope()

    parentScope.run(() => {
      const childScope = effectScope(true)
      childScope.on()
      childScope.off()
      expect(getCurrentScope()).toBe(parentScope)
    })
  })

  it('should pause/resume EffectScope', async () => {
    const counter = reactive({ num: 0 })
    const fnSpy = vi.fn(() => counter.num)
    const scope = new EffectScope()
    scope.run(() => {
      effect(fnSpy)
    })

    expect(fnSpy).toHaveBeenCalledTimes(1)

    counter.num++
    await nextTick()
    expect(fnSpy).toHaveBeenCalledTimes(2)

    scope.pause()
    counter.num++
    await nextTick()
    expect(fnSpy).toHaveBeenCalledTimes(2)

    counter.num++
    await nextTick()
    expect(fnSpy).toHaveBeenCalledTimes(2)

    scope.resume()
    expect(fnSpy).toHaveBeenCalledTimes(3)
  })

<<<<<<< HEAD
  it('should register a cleanup function to be called when the effect scope is stopped', () => {
    const spy = vi.fn()

    const scope = effectScope()
    scope.onDispose(spy)

    expect(spy).toHaveBeenCalledTimes(0)
    scope.stop()
    expect(spy).toHaveBeenCalledTimes(1)
=======
  test('removing a watcher while stopping its effectScope', async () => {
    const count = ref(0)
    const scope = effectScope()
    let watcherCalls = 0
    let cleanupCalls = 0

    scope.run(() => {
      const stop1 = watch(count, () => {
        watcherCalls++
      })
      watch(count, (val, old, onCleanup) => {
        watcherCalls++
        onCleanup(() => {
          cleanupCalls++
          stop1()
        })
      })
      watch(count, () => {
        watcherCalls++
      })
    })

    expect(watcherCalls).toBe(0)
    expect(cleanupCalls).toBe(0)

    count.value++
    await nextTick()
    expect(watcherCalls).toBe(3)
    expect(cleanupCalls).toBe(0)

    scope.stop()
    count.value++
    await nextTick()
    expect(watcherCalls).toBe(3)
    expect(cleanupCalls).toBe(1)

    expect(scope.effects.length).toBe(0)
    expect(scope.cleanups.length).toBe(0)
>>>>>>> edc79e70
  })
})<|MERGE_RESOLUTION|>--- conflicted
+++ resolved
@@ -323,7 +323,6 @@
     expect(fnSpy).toHaveBeenCalledTimes(3)
   })
 
-<<<<<<< HEAD
   it('should register a cleanup function to be called when the effect scope is stopped', () => {
     const spy = vi.fn()
 
@@ -333,7 +332,8 @@
     expect(spy).toHaveBeenCalledTimes(0)
     scope.stop()
     expect(spy).toHaveBeenCalledTimes(1)
-=======
+  })
+
   test('removing a watcher while stopping its effectScope', async () => {
     const count = ref(0)
     const scope = effectScope()
@@ -372,6 +372,5 @@
 
     expect(scope.effects.length).toBe(0)
     expect(scope.cleanups.length).toBe(0)
->>>>>>> edc79e70
   })
 })