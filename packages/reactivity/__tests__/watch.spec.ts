--- conflicted
+++ resolved
@@ -194,85 +194,6 @@
     expect(calls).toEqual(['sync 2', 'post 2'])
   })
 
-<<<<<<< HEAD
-  test('watch callback return cleanup function', async () => {
-    const fn = vi.fn()
-
-    const scope = new EffectScope()
-
-    scope.run(() => {
-      const source = ref(0)
-      watch(source, () => fn)
-      source.value++
-    })
-
-    scope.stop()
-    await nextTick()
-
-    expect(fn).toBeCalledTimes(1)
-  })
-
-  test('watch async callback return cleanup function', async () => {
-    const fn = vi.fn()
-
-    const scope = new EffectScope()
-
-    scope.run(() => {
-      const source = ref(0)
-      watch(source, async () => fn)
-      source.value++
-    })
-
-    await nextTick()
-
-    scope.stop()
-    await nextTick()
-
-    expect(fn).toBeCalledTimes(1)
-  })
-
-  test('watch effect return cleanup function', async () => {
-    const fn = vi.fn()
-
-    const scope = new EffectScope()
-
-    scope.run(() => {
-      const source = ref(0)
-      watch(() => {
-        void source.value
-        return () => fn()
-      })
-      source.value++
-    })
-
-    await nextTick()
-    expect(fn).toBeCalledTimes(1)
-
-    scope.stop()
-    await nextTick()
-    expect(fn).toBeCalledTimes(2)
-  })
-
-  test('watch effect async callback return cleanup function', async () => {
-    const fn = vi.fn()
-
-    const scope = new EffectScope()
-
-    scope.run(() => {
-      const source = ref(0)
-      watch(async () => {
-        void source.value
-        return fn
-      })
-    })
-
-    await nextTick()
-
-    scope.stop()
-    await nextTick()
-
-    expect(fn).toBeCalledTimes(1)
-=======
   test('once option should be ignored by simple watch', async () => {
     let dummy: any
     const source = ref(0)
@@ -287,6 +208,84 @@
 
     source.value++
     expect(dummy).toBe(1)
->>>>>>> e075dfad
+  })
+
+  test('watch callback return cleanup function', async () => {
+    const fn = vi.fn()
+
+    const scope = new EffectScope()
+
+    scope.run(() => {
+      const source = ref(0)
+      watch(source, () => fn)
+      source.value++
+    })
+
+    scope.stop()
+    await nextTick()
+
+    expect(fn).toBeCalledTimes(1)
+  })
+
+  test('watch async callback return cleanup function', async () => {
+    const fn = vi.fn()
+
+    const scope = new EffectScope()
+
+    scope.run(() => {
+      const source = ref(0)
+      watch(source, async () => fn)
+      source.value++
+    })
+
+    await nextTick()
+
+    scope.stop()
+    await nextTick()
+
+    expect(fn).toBeCalledTimes(1)
+  })
+
+  test('watch effect return cleanup function', async () => {
+    const fn = vi.fn()
+
+    const scope = new EffectScope()
+
+    scope.run(() => {
+      const source = ref(0)
+      watch(() => {
+        void source.value
+        return () => fn()
+      })
+      source.value++
+    })
+
+    await nextTick()
+    expect(fn).toBeCalledTimes(1)
+
+    scope.stop()
+    await nextTick()
+    expect(fn).toBeCalledTimes(2)
+  })
+
+  test('watch effect async callback return cleanup function', async () => {
+    const fn = vi.fn()
+
+    const scope = new EffectScope()
+
+    scope.run(() => {
+      const source = ref(0)
+      watch(async () => {
+        void source.value
+        return fn
+      })
+    })
+
+    await nextTick()
+
+    scope.stop()
+    await nextTick()
+
+    expect(fn).toBeCalledTimes(1)
   })
 })