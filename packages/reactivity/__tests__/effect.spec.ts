import {
  reactive,
  effect,
  stop,
  toRaw,
  TrackOpTypes,
  TriggerOpTypes,
  DebuggerEvent,
  markRaw,
<<<<<<< HEAD
  ref,
  shallowReactive
=======
  shallowReactive,
  readonly
>>>>>>> 5036c51c
} from '../src/index'
import { ITERATE_KEY } from '../src/effect'

describe('reactivity/effect', () => {
  it('should run the passed function once (wrapped by a effect)', () => {
    const fnSpy = jest.fn(() => {})
    effect(fnSpy)
    expect(fnSpy).toHaveBeenCalledTimes(1)
  })

  it('should observe basic properties', () => {
    let dummy
    const counter = reactive({ num: 0 })
    effect(() => (dummy = counter.num))

    expect(dummy).toBe(0)
    counter.num = 7
    expect(dummy).toBe(7)
  })

  it('should observe multiple properties', () => {
    let dummy
    const counter = reactive({ num1: 0, num2: 0 })
    effect(() => (dummy = counter.num1 + counter.num1 + counter.num2))

    expect(dummy).toBe(0)
    counter.num1 = counter.num2 = 7
    expect(dummy).toBe(21)
  })

  it('should handle multiple effects', () => {
    let dummy1, dummy2
    const counter = reactive({ num: 0 })
    effect(() => (dummy1 = counter.num))
    effect(() => (dummy2 = counter.num))

    expect(dummy1).toBe(0)
    expect(dummy2).toBe(0)
    counter.num++
    expect(dummy1).toBe(1)
    expect(dummy2).toBe(1)
  })

  it('should observe nested properties', () => {
    let dummy
    const counter = reactive({ nested: { num: 0 } })
    effect(() => (dummy = counter.nested.num))

    expect(dummy).toBe(0)
    counter.nested.num = 8
    expect(dummy).toBe(8)
  })

  it('should observe delete operations', () => {
    let dummy
    const obj = reactive({ prop: 'value' })
    effect(() => (dummy = obj.prop))

    expect(dummy).toBe('value')
    // @ts-ignore
    delete obj.prop
    expect(dummy).toBe(undefined)
  })

  it('should observe has operations', () => {
    let dummy
    const obj = reactive<{ prop: string | number }>({ prop: 'value' })
    effect(() => (dummy = 'prop' in obj))

    expect(dummy).toBe(true)
    // @ts-ignore
    delete obj.prop
    expect(dummy).toBe(false)
    obj.prop = 12
    expect(dummy).toBe(true)
  })

  it('should observe properties on the prototype chain', () => {
    let dummy
    const counter = reactive({ num: 0 })
    const parentCounter = reactive({ num: 2 })
    Object.setPrototypeOf(counter, parentCounter)
    effect(() => (dummy = counter.num))

    expect(dummy).toBe(0)
    // @ts-ignore
    delete counter.num
    expect(dummy).toBe(2)
    parentCounter.num = 4
    expect(dummy).toBe(4)
    counter.num = 3
    expect(dummy).toBe(3)
  })

  it('should observe has operations on the prototype chain', () => {
    let dummy
    const counter = reactive({ num: 0 })
    const parentCounter = reactive({ num: 2 })
    Object.setPrototypeOf(counter, parentCounter)
    effect(() => (dummy = 'num' in counter))

    expect(dummy).toBe(true)
    // @ts-ignore
    delete counter.num
    expect(dummy).toBe(true)
    // @ts-ignore
    delete parentCounter.num
    expect(dummy).toBe(false)
    counter.num = 3
    expect(dummy).toBe(true)
  })

  it('should observe inherited property accessors', () => {
    let dummy, parentDummy, hiddenValue: any
    const obj = reactive<{ prop?: number }>({})
    const parent = reactive({
      set prop(value) {
        hiddenValue = value
      },
      get prop() {
        return hiddenValue
      }
    })
    Object.setPrototypeOf(obj, parent)
    effect(() => (dummy = obj.prop))
    effect(() => (parentDummy = parent.prop))

    expect(dummy).toBe(undefined)
    expect(parentDummy).toBe(undefined)
    obj.prop = 4
    expect(dummy).toBe(4)
    // this doesn't work, should it?
    // expect(parentDummy).toBe(4)
    parent.prop = 2
    expect(dummy).toBe(2)
    expect(parentDummy).toBe(2)
  })

  it('should observe function call chains', () => {
    let dummy
    const counter = reactive({ num: 0 })
    effect(() => (dummy = getNum()))

    function getNum() {
      return counter.num
    }

    expect(dummy).toBe(0)
    counter.num = 2
    expect(dummy).toBe(2)
  })

  it('should observe iteration', () => {
    let dummy
    const list = reactive(['Hello'])
    effect(() => (dummy = list.join(' ')))

    expect(dummy).toBe('Hello')
    list.push('World!')
    expect(dummy).toBe('Hello World!')
    list.shift()
    expect(dummy).toBe('World!')
  })

  it('should observe implicit array length changes', () => {
    let dummy
    const list = reactive(['Hello'])
    effect(() => (dummy = list.join(' ')))

    expect(dummy).toBe('Hello')
    list[1] = 'World!'
    expect(dummy).toBe('Hello World!')
    list[3] = 'Hello!'
    expect(dummy).toBe('Hello World!  Hello!')
  })

  it('should observe sparse array mutations', () => {
    let dummy
    const list = reactive<string[]>([])
    list[1] = 'World!'
    effect(() => (dummy = list.join(' ')))

    expect(dummy).toBe(' World!')
    list[0] = 'Hello'
    expect(dummy).toBe('Hello World!')
    list.pop()
    expect(dummy).toBe('Hello')
  })

  it('should observe enumeration', () => {
    let dummy = 0
    const numbers = reactive<Record<string, number>>({ num1: 3 })
    effect(() => {
      dummy = 0
      for (let key in numbers) {
        dummy += numbers[key]
      }
    })

    expect(dummy).toBe(3)
    numbers.num2 = 4
    expect(dummy).toBe(7)
    delete numbers.num1
    expect(dummy).toBe(4)
  })

  it('should observe symbol keyed properties', () => {
    const key = Symbol('symbol keyed prop')
    let dummy, hasDummy
    const obj = reactive({ [key]: 'value' })
    effect(() => (dummy = obj[key]))
    effect(() => (hasDummy = key in obj))

    expect(dummy).toBe('value')
    expect(hasDummy).toBe(true)
    obj[key] = 'newValue'
    expect(dummy).toBe('newValue')
    // @ts-ignore
    delete obj[key]
    expect(dummy).toBe(undefined)
    expect(hasDummy).toBe(false)
  })

  it('should not observe well-known symbol keyed properties', () => {
    const key = Symbol.isConcatSpreadable
    let dummy
    const array: any = reactive([])
    effect(() => (dummy = array[key]))

    expect(array[key]).toBe(undefined)
    expect(dummy).toBe(undefined)
    array[key] = true
    expect(array[key]).toBe(true)
    expect(dummy).toBe(undefined)
  })

  it('should observe function valued properties', () => {
    const oldFunc = () => {}
    const newFunc = () => {}

    let dummy
    const obj = reactive({ func: oldFunc })
    effect(() => (dummy = obj.func))

    expect(dummy).toBe(oldFunc)
    obj.func = newFunc
    expect(dummy).toBe(newFunc)
  })

  it('should observe chained getters relying on this', () => {
    const obj = reactive({
      a: 1,
      get b() {
        return this.a
      }
    })

    let dummy
    effect(() => (dummy = obj.b))
    expect(dummy).toBe(1)
    obj.a++
    expect(dummy).toBe(2)
  })

  it('should observe methods relying on this', () => {
    const obj = reactive({
      a: 1,
      b() {
        return this.a
      }
    })

    let dummy
    effect(() => (dummy = obj.b()))
    expect(dummy).toBe(1)
    obj.a++
    expect(dummy).toBe(2)
  })

  it('should not observe set operations without a value change', () => {
    let hasDummy, getDummy
    const obj = reactive({ prop: 'value' })

    const getSpy = jest.fn(() => (getDummy = obj.prop))
    const hasSpy = jest.fn(() => (hasDummy = 'prop' in obj))
    effect(getSpy)
    effect(hasSpy)

    expect(getDummy).toBe('value')
    expect(hasDummy).toBe(true)
    obj.prop = 'value'
    expect(getSpy).toHaveBeenCalledTimes(1)
    expect(hasSpy).toHaveBeenCalledTimes(1)
    expect(getDummy).toBe('value')
    expect(hasDummy).toBe(true)
  })

  it('should not observe raw mutations', () => {
    let dummy
    const obj = reactive<{ prop?: string }>({})
    effect(() => (dummy = toRaw(obj).prop))

    expect(dummy).toBe(undefined)
    obj.prop = 'value'
    expect(dummy).toBe(undefined)
  })

  it('should not be triggered by raw mutations', () => {
    let dummy
    const obj = reactive<{ prop?: string }>({})
    effect(() => (dummy = obj.prop))

    expect(dummy).toBe(undefined)
    toRaw(obj).prop = 'value'
    expect(dummy).toBe(undefined)
  })

  it('should not be triggered by inherited raw setters', () => {
    let dummy, parentDummy, hiddenValue: any
    const obj = reactive<{ prop?: number }>({})
    const parent = reactive({
      set prop(value) {
        hiddenValue = value
      },
      get prop() {
        return hiddenValue
      }
    })
    Object.setPrototypeOf(obj, parent)
    effect(() => (dummy = obj.prop))
    effect(() => (parentDummy = parent.prop))

    expect(dummy).toBe(undefined)
    expect(parentDummy).toBe(undefined)
    toRaw(obj).prop = 4
    expect(dummy).toBe(undefined)
    expect(parentDummy).toBe(undefined)
  })

  it('should avoid implicit infinite recursive loops with itself', () => {
    const counter = reactive({ num: 0 })

    const counterSpy = jest.fn(() => counter.num++)
    effect(counterSpy)
    expect(counter.num).toBe(1)
    expect(counterSpy).toHaveBeenCalledTimes(1)
    counter.num = 4
    expect(counter.num).toBe(5)
    expect(counterSpy).toHaveBeenCalledTimes(2)
  })

  it('should avoid infinite recursive loops when use Array.prototype.push/unshift/pop/shift', () => {
    ;(['push', 'unshift'] as const).forEach(key => {
      const arr = reactive<number[]>([])
      const counterSpy1 = jest.fn(() => (arr[key] as any)(1))
      const counterSpy2 = jest.fn(() => (arr[key] as any)(2))
      effect(counterSpy1)
      effect(counterSpy2)
      expect(arr.length).toBe(2)
      expect(counterSpy1).toHaveBeenCalledTimes(1)
      expect(counterSpy2).toHaveBeenCalledTimes(1)
    })
    ;(['pop', 'shift'] as const).forEach(key => {
      const arr = reactive<number[]>([1, 2, 3, 4])
      const counterSpy1 = jest.fn(() => (arr[key] as any)())
      const counterSpy2 = jest.fn(() => (arr[key] as any)())
      effect(counterSpy1)
      effect(counterSpy2)
      expect(arr.length).toBe(2)
      expect(counterSpy1).toHaveBeenCalledTimes(1)
      expect(counterSpy2).toHaveBeenCalledTimes(1)
    })
  })

  it('should allow explicitly recursive raw function loops', () => {
    const counter = reactive({ num: 0 })
    const numSpy = jest.fn(() => {
      counter.num++
      if (counter.num < 10) {
        numSpy()
      }
    })
    effect(numSpy)
    expect(counter.num).toEqual(10)
    expect(numSpy).toHaveBeenCalledTimes(10)
  })

  it('should avoid infinite loops with other effects', () => {
    const nums = reactive({ num1: 0, num2: 1 })

    const spy1 = jest.fn(() => (nums.num1 = nums.num2))
    const spy2 = jest.fn(() => (nums.num2 = nums.num1))
    effect(spy1)
    effect(spy2)
    expect(nums.num1).toBe(1)
    expect(nums.num2).toBe(1)
    expect(spy1).toHaveBeenCalledTimes(1)
    expect(spy2).toHaveBeenCalledTimes(1)
    nums.num2 = 4
    expect(nums.num1).toBe(4)
    expect(nums.num2).toBe(4)
    expect(spy1).toHaveBeenCalledTimes(2)
    expect(spy2).toHaveBeenCalledTimes(2)
    nums.num1 = 10
    expect(nums.num1).toBe(10)
    expect(nums.num2).toBe(10)
    expect(spy1).toHaveBeenCalledTimes(3)
    expect(spy2).toHaveBeenCalledTimes(3)
  })

  it('should return a new reactive version of the function', () => {
    function greet() {
      return 'Hello World'
    }
    const effect1 = effect(greet)
    const effect2 = effect(greet)
    expect(typeof effect1).toBe('function')
    expect(typeof effect2).toBe('function')
    expect(effect1).not.toBe(greet)
    expect(effect1).not.toBe(effect2)
  })

  it('should discover new branches while running automatically', () => {
    let dummy
    const obj = reactive({ prop: 'value', run: false })

    const conditionalSpy = jest.fn(() => {
      dummy = obj.run ? obj.prop : 'other'
    })
    effect(conditionalSpy)

    expect(dummy).toBe('other')
    expect(conditionalSpy).toHaveBeenCalledTimes(1)
    obj.prop = 'Hi'
    expect(dummy).toBe('other')
    expect(conditionalSpy).toHaveBeenCalledTimes(1)
    obj.run = true
    expect(dummy).toBe('Hi')
    expect(conditionalSpy).toHaveBeenCalledTimes(2)
    obj.prop = 'World'
    expect(dummy).toBe('World')
    expect(conditionalSpy).toHaveBeenCalledTimes(3)
  })

  it('should discover new branches when running manually', () => {
    let dummy
    let run = false
    const obj = reactive({ prop: 'value' })
    const runner = effect(() => {
      dummy = run ? obj.prop : 'other'
    })

    expect(dummy).toBe('other')
    runner()
    expect(dummy).toBe('other')
    run = true
    runner()
    expect(dummy).toBe('value')
    obj.prop = 'World'
    expect(dummy).toBe('World')
  })

  it('should not be triggered by mutating a property, which is used in an inactive branch', () => {
    let dummy
    const obj = reactive({ prop: 'value', run: true })

    const conditionalSpy = jest.fn(() => {
      dummy = obj.run ? obj.prop : 'other'
    })
    effect(conditionalSpy)

    expect(dummy).toBe('value')
    expect(conditionalSpy).toHaveBeenCalledTimes(1)
    obj.run = false
    expect(dummy).toBe('other')
    expect(conditionalSpy).toHaveBeenCalledTimes(2)
    obj.prop = 'value2'
    expect(dummy).toBe('other')
    expect(conditionalSpy).toHaveBeenCalledTimes(2)
  })

  it('should not double wrap if the passed function is a effect', () => {
    const runner = effect(() => {})
    const otherRunner = effect(runner)
    expect(runner).not.toBe(otherRunner)
    expect(runner.raw).toBe(otherRunner.raw)
  })

  it('should not run multiple times for a single mutation', () => {
    let dummy
    const obj = reactive<Record<string, number>>({})
    const fnSpy = jest.fn(() => {
      for (const key in obj) {
        dummy = obj[key]
      }
      dummy = obj.prop
    })
    effect(fnSpy)

    expect(fnSpy).toHaveBeenCalledTimes(1)
    obj.prop = 16
    expect(dummy).toBe(16)
    expect(fnSpy).toHaveBeenCalledTimes(2)
  })

  it('should allow nested effects', () => {
    const nums = reactive({ num1: 0, num2: 1, num3: 2 })
    const dummy: any = {}

    const childSpy = jest.fn(() => (dummy.num1 = nums.num1))
    const childeffect = effect(childSpy)
    const parentSpy = jest.fn(() => {
      dummy.num2 = nums.num2
      childeffect()
      dummy.num3 = nums.num3
    })
    effect(parentSpy)

    expect(dummy).toEqual({ num1: 0, num2: 1, num3: 2 })
    expect(parentSpy).toHaveBeenCalledTimes(1)
    expect(childSpy).toHaveBeenCalledTimes(2)
    // this should only call the childeffect
    nums.num1 = 4
    expect(dummy).toEqual({ num1: 4, num2: 1, num3: 2 })
    expect(parentSpy).toHaveBeenCalledTimes(1)
    expect(childSpy).toHaveBeenCalledTimes(3)
    // this calls the parenteffect, which calls the childeffect once
    nums.num2 = 10
    expect(dummy).toEqual({ num1: 4, num2: 10, num3: 2 })
    expect(parentSpy).toHaveBeenCalledTimes(2)
    expect(childSpy).toHaveBeenCalledTimes(4)
    // this calls the parenteffect, which calls the childeffect once
    nums.num3 = 7
    expect(dummy).toEqual({ num1: 4, num2: 10, num3: 7 })
    expect(parentSpy).toHaveBeenCalledTimes(3)
    expect(childSpy).toHaveBeenCalledTimes(5)
  })

  it('should observe json methods', () => {
    let dummy = <Record<string, number>>{}
    const obj = reactive<Record<string, number>>({})
    effect(() => {
      dummy = JSON.parse(JSON.stringify(obj))
    })
    obj.a = 1
    expect(dummy.a).toBe(1)
  })

  it('should observe class method invocations', () => {
    class Model {
      count: number
      constructor() {
        this.count = 0
      }
      inc() {
        this.count++
      }
    }
    const model = reactive(new Model())
    let dummy
    effect(() => {
      dummy = model.count
    })
    expect(dummy).toBe(0)
    model.inc()
    expect(dummy).toBe(1)
  })

  it('lazy', () => {
    const obj = reactive({ foo: 1 })
    let dummy
    const runner = effect(() => (dummy = obj.foo), { lazy: true })
    expect(dummy).toBe(undefined)

    expect(runner()).toBe(1)
    expect(dummy).toBe(1)
    obj.foo = 2
    expect(dummy).toBe(2)
  })

  it('scheduler', () => {
    let runner: any, dummy
    const scheduler = jest.fn(_runner => {
      runner = _runner
    })
    const obj = reactive({ foo: 1 })
    effect(
      () => {
        dummy = obj.foo
      },
      { scheduler }
    )
    expect(scheduler).not.toHaveBeenCalled()
    expect(dummy).toBe(1)
    // should be called on first trigger
    obj.foo++
    expect(scheduler).toHaveBeenCalledTimes(1)
    // should not run yet
    expect(dummy).toBe(1)
    // manually run
    runner()
    // should have run
    expect(dummy).toBe(2)
  })

  it('events: onTrack', () => {
    let events: DebuggerEvent[] = []
    let dummy
    const onTrack = jest.fn((e: DebuggerEvent) => {
      events.push(e)
    })
    const obj = reactive({ foo: 1, bar: 2 })
    const runner = effect(
      () => {
        dummy = obj.foo
        dummy = 'bar' in obj
        dummy = Object.keys(obj)
      },
      { onTrack }
    )
    expect(dummy).toEqual(['foo', 'bar'])
    expect(onTrack).toHaveBeenCalledTimes(3)
    expect(events).toEqual([
      {
        effect: runner,
        target: toRaw(obj),
        type: TrackOpTypes.GET,
        key: 'foo'
      },
      {
        effect: runner,
        target: toRaw(obj),
        type: TrackOpTypes.HAS,
        key: 'bar'
      },
      {
        effect: runner,
        target: toRaw(obj),
        type: TrackOpTypes.ITERATE,
        key: ITERATE_KEY
      }
    ])
  })

  it('events: onTrigger', () => {
    let events: DebuggerEvent[] = []
    let dummy
    const onTrigger = jest.fn((e: DebuggerEvent) => {
      events.push(e)
    })
    const obj = reactive({ foo: 1 })
    const runner = effect(
      () => {
        dummy = obj.foo
      },
      { onTrigger }
    )

    obj.foo++
    expect(dummy).toBe(2)
    expect(onTrigger).toHaveBeenCalledTimes(1)
    expect(events[0]).toEqual({
      effect: runner,
      target: toRaw(obj),
      type: TriggerOpTypes.SET,
      key: 'foo',
      oldValue: 1,
      newValue: 2
    })

    // @ts-ignore
    delete obj.foo
    expect(dummy).toBeUndefined()
    expect(onTrigger).toHaveBeenCalledTimes(2)
    expect(events[1]).toEqual({
      effect: runner,
      target: toRaw(obj),
      type: TriggerOpTypes.DELETE,
      key: 'foo',
      oldValue: 2
    })
  })

  it('stop', () => {
    let dummy
    const obj = reactive({ prop: 1 })
    const runner = effect(() => {
      dummy = obj.prop
    })
    obj.prop = 2
    expect(dummy).toBe(2)
    stop(runner)
    obj.prop = 3
    expect(dummy).toBe(2)

    // stopped effect should still be manually callable
    runner()
    expect(dummy).toBe(3)
  })

  it('stop with scheduler', () => {
    let dummy
    const obj = reactive({ prop: 1 })
    const queue: (() => void)[] = []
    const runner = effect(
      () => {
        dummy = obj.prop
      },
      {
        scheduler: e => queue.push(e)
      }
    )
    obj.prop = 2
    expect(dummy).toBe(1)
    expect(queue.length).toBe(1)
    stop(runner)

    // a scheduled effect should not execute anymore after stopped
    queue.forEach(e => e())
    expect(dummy).toBe(1)
  })

  it('events: onStop', () => {
    const onStop = jest.fn()
    const runner = effect(() => {}, {
      onStop
    })

    stop(runner)
    expect(onStop).toHaveBeenCalled()
  })

  it('stop: a stopped effect is nested in a normal effect', () => {
    let dummy
    const obj = reactive({ prop: 1 })
    const runner = effect(() => {
      dummy = obj.prop
    })
    stop(runner)
    obj.prop = 2
    expect(dummy).toBe(1)

    // observed value in inner stopped effect
    // will track outer effect as an dependency
    effect(() => {
      runner()
    })
    expect(dummy).toBe(2)

    // notify outer effect to run
    obj.prop = 3
    expect(dummy).toBe(3)
  })

  it('markRaw', () => {
    const obj = reactive({
      foo: markRaw({
        prop: 0
      })
    })
    let dummy
    effect(() => {
      dummy = obj.foo.prop
    })
    expect(dummy).toBe(0)
    obj.foo.prop++
    expect(dummy).toBe(0)
    obj.foo = { prop: 1 }
    expect(dummy).toBe(1)
  })

  it('should not be trigger when the value and the old value both are NaN', () => {
    const obj = reactive({
      foo: NaN
    })
    const fnSpy = jest.fn(() => obj.foo)
    effect(fnSpy)
    obj.foo = NaN
    expect(fnSpy).toHaveBeenCalledTimes(1)
  })

  it('should trigger all effects when array length is set to 0', () => {
    const observed: any = reactive([1])
    let dummy, record
    effect(() => {
      dummy = observed.length
    })
    effect(() => {
      record = observed[0]
    })
    expect(dummy).toBe(1)
    expect(record).toBe(1)

    observed[1] = 2
    expect(observed[1]).toBe(2)

    observed.unshift(3)
    expect(dummy).toBe(3)
    expect(record).toBe(3)

    observed.length = 0
    expect(dummy).toBe(0)
    expect(record).toBeUndefined()
  })

  it('should track hasOwnProperty when obj call it itself', () => {
    const obj: any = reactive({})
    const has = ref(false)
    const fnSpy = jest.fn()

    effect(() => {
      fnSpy()
      has.value = obj.hasOwnProperty('foo')
    })
    expect(fnSpy).toHaveBeenCalledTimes(1)
    expect(has.value).toBe(false)

    obj.foo = 1
    expect(fnSpy).toHaveBeenCalledTimes(2)
    expect(has.value).toBe(true)
  })

  it('should not track hasOwnProperty when Object.prototype.hasOwnProperty.call', () => {
    const obj: any = reactive({})
    const has = ref(false)
    const fnSpy = jest.fn()

    effect(() => {
      fnSpy()
      has.value = Object.prototype.hasOwnProperty.call(obj, 'foo')
    })
    expect(fnSpy).toHaveBeenCalledTimes(1)
    expect(has.value).toBe(false)

    obj.foo = 1
    expect(fnSpy).toHaveBeenCalledTimes(1)
    expect(has.value).toBe(false)
  })
  
  it('should trigger once effect when set the equal proxy', () => {
    const obj = reactive({ foo: 1 })
    const observed: any = reactive({ obj })
    const fnSpy = jest.fn(() => observed.obj)

    effect(fnSpy)

    observed.obj = obj
    expect(fnSpy).toHaveBeenCalledTimes(1)

    const obj2 = reactive({ foo: 1 })
    const observed2: any = shallowReactive({ obj2 })
    const fnSpy2 = jest.fn(() => observed2.obj2)

    effect(fnSpy2)

    observed2.obj2 = obj2
    expect(fnSpy2).toHaveBeenCalledTimes(1)
  })

  describe('readonly + reactive for Map', () => {
    test('should work with readonly(reactive(Map))', () => {
      const m = reactive(new Map())
      const roM = readonly(m)
      const fnSpy = jest.fn(() => roM.get(1))

      effect(fnSpy)
      expect(fnSpy).toHaveBeenCalledTimes(1)
      m.set(1, 1)
      expect(fnSpy).toHaveBeenCalledTimes(2)
    })

    test('should work with observed value as key', () => {
      const key = reactive({})
      const m = reactive(new Map())
      m.set(key, 1)
      const roM = readonly(m)
      const fnSpy = jest.fn(() => roM.get(key))

      effect(fnSpy)
      expect(fnSpy).toHaveBeenCalledTimes(1)
      m.set(key, 1)
      expect(fnSpy).toHaveBeenCalledTimes(1)
      m.set(key, 2)
      expect(fnSpy).toHaveBeenCalledTimes(2)
    })
  })
})<|MERGE_RESOLUTION|>--- conflicted
+++ resolved
@@ -7,13 +7,9 @@
   TriggerOpTypes,
   DebuggerEvent,
   markRaw,
-<<<<<<< HEAD
   ref,
-  shallowReactive
-=======
   shallowReactive,
   readonly
->>>>>>> 5036c51c
 } from '../src/index'
 import { ITERATE_KEY } from '../src/effect'
 
