import {
  type DebuggerEvent,
  type ReactiveEffectRunner,
  TrackOpTypes,
  TriggerOpTypes,
  effect,
  markRaw,
  reactive,
  readonly,
  shallowReactive,
  stop,
  toRaw,
} from '../src/index'
import { pauseScheduling, resetScheduling } from '../src/effect'
import { ITERATE_KEY, getDepFromReactive } from '../src/reactiveEffect'
import {
  computed,
  h,
  nextTick,
  nodeOps,
  ref,
  render,
  serializeInner,
} from '@vue/runtime-test'

describe('reactivity/effect', () => {
  it('should run the passed function once (wrapped by a effect)', () => {
    const fnSpy = vi.fn(() => {})
    effect(fnSpy)
    expect(fnSpy).toHaveBeenCalledTimes(1)
  })

  it('should observe basic properties', () => {
    let dummy
    const counter = reactive({ num: 0 })
    effect(() => (dummy = counter.num))

    expect(dummy).toBe(0)
    counter.num = 7
    expect(dummy).toBe(7)
  })

  it('should observe multiple properties', () => {
    let dummy
    const counter = reactive({ num1: 0, num2: 0 })
    effect(() => (dummy = counter.num1 + counter.num1 + counter.num2))

    expect(dummy).toBe(0)
    counter.num1 = counter.num2 = 7
    expect(dummy).toBe(21)
  })

  it('should handle multiple effects', () => {
    let dummy1, dummy2
    const counter = reactive({ num: 0 })
    effect(() => (dummy1 = counter.num))
    effect(() => (dummy2 = counter.num))

    expect(dummy1).toBe(0)
    expect(dummy2).toBe(0)
    counter.num++
    expect(dummy1).toBe(1)
    expect(dummy2).toBe(1)
  })

  it('should observe nested properties', () => {
    let dummy
    const counter = reactive({ nested: { num: 0 } })
    effect(() => (dummy = counter.nested.num))

    expect(dummy).toBe(0)
    counter.nested.num = 8
    expect(dummy).toBe(8)
  })

  it('should observe delete operations', () => {
    let dummy
    const obj = reactive<{
      prop?: string
    }>({ prop: 'value' })
    effect(() => (dummy = obj.prop))

    expect(dummy).toBe('value')
    delete obj.prop
    expect(dummy).toBe(undefined)
  })

  it('should observe has operations', () => {
    let dummy
    const obj = reactive<{ prop?: string | number }>({ prop: 'value' })
    effect(() => (dummy = 'prop' in obj))

    expect(dummy).toBe(true)
    delete obj.prop
    expect(dummy).toBe(false)
    obj.prop = 12
    expect(dummy).toBe(true)
  })

  it('should observe properties on the prototype chain', () => {
    let dummy
    const counter = reactive<{ num?: number }>({ num: 0 })
    const parentCounter = reactive({ num: 2 })
    Object.setPrototypeOf(counter, parentCounter)
    effect(() => (dummy = counter.num))

    expect(dummy).toBe(0)
    delete counter.num
    expect(dummy).toBe(2)
    parentCounter.num = 4
    expect(dummy).toBe(4)
    counter.num = 3
    expect(dummy).toBe(3)
  })

  it('should observe has operations on the prototype chain', () => {
    let dummy
    const counter = reactive<{ num?: number }>({ num: 0 })
    const parentCounter = reactive<{ num?: number }>({ num: 2 })
    Object.setPrototypeOf(counter, parentCounter)
    effect(() => (dummy = 'num' in counter))

    expect(dummy).toBe(true)
    delete counter.num
    expect(dummy).toBe(true)
    delete parentCounter.num
    expect(dummy).toBe(false)
    counter.num = 3
    expect(dummy).toBe(true)
  })

  it('should observe inherited property accessors', () => {
    let dummy, parentDummy, hiddenValue: any
    const obj = reactive<{ prop?: number }>({})
    const parent = reactive({
      set prop(value) {
        hiddenValue = value
      },
      get prop() {
        return hiddenValue
      },
    })
    Object.setPrototypeOf(obj, parent)
    effect(() => (dummy = obj.prop))
    effect(() => (parentDummy = parent.prop))

    expect(dummy).toBe(undefined)
    expect(parentDummy).toBe(undefined)
    obj.prop = 4
    expect(dummy).toBe(4)
    // this doesn't work, should it?
    // expect(parentDummy).toBe(4)
    parent.prop = 2
    expect(dummy).toBe(2)
    expect(parentDummy).toBe(2)
  })

  it('should observe function call chains', () => {
    let dummy
    const counter = reactive({ num: 0 })
    effect(() => (dummy = getNum()))

    function getNum() {
      return counter.num
    }

    expect(dummy).toBe(0)
    counter.num = 2
    expect(dummy).toBe(2)
  })

  it('should observe iteration', () => {
    let dummy
    const list = reactive(['Hello'])
    effect(() => (dummy = list.join(' ')))

    expect(dummy).toBe('Hello')
    list.push('World!')
    expect(dummy).toBe('Hello World!')
    list.shift()
    expect(dummy).toBe('World!')
  })

  it('should observe implicit array length changes', () => {
    let dummy
    const list = reactive(['Hello'])
    effect(() => (dummy = list.join(' ')))

    expect(dummy).toBe('Hello')
    list[1] = 'World!'
    expect(dummy).toBe('Hello World!')
    list[3] = 'Hello!'
    expect(dummy).toBe('Hello World!  Hello!')
  })

  it('should observe sparse array mutations', () => {
    let dummy
    const list = reactive<string[]>([])
    list[1] = 'World!'
    effect(() => (dummy = list.join(' ')))

    expect(dummy).toBe(' World!')
    list[0] = 'Hello'
    expect(dummy).toBe('Hello World!')
    list.pop()
    expect(dummy).toBe('Hello')
  })

  it('should observe enumeration', () => {
    let dummy = 0
    const numbers = reactive<Record<string, number>>({ num1: 3 })
    effect(() => {
      dummy = 0
      for (let key in numbers) {
        dummy += numbers[key]
      }
    })

    expect(dummy).toBe(3)
    numbers.num2 = 4
    expect(dummy).toBe(7)
    delete numbers.num1
    expect(dummy).toBe(4)
  })

  it('should observe symbol keyed properties', () => {
    const key = Symbol('symbol keyed prop')
    let dummy, hasDummy
    const obj = reactive<{ [key]?: string }>({ [key]: 'value' })
    effect(() => (dummy = obj[key]))
    effect(() => (hasDummy = key in obj))

    expect(dummy).toBe('value')
    expect(hasDummy).toBe(true)
    obj[key] = 'newValue'
    expect(dummy).toBe('newValue')
    delete obj[key]
    expect(dummy).toBe(undefined)
    expect(hasDummy).toBe(false)
  })

  it('should not observe well-known symbol keyed properties', () => {
    const key = Symbol.isConcatSpreadable
    let dummy
    const array: any = reactive([])
    effect(() => (dummy = array[key]))

    expect(array[key]).toBe(undefined)
    expect(dummy).toBe(undefined)
    array[key] = true
    expect(array[key]).toBe(true)
    expect(dummy).toBe(undefined)
  })

<<<<<<< HEAD
  it('should not observe well-known symbol keyed properties in has operation', () => {
    const key = Symbol.isConcatSpreadable
    const obj = reactive({
      [key]: true
    }) as any

    const spy = vi.fn(() => {
      key in obj
    })
    effect(spy)
    expect(spy).toHaveBeenCalledTimes(1)

    obj[key] = false
    expect(spy).toHaveBeenCalledTimes(1)
=======
  it('should support manipulating an array while observing symbol keyed properties', () => {
    const key = Symbol()
    let dummy
    const array: any = reactive([1, 2, 3])
    effect(() => (dummy = array[key]))

    expect(dummy).toBe(undefined)
    array.pop()
    array.shift()
    array.splice(0, 1)
    expect(dummy).toBe(undefined)
    array[key] = 'value'
    array.length = 0
    expect(dummy).toBe('value')
>>>>>>> 8d606c44
  })

  it('should observe function valued properties', () => {
    const oldFunc = () => {}
    const newFunc = () => {}

    let dummy
    const obj = reactive({ func: oldFunc })
    effect(() => (dummy = obj.func))

    expect(dummy).toBe(oldFunc)
    obj.func = newFunc
    expect(dummy).toBe(newFunc)
  })

  it('should observe chained getters relying on this', () => {
    const obj = reactive({
      a: 1,
      get b() {
        return this.a
      },
    })

    let dummy
    effect(() => (dummy = obj.b))
    expect(dummy).toBe(1)
    obj.a++
    expect(dummy).toBe(2)
  })

  it('should observe methods relying on this', () => {
    const obj = reactive({
      a: 1,
      b() {
        return this.a
      },
    })

    let dummy
    effect(() => (dummy = obj.b()))
    expect(dummy).toBe(1)
    obj.a++
    expect(dummy).toBe(2)
  })

  it('should not observe set operations without a value change', () => {
    let hasDummy, getDummy
    const obj = reactive({ prop: 'value' })

    const getSpy = vi.fn(() => (getDummy = obj.prop))
    const hasSpy = vi.fn(() => (hasDummy = 'prop' in obj))
    effect(getSpy)
    effect(hasSpy)

    expect(getDummy).toBe('value')
    expect(hasDummy).toBe(true)
    obj.prop = 'value'
    expect(getSpy).toHaveBeenCalledTimes(1)
    expect(hasSpy).toHaveBeenCalledTimes(1)
    expect(getDummy).toBe('value')
    expect(hasDummy).toBe(true)
  })

  it('should not observe raw mutations', () => {
    let dummy
    const obj = reactive<{ prop?: string }>({})
    effect(() => (dummy = toRaw(obj).prop))

    expect(dummy).toBe(undefined)
    obj.prop = 'value'
    expect(dummy).toBe(undefined)
  })

  it('should not be triggered by raw mutations', () => {
    let dummy
    const obj = reactive<{ prop?: string }>({})
    effect(() => (dummy = obj.prop))

    expect(dummy).toBe(undefined)
    toRaw(obj).prop = 'value'
    expect(dummy).toBe(undefined)
  })

  it('should not be triggered by inherited raw setters', () => {
    let dummy, parentDummy, hiddenValue: any
    const obj = reactive<{ prop?: number }>({})
    const parent = reactive({
      set prop(value) {
        hiddenValue = value
      },
      get prop() {
        return hiddenValue
      },
    })
    Object.setPrototypeOf(obj, parent)
    effect(() => (dummy = obj.prop))
    effect(() => (parentDummy = parent.prop))

    expect(dummy).toBe(undefined)
    expect(parentDummy).toBe(undefined)
    toRaw(obj).prop = 4
    expect(dummy).toBe(undefined)
    expect(parentDummy).toBe(undefined)
  })

  it('should avoid implicit infinite recursive loops with itself', () => {
    const counter = reactive({ num: 0 })

    const counterSpy = vi.fn(() => counter.num++)
    effect(counterSpy)
    expect(counter.num).toBe(1)
    expect(counterSpy).toHaveBeenCalledTimes(1)
    counter.num = 4
    expect(counter.num).toBe(5)
    expect(counterSpy).toHaveBeenCalledTimes(2)
  })

  it('should avoid infinite recursive loops when use Array.prototype.push/unshift/pop/shift', () => {
    ;(['push', 'unshift'] as const).forEach(key => {
      const arr = reactive<number[]>([])
      const counterSpy1 = vi.fn(() => (arr[key] as any)(1))
      const counterSpy2 = vi.fn(() => (arr[key] as any)(2))
      effect(counterSpy1)
      effect(counterSpy2)
      expect(arr.length).toBe(2)
      expect(counterSpy1).toHaveBeenCalledTimes(1)
      expect(counterSpy2).toHaveBeenCalledTimes(1)
    })
    ;(['pop', 'shift'] as const).forEach(key => {
      const arr = reactive<number[]>([1, 2, 3, 4])
      const counterSpy1 = vi.fn(() => (arr[key] as any)())
      const counterSpy2 = vi.fn(() => (arr[key] as any)())
      effect(counterSpy1)
      effect(counterSpy2)
      expect(arr.length).toBe(2)
      expect(counterSpy1).toHaveBeenCalledTimes(1)
      expect(counterSpy2).toHaveBeenCalledTimes(1)
    })
  })

  it('should allow explicitly recursive raw function loops', () => {
    const counter = reactive({ num: 0 })
    const numSpy = vi.fn(() => {
      counter.num++
      if (counter.num < 10) {
        numSpy()
      }
    })
    effect(numSpy)
    expect(counter.num).toEqual(10)
    expect(numSpy).toHaveBeenCalledTimes(10)
  })

  it('should avoid infinite loops with other effects', () => {
    const nums = reactive({ num1: 0, num2: 1 })

    const spy1 = vi.fn(() => (nums.num1 = nums.num2))
    const spy2 = vi.fn(() => (nums.num2 = nums.num1))
    effect(spy1)
    effect(spy2)
    expect(nums.num1).toBe(1)
    expect(nums.num2).toBe(1)
    expect(spy1).toHaveBeenCalledTimes(1)
    expect(spy2).toHaveBeenCalledTimes(1)
    nums.num2 = 4
    expect(nums.num1).toBe(4)
    expect(nums.num2).toBe(4)
    expect(spy1).toHaveBeenCalledTimes(2)
    expect(spy2).toHaveBeenCalledTimes(2)
    nums.num1 = 10
    expect(nums.num1).toBe(10)
    expect(nums.num2).toBe(10)
    expect(spy1).toHaveBeenCalledTimes(3)
    expect(spy2).toHaveBeenCalledTimes(3)
  })

  it('should return a new reactive version of the function', () => {
    function greet() {
      return 'Hello World'
    }
    const effect1 = effect(greet)
    const effect2 = effect(greet)
    expect(typeof effect1).toBe('function')
    expect(typeof effect2).toBe('function')
    expect(effect1).not.toBe(greet)
    expect(effect1).not.toBe(effect2)
  })

  it('should discover new branches while running automatically', () => {
    let dummy
    const obj = reactive({ prop: 'value', run: false })

    const conditionalSpy = vi.fn(() => {
      dummy = obj.run ? obj.prop : 'other'
    })
    effect(conditionalSpy)

    expect(dummy).toBe('other')
    expect(conditionalSpy).toHaveBeenCalledTimes(1)
    obj.prop = 'Hi'
    expect(dummy).toBe('other')
    expect(conditionalSpy).toHaveBeenCalledTimes(1)
    obj.run = true
    expect(dummy).toBe('Hi')
    expect(conditionalSpy).toHaveBeenCalledTimes(2)
    obj.prop = 'World'
    expect(dummy).toBe('World')
    expect(conditionalSpy).toHaveBeenCalledTimes(3)
  })

  it('should discover new branches when running manually', () => {
    let dummy
    let run = false
    const obj = reactive({ prop: 'value' })
    const runner = effect(() => {
      dummy = run ? obj.prop : 'other'
    })

    expect(dummy).toBe('other')
    runner()
    expect(dummy).toBe('other')
    run = true
    runner()
    expect(dummy).toBe('value')
    obj.prop = 'World'
    expect(dummy).toBe('World')
  })

  it('should not be triggered by mutating a property, which is used in an inactive branch', () => {
    let dummy
    const obj = reactive({ prop: 'value', run: true })

    const conditionalSpy = vi.fn(() => {
      dummy = obj.run ? obj.prop : 'other'
    })
    effect(conditionalSpy)

    expect(dummy).toBe('value')
    expect(conditionalSpy).toHaveBeenCalledTimes(1)
    obj.run = false
    expect(dummy).toBe('other')
    expect(conditionalSpy).toHaveBeenCalledTimes(2)
    obj.prop = 'value2'
    expect(dummy).toBe('other')
    expect(conditionalSpy).toHaveBeenCalledTimes(2)
  })

  it('should handle deep effect recursion using cleanup fallback', () => {
    const results = reactive([0])
    const effects: { fx: ReactiveEffectRunner; index: number }[] = []
    for (let i = 1; i < 40; i++) {
      ;(index => {
        const fx = effect(() => {
          results[index] = results[index - 1] * 2
        })
        effects.push({ fx, index })
      })(i)
    }

    expect(results[39]).toBe(0)
    results[0] = 1
    expect(results[39]).toBe(Math.pow(2, 39))
  })

  it('should register deps independently during effect recursion', () => {
    const input = reactive({ a: 1, b: 2, c: 0 })
    const output = reactive({ fx1: 0, fx2: 0 })

    const fx1Spy = vi.fn(() => {
      let result = 0
      if (input.c < 2) result += input.a
      if (input.c > 1) result += input.b
      output.fx1 = result
    })

    const fx1 = effect(fx1Spy)

    const fx2Spy = vi.fn(() => {
      let result = 0
      if (input.c > 1) result += input.a
      if (input.c < 3) result += input.b
      output.fx2 = result + output.fx1
    })

    const fx2 = effect(fx2Spy)

    expect(fx1).not.toBeNull()
    expect(fx2).not.toBeNull()

    expect(output.fx1).toBe(1)
    expect(output.fx2).toBe(2 + 1)
    expect(fx1Spy).toHaveBeenCalledTimes(1)
    expect(fx2Spy).toHaveBeenCalledTimes(1)

    fx1Spy.mockClear()
    fx2Spy.mockClear()
    input.b = 3
    expect(output.fx1).toBe(1)
    expect(output.fx2).toBe(3 + 1)
    expect(fx1Spy).toHaveBeenCalledTimes(0)
    expect(fx2Spy).toHaveBeenCalledTimes(1)

    fx1Spy.mockClear()
    fx2Spy.mockClear()
    input.c = 1
    expect(output.fx1).toBe(1)
    expect(output.fx2).toBe(3 + 1)
    expect(fx1Spy).toHaveBeenCalledTimes(1)
    expect(fx2Spy).toHaveBeenCalledTimes(1)

    fx1Spy.mockClear()
    fx2Spy.mockClear()
    input.c = 2
    expect(output.fx1).toBe(3)
    expect(output.fx2).toBe(1 + 3 + 3)
    expect(fx1Spy).toHaveBeenCalledTimes(1)

    // Invoked due to change of fx1.
    expect(fx2Spy).toHaveBeenCalledTimes(1)

    fx1Spy.mockClear()
    fx2Spy.mockClear()
    input.c = 3
    expect(output.fx1).toBe(3)
    expect(output.fx2).toBe(1 + 3)
    expect(fx1Spy).toHaveBeenCalledTimes(1)
    expect(fx2Spy).toHaveBeenCalledTimes(1)

    fx1Spy.mockClear()
    fx2Spy.mockClear()
    input.a = 10
    expect(output.fx1).toBe(3)
    expect(output.fx2).toBe(10 + 3)
    expect(fx1Spy).toHaveBeenCalledTimes(0)
    expect(fx2Spy).toHaveBeenCalledTimes(1)
  })

  it('should not double wrap if the passed function is a effect', () => {
    const runner = effect(() => {})
    const otherRunner = effect(runner)
    expect(runner).not.toBe(otherRunner)
    expect(runner.effect.fn).toBe(otherRunner.effect.fn)
  })

  it('should wrap if the passed function is a fake effect', () => {
    const fakeRunner = () => {}
    fakeRunner.effect = {}
    const runner = effect(fakeRunner)
    expect(fakeRunner).not.toBe(runner)
    expect(runner.effect.fn).toBe(fakeRunner)
  })

  it('should not run multiple times for a single mutation', () => {
    let dummy
    const obj = reactive<Record<string, number>>({})
    const fnSpy = vi.fn(() => {
      for (const key in obj) {
        dummy = obj[key]
      }
      dummy = obj.prop
    })
    effect(fnSpy)

    expect(fnSpy).toHaveBeenCalledTimes(1)
    obj.prop = 16
    expect(dummy).toBe(16)
    expect(fnSpy).toHaveBeenCalledTimes(2)
  })

  it('should allow nested effects', () => {
    const nums = reactive({ num1: 0, num2: 1, num3: 2 })
    const dummy: any = {}

    const childSpy = vi.fn(() => (dummy.num1 = nums.num1))
    const childeffect = effect(childSpy)
    const parentSpy = vi.fn(() => {
      dummy.num2 = nums.num2
      childeffect()
      dummy.num3 = nums.num3
    })
    effect(parentSpy)

    expect(dummy).toEqual({ num1: 0, num2: 1, num3: 2 })
    expect(parentSpy).toHaveBeenCalledTimes(1)
    expect(childSpy).toHaveBeenCalledTimes(2)
    // this should only call the childeffect
    nums.num1 = 4
    expect(dummy).toEqual({ num1: 4, num2: 1, num3: 2 })
    expect(parentSpy).toHaveBeenCalledTimes(1)
    expect(childSpy).toHaveBeenCalledTimes(3)
    // this calls the parenteffect, which calls the childeffect once
    nums.num2 = 10
    expect(dummy).toEqual({ num1: 4, num2: 10, num3: 2 })
    expect(parentSpy).toHaveBeenCalledTimes(2)
    expect(childSpy).toHaveBeenCalledTimes(4)
    // this calls the parenteffect, which calls the childeffect once
    nums.num3 = 7
    expect(dummy).toEqual({ num1: 4, num2: 10, num3: 7 })
    expect(parentSpy).toHaveBeenCalledTimes(3)
    expect(childSpy).toHaveBeenCalledTimes(5)
  })

  it('should observe json methods', () => {
    let dummy = <Record<string, number>>{}
    const obj = reactive<Record<string, number>>({})
    effect(() => {
      dummy = JSON.parse(JSON.stringify(obj))
    })
    obj.a = 1
    expect(dummy.a).toBe(1)
  })

  it('should observe class method invocations', () => {
    class Model {
      count: number
      constructor() {
        this.count = 0
      }
      inc() {
        this.count++
      }
    }
    const model = reactive(new Model())
    let dummy
    effect(() => {
      dummy = model.count
    })
    expect(dummy).toBe(0)
    model.inc()
    expect(dummy).toBe(1)
  })

  it('lazy', () => {
    const obj = reactive({ foo: 1 })
    let dummy
    const runner = effect(() => (dummy = obj.foo), { lazy: true })
    expect(dummy).toBe(undefined)

    expect(runner()).toBe(1)
    expect(dummy).toBe(1)
    obj.foo = 2
    expect(dummy).toBe(2)
  })

  it('scheduler', () => {
    let dummy
    let run: any
    const scheduler = vi.fn(() => {
      run = runner
    })
    const obj = reactive({ foo: 1 })
    const runner = effect(
      () => {
        dummy = obj.foo
      },
      { scheduler },
    )
    expect(scheduler).not.toHaveBeenCalled()
    expect(dummy).toBe(1)
    // should be called on first trigger
    obj.foo++
    expect(scheduler).toHaveBeenCalledTimes(1)
    // should not run yet
    expect(dummy).toBe(1)
    // manually run
    run()
    // should have run
    expect(dummy).toBe(2)
  })

  it('events: onTrack', () => {
    let events: DebuggerEvent[] = []
    let dummy
    const onTrack = vi.fn((e: DebuggerEvent) => {
      events.push(e)
    })
    const obj = reactive({ foo: 1, bar: 2 })
    const runner = effect(
      () => {
        dummy = obj.foo
        dummy = 'bar' in obj
        dummy = Object.keys(obj)
      },
      { onTrack },
    )
    expect(dummy).toEqual(['foo', 'bar'])
    expect(onTrack).toHaveBeenCalledTimes(3)
    expect(events).toEqual([
      {
        effect: runner.effect,
        target: toRaw(obj),
        type: TrackOpTypes.GET,
        key: 'foo',
      },
      {
        effect: runner.effect,
        target: toRaw(obj),
        type: TrackOpTypes.HAS,
        key: 'bar',
      },
      {
        effect: runner.effect,
        target: toRaw(obj),
        type: TrackOpTypes.ITERATE,
        key: ITERATE_KEY,
      },
    ])
  })

  it('events: onTrigger', () => {
    let events: DebuggerEvent[] = []
    let dummy
    const onTrigger = vi.fn((e: DebuggerEvent) => {
      events.push(e)
    })
    const obj = reactive<{ foo?: number }>({ foo: 1 })
    const runner = effect(
      () => {
        dummy = obj.foo
      },
      { onTrigger },
    )

    obj.foo!++
    expect(dummy).toBe(2)
    expect(onTrigger).toHaveBeenCalledTimes(1)
    expect(events[0]).toEqual({
      effect: runner.effect,
      target: toRaw(obj),
      type: TriggerOpTypes.SET,
      key: 'foo',
      oldValue: 1,
      newValue: 2,
    })

    delete obj.foo
    expect(dummy).toBeUndefined()
    expect(onTrigger).toHaveBeenCalledTimes(2)
    expect(events[1]).toEqual({
      effect: runner.effect,
      target: toRaw(obj),
      type: TriggerOpTypes.DELETE,
      key: 'foo',
      oldValue: 2,
    })
  })

  it('stop', () => {
    let dummy
    const obj = reactive({ prop: 1 })
    const runner = effect(() => {
      dummy = obj.prop
    })
    obj.prop = 2
    expect(dummy).toBe(2)
    stop(runner)
    obj.prop = 3
    expect(dummy).toBe(2)

    // stopped effect should still be manually callable
    runner()
    expect(dummy).toBe(3)
  })

  it('events: onStop', () => {
    const onStop = vi.fn()
    const runner = effect(() => {}, {
      onStop,
    })

    stop(runner)
    expect(onStop).toHaveBeenCalled()
  })

  it('stop: a stopped effect is nested in a normal effect', () => {
    let dummy
    const obj = reactive({ prop: 1 })
    const runner = effect(() => {
      dummy = obj.prop
    })
    stop(runner)
    obj.prop = 2
    expect(dummy).toBe(1)

    // observed value in inner stopped effect
    // will track outer effect as an dependency
    effect(() => {
      runner()
    })
    expect(dummy).toBe(2)

    // notify outer effect to run
    obj.prop = 3
    expect(dummy).toBe(3)
  })

  it('markRaw', () => {
    const obj = reactive({
      foo: markRaw({
        prop: 0,
      }),
    })
    let dummy
    effect(() => {
      dummy = obj.foo.prop
    })
    expect(dummy).toBe(0)
    obj.foo.prop++
    expect(dummy).toBe(0)
    obj.foo = { prop: 1 }
    expect(dummy).toBe(1)
  })

  it('should not be triggered when the value and the old value both are NaN', () => {
    const obj = reactive({
      foo: NaN,
    })
    const fnSpy = vi.fn(() => obj.foo)
    effect(fnSpy)
    obj.foo = NaN
    expect(fnSpy).toHaveBeenCalledTimes(1)
  })

  it('should trigger all effects when array length is set to 0', () => {
    const observed: any = reactive([1])
    let dummy, record
    effect(() => {
      dummy = observed.length
    })
    effect(() => {
      record = observed[0]
    })
    expect(dummy).toBe(1)
    expect(record).toBe(1)

    observed[1] = 2
    expect(observed[1]).toBe(2)

    observed.unshift(3)
    expect(dummy).toBe(3)
    expect(record).toBe(3)

    observed.length = 0
    expect(dummy).toBe(0)
    expect(record).toBeUndefined()
  })

  it('should not be triggered when set with the same proxy', () => {
    const obj = reactive({ foo: 1 })
    const observed: any = reactive({ obj })
    const fnSpy = vi.fn(() => observed.obj)

    effect(fnSpy)

    expect(fnSpy).toHaveBeenCalledTimes(1)
    observed.obj = obj
    expect(fnSpy).toHaveBeenCalledTimes(1)

    const obj2 = reactive({ foo: 1 })
    const observed2: any = shallowReactive({ obj2 })
    const fnSpy2 = vi.fn(() => observed2.obj2)

    effect(fnSpy2)

    expect(fnSpy2).toHaveBeenCalledTimes(1)
    observed2.obj2 = obj2
    expect(fnSpy2).toHaveBeenCalledTimes(1)
  })

  it('should be triggered when set length with string', () => {
    let ret1 = 'idle'
    let ret2 = 'idle'
    const arr1 = reactive(new Array(11).fill(0))
    const arr2 = reactive(new Array(11).fill(0))
    effect(() => {
      ret1 = arr1[10] === undefined ? 'arr[10] is set to empty' : 'idle'
    })
    effect(() => {
      ret2 = arr2[10] === undefined ? 'arr[10] is set to empty' : 'idle'
    })
    arr1.length = 2
    arr2.length = '2' as any
    expect(ret1).toBe(ret2)
  })

  describe('readonly + reactive for Map', () => {
    test('should work with readonly(reactive(Map))', () => {
      const m = reactive(new Map())
      const roM = readonly(m)
      const fnSpy = vi.fn(() => roM.get(1))

      effect(fnSpy)
      expect(fnSpy).toHaveBeenCalledTimes(1)
      m.set(1, 1)
      expect(fnSpy).toHaveBeenCalledTimes(2)
    })

    test('should work with observed value as key', () => {
      const key = reactive({})
      const m = reactive(new Map())
      m.set(key, 1)
      const roM = readonly(m)
      const fnSpy = vi.fn(() => roM.get(key))

      effect(fnSpy)
      expect(fnSpy).toHaveBeenCalledTimes(1)
      m.set(key, 1)
      expect(fnSpy).toHaveBeenCalledTimes(1)
      m.set(key, 2)
      expect(fnSpy).toHaveBeenCalledTimes(2)
    })

    test('should track hasOwnProperty', () => {
      const obj: any = reactive({})
      let has = false
      const fnSpy = vi.fn()

      effect(() => {
        fnSpy()
        has = obj.hasOwnProperty('foo')
      })
      expect(fnSpy).toHaveBeenCalledTimes(1)
      expect(has).toBe(false)

      obj.foo = 1
      expect(fnSpy).toHaveBeenCalledTimes(2)
      expect(has).toBe(true)

      delete obj.foo
      expect(fnSpy).toHaveBeenCalledTimes(3)
      expect(has).toBe(false)

      // should not trigger on unrelated key
      obj.bar = 2
      expect(fnSpy).toHaveBeenCalledTimes(3)
      expect(has).toBe(false)
    })
  })

  it('should be triggered once with pauseScheduling', () => {
    const counter = reactive({ num: 0 })

    const counterSpy = vi.fn(() => counter.num)
    effect(counterSpy)

    counterSpy.mockClear()

    pauseScheduling()
    counter.num++
    counter.num++
    resetScheduling()
    expect(counterSpy).toHaveBeenCalledTimes(1)
  })

  // #10082
  it('should set dirtyLevel when effect is allowRecurse and is running', async () => {
    const s = ref(0)
    const n = computed(() => s.value + 1)

    const Child = {
      setup() {
        s.value++
        return () => n.value
      },
    }

    const renderSpy = vi.fn()
    const Parent = {
      setup() {
        return () => {
          renderSpy()
          return [n.value, h(Child)]
        }
      },
    }

    const root = nodeOps.createElement('div')
    render(h(Parent), root)
    await nextTick()
    expect(serializeInner(root)).toBe('22')
    expect(renderSpy).toHaveBeenCalledTimes(2)
  })

  describe('empty dep cleanup', () => {
    it('should remove the dep when the effect is stopped', () => {
      const obj = reactive({ prop: 1 })
      expect(getDepFromReactive(toRaw(obj), 'prop')).toBeUndefined()
      const runner = effect(() => obj.prop)
      const dep = getDepFromReactive(toRaw(obj), 'prop')
      expect(dep).toHaveLength(1)
      obj.prop = 2
      expect(getDepFromReactive(toRaw(obj), 'prop')).toBe(dep)
      expect(dep).toHaveLength(1)
      stop(runner)
      expect(getDepFromReactive(toRaw(obj), 'prop')).toBeUndefined()
      obj.prop = 3
      runner()
      expect(getDepFromReactive(toRaw(obj), 'prop')).toBeUndefined()
    })

    it('should only remove the dep when the last effect is stopped', () => {
      const obj = reactive({ prop: 1 })
      expect(getDepFromReactive(toRaw(obj), 'prop')).toBeUndefined()
      const runner1 = effect(() => obj.prop)
      const dep = getDepFromReactive(toRaw(obj), 'prop')
      expect(dep).toHaveLength(1)
      const runner2 = effect(() => obj.prop)
      expect(getDepFromReactive(toRaw(obj), 'prop')).toBe(dep)
      expect(dep).toHaveLength(2)
      obj.prop = 2
      expect(getDepFromReactive(toRaw(obj), 'prop')).toBe(dep)
      expect(dep).toHaveLength(2)
      stop(runner1)
      expect(getDepFromReactive(toRaw(obj), 'prop')).toBe(dep)
      expect(dep).toHaveLength(1)
      obj.prop = 3
      expect(getDepFromReactive(toRaw(obj), 'prop')).toBe(dep)
      expect(dep).toHaveLength(1)
      stop(runner2)
      expect(getDepFromReactive(toRaw(obj), 'prop')).toBeUndefined()
      obj.prop = 4
      runner1()
      runner2()
      expect(getDepFromReactive(toRaw(obj), 'prop')).toBeUndefined()
    })

    it('should remove the dep when it is no longer used by the effect', () => {
      const obj = reactive<{ a: number; b: number; c: 'a' | 'b' }>({
        a: 1,
        b: 2,
        c: 'a',
      })
      expect(getDepFromReactive(toRaw(obj), 'prop')).toBeUndefined()
      effect(() => obj[obj.c])
      const depC = getDepFromReactive(toRaw(obj), 'c')
      expect(getDepFromReactive(toRaw(obj), 'a')).toHaveLength(1)
      expect(getDepFromReactive(toRaw(obj), 'b')).toBeUndefined()
      expect(depC).toHaveLength(1)
      obj.c = 'b'
      obj.a = 4
      expect(getDepFromReactive(toRaw(obj), 'a')).toBeUndefined()
      expect(getDepFromReactive(toRaw(obj), 'b')).toHaveLength(1)
      expect(getDepFromReactive(toRaw(obj), 'c')).toBe(depC)
      expect(depC).toHaveLength(1)
    })
  })
})<|MERGE_RESOLUTION|>--- conflicted
+++ resolved
@@ -252,7 +252,6 @@
     expect(dummy).toBe(undefined)
   })
 
-<<<<<<< HEAD
   it('should not observe well-known symbol keyed properties in has operation', () => {
     const key = Symbol.isConcatSpreadable
     const obj = reactive({
@@ -267,7 +266,8 @@
 
     obj[key] = false
     expect(spy).toHaveBeenCalledTimes(1)
-=======
+  })
+
   it('should support manipulating an array while observing symbol keyed properties', () => {
     const key = Symbol()
     let dummy
@@ -282,7 +282,6 @@
     array[key] = 'value'
     array.length = 0
     expect(dummy).toBe('value')
->>>>>>> 8d606c44
   })
 
   it('should observe function valued properties', () => {
