--- conflicted
+++ resolved
@@ -901,7 +901,6 @@
     expect(record).toBeUndefined()
   })
 
-<<<<<<< HEAD
   it('should track hasOwnProperty when obj call it itself', () => {
     const obj: any = reactive({})
     const has = ref(false)
@@ -935,11 +934,8 @@
     expect(fnSpy).toHaveBeenCalledTimes(1)
     expect(has.value).toBe(false)
   })
-  
-  it('should trigger once effect when set the equal proxy', () => {
-=======
+
   it('should not be triggered when set with the same proxy', () => {
->>>>>>> 7d0c63ff
     const obj = reactive({ foo: 1 })
     const observed: any = reactive({ obj })
     const fnSpy = jest.fn(() => observed.obj)
