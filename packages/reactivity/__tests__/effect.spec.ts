--- conflicted
+++ resolved
@@ -8,7 +8,12 @@
   serializeInner,
 } from '@vue/runtime-test'
 import { ITERATE_KEY, getDepFromReactive } from '../src/dep'
-import { onEffectCleanup, pauseTracking, resetTracking } from '../src/effect'
+import {
+  onEffectCleanup,
+  pauseTracking,
+  resetTracking,
+  untrack,
+} from '../src/effect'
 import {
   type DebuggerEvent,
   type ReactiveEffectRunner,
@@ -22,28 +27,7 @@
   stop,
   toRaw,
 } from '../src/index'
-<<<<<<< HEAD
-import { type Dep, ITERATE_KEY, getDepFromReactive } from '../src/dep'
-import {
-  computed,
-  h,
-  nextTick,
-  nodeOps,
-  ref,
-  render,
-  serializeInner,
-} from '@vue/runtime-test'
-import {
-  endBatch,
-  onEffectCleanup,
-  pauseTracking,
-  resetTracking,
-  startBatch,
-  untrack,
-} from '../src/effect'
-=======
 import { type ReactiveNode, endBatch, startBatch } from '../src/system'
->>>>>>> f70f9d1a
 
 describe('reactivity/effect', () => {
   it('should run the passed function once (wrapped by a effect)', () => {
