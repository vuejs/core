--- conflicted
+++ resolved
@@ -7,11 +7,8 @@
   TriggerOpTypes,
   DebuggerEvent,
   markRaw,
-<<<<<<< HEAD
-  ref
-=======
+  ref,
   shallowReactive
->>>>>>> ebf39625
 } from '../src/index'
 import { ITERATE_KEY } from '../src/effect'
 
@@ -817,7 +814,6 @@
     expect(record).toBeUndefined()
   })
 
-<<<<<<< HEAD
   it('should track hasOwnProperty when obj call it itself', () => {
     const obj: any = reactive({})
     const has = ref(false)
@@ -850,7 +846,8 @@
     obj.foo = 1
     expect(fnSpy).toHaveBeenCalledTimes(1)
     expect(has.value).toBe(false)
-=======
+  })
+  
   it('should trigger once effect when set the equal proxy', () => {
     const obj = reactive({ foo: 1 })
     const observed: any = reactive({ obj })
@@ -869,6 +866,5 @@
 
     observed2.obj2 = obj2
     expect(fnSpy2).toHaveBeenCalledTimes(1)
->>>>>>> ebf39625
   })
 })