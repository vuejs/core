--- conflicted
+++ resolved
@@ -10,11 +10,7 @@
   markRaw,
   shallowReactive,
   readonly,
-<<<<<<< HEAD
-  type ReactiveEffectRunner
-=======
-  ReactiveEffectRunner,
->>>>>>> 3ee3d266
+  type ReactiveEffectRunner,
 } from '../src/index'
 import { ITERATE_KEY } from '../src/effect'
 
