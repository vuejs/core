--- conflicted
+++ resolved
@@ -996,50 +996,6 @@
     })
   })
 
-<<<<<<< HEAD
-  test('should pause/resume effect', () => {
-    const obj = reactive({ foo: 1 })
-    const fnSpy = vi.fn(() => obj.foo)
-    const runner = effect(fnSpy)
-
-    expect(fnSpy).toHaveBeenCalledTimes(1)
-    expect(obj.foo).toBe(1)
-
-    runner.effect.pause()
-    obj.foo++
-    expect(fnSpy).toHaveBeenCalledTimes(1)
-    expect(obj.foo).toBe(2)
-
-    runner.effect.resume()
-    expect(fnSpy).toHaveBeenCalledTimes(1)
-    expect(obj.foo).toBe(2)
-
-    obj.foo++
-    expect(fnSpy).toHaveBeenCalledTimes(2)
-    expect(obj.foo).toBe(3)
-  })
-
-  test('should be executed once immediately when resume is called', () => {
-    const obj = reactive({ foo: 1 })
-    const fnSpy = vi.fn(() => obj.foo)
-    const runner = effect(fnSpy)
-
-    expect(fnSpy).toHaveBeenCalledTimes(1)
-    expect(obj.foo).toBe(1)
-
-    runner.effect.pause()
-    obj.foo++
-    expect(fnSpy).toHaveBeenCalledTimes(1)
-    expect(obj.foo).toBe(2)
-
-    runner.effect.resume(true)
-    expect(fnSpy).toHaveBeenCalledTimes(2)
-    expect(obj.foo).toBe(2)
-
-    obj.foo++
-    expect(fnSpy).toHaveBeenCalledTimes(3)
-    expect(obj.foo).toBe(3)
-=======
   it('should be triggered once with pauseScheduling', () => {
     const counter = reactive({ num: 0 })
 
@@ -1117,6 +1073,49 @@
       expect(getDepFromReactive(toRaw(obj), 'c')).toBe(depC)
       expect(depC).toHaveLength(1)
     })
->>>>>>> bcca475d
+  })
+
+  test('should pause/resume effect', () => {
+    const obj = reactive({ foo: 1 })
+    const fnSpy = vi.fn(() => obj.foo)
+    const runner = effect(fnSpy)
+
+    expect(fnSpy).toHaveBeenCalledTimes(1)
+    expect(obj.foo).toBe(1)
+
+    runner.effect.pause()
+    obj.foo++
+    expect(fnSpy).toHaveBeenCalledTimes(1)
+    expect(obj.foo).toBe(2)
+
+    runner.effect.resume()
+    expect(fnSpy).toHaveBeenCalledTimes(1)
+    expect(obj.foo).toBe(2)
+
+    obj.foo++
+    expect(fnSpy).toHaveBeenCalledTimes(2)
+    expect(obj.foo).toBe(3)
+  })
+
+  test('should be executed once immediately when resume is called', () => {
+    const obj = reactive({ foo: 1 })
+    const fnSpy = vi.fn(() => obj.foo)
+    const runner = effect(fnSpy)
+
+    expect(fnSpy).toHaveBeenCalledTimes(1)
+    expect(obj.foo).toBe(1)
+
+    runner.effect.pause()
+    obj.foo++
+    expect(fnSpy).toHaveBeenCalledTimes(1)
+    expect(obj.foo).toBe(2)
+
+    runner.effect.resume(true)
+    expect(fnSpy).toHaveBeenCalledTimes(2)
+    expect(obj.foo).toBe(2)
+
+    obj.foo++
+    expect(fnSpy).toHaveBeenCalledTimes(3)
+    expect(obj.foo).toBe(3)
   })
 })