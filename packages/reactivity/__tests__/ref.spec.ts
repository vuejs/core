import {
  type Ref,
  effect,
  isReactive,
  isRef,
  reactive,
  ref,
  toRef,
  toRefs,
} from '../src/index'
import { computed } from '@vue/runtime-dom'
<<<<<<< HEAD
import {
  shallowRef,
  unref,
  customRef,
  triggerRef,
  toShallowRef
} from '../src/ref'
=======
import { customRef, shallowRef, triggerRef, unref } from '../src/ref'
>>>>>>> a501a85a
import {
  isReadonly,
  isShallow,
  readonly,
  shallowReactive,
} from '../src/reactive'

describe('reactivity/ref', () => {
  it('should hold a value', () => {
    const a = ref(1)
    expect(a.value).toBe(1)
    a.value = 2
    expect(a.value).toBe(2)
  })

  it('should be reactive', () => {
    const a = ref(1)
    let dummy
    const fn = vi.fn(() => {
      dummy = a.value
    })
    effect(fn)
    expect(fn).toHaveBeenCalledTimes(1)
    expect(dummy).toBe(1)
    a.value = 2
    expect(fn).toHaveBeenCalledTimes(2)
    expect(dummy).toBe(2)
    // same value should not trigger
    a.value = 2
    expect(fn).toHaveBeenCalledTimes(2)
  })

  it('should make nested properties reactive', () => {
    const a = ref({
      count: 1,
    })
    let dummy
    effect(() => {
      dummy = a.value.count
    })
    expect(dummy).toBe(1)
    a.value.count = 2
    expect(dummy).toBe(2)
  })

  it('should work without initial value', () => {
    const a = ref()
    let dummy
    effect(() => {
      dummy = a.value
    })
    expect(dummy).toBe(undefined)
    a.value = 2
    expect(dummy).toBe(2)
  })

  it('should work like a normal property when nested in a reactive object', () => {
    const a = ref(1)
    const obj = reactive({
      a,
      b: {
        c: a,
      },
    })

    let dummy1: number
    let dummy2: number

    effect(() => {
      dummy1 = obj.a
      dummy2 = obj.b.c
    })

    const assertDummiesEqualTo = (val: number) =>
      [dummy1, dummy2].forEach(dummy => expect(dummy).toBe(val))

    assertDummiesEqualTo(1)
    a.value++
    assertDummiesEqualTo(2)
    obj.a++
    assertDummiesEqualTo(3)
    obj.b.c++
    assertDummiesEqualTo(4)
  })

  it('should unwrap nested ref in types', () => {
    const a = ref(0)
    const b = ref(a)

    expect(typeof (b.value + 1)).toBe('number')
  })

  it('should unwrap nested values in types', () => {
    const a = {
      b: ref(0),
    }

    const c = ref(a)

    expect(typeof (c.value.b + 1)).toBe('number')
  })

  it('should NOT unwrap ref types nested inside arrays', () => {
    const arr = ref([1, ref(3)]).value
    expect(isRef(arr[0])).toBe(false)
    expect(isRef(arr[1])).toBe(true)
    expect((arr[1] as Ref).value).toBe(3)
  })

  it('should unwrap ref types as props of arrays', () => {
    const arr = [ref(0)]
    const symbolKey = Symbol('')
    arr['' as any] = ref(1)
    arr[symbolKey as any] = ref(2)
    const arrRef = ref(arr).value
    expect(isRef(arrRef[0])).toBe(true)
    expect(isRef(arrRef['' as any])).toBe(false)
    expect(isRef(arrRef[symbolKey as any])).toBe(false)
    expect(arrRef['' as any]).toBe(1)
    expect(arrRef[symbolKey as any]).toBe(2)
  })

  it('should keep tuple types', () => {
    const tuple: [number, string, { a: number }, () => number, Ref<number>] = [
      0,
      '1',
      { a: 1 },
      () => 0,
      ref(0),
    ]
    const tupleRef = ref(tuple)

    tupleRef.value[0]++
    expect(tupleRef.value[0]).toBe(1)
    tupleRef.value[1] += '1'
    expect(tupleRef.value[1]).toBe('11')
    tupleRef.value[2].a++
    expect(tupleRef.value[2].a).toBe(2)
    expect(tupleRef.value[3]()).toBe(0)
    tupleRef.value[4].value++
    expect(tupleRef.value[4].value).toBe(1)
  })

  it('should keep symbols', () => {
    const customSymbol = Symbol()
    const obj = {
      [Symbol.asyncIterator]: ref(1),
      [Symbol.hasInstance]: { a: ref('a') },
      [Symbol.isConcatSpreadable]: { b: ref(true) },
      [Symbol.iterator]: [ref(1)],
      [Symbol.match]: new Set<Ref<number>>(),
      [Symbol.matchAll]: new Map<number, Ref<string>>(),
      [Symbol.replace]: { arr: [ref('a')] },
      [Symbol.search]: { set: new Set<Ref<number>>() },
      [Symbol.species]: { map: new Map<number, Ref<string>>() },
      [Symbol.split]: new WeakSet<Ref<boolean>>(),
      [Symbol.toPrimitive]: new WeakMap<Ref<boolean>, string>(),
      [Symbol.toStringTag]: { weakSet: new WeakSet<Ref<boolean>>() },
      [Symbol.unscopables]: { weakMap: new WeakMap<Ref<boolean>, string>() },
      [customSymbol]: { arr: [ref(1)] },
    }

    const objRef = ref(obj)

    const keys: (keyof typeof obj)[] = [
      Symbol.asyncIterator,
      Symbol.hasInstance,
      Symbol.isConcatSpreadable,
      Symbol.iterator,
      Symbol.match,
      Symbol.matchAll,
      Symbol.replace,
      Symbol.search,
      Symbol.species,
      Symbol.split,
      Symbol.toPrimitive,
      Symbol.toStringTag,
      Symbol.unscopables,
      customSymbol,
    ]

    keys.forEach(key => {
      expect(objRef.value[key]).toStrictEqual(obj[key])
    })
  })

  test('unref', () => {
    expect(unref(1)).toBe(1)
    expect(unref(ref(1))).toBe(1)
  })

  test('shallowRef', () => {
    const sref = shallowRef({ a: 1 })
    expect(isReactive(sref.value)).toBe(false)

    let dummy
    effect(() => {
      dummy = sref.value.a
    })
    expect(dummy).toBe(1)

    sref.value = { a: 2 }
    expect(isReactive(sref.value)).toBe(false)
    expect(dummy).toBe(2)
  })

  test('shallowRef force trigger', () => {
    const sref = shallowRef({ a: 1 })
    let dummy
    effect(() => {
      dummy = sref.value.a
    })
    expect(dummy).toBe(1)

    sref.value.a = 2
    expect(dummy).toBe(1) // should not trigger yet

    // force trigger
    triggerRef(sref)
    expect(dummy).toBe(2)
  })

  test('shallowRef isShallow', () => {
    expect(isShallow(shallowRef({ a: 1 }))).toBe(true)
  })

  test('isRef', () => {
    expect(isRef(ref(1))).toBe(true)
    expect(isRef(computed(() => 1))).toBe(true)

    expect(isRef(0)).toBe(false)
    expect(isRef(1)).toBe(false)
    // an object that looks like a ref isn't necessarily a ref
    expect(isRef({ value: 0 })).toBe(false)
  })

  test('toRef', () => {
    const a = reactive({
      x: 1,
    })
    const x = toRef(a, 'x')
    expect(isRef(x)).toBe(true)
    expect(x.value).toBe(1)

    // source -> proxy
    a.x = 2
    expect(x.value).toBe(2)

    // proxy -> source
    x.value = 3
    expect(a.x).toBe(3)

    // reactivity
    let dummyX
    effect(() => {
      dummyX = x.value
    })
    expect(dummyX).toBe(x.value)

    // mutating source should trigger effect using the proxy refs
    a.x = 4
    expect(dummyX).toBe(4)

    // should keep ref
    const r = { x: ref(1) }
    expect(toRef(r, 'x')).toBe(r.x)
  })

  test('toRef on array', () => {
    const a = reactive(['a', 'b'])
    const r = toRef(a, 1)
    expect(r.value).toBe('b')
    r.value = 'c'
    expect(r.value).toBe('c')
    expect(a[1]).toBe('c')
  })

  test('toRef default value', () => {
    const a: { x: number | undefined } = { x: undefined }
    const x = toRef(a, 'x', 1)
    expect(x.value).toBe(1)

    a.x = 2
    expect(x.value).toBe(2)

    a.x = undefined
    expect(x.value).toBe(1)
  })

  test('toRef getter', () => {
    const x = toRef(() => 1)
    expect(x.value).toBe(1)
    expect(isRef(x)).toBe(true)
    expect(unref(x)).toBe(1)
    //@ts-expect-error
    expect(() => (x.value = 123)).toThrow()

    expect(isReadonly(x)).toBe(true)
  })

  test('toRefs', () => {
    const a = reactive({
      x: 1,
      y: 2,
    })

    const { x, y } = toRefs(a)

    expect(isRef(x)).toBe(true)
    expect(isRef(y)).toBe(true)
    expect(x.value).toBe(1)
    expect(y.value).toBe(2)

    // source -> proxy
    a.x = 2
    a.y = 3
    expect(x.value).toBe(2)
    expect(y.value).toBe(3)

    // proxy -> source
    x.value = 3
    y.value = 4
    expect(a.x).toBe(3)
    expect(a.y).toBe(4)

    // reactivity
    let dummyX, dummyY
    effect(() => {
      dummyX = x.value
      dummyY = y.value
    })
    expect(dummyX).toBe(x.value)
    expect(dummyY).toBe(y.value)

    // mutating source should trigger effect using the proxy refs
    a.x = 4
    a.y = 5
    expect(dummyX).toBe(4)
    expect(dummyY).toBe(5)
  })

  test('toRefs should warn on plain object', () => {
    toRefs({})
    expect(`toRefs() expects a reactive object`).toHaveBeenWarned()
  })

  test('toRefs should warn on plain array', () => {
    toRefs([])
    expect(`toRefs() expects a reactive object`).toHaveBeenWarned()
  })

  test('toRefs reactive array', () => {
    const arr = reactive(['a', 'b', 'c'])
    const refs = toRefs(arr)

    expect(Array.isArray(refs)).toBe(true)

    refs[0].value = '1'
    expect(arr[0]).toBe('1')

    arr[1] = '2'
    expect(refs[1].value).toBe('2')
  })

  test('customRef', () => {
    let value = 1
    let _trigger: () => void

    const custom = customRef((track, trigger) => ({
      get() {
        track()
        return value
      },
      set(newValue: number) {
        value = newValue
        _trigger = trigger
      },
    }))

    expect(isRef(custom)).toBe(true)

    let dummy
    effect(() => {
      dummy = custom.value
    })
    expect(dummy).toBe(1)

    custom.value = 2
    // should not trigger yet
    expect(dummy).toBe(1)

    _trigger!()
    expect(dummy).toBe(2)
  })

  test('should not trigger when setting value to same proxy', () => {
    const obj = reactive({ count: 0 })

    const a = ref(obj)
    const spy1 = vi.fn(() => a.value)

    effect(spy1)

    a.value = obj
    expect(spy1).toBeCalledTimes(1)

    const b = shallowRef(obj)
    const spy2 = vi.fn(() => b.value)

    effect(spy2)

    b.value = obj
    expect(spy2).toBeCalledTimes(1)
  })

  test('ref should preserve value shallow/readonly-ness', () => {
    const original = {}
    const r = reactive(original)
    const s = shallowReactive(original)
    const rr = readonly(original)
    const a = ref(original)

    expect(a.value).toBe(r)

    a.value = s
    expect(a.value).toBe(s)
    expect(a.value).not.toBe(r)

    a.value = rr
    expect(a.value).toBe(rr)
    expect(a.value).not.toBe(r)
  })
<<<<<<< HEAD
})

describe('toShallowRef', () => {
  it('should convert a function value to a Readonly Ref', () => {
    const value = () => ({
      a: 1
    })

    const result = toShallowRef(value)

    // @ts-expect-error
    expect(() => (result.value = { b: 2 })).toThrow()
    expect(result.value).toEqual(value())
  })

  it('should convert a Ref object value to a Ref', () => {
    const value: Ref<number> = ref(42)
    const result = toShallowRef(value)
    expect(result === value).toBe(true)
  })

  it('should convert a regular value to a ShallowRef', () => {
    const value = 'Hello World'
    const result = toShallowRef(value)

    expect(result.value).toEqual(value)
  })

  it('should convert object to a ShallowRef', () => {
    const value = { a: 1 }
    const result = toShallowRef(value)

    let dummy
    effect(() => {
      dummy = result.value.a
    })
    expect(result.value).toEqual(value)
    result.value.a = 2
    expect(dummy).toEqual(1)

    triggerRef(result)
    expect(dummy).toEqual(2)
=======

  test('should not trigger when setting the same raw object', () => {
    const obj = {}
    const r = ref(obj)
    const spy = vi.fn()
    effect(() => spy(r.value))
    expect(spy).toHaveBeenCalledTimes(1)

    r.value = obj
    expect(spy).toHaveBeenCalledTimes(1)
>>>>>>> a501a85a
  })
})<|MERGE_RESOLUTION|>--- conflicted
+++ resolved
@@ -9,7 +9,6 @@
   toRefs,
 } from '../src/index'
 import { computed } from '@vue/runtime-dom'
-<<<<<<< HEAD
 import {
   shallowRef,
   unref,
@@ -17,9 +16,6 @@
   triggerRef,
   toShallowRef
 } from '../src/ref'
-=======
-import { customRef, shallowRef, triggerRef, unref } from '../src/ref'
->>>>>>> a501a85a
 import {
   isReadonly,
   isShallow,
@@ -452,50 +448,6 @@
     expect(a.value).toBe(rr)
     expect(a.value).not.toBe(r)
   })
-<<<<<<< HEAD
-})
-
-describe('toShallowRef', () => {
-  it('should convert a function value to a Readonly Ref', () => {
-    const value = () => ({
-      a: 1
-    })
-
-    const result = toShallowRef(value)
-
-    // @ts-expect-error
-    expect(() => (result.value = { b: 2 })).toThrow()
-    expect(result.value).toEqual(value())
-  })
-
-  it('should convert a Ref object value to a Ref', () => {
-    const value: Ref<number> = ref(42)
-    const result = toShallowRef(value)
-    expect(result === value).toBe(true)
-  })
-
-  it('should convert a regular value to a ShallowRef', () => {
-    const value = 'Hello World'
-    const result = toShallowRef(value)
-
-    expect(result.value).toEqual(value)
-  })
-
-  it('should convert object to a ShallowRef', () => {
-    const value = { a: 1 }
-    const result = toShallowRef(value)
-
-    let dummy
-    effect(() => {
-      dummy = result.value.a
-    })
-    expect(result.value).toEqual(value)
-    result.value.a = 2
-    expect(dummy).toEqual(1)
-
-    triggerRef(result)
-    expect(dummy).toEqual(2)
-=======
 
   test('should not trigger when setting the same raw object', () => {
     const obj = {}
@@ -506,6 +458,48 @@
 
     r.value = obj
     expect(spy).toHaveBeenCalledTimes(1)
->>>>>>> a501a85a
+  })
+})
+
+describe('toShallowRef', () => {
+  it('should convert a function value to a Readonly Ref', () => {
+    const value = () => ({
+      a: 1
+    })
+
+    const result = toShallowRef(value)
+
+    // @ts-expect-error
+    expect(() => (result.value = { b: 2 })).toThrow()
+    expect(result.value).toEqual(value())
+  })
+
+  it('should convert a Ref object value to a Ref', () => {
+    const value: Ref<number> = ref(42)
+    const result = toShallowRef(value)
+    expect(result === value).toBe(true)
+  })
+
+  it('should convert a regular value to a ShallowRef', () => {
+    const value = 'Hello World'
+    const result = toShallowRef(value)
+
+    expect(result.value).toEqual(value)
+  })
+
+  it('should convert object to a ShallowRef', () => {
+    const value = { a: 1 }
+    const result = toShallowRef(value)
+
+    let dummy
+    effect(() => {
+      dummy = result.value.a
+    })
+    expect(result.value).toEqual(value)
+    result.value.a = 2
+    expect(dummy).toEqual(1)
+
+    triggerRef(result)
+    expect(dummy).toEqual(2)
   })
 })