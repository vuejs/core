--- conflicted
+++ resolved
@@ -312,7 +312,35 @@
     expect(isReactive(observed)).toBe(false)
   })
 
-<<<<<<< HEAD
+
+  test('hasOwnProperty edge case: Symbol values', () => {
+    const key = Symbol()
+    const obj = reactive({ [key]: 1 }) as { [key]?: 1 }
+    let dummy
+    effect(() => {
+      dummy = obj.hasOwnProperty(key)
+    })
+    expect(dummy).toBe(true)
+
+    delete obj[key]
+    expect(dummy).toBe(false)
+  })
+
+  test('hasOwnProperty edge case: non-string values', () => {
+    const key = {}
+    const obj = reactive({ '[object Object]': 1 }) as { '[object Object]'?: 1 }
+    let dummy
+    effect(() => {
+      // @ts-expect-error
+      dummy = obj.hasOwnProperty(key)
+    })
+    expect(dummy).toBe(true)
+
+    // @ts-expect-error
+    delete obj[key]
+    expect(dummy).toBe(false)
+  })
+  
   test('isProxy', () => {
     const foo = {}
     expect(isProxy(foo)).toBe(false)
@@ -331,33 +359,5 @@
 
     const c = computed(() => {})
     expect(isProxy(c)).toBe(false)
-=======
-  test('hasOwnProperty edge case: Symbol values', () => {
-    const key = Symbol()
-    const obj = reactive({ [key]: 1 }) as { [key]?: 1 }
-    let dummy
-    effect(() => {
-      dummy = obj.hasOwnProperty(key)
-    })
-    expect(dummy).toBe(true)
-
-    delete obj[key]
-    expect(dummy).toBe(false)
-  })
-
-  test('hasOwnProperty edge case: non-string values', () => {
-    const key = {}
-    const obj = reactive({ '[object Object]': 1 }) as { '[object Object]'?: 1 }
-    let dummy
-    effect(() => {
-      // @ts-expect-error
-      dummy = obj.hasOwnProperty(key)
-    })
-    expect(dummy).toBe(true)
-
-    // @ts-expect-error
-    delete obj[key]
-    expect(dummy).toBe(false)
->>>>>>> 37ba93c2
   })
 })