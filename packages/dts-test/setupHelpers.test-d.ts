--- conflicted
+++ resolved
@@ -6,15 +6,9 @@
   withDefaults,
   type Slots,
   defineSlots,
-<<<<<<< HEAD
   type VNode,
   type Ref,
-  defineModel
-=======
-  VNode,
-  Ref,
   defineModel,
->>>>>>> 3ee3d266
 } from 'vue'
 import { describe, expectType } from './utils'
 import { defineComponent } from 'vue'
