import {
  Component,
  defineComponent,
  PropType,
  ref,
  reactive,
  createApp,
  ComponentPublicInstance,
  ComponentOptions,
  SetupContext,
  h,
  SlotsType,
  Slots,
  VNode,
  KeepAliveProps,
  TransitionProps,
  Directive,
  vShow
} from 'vue'
import { describe, expectType, IsUnion } from './utils'

describe('with object props', () => {
  interface ExpectedProps {
    a?: number | undefined
    b: string
    e?: Function
    h: boolean
    j: undefined | (() => string | undefined)
    bb: string
    bbb: string
    bbbb: string | undefined
    bbbbb: string | undefined
    cc?: string[] | undefined
    dd: { n: 1 }
    ee?: () => string
    ff?: (a: number, b: string) => { a: boolean }
    ccc?: string[] | undefined
    ddd: string[]
    eee: () => { a: string }
    fff: (a: number, b: string) => { a: boolean }
    hhh: boolean
    ggg: 'foo' | 'bar'
    ffff: (a: number, b: string) => { a: boolean }
    iii?: (() => string) | (() => number)
    jjj: ((arg1: string) => string) | ((arg1: string, arg2: string) => string)
    kkk?: any
    validated?: string
    date?: Date
    l?: Date
    ll?: Date | number
    lll?: string | number
  }

  type GT = string & { __brand: unknown }

  const props = {
    a: Number,
    // required should make property non-void
    b: {
      type: String,
      required: true as true
    },
    e: Function,
    h: Boolean,
    j: Function as PropType<undefined | (() => string | undefined)>,
    // default value should infer type and make it non-void
    bb: {
      default: 'hello'
    },
    bbb: {
      // Note: default function value requires arrow syntax + explicit
      // annotation
      default: (props: any) => (props.bb as string) || 'foo'
    },
    bbbb: {
      type: String,
      default: undefined
    },
    bbbbb: {
      type: String,
      default: () => undefined
    },
    // explicit type casting
    cc: Array as PropType<string[]>,
    // required + type casting
    dd: {
      type: Object as PropType<{ n: 1 }>,
      required: true as true
    },
    // return type
    ee: Function as PropType<() => string>,
    // arguments + object return
    ff: Function as PropType<(a: number, b: string) => { a: boolean }>,
    // explicit type casting with constructor
    ccc: Array as () => string[],
    // required + constructor type casting
    ddd: {
      type: Array as () => string[],
      required: true as true
    },
    // required + object return
    eee: {
      type: Function as PropType<() => { a: string }>,
      required: true as true
    },
    // required + arguments + object return
    fff: {
      type: Function as PropType<(a: number, b: string) => { a: boolean }>,
      required: true as true
    },
    hhh: {
      type: Boolean,
      required: true as true
    },
    // default + type casting
    ggg: {
      type: String as PropType<'foo' | 'bar'>,
      default: 'foo'
    },
    // default + function
    ffff: {
      type: Function as PropType<(a: number, b: string) => { a: boolean }>,
      default: (a: number, b: string) => ({ a: a > +b })
    },
    // union + function with different return types
    iii: Function as PropType<(() => string) | (() => number)>,
    // union + function with different args & same return type
    jjj: {
      type: Function as PropType<
        ((arg1: string) => string) | ((arg1: string, arg2: string) => string)
      >,
      required: true as true
    },
    kkk: null,
    validated: {
      type: String,
      // validator requires explicit annotation
      validator: (val: unknown) => val !== ''
    },
    date: Date,
    l: [Date],
    ll: [Date, Number],
    lll: [String, Number]
  }

  const MyComponent = defineComponent({
    props,
    setup(props) {
      // type assertion. See https://github.com/SamVerschueren/tsd
      expectType<ExpectedProps['a']>(props.a)
      expectType<ExpectedProps['b']>(props.b)
      expectType<ExpectedProps['e']>(props.e)
      expectType<ExpectedProps['h']>(props.h)
      expectType<ExpectedProps['j']>(props.j)
      expectType<ExpectedProps['bb']>(props.bb)
      expectType<ExpectedProps['bbb']>(props.bbb)
      expectType<ExpectedProps['bbbb']>(props.bbbb)
      expectType<ExpectedProps['bbbbb']>(props.bbbbb)
      expectType<ExpectedProps['cc']>(props.cc)
      expectType<ExpectedProps['dd']>(props.dd)
      expectType<ExpectedProps['ee']>(props.ee)
      expectType<ExpectedProps['ff']>(props.ff)
      expectType<ExpectedProps['ccc']>(props.ccc)
      expectType<ExpectedProps['ddd']>(props.ddd)
      expectType<ExpectedProps['eee']>(props.eee)
      expectType<ExpectedProps['fff']>(props.fff)
      expectType<ExpectedProps['hhh']>(props.hhh)
      expectType<ExpectedProps['ggg']>(props.ggg)
      expectType<ExpectedProps['ffff']>(props.ffff)
      if (typeof props.iii !== 'function') {
        expectType<undefined>(props.iii)
      }
      expectType<ExpectedProps['iii']>(props.iii)
      expectType<IsUnion<typeof props.jjj>>(true)
      expectType<ExpectedProps['jjj']>(props.jjj)
      expectType<ExpectedProps['kkk']>(props.kkk)
      expectType<ExpectedProps['validated']>(props.validated)
      expectType<ExpectedProps['date']>(props.date)
      expectType<ExpectedProps['l']>(props.l)
      expectType<ExpectedProps['ll']>(props.ll)
      expectType<ExpectedProps['lll']>(props.lll)

      // @ts-expect-error props should be readonly
      props.a = 1

      // setup context
      return {
        c: ref(1),
        d: {
          e: ref('hi')
        },
        f: reactive({
          g: ref('hello' as GT)
        })
      }
    },
    provide() {
      return {}
    },
    render() {
      const props = this.$props
      expectType<ExpectedProps['a']>(props.a)
      expectType<ExpectedProps['b']>(props.b)
      expectType<ExpectedProps['e']>(props.e)
      expectType<ExpectedProps['h']>(props.h)
      expectType<ExpectedProps['bb']>(props.bb)
      expectType<ExpectedProps['cc']>(props.cc)
      expectType<ExpectedProps['dd']>(props.dd)
      expectType<ExpectedProps['ee']>(props.ee)
      expectType<ExpectedProps['ff']>(props.ff)
      expectType<ExpectedProps['ccc']>(props.ccc)
      expectType<ExpectedProps['ddd']>(props.ddd)
      expectType<ExpectedProps['eee']>(props.eee)
      expectType<ExpectedProps['fff']>(props.fff)
      expectType<ExpectedProps['hhh']>(props.hhh)
      expectType<ExpectedProps['ggg']>(props.ggg)
      if (typeof props.iii !== 'function') {
        expectType<undefined>(props.iii)
      }
      expectType<ExpectedProps['iii']>(props.iii)
      expectType<IsUnion<typeof props.jjj>>(true)
      expectType<ExpectedProps['jjj']>(props.jjj)
      expectType<ExpectedProps['kkk']>(props.kkk)

      // @ts-expect-error props should be readonly
      props.a = 1

      // should also expose declared props on `this`
      expectType<ExpectedProps['a']>(this.a)
      expectType<ExpectedProps['b']>(this.b)
      expectType<ExpectedProps['e']>(this.e)
      expectType<ExpectedProps['h']>(this.h)
      expectType<ExpectedProps['bb']>(this.bb)
      expectType<ExpectedProps['cc']>(this.cc)
      expectType<ExpectedProps['dd']>(this.dd)
      expectType<ExpectedProps['ee']>(this.ee)
      expectType<ExpectedProps['ff']>(this.ff)
      expectType<ExpectedProps['ccc']>(this.ccc)
      expectType<ExpectedProps['ddd']>(this.ddd)
      expectType<ExpectedProps['eee']>(this.eee)
      expectType<ExpectedProps['fff']>(this.fff)
      expectType<ExpectedProps['hhh']>(this.hhh)
      expectType<ExpectedProps['ggg']>(this.ggg)
      if (typeof this.iii !== 'function') {
        expectType<undefined>(this.iii)
      }
      expectType<ExpectedProps['iii']>(this.iii)
      const { jjj } = this
      expectType<IsUnion<typeof jjj>>(true)
      expectType<ExpectedProps['jjj']>(this.jjj)
      expectType<ExpectedProps['kkk']>(this.kkk)

      // @ts-expect-error props on `this` should be readonly
      this.a = 1

      // assert setup context unwrapping
      expectType<number>(this.c)
      expectType<string>(this.d.e.value)
      expectType<GT>(this.f.g)

      // setup context properties should be mutable
      this.c = 2

      return null
    }
  })

  expectType<Component>(MyComponent)

  // Test TSX
  expectType<JSX.Element>(
    <MyComponent
      a={1}
      b="b"
      bb="bb"
      e={() => {}}
      cc={['cc']}
      dd={{ n: 1 }}
      ee={() => 'ee'}
      ccc={['ccc']}
      ddd={['ddd']}
      eee={() => ({ a: 'eee' })}
      fff={(a, b) => ({ a: a > +b })}
      hhh={false}
      ggg="foo"
      jjj={() => ''}
      // should allow class/style as attrs
      class="bar"
      style={{ color: 'red' }}
      // should allow key
      key={'foo'}
      // should allow ref
      ref={'foo'}
      ref_for={true}
    />
  )

  expectType<Component>(
    <MyComponent
      b="b"
      dd={{ n: 1 }}
      ddd={['ddd']}
      eee={() => ({ a: 'eee' })}
      fff={(a, b) => ({ a: a > +b })}
      hhh={false}
      jjj={() => ''}
    />
  )

  // @ts-expect-error missing required props
  let c = <MyComponent />
  // @ts-expect-error wrong prop types
  c = <MyComponent a={'wrong type'} b="foo" dd={{ n: 1 }} ddd={['foo']} />
  // @ts-expect-error wrong prop types
  c = <MyComponent ggg="baz" />

  // @ts-expect-error
  ;<MyComponent b="foo" dd={{ n: 'string' }} ddd={['foo']} />

  // `this` should be void inside of prop validators and prop default factories
  defineComponent({
    props: {
      myProp: {
        type: Number,
        validator(val: unknown): boolean {
          // @ts-expect-error
          return val !== this.otherProp
        },
        default(): number {
          // @ts-expect-error
          return this.otherProp + 1
        }
      },
      otherProp: {
        type: Number,
        required: true
      }
    }
  })
})

describe('type inference w/ optional props declaration', () => {
  const MyComponent = defineComponent<{ a: string[]; msg: string }>({
    setup(props) {
      expectType<string>(props.msg)
      expectType<string[]>(props.a)
      return {
        b: 1
      }
    }
  })

  expectType<JSX.Element>(<MyComponent msg="1" a={['1']} />)
  // @ts-expect-error
  ;<MyComponent />
  // @ts-expect-error
  ;<MyComponent msg="1" />
})

describe('type inference w/ direct setup function', () => {
  const MyComponent = defineComponent((_props: { msg: string }) => () => {})
  expectType<JSX.Element>(<MyComponent msg="foo" />)
  // @ts-expect-error
  ;<MyComponent />
  // @ts-expect-error
  ;<MyComponent msg={1} />
})

describe('type inference w/ array props declaration', () => {
  const MyComponent = defineComponent({
    props: ['a', 'b'],
    setup(props) {
      // @ts-expect-error props should be readonly
      props.a = 1
      expectType<any>(props.a)
      expectType<any>(props.b)
      return {
        c: 1
      }
    },
    render() {
      expectType<any>(this.$props.a)
      expectType<any>(this.$props.b)
      // @ts-expect-error
      this.$props.a = 1
      expectType<any>(this.a)
      expectType<any>(this.b)
      expectType<number>(this.c)
    }
  })
  expectType<JSX.Element>(<MyComponent a={[1, 2]} b="b" />)
  // @ts-expect-error
  ;<MyComponent other="other" />
})

describe('type inference w/ options API', () => {
  defineComponent({
    props: { a: Number },
    setup() {
      return {
        b: 123
      }
    },
    data() {
      // Limitation: we cannot expose the return result of setup() on `this`
      // here in data() - somehow that would mess up the inference
      expectType<number | undefined>(this.a)
      return {
        c: this.a || 123,
        someRef: ref(0)
      }
    },
    computed: {
      d() {
        expectType<number>(this.b)
        return this.b + 1
      },
      e: {
        get() {
          expectType<number>(this.b)
          expectType<number>(this.d)

          return this.b + this.d
        },
        set(v: number) {
          expectType<number>(this.b)
          expectType<number>(this.d)
          expectType<number>(v)
        }
      }
    },
    watch: {
      a() {
        expectType<number>(this.b)
        this.b + 1
      }
    },
    created() {
      // props
      expectType<number | undefined>(this.a)
      // returned from setup()
      expectType<number>(this.b)
      // returned from data()
      expectType<number>(this.c)
      // computed
      expectType<number>(this.d)
      // computed get/set
      expectType<number>(this.e)
      expectType<number>(this.someRef)
    },
    methods: {
      doSomething() {
        // props
        expectType<number | undefined>(this.a)
        // returned from setup()
        expectType<number>(this.b)
        // returned from data()
        expectType<number>(this.c)
        // computed
        expectType<number>(this.d)
        // computed get/set
        expectType<number>(this.e)
      },
      returnSomething() {
        return this.a
      }
    },
    render() {
      // props
      expectType<number | undefined>(this.a)
      // returned from setup()
      expectType<number>(this.b)
      // returned from data()
      expectType<number>(this.c)
      // computed
      expectType<number>(this.d)
      // computed get/set
      expectType<number>(this.e)
      // method
      expectType<() => number | undefined>(this.returnSomething)
    }
  })
})

describe('with mixins', () => {
  const MixinA = defineComponent({
    emits: ['bar'],
    props: {
      aP1: {
        type: String,
        default: 'aP1'
      },
      aP2: Boolean
    },
    data() {
      return {
        a: 1
      }
    }
  })
  const MixinB = defineComponent({
    props: ['bP1', 'bP2'],
    data() {
      return {
        b: 2
      }
    }
  })
  const MixinC = defineComponent({
    data() {
      return {
        c: 3
      }
    }
  })
  const MixinD = defineComponent({
    mixins: [MixinA],
    data() {
      //@ts-expect-error computed are not available on data()
      expectError<number>(this.dC1)
      //@ts-expect-error computed are not available on data()
      expectError<string>(this.dC2)

      return {
        d: 4
      }
    },
    setup(props) {
      expectType<string>(props.aP1)
    },
    computed: {
      dC1() {
        return this.d + this.a
      },
      dC2() {
        return this.aP1 + 'dC2'
      }
    }
  })
  const MyComponent = defineComponent({
    mixins: [MixinA, MixinB, MixinC, MixinD],
    emits: ['click'],
    props: {
      // required should make property non-void
      z: {
        type: String,
        required: true
      }
    },

    data(vm) {
      expectType<number>(vm.a)
      expectType<number>(vm.b)
      expectType<number>(vm.c)
      expectType<number>(vm.d)

      // should also expose declared props on `this`
      expectType<number>(this.a)
      expectType<string>(this.aP1)
      expectType<boolean | undefined>(this.aP2)
      expectType<number>(this.b)
      expectType<any>(this.bP1)
      expectType<number>(this.c)
      expectType<number>(this.d)

      return {}
    },

    setup(props) {
      expectType<string>(props.z)
      // props
      expectType<((...args: any[]) => any) | undefined>(props.onClick)
      // from MixinA
      expectType<((...args: any[]) => any) | undefined>(props.onBar)
      expectType<string>(props.aP1)
      expectType<boolean | undefined>(props.aP2)
      expectType<any>(props.bP1)
      expectType<any>(props.bP2)
      expectType<string>(props.z)
    },
    render() {
      const props = this.$props
      // props
      expectType<((...args: any[]) => any) | undefined>(props.onClick)
      // from MixinA
      expectType<((...args: any[]) => any) | undefined>(props.onBar)
      expectType<string>(props.aP1)
      expectType<boolean | undefined>(props.aP2)
      expectType<any>(props.bP1)
      expectType<any>(props.bP2)
      expectType<string>(props.z)

      const data = this.$data
      expectType<number>(data.a)
      expectType<number>(data.b)
      expectType<number>(data.c)
      expectType<number>(data.d)

      // should also expose declared props on `this`
      expectType<number>(this.a)
      expectType<string>(this.aP1)
      expectType<boolean | undefined>(this.aP2)
      expectType<number>(this.b)
      expectType<any>(this.bP1)
      expectType<number>(this.c)
      expectType<number>(this.d)
      expectType<number>(this.dC1)
      expectType<string>(this.dC2)

      // props should be readonly
      // @ts-expect-error
      this.aP1 = 'new'
      // @ts-expect-error
      this.z = 1

      // props on `this` should be readonly
      // @ts-expect-error
      this.bP1 = 1

      // string value can not assigned to number type value
      // @ts-expect-error
      this.c = '1'

      // setup context properties should be mutable
      this.d = 5

      return null
    }
  })

  // Test TSX
  expectType<JSX.Element>(
    <MyComponent aP1={'aP'} aP2 bP1={1} bP2={[1, 2]} z={'z'} />
  )

  // missing required props
  // @ts-expect-error
  ;<MyComponent />

  // wrong prop types
  // @ts-expect-error
  ;<MyComponent aP1="ap" aP2={'wrong type'} bP1="b" z={'z'} />
  // @ts-expect-error
  ;<MyComponent aP1={1} bP2={[1]} />
})

describe('with extends', () => {
  const Base = defineComponent({
    props: {
      aP1: Boolean,
      aP2: {
        type: Number,
        default: 2
      }
    },
    data() {
      return {
        a: 1
      }
    },
    computed: {
      c(): number {
        return this.aP2 + this.a
      }
    }
  })
  const MyComponent = defineComponent({
    extends: Base,
    props: {
      // required should make property non-void
      z: {
        type: String,
        required: true
      }
    },
    render() {
      const props = this.$props
      // props
      expectType<boolean | undefined>(props.aP1)
      expectType<number>(props.aP2)
      expectType<string>(props.z)

      const data = this.$data
      expectType<number>(data.a)

      // should also expose declared props on `this`
      expectType<number>(this.a)
      expectType<boolean | undefined>(this.aP1)
      expectType<number>(this.aP2)

      // setup context properties should be mutable
      this.a = 5

      return null
    }
  })

  // Test TSX
  expectType<JSX.Element>(<MyComponent aP2={3} aP1 z={'z'} />)

  // missing required props
  // @ts-expect-error
  ;<MyComponent />

  // wrong prop types
  // @ts-expect-error
  ;<MyComponent aP2={'wrong type'} z={'z'} />
  // @ts-expect-error
  ;<MyComponent aP1={3} />
})

describe('extends with mixins', () => {
  const Mixin = defineComponent({
    emits: ['bar'],
    props: {
      mP1: {
        type: String,
        default: 'mP1'
      },
      mP2: Boolean,
      mP3: {
        type: Boolean,
        required: true
      }
    },
    data() {
      return {
        a: 1
      }
    }
  })
  const Base = defineComponent({
    emits: ['foo'],
    props: {
      p1: Boolean,
      p2: {
        type: Number,
        default: 2
      },
      p3: {
        type: Boolean,
        required: true
      }
    },
    data() {
      return {
        b: 2
      }
    },
    computed: {
      c(): number {
        return this.p2 + this.b
      }
    }
  })
  const MyComponent = defineComponent({
    extends: Base,
    mixins: [Mixin],
    emits: ['click'],
    props: {
      // required should make property non-void
      z: {
        type: String,
        required: true
      }
    },
    render() {
      const props = this.$props
      // props
      expectType<((...args: any[]) => any) | undefined>(props.onClick)
      // from Mixin
      expectType<((...args: any[]) => any) | undefined>(props.onBar)
      // from Base
      expectType<((...args: any[]) => any) | undefined>(props.onFoo)
      expectType<boolean | undefined>(props.p1)
      expectType<number>(props.p2)
      expectType<string>(props.z)
      expectType<string>(props.mP1)
      expectType<boolean | undefined>(props.mP2)

      const data = this.$data
      expectType<number>(data.a)
      expectType<number>(data.b)

      // should also expose declared props on `this`
      expectType<number>(this.a)
      expectType<number>(this.b)
      expectType<boolean | undefined>(this.p1)
      expectType<number>(this.p2)
      expectType<string>(this.mP1)
      expectType<boolean | undefined>(this.mP2)

      // setup context properties should be mutable
      this.a = 5

      return null
    }
  })

  // Test TSX
  expectType<JSX.Element>(<MyComponent mP1="p1" mP2 mP3 p1 p2={1} p3 z={'z'} />)

  // mP1, mP2, p1, and p2 have default value. these are not required
  expectType<JSX.Element>(<MyComponent mP3 p3 z={'z'} />)

  // missing required props
  // @ts-expect-error
  ;<MyComponent mP3 p3 /* z='z' */ />
  // missing required props from mixin
  // @ts-expect-error
  ;<MyComponent /* mP3 */ p3 z="z" />
  // missing required props from extends
  // @ts-expect-error
  ;<MyComponent mP3 /* p3 */ z="z" />

  // wrong prop types
  // @ts-expect-error
  ;<MyComponent p2={'wrong type'} z={'z'} />
  // @ts-expect-error
  ;<MyComponent mP1={3} />

  // #3468
  const CompWithD = defineComponent({
    data() {
      return { foo: 1 }
    }
  })
  const CompWithC = defineComponent({
    computed: {
      foo() {
        return 1
      }
    }
  })
  const CompWithM = defineComponent({ methods: { foo() {} } })
  const CompEmpty = defineComponent({})

  defineComponent({
    mixins: [CompWithD, CompEmpty],
    mounted() {
      expectType<number>(this.foo)
    }
  })
  defineComponent({
    mixins: [CompWithC, CompEmpty],
    mounted() {
      expectType<number>(this.foo)
    }
  })
  defineComponent({
    mixins: [CompWithM, CompEmpty],
    mounted() {
      expectType<() => void>(this.foo)
    }
  })
})

describe('compatibility w/ createApp', () => {
  const comp = defineComponent({})
  createApp(comp).mount('#hello')

  const comp2 = defineComponent({
    props: { foo: String }
  })
  createApp(comp2).mount('#hello')

  const comp3 = defineComponent({
    setup() {
      return {
        a: 1
      }
    }
  })
  createApp(comp3).mount('#hello')
})

describe('defineComponent', () => {
  describe('should accept components defined with defineComponent', () => {
    const comp = defineComponent({})
    defineComponent({
      components: { comp }
    })
  })

  describe('should accept class components with receiving constructor arguments', () => {
    class Comp {
      static __vccOpts = {}
      constructor(_props: { foo: string }) {}
    }
    defineComponent({
      components: { Comp }
    })
  })
})

describe('emits', () => {
  // Note: for TSX inference, ideally we want to map emits to onXXX props,
  // but that requires type-level string constant concatenation as suggested in
  // https://github.com/Microsoft/TypeScript/issues/12754

  // The workaround for TSX users is instead of using emits, declare onXXX props
  // and call them instead. Since `v-on:click` compiles to an `onClick` prop,
  // this would also support other users consuming the component in templates
  // with `v-on` listeners.

  // with object emits
  defineComponent({
    emits: {
      click: (n: number) => typeof n === 'number',
      input: (b: string) => b.length > 1
    },
    setup(props, { emit }) {
      expectType<((n: number) => boolean) | undefined>(props.onClick)
      expectType<((b: string) => boolean) | undefined>(props.onInput)
      emit('click', 1)
      emit('input', 'foo')
      //  @ts-expect-error
      emit('nope')
      //  @ts-expect-error
      emit('click')
      //  @ts-expect-error
      emit('click', 'foo')
      //  @ts-expect-error
      emit('input')
      //  @ts-expect-error
      emit('input', 1)
    },
    created() {
      this.$emit('click', 1)
      this.$emit('input', 'foo')
      //  @ts-expect-error
      this.$emit('nope')
      //  @ts-expect-error
      this.$emit('click')
      //  @ts-expect-error
      this.$emit('click', 'foo')
      //  @ts-expect-error
      this.$emit('input')
      //  @ts-expect-error
      this.$emit('input', 1)
    },
    mounted() {
      // #3599
      this.$nextTick(function () {
        // this should be bound to this instance

        this.$emit('click', 1)
        this.$emit('input', 'foo')
        //  @ts-expect-error
        this.$emit('nope')
        //  @ts-expect-error
        this.$emit('click')
        //  @ts-expect-error
        this.$emit('click', 'foo')
        //  @ts-expect-error
        this.$emit('input')
        //  @ts-expect-error
        this.$emit('input', 1)
      })
    }
  })

  // with array emits
  defineComponent({
    emits: ['foo', 'bar'],
    setup(props, { emit }) {
      expectType<((...args: any[]) => any) | undefined>(props.onFoo)
      expectType<((...args: any[]) => any) | undefined>(props.onBar)
      emit('foo')
      emit('foo', 123)
      emit('bar')
      //  @ts-expect-error
      emit('nope')
    },
    created() {
      this.$emit('foo')
      this.$emit('foo', 123)
      this.$emit('bar')
      //  @ts-expect-error
      this.$emit('nope')
    }
  })

  // with tsx
  const Component = defineComponent({
    emits: {
      click: (n: number) => typeof n === 'number'
    },
    setup(props, { emit }) {
      expectType<((n: number) => any) | undefined>(props.onClick)
      emit('click', 1)
      //  @ts-expect-error
      emit('click')
      //  @ts-expect-error
      emit('click', 'foo')
    }
  })

  defineComponent({
    render() {
      return (
        <Component
          onClick={(n: number) => {
            return n + 1
          }}
        />
      )
    }
  })

  // without emits
  defineComponent({
    setup(props, { emit }) {
      emit('test', 1)
      emit('test')
    }
  })

  // emit should be valid when ComponentPublicInstance is used.
  const instance = {} as ComponentPublicInstance
  instance.$emit('test', 1)
  instance.$emit('test')

  // `this` should be void inside of emits validators
  defineComponent({
    props: ['bar'],
    emits: {
      foo(): boolean {
        // @ts-expect-error
        return this.bar === 3
      }
    }
  })
})

describe('inject', () => {
  // with object inject
  defineComponent({
    props: {
      a: String
    },
    inject: {
      foo: 'foo',
      bar: 'bar'
    },
    created() {
      expectType<unknown>(this.foo)
      expectType<unknown>(this.bar)
      //  @ts-expect-error
      this.foobar = 1
    }
  })

  // with array inject
  defineComponent({
    props: ['a', 'b'],
    inject: ['foo', 'bar'],
    created() {
      expectType<unknown>(this.foo)
      expectType<unknown>(this.bar)
      //  @ts-expect-error
      this.foobar = 1
    }
  })

  // with no props
  defineComponent({
    inject: {
      foo: {
        from: 'pfoo',
        default: 'foo'
      },
      bar: {
        from: 'pbar',
        default: 'bar'
      }
    },
    created() {
      expectType<unknown>(this.foo)
      expectType<unknown>(this.bar)
      //  @ts-expect-error
      this.foobar = 1
    }
  })

  // without inject
  defineComponent({
    props: ['a', 'b'],
    created() {
      //  @ts-expect-error
      this.foo = 1
      //  @ts-expect-error
      this.bar = 1
    }
  })
})

describe('componentOptions setup should be `SetupContext`', () => {
  expectType<ComponentOptions['setup']>(
    {} as (props: Record<string, any>, ctx: SetupContext) => any
  )
})

describe('extract instance type', () => {
  const Base = defineComponent({
    props: {
      baseA: {
        type: Number,
        default: 1
      }
    }
  })
  const MixinA = defineComponent({
    props: {
      mA: {
        type: String,
        default: ''
      }
    }
  })
  const CompA = defineComponent({
    extends: Base,
    mixins: [MixinA],
    props: {
      a: {
        type: Boolean,
        default: false
      },
      b: {
        type: String,
        required: true
      },
      c: Number
    }
  })

  const compA = {} as InstanceType<typeof CompA>

  expectType<boolean>(compA.a)
  expectType<string>(compA.b)
  expectType<number | undefined>(compA.c)
  // mixins
  expectType<string>(compA.mA)
  // extends
  expectType<number>(compA.baseA)

  //  @ts-expect-error
  compA.a = true
  //  @ts-expect-error
  compA.b = 'foo'
  //  @ts-expect-error
  compA.c = 1
  //  @ts-expect-error
  compA.mA = 'foo'
  //  @ts-expect-error
  compA.baseA = 1
})

describe('async setup', () => {
  type GT = string & { __brand: unknown }
  const Comp = defineComponent({
    async setup() {
      // setup context
      return {
        a: ref(1),
        b: {
          c: ref('hi')
        },
        d: reactive({
          e: ref('hello' as GT)
        })
      }
    },
    render() {
      // assert setup context unwrapping
      expectType<number>(this.a)
      expectType<string>(this.b.c.value)
      expectType<GT>(this.d.e)

      // setup context properties should be mutable
      this.a = 2
    }
  })

  const vm = {} as InstanceType<typeof Comp>
  // assert setup context unwrapping
  expectType<number>(vm.a)
  expectType<string>(vm.b.c.value)
  expectType<GT>(vm.d.e)

  // setup context properties should be mutable
  vm.a = 2
})

// #5948
describe('DefineComponent should infer correct types when assigning to Component', () => {
  let component: Component
  component = defineComponent({
    setup(_, { attrs, slots }) {
      // @ts-expect-error should not be any
      expectType<[]>(attrs)
      // @ts-expect-error should not be any
      expectType<[]>(slots)
    }
  })
  expectType<Component>(component)
})

// #5969
describe('should allow to assign props', () => {
  const Child = defineComponent({
    props: {
      bar: String
    }
  })

  const Parent = defineComponent({
    props: {
      ...Child.props,
      foo: String
    }
  })

  const child = new Child()
  expectType<JSX.Element>(<Parent {...child.$props} />)
})

// #6052
describe('prop starting with `on*` is broken', () => {
  defineComponent({
    props: {
      onX: {
        type: Function as PropType<(a: 1) => void>,
        required: true
      }
    },
    setup(props) {
      expectType<(a: 1) => void>(props.onX)
      props.onX(1)
    }
  })

  defineComponent({
    props: {
      onX: {
        type: Function as PropType<(a: 1) => void>,
        required: true
      }
    },
    emits: {
      test: (a: 1) => true
    },
    setup(props) {
      expectType<(a: 1) => void>(props.onX)
      expectType<undefined | ((a: 1) => any)>(props.onTest)
    }
  })
})

describe('function syntax w/ generics', () => {
  const Comp = defineComponent(
    // TODO: babel plugin to auto infer runtime props options from type
    // similar to defineProps<{...}>()
    <T extends string | number>(props: { msg: T; list: T[] }) => {
      // use Composition API here like in <script setup>
      const count = ref(0)

      return () => (
        // return a render function (both JSX and h() works)
        <div>
          {props.msg} {count.value}
        </div>
      )
    }
  )

  expectType<JSX.Element>(<Comp msg="fse" list={['foo']} />)
  expectType<JSX.Element>(<Comp msg={123} list={[123]} />)

  expectType<JSX.Element>(
    // @ts-expect-error missing prop
    <Comp msg={123} />
  )

  expectType<JSX.Element>(
    // @ts-expect-error generics don't match
    <Comp msg="fse" list={[123]} />
  )
  expectType<JSX.Element>(
    // @ts-expect-error generics don't match
    <Comp msg={123} list={['123']} />
  )
})

describe('function syntax w/ emits', () => {
  const Foo = defineComponent(
    (props: { msg: string }, ctx) => {
      ctx.emit('foo')
      // @ts-expect-error
      ctx.emit('bar')
      return () => {}
    },
    {
      emits: ['foo']
    }
  )
  expectType<JSX.Element>(<Foo msg="hi" onFoo={() => {}} />)
  // @ts-expect-error
  expectType<JSX.Element>(<Foo msg="hi" onBar={() => {}} />)

  defineComponent(
    (props: { msg: string }, ctx) => {
      ctx.emit('foo', 'hi')
      // @ts-expect-error
      ctx.emit('foo')
      // @ts-expect-error
      ctx.emit('bar')
      return () => {}
    },
    {
      emits: {
        foo: (a: string) => true
      }
    }
  )
})

describe('function syntax w/ runtime props', () => {
  // with runtime props, the runtime props must match
  // manual type declaration
  defineComponent(
    (_props: { msg: string }) => {
      return () => {}
    },
    {
      props: ['msg']
    }
  )

  defineComponent(
    <T extends string>(_props: { msg: T }) => {
      return () => {}
    },
    {
      props: ['msg']
    }
  )

  defineComponent(
    <T extends string>(_props: { msg: T }) => {
      return () => {}
    },
    {
      props: {
        msg: String
      }
    }
  )

  // @ts-expect-error string prop names don't match
  defineComponent(
    (_props: { msg: string }) => {
      return () => {}
    },
    {
      props: ['bar']
    }
  )

  defineComponent(
    (_props: { msg: string }) => {
      return () => {}
    },
    {
      props: {
        // @ts-expect-error prop type mismatch
        msg: Number
      }
    }
  )

  // @ts-expect-error prop keys don't match
  defineComponent(
    (_props: { msg: string }, ctx) => {
      return () => {}
    },
    {
      props: {
        msg: String,
        bar: String
      }
    }
  )
})

// check if defineComponent can be exported
export default {
  // function components
  a: defineComponent(_ => () => h('div')),
  // no props
  b: defineComponent({
    data() {
      return {}
    }
  }),
  c: defineComponent({
    props: ['a']
  }),
  d: defineComponent({
    props: {
      a: Number
    }
  })
}

describe('slots', () => {
  const comp1 = defineComponent({
    slots: Object as SlotsType<{
      default: { foo: string; bar: number }
      optional?: { data: string }
      undefinedScope: undefined | { data: string }
      optionalUndefinedScope?: undefined | { data: string }
    }>,
    setup(props, { slots }) {
      expectType<(scope: { foo: string; bar: number }) => VNode[]>(
        slots.default
      )
      expectType<((scope: { data: string }) => VNode[]) | undefined>(
        slots.optional
      )

      slots.default({ foo: 'foo', bar: 1 })

      // @ts-expect-error it's optional
      slots.optional({ data: 'foo' })
      slots.optional?.({ data: 'foo' })

      expectType<{
        (): VNode[]
        (scope: undefined | { data: string }): VNode[]
      }>(slots.undefinedScope)

      expectType<
        | { (): VNode[]; (scope: undefined | { data: string }): VNode[] }
        | undefined
      >(slots.optionalUndefinedScope)

      slots.default({ foo: 'foo', bar: 1 })
      // @ts-expect-error it's optional
      slots.optional({ data: 'foo' })
      slots.optional?.({ data: 'foo' })
      slots.undefinedScope()
      slots.undefinedScope(undefined)
      // @ts-expect-error
      slots.undefinedScope('foo')

      slots.optionalUndefinedScope?.()
      slots.optionalUndefinedScope?.(undefined)
      slots.optionalUndefinedScope?.({ data: 'foo' })
      // @ts-expect-error
      slots.optionalUndefinedScope()
      // @ts-expect-error
      slots.optionalUndefinedScope?.('foo')

      expectType<typeof slots | undefined>(new comp1().$slots)
    }
  })

  const comp2 = defineComponent({
    setup(props, { slots }) {
      // unknown slots
      expectType<Slots>(slots)
      expectType<((...args: any[]) => VNode[]) | undefined>(slots.default)
    }
  })
  expectType<Slots | undefined>(new comp2().$slots)
})

<<<<<<< HEAD
// #3367 expose components types
describe('expose component types', () => {
  const child = defineComponent({
    props: {
      a: String
    }
  })

  const parent = defineComponent({
    components: {
      child,
      child2: {
        template: `<div></div>`
      }
    }
  })

  expectType<typeof child>(parent.components!.child)
  expectType<Component>(parent.components!.child2)

  // global components
  expectType<Readonly<KeepAliveProps>>(
    new parent.components!.KeepAlive().$props
  )
  expectType<Readonly<KeepAliveProps>>(new child.components!.KeepAlive().$props)

  // runtime-dom components
  expectType<Readonly<TransitionProps>>(
    new parent.components!.Transition().$props
  )
  expectType<Readonly<TransitionProps>>(
    new child.components!.Transition().$props
  )
})

describe('directive typing', () => {
  const customDirective: Directive = {
    created(_) {}
  }

  const comp = defineComponent({
    props: {
      a: String
    },
    directives: {
      customDirective,
      localDirective: {
        created(_, { arg }) {
          expectType<string | undefined>(arg)
        }
      }
    }
  })

  expectType<typeof customDirective>(comp.directives!.customDirective)
  expectType<Directive>(comp.directives!.localDirective)

  // global directive
  expectType<typeof vShow>(comp.directives!.vShow)
})

describe('expose typing', () => {
  const Comp = defineComponent({
    expose: ['a', 'b'],
    props: {
      some: String
    },
    data() {
      return { a: 1, b: '2', c: 1 }
    }
  })

  expectType<Array<'a' | 'b'>>(Comp.expose!)

  const vm = new Comp()
  // internal should still be exposed
  vm.$props

  expectType<number>(vm.a)
  expectType<string>(vm.b)

  // @ts-expect-error shouldn't be exposed
  vm.c
=======
// #5885
describe('should work when props type is incompatible with setup returned type ', () => {
  type SizeType = 'small' | 'big'
  const Comp = defineComponent({
    props: {
      size: {
        type: String as PropType<SizeType>,
        required: true
      }
    },
    setup(props) {
      expectType<SizeType>(props.size)
      return {
        size: 1
      }
    }
  })
  type CompInstance = InstanceType<typeof Comp>

  const CompA = {} as CompInstance
  expectType<ComponentPublicInstance>(CompA)
  expectType<number>(CompA.size)
  expectType<SizeType>(CompA.$props.size)
>>>>>>> 46d39107
})

import {
  DefineComponent,
  ComponentOptionsMixin,
  EmitsOptions,
  VNodeProps,
  AllowedComponentProps,
  ComponentCustomProps,
  ExtractPropTypes
} from 'vue'

// code generated by tsc / vue-tsc, make sure this continues to work
// so we don't accidentally change the args order of DefineComponent
declare const MyButton: DefineComponent<
  {},
  () => JSX.Element,
  {},
  {},
  {},
  ComponentOptionsMixin,
  ComponentOptionsMixin,
  EmitsOptions,
  string,
  VNodeProps & AllowedComponentProps & ComponentCustomProps,
  Readonly<ExtractPropTypes<{}>>,
  {},
  {}
>
;<MyButton class="x" /><|MERGE_RESOLUTION|>--- conflicted
+++ resolved
@@ -1476,7 +1476,31 @@
   expectType<Slots | undefined>(new comp2().$slots)
 })
 
-<<<<<<< HEAD
+// #5885
+describe('should work when props type is incompatible with setup returned type ', () => {
+  type SizeType = 'small' | 'big'
+  const Comp = defineComponent({
+    props: {
+      size: {
+        type: String as PropType<SizeType>,
+        required: true
+      }
+    },
+    setup(props) {
+      expectType<SizeType>(props.size)
+      return {
+        size: 1
+      }
+    }
+  })
+  type CompInstance = InstanceType<typeof Comp>
+
+  const CompA = {} as CompInstance
+  expectType<ComponentPublicInstance>(CompA)
+  expectType<number>(CompA.size)
+  expectType<SizeType>(CompA.$props.size)
+})
+
 // #3367 expose components types
 describe('expose component types', () => {
   const child = defineComponent({
@@ -1560,31 +1584,6 @@
 
   // @ts-expect-error shouldn't be exposed
   vm.c
-=======
-// #5885
-describe('should work when props type is incompatible with setup returned type ', () => {
-  type SizeType = 'small' | 'big'
-  const Comp = defineComponent({
-    props: {
-      size: {
-        type: String as PropType<SizeType>,
-        required: true
-      }
-    },
-    setup(props) {
-      expectType<SizeType>(props.size)
-      return {
-        size: 1
-      }
-    }
-  })
-  type CompInstance = InstanceType<typeof Comp>
-
-  const CompA = {} as CompInstance
-  expectType<ComponentPublicInstance>(CompA)
-  expectType<number>(CompA.size)
-  expectType<SizeType>(CompA.$props.size)
->>>>>>> 46d39107
 })
 
 import {
