import { computed, defineComponent, ref, shallowRef, watch } from 'vue'
import { expectType } from './utils'

const source = ref('foo')
const source2 = computed(() => source.value)
const source3 = () => 1

type OnCleanup = (fn: () => void) => void

// lazy watcher will have consistent types for oldValue.
watch(source, (value, oldValue, onCleanup) => {
  expectType<string>(value)
  expectType<string>(oldValue)
  expectType<OnCleanup>(onCleanup)
})

watch([source, source2, source3], (values, oldValues) => {
  expectType<[string, string, number]>(values)
  expectType<[string, string, number]>(oldValues)
})

// const array
watch([source, source2, source3] as const, (values, oldValues) => {
  expectType<Readonly<[string, string, number]>>(values)
  expectType<Readonly<[string, string, number]>>(oldValues)
})

// immediate watcher's oldValue will be undefined on first run.
watch(
  source,
  (value, oldValue) => {
    expectType<string>(value)
    expectType<string | undefined>(oldValue)
  },
  { immediate: true },
)

watch(
  [source, source2, source3],
  (values, oldValues) => {
    expectType<[string, string, number]>(values)
    expectType<[string | undefined, string | undefined, number | undefined]>(
      oldValues,
    )
  },
  { immediate: true },
)

// const array
watch(
  [source, source2, source3] as const,
  (values, oldValues) => {
    expectType<Readonly<[string, string, number]>>(values)
    expectType<
      Readonly<[string | undefined, string | undefined, number | undefined]>
    >(oldValues)
  },
  { immediate: true },
)

// should provide correct ref.value inner type to callbacks
const nestedRefSource = ref({
  foo: ref(1),
})

watch(nestedRefSource, (v, ov) => {
  expectType<{ foo: number }>(v)
  expectType<{ foo: number }>(ov)
})

const someRef = ref({ test: 'test' })
const otherRef = ref({ a: 'b' })
watch([someRef, otherRef], values => {
  const value1 = values[0]
  // no type error
  console.log(value1.test)

  const value2 = values[1]
  // no type error
  console.log(value2.a)
})

// #6135
defineComponent({
  data() {
    return { a: 1 }
  },
  created() {
    this.$watch(
      () => this.a,
      (v, ov, onCleanup) => {
        expectType<number>(v)
        expectType<number>(ov)
<<<<<<< HEAD
        expectType<OnCleanup>(onCleanup)
      }
=======
      },
>>>>>>> 75dbbb80
    )
  },
})

{
  //#7852
  type Steps = { step: '1' } | { step: '2' }
  const shallowUnionGenParam = shallowRef<Steps>({ step: '1' })
  const shallowUnionAsCast = shallowRef({ step: '1' } as Steps)

  watch(shallowUnionGenParam, value => {
    expectType<Steps>(value)
  })
  watch(shallowUnionAsCast, value => {
    expectType<Steps>(value)
  })
}<|MERGE_RESOLUTION|>--- conflicted
+++ resolved
@@ -91,12 +91,8 @@
       (v, ov, onCleanup) => {
         expectType<number>(v)
         expectType<number>(ov)
-<<<<<<< HEAD
         expectType<OnCleanup>(onCleanup)
-      }
-=======
       },
->>>>>>> 75dbbb80
     )
   },
 })
