--- conflicted
+++ resolved
@@ -12,17 +12,10 @@
   type ToRefs,
   shallowReactive,
   readonly,
-<<<<<<< HEAD
   type MaybeRef,
   type MaybeRefOrGetter,
   type ComputedRef,
-  computed
-=======
-  MaybeRef,
-  MaybeRefOrGetter,
-  ComputedRef,
   computed,
->>>>>>> 3ee3d266
 } from 'vue'
 import { expectType, describe } from './utils'
 
