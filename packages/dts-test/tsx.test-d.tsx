--- conflicted
+++ resolved
@@ -17,7 +17,6 @@
   <div style={[{ color: 'red' }, [{ fontSize: '1em' }]]} />
 )
 
-<<<<<<< HEAD
 // allow undefined, string, object, array and nested array classes
 expectType<JSX.Element>(<div class={undefined} />)
 expectType<JSX.Element>(<div class={'foo'} />)
@@ -53,7 +52,7 @@
     ]}
   />
 )
-=======
+    
 // #7955
 expectType<JSX.Element>(<div style={[undefined, '', null, false]} />)
 
@@ -70,7 +69,6 @@
 
 // @ts-expect-error
 ;<div style={0} />
->>>>>>> fa65cb6a
 
 // @ts-expect-error unknown prop
 ;<div foo="bar" />
