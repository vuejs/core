--- conflicted
+++ resolved
@@ -17,17 +17,6 @@
   <div style={[{ color: 'red' }, [{ fontSize: '1em' }]]} />
 )
 
-<<<<<<< HEAD
-// #7955
-expectType<JSX.Element>(<div style={[undefined, '', null, false]} />)
-
-expectType<JSX.Element>(<div style={undefined} />)
-
-expectType<JSX.Element>(<div style={null} />)
-
-expectType<JSX.Element>(<div style={''} />)
-
-=======
 // allow undefined, string, object, array and nested array classes
 expectType<JSX.Element>(<div class={undefined} />)
 expectType<JSX.Element>(<div class={'foo'} />)
@@ -73,7 +62,6 @@
 
 expectType<JSX.Element>(<div style={''} />)
 
->>>>>>> fc790298
 expectType<JSX.Element>(<div style={false} />)
 
 // @ts-expect-error
