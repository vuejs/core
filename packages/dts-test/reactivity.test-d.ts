--- conflicted
+++ resolved
@@ -111,7 +111,17 @@
   expectType<WeakSet<{ wrap: number }>>(ws2)
 })
 
-<<<<<<< HEAD
+describe('should unwrap extended Set correctly', () => {
+  class ExtendendSet1 extends Set<{ wrap: Ref<number> }> {
+    foo = ref('foo')
+    bar = 1
+  }
+
+  const eset1 = reactive(new ExtendendSet1())
+  expectType<string>(eset1.foo)
+  expectType<number>(eset1.bar)
+})
+
 // #7478
 describe('readonly raw type', () => {
   type Foo = { readonly a: number; b: string; c: { d: number } }
@@ -130,15 +140,4 @@
   const shallowR = shallowReadonly(foo)
   const shallowRawObj = toRaw(shallowR)
   expectType<Foo>(shallowRawObj)
-=======
-describe('should unwrap extended Set correctly', () => {
-  class ExtendendSet1 extends Set<{ wrap: Ref<number> }> {
-    foo = ref('foo')
-    bar = 1
-  }
-
-  const eset1 = reactive(new ExtendendSet1())
-  expectType<string>(eset1.foo)
-  expectType<number>(eset1.bar)
->>>>>>> 9fa82414
 })