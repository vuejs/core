import {
<<<<<<< HEAD
  ref,
  readonly,
  shallowReadonly,
  Ref,
  reactive,
  markRaw,
  toRaw
=======
  type Ref,
  markRaw,
  reactive,
  readonly,
  ref,
  shallowReadonly,
>>>>>>> 75dbbb80
} from 'vue'
import { describe, expectType } from './utils'

describe('should support DeepReadonly', () => {
  const r = readonly({ obj: { k: 'v' } })
  // @ts-expect-error
  r.obj = {}
  // @ts-expect-error
  r.obj.k = 'x'
})

// #4180
describe('readonly ref', () => {
  const r = readonly(ref({ count: 1 }))
  expectType<Ref>(r)
})

describe('should support markRaw', () => {
  class Test<T> {
    item = {} as Ref<T>
  }
  const test = new Test<number>()
  const plain = {
    ref: ref(1),
  }

  const r = reactive({
    class: {
      raw: markRaw(test),
      reactive: test,
    },
    plain: {
      raw: markRaw(plain),
      reactive: plain,
    },
  })

  expectType<Test<number>>(r.class.raw)
  // @ts-expect-error it should unwrap
  expectType<Test<number>>(r.class.reactive)

  expectType<Ref<number>>(r.plain.raw.ref)
  // @ts-expect-error it should unwrap
  expectType<Ref<number>>(r.plain.reactive.ref)
})

describe('shallowReadonly ref unwrap', () => {
  const r = shallowReadonly({ count: { n: ref(1) } })
  // @ts-expect-error
  r.count = 2
  expectType<Ref>(r.count.n)
  r.count.n.value = 123
})

// #3819
describe('should unwrap tuple correctly', () => {
  const readonlyTuple = [ref(0)] as const
  const reactiveReadonlyTuple = reactive(readonlyTuple)
  expectType<Ref<number>>(reactiveReadonlyTuple[0])

  const tuple: [Ref<number>] = [ref(0)]
  const reactiveTuple = reactive(tuple)
  expectType<Ref<number>>(reactiveTuple[0])
})

describe('should unwrap Map correctly', () => {
  const map = reactive(new Map<string, Ref<number>>())
  expectType<Ref<number>>(map.get('a')!)

  const map2 = reactive(new Map<string, { wrap: Ref<number> }>())
  expectType<number>(map2.get('a')!.wrap)

  const wm = reactive(new WeakMap<object, Ref<number>>())
  expectType<Ref<number>>(wm.get({})!)

  const wm2 = reactive(new WeakMap<object, { wrap: Ref<number> }>())
  expectType<number>(wm2.get({})!.wrap)
})

describe('should unwrap extended Map correctly', () => {
  class ExtendendMap1 extends Map<string, { wrap: Ref<number> }> {
    foo = ref('foo')
    bar = 1
  }

  const emap1 = reactive(new ExtendendMap1())
  expectType<string>(emap1.foo)
  expectType<number>(emap1.bar)
  expectType<number>(emap1.get('a')!.wrap)
})

describe('should unwrap Set correctly', () => {
  const set = reactive(new Set<Ref<number>>())
  expectType<Set<Ref<number>>>(set)

  const set2 = reactive(new Set<{ wrap: Ref<number> }>())
  expectType<Set<{ wrap: number }>>(set2)

  const ws = reactive(new WeakSet<Ref<number>>())
  expectType<WeakSet<Ref<number>>>(ws)

  const ws2 = reactive(new WeakSet<{ wrap: Ref<number> }>())
  expectType<WeakSet<{ wrap: number }>>(ws2)
})

describe('should unwrap extended Set correctly', () => {
  class ExtendendSet1 extends Set<{ wrap: Ref<number> }> {
    foo = ref('foo')
    bar = 1
  }

  const eset1 = reactive(new ExtendendSet1())
  expectType<string>(eset1.foo)
  expectType<number>(eset1.bar)
})

// #7478
describe('readonly raw type', () => {
  type Foo = { readonly a: number; b: string; c: { d: number } }
  const foo: Foo = {
    a: 1,
    b: 'b',
    c: { d: 2 }
  }

  // readonly
  const r = readonly(foo)
  const rawObj = toRaw(r)
  expectType<Foo>(rawObj)

  // shallowReadonly
  const shallowR = shallowReadonly(foo)
  const shallowRawObj = toRaw(shallowR)
  expectType<Foo>(shallowRawObj)
})<|MERGE_RESOLUTION|>--- conflicted
+++ resolved
@@ -1,20 +1,11 @@
 import {
-<<<<<<< HEAD
-  ref,
-  readonly,
-  shallowReadonly,
-  Ref,
-  reactive,
-  markRaw,
-  toRaw
-=======
   type Ref,
   markRaw,
   reactive,
   readonly,
   ref,
   shallowReadonly,
->>>>>>> 75dbbb80
+  toRaw,
 } from 'vue'
 import { describe, expectType } from './utils'
 
@@ -137,7 +128,7 @@
   const foo: Foo = {
     a: 1,
     b: 'b',
-    c: { d: 2 }
+    c: { d: 2 },
   }
 
   // readonly
