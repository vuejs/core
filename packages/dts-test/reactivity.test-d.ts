import {
  type Ref,
  markRaw,
  reactive,
  readonly,
  ref,
  shallowReadonly,
  toRaw,
} from 'vue'
import { describe, expectType } from './utils'

describe('should support DeepReadonly', () => {
  const r = readonly({ obj: { k: 'v' } })
  // @ts-expect-error
  r.obj = {}
  // @ts-expect-error
  r.obj.k = 'x'
})

// #4180
describe('readonly ref', () => {
  const r = readonly(ref({ count: 1 }))
  expectType<Ref>(r)
})

describe('should support markRaw', () => {
  class Test<T> {
    item = {} as Ref<T>
  }
  const test = new Test<number>()
  const plain = {
    ref: ref(1),
  }

  const r = reactive({
    class: {
      raw: markRaw(test),
      reactive: test,
    },
    plain: {
      raw: markRaw(plain),
      reactive: plain,
    },
  })

  expectType<Test<number>>(r.class.raw)
  // @ts-expect-error it should unwrap
  expectType<Test<number>>(r.class.reactive)

  expectType<Ref<number>>(r.plain.raw.ref)
  // @ts-expect-error it should unwrap
  expectType<Ref<number>>(r.plain.reactive.ref)
})

describe('shallowReadonly ref unwrap', () => {
  const r = shallowReadonly({ count: { n: ref(1) } })
  // @ts-expect-error
  r.count = 2
  expectType<Ref>(r.count.n)
  r.count.n.value = 123
})

// #3819
describe('should unwrap tuple correctly', () => {
  const readonlyTuple = [ref(0)] as const
  const reactiveReadonlyTuple = reactive(readonlyTuple)
  expectType<Ref<number>>(reactiveReadonlyTuple[0])

  const tuple: [Ref<number>] = [ref(0)]
  const reactiveTuple = reactive(tuple)
  expectType<Ref<number>>(reactiveTuple[0])
})

describe('should unwrap Map correctly', () => {
  const map = reactive(new Map<string, Ref<number>>())
  expectType<Ref<number>>(map.get('a')!)

  const map2 = reactive(new Map<string, { wrap: Ref<number> }>())
  expectType<number>(map2.get('a')!.wrap)

  const wm = reactive(new WeakMap<object, Ref<number>>())
  expectType<Ref<number>>(wm.get({})!)

  const wm2 = reactive(new WeakMap<object, { wrap: Ref<number> }>())
  expectType<number>(wm2.get({})!.wrap)
})

describe('should unwrap extended Map correctly', () => {
  class ExtendendMap1 extends Map<string, { wrap: Ref<number> }> {
    foo = ref('foo')
    bar = 1
  }

  const emap1 = reactive(new ExtendendMap1())
  expectType<string>(emap1.foo)
  expectType<number>(emap1.bar)
  expectType<number>(emap1.get('a')!.wrap)
})

describe('should unwrap Set correctly', () => {
  const set = reactive(new Set<Ref<number>>())
  expectType<Set<Ref<number>>>(set)

  const set2 = reactive(new Set<{ wrap: Ref<number> }>())
  expectType<Set<{ wrap: number }>>(set2)

  const ws = reactive(new WeakSet<Ref<number>>())
  expectType<WeakSet<Ref<number>>>(ws)

  const ws2 = reactive(new WeakSet<{ wrap: Ref<number> }>())
  expectType<WeakSet<{ wrap: number }>>(ws2)
})

describe('should unwrap extended Set correctly', () => {
  class ExtendendSet1 extends Set<{ wrap: Ref<number> }> {
    foo = ref('foo')
    bar = 1
  }

  const eset1 = reactive(new ExtendendSet1())
  expectType<string>(eset1.foo)
  expectType<number>(eset1.bar)
})

<<<<<<< HEAD
// #7478
describe('readonly raw type', () => {
  type Foo = { readonly a: number; b: string; c: { d: number } }
  const foo: Foo = {
    a: 1,
    b: 'b',
    c: { d: 2 },
  }

  // readonly
  const r = readonly(foo)
  const rawObj = toRaw(r)
  expectType<Foo>(rawObj)

  // shallowReadonly
  const shallowR = shallowReadonly(foo)
  const shallowRawObj = toRaw(shallowR)
  expectType<Foo>(shallowRawObj)
=======
describe('should not error when assignment', () => {
  const arr = reactive([''])
  let record: Record<number, string>
  record = arr
  expectType<string>(record[0])
  let record2: { [key: number]: string }
  record2 = arr
  expectType<string>(record2[0])
>>>>>>> 236fb7ab
})<|MERGE_RESOLUTION|>--- conflicted
+++ resolved
@@ -122,7 +122,16 @@
   expectType<number>(eset1.bar)
 })
 
-<<<<<<< HEAD
+describe('should not error when assignment', () => {
+  const arr = reactive([''])
+  let record: Record<number, string>
+  record = arr
+  expectType<string>(record[0])
+  let record2: { [key: number]: string }
+  record2 = arr
+  expectType<string>(record2[0])
+})
+
 // #7478
 describe('readonly raw type', () => {
   type Foo = { readonly a: number; b: string; c: { d: number } }
@@ -141,14 +150,4 @@
   const shallowR = shallowReadonly(foo)
   const shallowRawObj = toRaw(shallowR)
   expectType<Foo>(shallowRawObj)
-=======
-describe('should not error when assignment', () => {
-  const arr = reactive([''])
-  let record: Record<number, string>
-  record = arr
-  expectType<string>(record[0])
-  let record2: { [key: number]: string }
-  record2 = arr
-  expectType<string>(record2[0])
->>>>>>> 236fb7ab
 })