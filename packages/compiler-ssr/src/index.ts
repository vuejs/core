--- conflicted
+++ resolved
@@ -13,11 +13,8 @@
   transformExpression,
   transformOn,
   transformStyle,
-<<<<<<< HEAD
   transformOn,
-  trackVScopeScopes
-=======
->>>>>>> d276a4f3
+  trackVScopeScopes,
 } from '@vue/compiler-dom'
 import { ssrCodegenTransform } from './ssrCodegenTransform'
 import { ssrTransformElement } from './transforms/ssrTransformElement'
