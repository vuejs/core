import {
  createStructuralDirectiveTransform,
  type ForNode,
  processFor,
  createCallExpression,
  createFunctionExpression,
  createForLoopParams,
  NodeTypes,
} from '@vue/compiler-dom'
import {
<<<<<<< HEAD
  type SSRTransformContext,
  processChildrenAsStatement
=======
  SSRTransformContext,
  processChildrenAsStatement,
>>>>>>> 3ee3d266
} from '../ssrCodegenTransform'
import { SSR_RENDER_LIST } from '../runtimeHelpers'

// Plugin for the first transform pass, which simply constructs the AST node
export const ssrTransformFor = createStructuralDirectiveTransform(
  'for',
  processFor,
)

// This is called during the 2nd transform pass to construct the SSR-specific
// codegen nodes.
export function ssrProcessFor(
  node: ForNode,
  context: SSRTransformContext,
  disableNestedFragments = false,
) {
  const needFragmentWrapper =
    !disableNestedFragments &&
    (node.children.length !== 1 || node.children[0].type !== NodeTypes.ELEMENT)
  const renderLoop = createFunctionExpression(
    createForLoopParams(node.parseResult),
  )
  renderLoop.body = processChildrenAsStatement(
    node,
    context,
    needFragmentWrapper,
  )
  // v-for always renders a fragment unless explicitly disabled
  if (!disableNestedFragments) {
    context.pushStringPart(`<!--[-->`)
  }
  context.pushStatement(
    createCallExpression(context.helper(SSR_RENDER_LIST), [
      node.source,
      renderLoop,
    ]),
  )
  if (!disableNestedFragments) {
    context.pushStringPart(`<!--]-->`)
  }
}<|MERGE_RESOLUTION|>--- conflicted
+++ resolved
@@ -8,13 +8,8 @@
   NodeTypes,
 } from '@vue/compiler-dom'
 import {
-<<<<<<< HEAD
   type SSRTransformContext,
-  processChildrenAsStatement
-=======
-  SSRTransformContext,
   processChildrenAsStatement,
->>>>>>> 3ee3d266
 } from '../ssrCodegenTransform'
 import { SSR_RENDER_LIST } from '../runtimeHelpers'
 
