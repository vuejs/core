import {
  type NodeTransform,
  isSlotOutlet,
  processSlotOutlet,
  createCallExpression,
  type SlotOutletNode,
  createFunctionExpression,
  NodeTypes,
  ElementTypes,
  resolveComponentType,
  TRANSITION,
} from '@vue/compiler-dom'
import { SSR_RENDER_SLOT, SSR_RENDER_SLOT_INNER } from '../runtimeHelpers'
import {
<<<<<<< HEAD
  type SSRTransformContext,
  processChildrenAsStatement
=======
  SSRTransformContext,
  processChildrenAsStatement,
>>>>>>> 3ee3d266
} from '../ssrCodegenTransform'

export const ssrTransformSlotOutlet: NodeTransform = (node, context) => {
  if (isSlotOutlet(node)) {
    const { slotName, slotProps } = processSlotOutlet(node, context)

    const args = [
      `_ctx.$slots`,
      slotName,
      slotProps || `{}`,
      // fallback content placeholder. will be replaced in the process phase
      `null`,
      `_push`,
      `_parent`,
    ]

    // inject slot scope id if current template uses :slotted
    if (context.scopeId && context.slotted !== false) {
      args.push(`"${context.scopeId}-s"`)
    }

    let method = SSR_RENDER_SLOT

    // #3989
    // check if this is a single slot inside a transition wrapper - since
    // transition will unwrap the slot fragment into a single vnode at runtime,
    // we need to avoid rendering the slot as a fragment.
    const parent = context.parent
    if (
      parent &&
      parent.type === NodeTypes.ELEMENT &&
      parent.tagType === ElementTypes.COMPONENT &&
      resolveComponentType(parent, context, true) === TRANSITION &&
      parent.children.filter(c => c.type === NodeTypes.ELEMENT).length === 1
    ) {
      method = SSR_RENDER_SLOT_INNER
      if (!(context.scopeId && context.slotted !== false)) {
        args.push('null')
      }
      args.push('true')
    }

    node.ssrCodegenNode = createCallExpression(context.helper(method), args)
  }
}

export function ssrProcessSlotOutlet(
  node: SlotOutletNode,
  context: SSRTransformContext,
) {
  const renderCall = node.ssrCodegenNode!

  // has fallback content
  if (node.children.length) {
    const fallbackRenderFn = createFunctionExpression([])
    fallbackRenderFn.body = processChildrenAsStatement(node, context)
    // _renderSlot(slots, name, props, fallback, ...)
    renderCall.arguments[3] = fallbackRenderFn
  }

  // Forwarded <slot/>. Merge slot scope ids
  if (context.withSlotScopeId) {
    const slotScopeId = renderCall.arguments[6]
    renderCall.arguments[6] = slotScopeId
      ? `${slotScopeId as string} + _scopeId`
      : `_scopeId`
  }

  context.pushStatement(node.ssrCodegenNode!)
}<|MERGE_RESOLUTION|>--- conflicted
+++ resolved
@@ -12,13 +12,8 @@
 } from '@vue/compiler-dom'
 import { SSR_RENDER_SLOT, SSR_RENDER_SLOT_INNER } from '../runtimeHelpers'
 import {
-<<<<<<< HEAD
   type SSRTransformContext,
-  processChildrenAsStatement
-=======
-  SSRTransformContext,
   processChildrenAsStatement,
->>>>>>> 3ee3d266
 } from '../ssrCodegenTransform'
 
 export const ssrTransformSlotOutlet: NodeTransform = (node, context) => {
