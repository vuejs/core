--- conflicted
+++ resolved
@@ -5,23 +5,13 @@
   createIfStatement,
   createBlockStatement,
   createCallExpression,
-<<<<<<< HEAD
   type IfBranchNode,
   type BlockStatement,
-  NodeTypes
+  NodeTypes,
 } from '@vue/compiler-dom'
 import {
   type SSRTransformContext,
-  processChildrenAsStatement
-=======
-  IfBranchNode,
-  BlockStatement,
-  NodeTypes,
-} from '@vue/compiler-dom'
-import {
-  SSRTransformContext,
   processChildrenAsStatement,
->>>>>>> 3ee3d266
 } from '../ssrCodegenTransform'
 
 // Plugin for the first transform pass, which simply constructs the AST node
