--- conflicted
+++ resolved
@@ -28,13 +28,8 @@
   isStaticExp,
   type AttributeNode,
   buildDirectiveArgs,
-<<<<<<< HEAD
   type TransformContext,
-  type PropsExpression
-=======
-  TransformContext,
-  PropsExpression,
->>>>>>> 3ee3d266
+  type PropsExpression,
 } from '@vue/compiler-dom'
 import {
   escapeHtml,
@@ -58,7 +53,7 @@
 } from '../runtimeHelpers'
 import {
   type SSRTransformContext,
-  processChildren
+  processChildren,
 } from '../ssrCodegenTransform'
 
 // for directives with children overwrite (e.g. v-html & v-text), we need to
