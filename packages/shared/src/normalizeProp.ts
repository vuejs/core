--- conflicted
+++ resolved
@@ -1,9 +1,4 @@
-<<<<<<< HEAD
 import { isArray, isString, isObject, hyphenate, extend } from './'
-import { isNoUnitNumericStyleProp } from './domAttrConfig'
-=======
-import { isArray, isString, isObject, hyphenate } from './'
->>>>>>> 28a4fc04
 
 export type NormalizedStyle = Record<string, string | number>
 
