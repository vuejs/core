<<<<<<< HEAD
import { isArray, isString, isObject, hyphenate, extend } from './'
=======
import { isArray, isString, isObject, hyphenate } from './general'
>>>>>>> e10a89e6

export type NormalizedStyle = Record<string, string | number>

export function normalizeStyle(
  value: unknown
): NormalizedStyle | string | undefined {
  if (isArray(value)) {
    const res: NormalizedStyle = {}
    for (let i = 0; i < value.length; i++) {
      const item = value[i]
      const normalized = isString(item)
        ? parseStringStyle(item)
        : (normalizeStyle(item) as NormalizedStyle)
      if (normalized) {
        for (const key in normalized) {
          res[key] = normalized[key]
        }
      }
    }
    return res
  } else if (isString(value)) {
    return value
  } else if (isObject(value)) {
    // make sure to clone it if it's reactive, since the user likely wants
    // to mutate it.
    return extend({}, value)
  }
}

const listDelimiterRE = /;(?![^(]*\))/g
const propertyDelimiterRE = /:([^]+)/
const styleCommentRE = /\/\*.*?\*\//gs

export function parseStringStyle(cssText: string): NormalizedStyle {
  const ret: NormalizedStyle = {}
  cssText
    .replace(styleCommentRE, '')
    .split(listDelimiterRE)
    .forEach(item => {
      if (item) {
        const tmp = item.split(propertyDelimiterRE)
        tmp.length > 1 && (ret[tmp[0].trim()] = tmp[1].trim())
      }
    })
  return ret
}

export function stringifyStyle(
  styles: NormalizedStyle | string | undefined
): string {
  let ret = ''
  if (!styles || isString(styles)) {
    return ret
  }
  for (const key in styles) {
    const value = styles[key]
    const normalizedKey = key.startsWith(`--`) ? key : hyphenate(key)
    if (isString(value) || typeof value === 'number') {
      // only render valid values
      ret += `${normalizedKey}:${value};`
    }
  }
  return ret
}

export function normalizeClass(value: unknown): string {
  let res = ''
  if (isString(value)) {
    res = value
  } else if (isArray(value)) {
    for (let i = 0; i < value.length; i++) {
      const normalized = normalizeClass(value[i])
      if (normalized) {
        res += normalized + ' '
      }
    }
  } else if (isObject(value)) {
    for (const name in value) {
      if (value[name]) {
        res += name + ' '
      }
    }
  }
  return res.trim()
}

export function normalizeProps(props: Record<string, any> | null) {
  if (!props) return null
  let { class: klass, style } = props
  if (klass && !isString(klass)) {
    props.class = normalizeClass(klass)
  }
  if (style) {
    props.style = normalizeStyle(style)
  }
  return props
}<|MERGE_RESOLUTION|>--- conflicted
+++ resolved
@@ -1,8 +1,5 @@
-<<<<<<< HEAD
-import { isArray, isString, isObject, hyphenate, extend } from './'
-=======
-import { isArray, isString, isObject, hyphenate } from './general'
->>>>>>> e10a89e6
+import { isArray, isString, isObject, hyphenate, extend } from './general'
+
 
 export type NormalizedStyle = Record<string, string | number>
 
