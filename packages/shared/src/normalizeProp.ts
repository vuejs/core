--- conflicted
+++ resolved
@@ -20,17 +20,12 @@
       }
     }
     return res
-<<<<<<< HEAD
   } else if (isString(value)) {
     return value
   } else if (isObject(value)) {
     // make sure to clone it if it's reactive, since the user likely wants
     // to mutate it.
     return extend({}, value)
-=======
-  } else if (isString(value) || isObject(value)) {
-    return value
->>>>>>> 788527e2
   }
 }
 
