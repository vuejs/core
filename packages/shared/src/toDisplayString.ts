import {
  isArray,
  isMap,
  isObject,
  isFunction,
  isPlainObject,
  isSet,
  isFunction,
  objectToString
} from './index'

/**
 * For converting {{ interpolation }} values to displayed strings.
 * @private
 */
export const toDisplayString = (val: unknown): string => {
<<<<<<< HEAD
  if (val == null) return ''

  let useToString = true

  if (isArray(val)) {
    useToString = false
  } else if (isObject(val)) {
    // object with invokeable toString override
    useToString =
      val.toString &&
      val.toString !== objectToString &&
      isFunction(val.toString)
  }

  return useToString ? String(val) : JSON.stringify(val, replacer, 2)
=======
  return val == null
    ? ''
    : isArray(val) ||
      (isObject(val) &&
        (val.toString === objectToString || !isFunction(val.toString)))
    ? JSON.stringify(val, replacer, 2)
    : String(val)
>>>>>>> 42a334e1
}

const replacer = (_key: string, val: any): any => {
  // can't use isRef here since @vue/shared has no deps
  if (val && val.__v_isRef) {
    return replacer(_key, val.value)
  } else if (isMap(val)) {
    return {
      [`Map(${val.size})`]: [...val.entries()].reduce((entries, [key, val]) => {
        ;(entries as any)[`${key} =>`] = val
        return entries
      }, {})
    }
  } else if (isSet(val)) {
    return {
      [`Set(${val.size})`]: [...val.values()]
    }
  } else if (isObject(val) && !isArray(val) && !isPlainObject(val)) {
    return String(val)
  }
  return val
}<|MERGE_RESOLUTION|>--- conflicted
+++ resolved
@@ -14,23 +14,6 @@
  * @private
  */
 export const toDisplayString = (val: unknown): string => {
-<<<<<<< HEAD
-  if (val == null) return ''
-
-  let useToString = true
-
-  if (isArray(val)) {
-    useToString = false
-  } else if (isObject(val)) {
-    // object with invokeable toString override
-    useToString =
-      val.toString &&
-      val.toString !== objectToString &&
-      isFunction(val.toString)
-  }
-
-  return useToString ? String(val) : JSON.stringify(val, replacer, 2)
-=======
   return val == null
     ? ''
     : isArray(val) ||
@@ -38,7 +21,6 @@
         (val.toString === objectToString || !isFunction(val.toString)))
     ? JSON.stringify(val, replacer, 2)
     : String(val)
->>>>>>> 42a334e1
 }
 
 const replacer = (_key: string, val: any): any => {
