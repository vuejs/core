--- conflicted
+++ resolved
@@ -23,23 +23,14 @@
   return isString(val)
     ? val
     : val == null
-<<<<<<< HEAD
-    ? ''
-    : isArray(val) ||
-      (isObject(val) &&
-        (val.toString === objectToString || !isFunction(val.toString)))
-    ? isRef(val)
-      ? toDisplayString(val.value)
-      : JSON.stringify(val, replacer, 2)
-    : String(val)
-=======
       ? ''
       : isArray(val) ||
           (isObject(val) &&
             (val.toString === objectToString || !isFunction(val.toString)))
-        ? JSON.stringify(val, replacer, 2)
+        ? isRef(val)
+          ? toDisplayString(val.value)
+          : JSON.stringify(val, replacer, 2)
         : String(val)
->>>>>>> a6503e3e
 }
 
 const replacer = (_key: string, val: unknown): any => {
