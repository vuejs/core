export type Prettify<T> = { [K in keyof T]: T[K] } & {}

export type UnionToIntersection<U> = (
  U extends any ? (k: U) => void : never
) extends (k: infer I) => void
  ? I
  : never

// make keys required but keep undefined values
export type LooseRequired<T> = { [P in keyof (T & Required<T>)]: T[P] }

// If the type T accepts type "any", output type Y, otherwise output type N.
// https://stackoverflow.com/questions/49927523/disallow-call-with-any/49928360#49928360
export type IfAny<T, Y, N> = 0 extends 1 & T ? Y : N

<<<<<<< HEAD
// Extract optional properties from a type
// https://stackoverflow.com/a/53899815
export type OptionalPropertyOf<T extends object> = Exclude<
  {
    [K in keyof T]: T extends Record<K, T[K]> ? never : K
  }[keyof T],
  undefined
>
=======
// To prevent users with TypeScript versions lower than 4.5 from encountering unsupported Awaited<T> type, a copy has been made here.
export type Awaited<T> = T extends null | undefined
  ? T // special case for `null | undefined` when not in `--strictNullChecks` mode
  : T extends object & { then(onfulfilled: infer F, ...args: infer _): any } // `await` only unwraps object types with a callable `then`. Non-object types are not unwrapped
  ? F extends (value: infer V, ...args: infer _) => any // if the argument to `then` is callable, extracts the first argument
    ? Awaited<V> // recursively unwrap the value
    : never // the argument to `then` was not callable
  : T // non-object or non-thenable
>>>>>>> b8fc18c0
<|MERGE_RESOLUTION|>--- conflicted
+++ resolved
@@ -13,16 +13,6 @@
 // https://stackoverflow.com/questions/49927523/disallow-call-with-any/49928360#49928360
 export type IfAny<T, Y, N> = 0 extends 1 & T ? Y : N
 
-<<<<<<< HEAD
-// Extract optional properties from a type
-// https://stackoverflow.com/a/53899815
-export type OptionalPropertyOf<T extends object> = Exclude<
-  {
-    [K in keyof T]: T extends Record<K, T[K]> ? never : K
-  }[keyof T],
-  undefined
->
-=======
 // To prevent users with TypeScript versions lower than 4.5 from encountering unsupported Awaited<T> type, a copy has been made here.
 export type Awaited<T> = T extends null | undefined
   ? T // special case for `null | undefined` when not in `--strictNullChecks` mode
@@ -30,5 +20,4 @@
   ? F extends (value: infer V, ...args: infer _) => any // if the argument to `then` is callable, extracts the first argument
     ? Awaited<V> // recursively unwrap the value
     : never // the argument to `then` was not callable
-  : T // non-object or non-thenable
->>>>>>> b8fc18c0
+  : T // non-object or non-thenable