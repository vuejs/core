--- conflicted
+++ resolved
@@ -7,13 +7,6 @@
   : never
 
 // make keys required but keep undefined values
-<<<<<<< HEAD
-export type LooseRequired<T> = { [P in string & keyof T]: T[P] }
-
-// If the the type T accepts type "any", output type Y, otherwise output type N.
-// https://stackoverflow.com/questions/49927523/disallow-call-with-any/49928360#49928360
-export type IfAny<T, Y, N> = 0 extends 1 & T ? Y : N
-=======
 export type LooseRequired<T> = { [P in keyof (T & Required<T>)]: T[P] }
 
 // If the type T accepts type "any", output type Y, otherwise output type N.
@@ -27,5 +20,4 @@
   ? F extends (value: infer V, ...args: infer _) => any // if the argument to `then` is callable, extracts the first argument
     ? Awaited<V> // recursively unwrap the value
     : never // the argument to `then` was not callable
-  : T // non-object or non-thenable
->>>>>>> c568778e
+  : T // non-object or non-thenable