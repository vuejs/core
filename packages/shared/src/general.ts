--- conflicted
+++ resolved
@@ -18,19 +18,15 @@
   // uppercase letter
   (key.charCodeAt(2) > 122 || key.charCodeAt(2) < 97)
 
-<<<<<<< HEAD
-export const isNativeOn = (key: string) =>
+export const isNativeOn = (key: string): boolean =>
   key.charCodeAt(0) === 111 /* o */ &&
   key.charCodeAt(1) === 110 /* n */ &&
   // lowercase letter
   key.charCodeAt(2) > 96 &&
   key.charCodeAt(2) < 123
 
-export const isModelListener = (key: string) => key.startsWith('onUpdate:')
-=======
-export const isModelListener = (key: string): key is `onUpdate:${string}` =>
+export const isModelListener = (key: string): boolean =>
   key.startsWith('onUpdate:')
->>>>>>> 23e09880
 
 export const extend: typeof Object.assign = Object.assign
 
@@ -99,18 +95,13 @@
     'onVnodeBeforeUnmount,onVnodeUnmounted',
 )
 
-<<<<<<< HEAD
-export const isBuiltInTag = /*#__PURE__*/ makeMap('slot,component')
-
-export const isBuiltInDirective = /*#__PURE__*/ makeMap(
-  'bind,cloak,else-if,else,for,html,if,model,on,once,pre,show,slot,text,memo',
-)
-=======
+export const isBuiltInTag: (key: string) => boolean =
+  /*#__PURE__*/ makeMap('slot,component')
+
 export const isBuiltInDirective: (key: string) => boolean =
   /*#__PURE__*/ makeMap(
     'bind,cloak,else-if,else,for,html,if,model,on,once,pre,show,slot,text,memo',
   )
->>>>>>> 23e09880
 
 const cacheStringFunction = <T extends (str: string) => string>(fn: T): T => {
   const cache: Record<string, string> = Object.create(null)
