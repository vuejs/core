import { makeMap } from './makeMap'

export const EMPTY_OBJ: { readonly [key: string]: any } = __DEV__
  ? Object.freeze({})
  : {}
export const EMPTY_ARR: readonly never[] = __DEV__ ? Object.freeze([]) : []

export const NOOP = (): void => {}

/**
 * Always return false.
 */
export const NO = () => false

export const isOn = (key: string): boolean =>
  key.charCodeAt(0) === 111 /* o */ &&
  key.charCodeAt(1) === 110 /* n */ &&
  // uppercase letter
  (key.charCodeAt(2) > 122 || key.charCodeAt(2) < 97)

export const isModelListener = (key: string): key is `onUpdate:${string}` =>
  key.startsWith('onUpdate:')

export const extend: typeof Object.assign = Object.assign

export const remove = <T>(arr: T[], el: T): void => {
  const i = arr.indexOf(el)
  if (i > -1) {
    arr.splice(i, 1)
  }
}

const hasOwnProperty = Object.prototype.hasOwnProperty
export const hasOwn = (
  val: object,
  key: string | symbol,
): key is keyof typeof val => hasOwnProperty.call(val, key)

export const isArray: typeof Array.isArray = Array.isArray
export const isMap = (val: unknown): val is Map<any, any> =>
  toTypeString(val) === '[object Map]'
export const isSet = (val: unknown): val is Set<any> =>
  toTypeString(val) === '[object Set]'

export const isDate = (val: unknown): val is Date =>
  toTypeString(val) === '[object Date]'
export const isRegExp = (val: unknown): val is RegExp =>
  toTypeString(val) === '[object RegExp]'
export const isFunction = (val: unknown): val is Function =>
  typeof val === 'function'
export const isString = (val: unknown): val is string => typeof val === 'string'
export const isSymbol = (val: unknown): val is symbol => typeof val === 'symbol'
export const isObject = (val: unknown): val is Record<any, any> =>
  val !== null && typeof val === 'object'

export const isPromise = <T = any>(val: unknown): val is Promise<T> => {
  return (
    (isObject(val) || isFunction(val)) &&
    isFunction((val as any).then) &&
    isFunction((val as any).catch)
  )
}

export const objectToString: typeof Object.prototype.toString =
  Object.prototype.toString
export const toTypeString = (value: unknown): string =>
  objectToString.call(value)

export const toRawType = (value: unknown): string => {
  // extract "RawType" from strings like "[object RawType]"
  return toTypeString(value).slice(8, -1)
}

export const isPlainObject = (val: unknown): val is object =>
  toTypeString(val) === '[object Object]'

export const isIntegerKey = (key: unknown): boolean =>
  isString(key) &&
  key !== 'NaN' &&
  key[0] !== '-' &&
  '' + parseInt(key, 10) === key

export const isReservedProp: (key: string) => boolean = /*@__PURE__*/ makeMap(
  // the leading comma is intentional so empty string "" is also included
  ',key,ref,ref_for,ref_key,' +
    'onVnodeBeforeMount,onVnodeMounted,' +
    'onVnodeBeforeUpdate,onVnodeUpdated,' +
    'onVnodeBeforeUnmount,onVnodeUnmounted',
)

<<<<<<< HEAD
export const isBuiltInDirective: (key: string) => boolean =
  /*@__PURE__*/ makeMap(
    'bind,cloak,else-if,else,for,html,if,model,on,once,pre,show,slot,text,memo',
  )
=======
export const isBuiltInDirective = /*#__PURE__*/ makeMap(
  'bind,cloak,else-if,else,for,html,if,model,on,once,pre,show,slot,text,memo,scope',
)
>>>>>>> e0ab6c66

const cacheStringFunction = <T extends (str: string) => string>(fn: T): T => {
  const cache: Record<string, string> = Object.create(null)
  return ((str: string) => {
    const hit = cache[str]
    return hit || (cache[str] = fn(str))
  }) as T
}

const camelizeRE = /-(\w)/g
/**
 * @private
 */
export const camelize: (str: string) => string = cacheStringFunction(
  (str: string): string => {
    return str.replace(camelizeRE, (_, c) => (c ? c.toUpperCase() : ''))
  },
)

const hyphenateRE = /\B([A-Z])/g
/**
 * @private
 */
export const hyphenate: (str: string) => string = cacheStringFunction(
  (str: string) => str.replace(hyphenateRE, '-$1').toLowerCase(),
)

/**
 * @private
 */
export const capitalize: <T extends string>(str: T) => Capitalize<T> =
  cacheStringFunction(<T extends string>(str: T) => {
    return (str.charAt(0).toUpperCase() + str.slice(1)) as Capitalize<T>
  })

/**
 * @private
 */
export const toHandlerKey: <T extends string>(
  str: T,
) => T extends '' ? '' : `on${Capitalize<T>}` = cacheStringFunction(
  <T extends string>(str: T) => {
    const s = str ? `on${capitalize(str)}` : ``
    return s as T extends '' ? '' : `on${Capitalize<T>}`
  },
)

// compare whether a value has changed, accounting for NaN.
export const hasChanged = (value: any, oldValue: any): boolean =>
  !Object.is(value, oldValue)

export const invokeArrayFns = (fns: Function[], ...arg: any[]): void => {
  for (let i = 0; i < fns.length; i++) {
    fns[i](...arg)
  }
}

export const def = (
  obj: object,
  key: string | symbol,
  value: any,
  writable = false,
): void => {
  Object.defineProperty(obj, key, {
    configurable: true,
    enumerable: false,
    writable,
    value,
  })
}

/**
 * "123-foo" will be parsed to 123
 * This is used for the .number modifier in v-model
 */
export const looseToNumber = (val: any): any => {
  const n = parseFloat(val)
  return isNaN(n) ? val : n
}

/**
 * Only concerns number-like strings
 * "123-foo" will be returned as-is
 */
export const toNumber = (val: any): any => {
  const n = isString(val) ? Number(val) : NaN
  return isNaN(n) ? val : n
}

// for typeof global checks without @types/node
declare var global: {}

let _globalThis: any
export const getGlobalThis = (): any => {
  return (
    _globalThis ||
    (_globalThis =
      typeof globalThis !== 'undefined'
        ? globalThis
        : typeof self !== 'undefined'
          ? self
          : typeof window !== 'undefined'
            ? window
            : typeof global !== 'undefined'
              ? global
              : {})
  )
}

const identRE = /^[_$a-zA-Z\xA0-\uFFFF][_$a-zA-Z0-9\xA0-\uFFFF]*$/

export function genPropsAccessExp(name: string): string {
  return identRE.test(name)
    ? `__props.${name}`
    : `__props[${JSON.stringify(name)}]`
}

export function genCacheKey(source: string, options: any): string {
  return (
    source +
    JSON.stringify(options, (_, val) =>
      typeof val === 'function' ? val.toString() : val,
    )
  )
}<|MERGE_RESOLUTION|>--- conflicted
+++ resolved
@@ -88,16 +88,10 @@
     'onVnodeBeforeUnmount,onVnodeUnmounted',
 )
 
-<<<<<<< HEAD
 export const isBuiltInDirective: (key: string) => boolean =
   /*@__PURE__*/ makeMap(
-    'bind,cloak,else-if,else,for,html,if,model,on,once,pre,show,slot,text,memo',
-  )
-=======
-export const isBuiltInDirective = /*#__PURE__*/ makeMap(
-  'bind,cloak,else-if,else,for,html,if,model,on,once,pre,show,slot,text,memo,scope',
-)
->>>>>>> e0ab6c66
+    'bind,cloak,else-if,else,for,html,if,model,on,once,pre,show,slot,text,memo,scope',
+  )
 
 const cacheStringFunction = <T extends (str: string) => string>(fn: T): T => {
   const cache: Record<string, string> = Object.create(null)
