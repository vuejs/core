{
  "name": "@vue/runtime-dom",
<<<<<<< HEAD
  "version": "3.6.0-alpha.7",
=======
  "version": "3.5.26",
>>>>>>> c68bebfa
  "description": "@vue/runtime-dom",
  "main": "index.js",
  "module": "dist/runtime-dom.esm-bundler.js",
  "types": "dist/runtime-dom.d.ts",
  "unpkg": "dist/runtime-dom.global.js",
  "files": [
    "index.js",
    "dist"
  ],
  "exports": {
    ".": {
      "types": "./dist/runtime-dom.d.ts",
      "node": {
        "production": "./dist/runtime-dom.cjs.prod.js",
        "development": "./dist/runtime-dom.cjs.js",
        "default": "./index.js"
      },
      "module": "./dist/runtime-dom.esm-bundler.js",
      "import": "./dist/runtime-dom.esm-bundler.js",
      "require": "./index.js"
    },
    "./*": "./*"
  },
  "sideEffects": false,
  "buildOptions": {
    "name": "VueRuntimeDOM",
    "formats": [
      "esm-bundler",
      "esm-browser",
      "cjs",
      "global"
    ]
  },
  "repository": {
    "type": "git",
    "url": "git+https://github.com/vuejs/core.git",
    "directory": "packages/runtime-dom"
  },
  "keywords": [
    "vue"
  ],
  "author": "Evan You",
  "license": "MIT",
  "bugs": {
    "url": "https://github.com/vuejs/core/issues"
  },
  "homepage": "https://github.com/vuejs/core/tree/main/packages/runtime-dom#readme",
  "dependencies": {
    "@vue/shared": "workspace:*",
    "@vue/runtime-core": "workspace:*",
    "@vue/reactivity": "workspace:*",
    "csstype": "^3.2.3"
  },
  "devDependencies": {
    "@types/trusted-types": "^2.0.7"
  }
}<|MERGE_RESOLUTION|>--- conflicted
+++ resolved
@@ -1,10 +1,6 @@
 {
   "name": "@vue/runtime-dom",
-<<<<<<< HEAD
   "version": "3.6.0-alpha.7",
-=======
-  "version": "3.5.26",
->>>>>>> c68bebfa
   "description": "@vue/runtime-dom",
   "main": "index.js",
   "module": "dist/runtime-dom.esm-bundler.js",
