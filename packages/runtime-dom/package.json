{
  "name": "@vue/runtime-dom",
  "version": "3.3.4",
  "description": "@vue/runtime-dom",
  "main": "index.js",
  "module": "dist/runtime-dom.esm-bundler.js",
  "types": "dist/runtime-dom.d.ts",
  "unpkg": "dist/runtime-dom.global.js",
  "files": [
    "index.js",
    "dist"
  ],
  "sideEffects": false,
  "buildOptions": {
    "name": "VueRuntimeDOM",
    "formats": [
      "esm-bundler",
      "esm-browser",
      "cjs",
      "global"
    ]
  },
  "repository": {
    "type": "git",
    "url": "git+https://github.com/vuejs/core.git",
    "directory": "packages/runtime-dom"
  },
  "keywords": [
    "vue"
  ],
  "author": "Evan You",
  "license": "MIT",
  "bugs": {
    "url": "https://github.com/vuejs/core/issues"
  },
  "homepage": "https://github.com/vuejs/core/tree/main/packages/runtime-dom#readme",
  "dependencies": {
<<<<<<< HEAD
    "@vue/runtime-core": "3.2.27",
    "@vue/shared": "3.2.27",
    "csstype": "^2.6.8",
    "html-parsed-element": "^0.4.1"
=======
    "@vue/shared": "3.3.4",
    "@vue/runtime-core": "3.3.4",
    "csstype": "^3.1.1"
>>>>>>> 2ffe3d5b
  }
}<|MERGE_RESOLUTION|>--- conflicted
+++ resolved
@@ -35,15 +35,9 @@
   },
   "homepage": "https://github.com/vuejs/core/tree/main/packages/runtime-dom#readme",
   "dependencies": {
-<<<<<<< HEAD
-    "@vue/runtime-core": "3.2.27",
-    "@vue/shared": "3.2.27",
-    "csstype": "^2.6.8",
-    "html-parsed-element": "^0.4.1"
-=======
     "@vue/shared": "3.3.4",
     "@vue/runtime-core": "3.3.4",
-    "csstype": "^3.1.1"
->>>>>>> 2ffe3d5b
+    "csstype": "^3.1.1",
+    "html-parsed-element": "^0.4.1"
   }
 }