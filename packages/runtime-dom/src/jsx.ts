--- conflicted
+++ resolved
@@ -1440,19 +1440,11 @@
 
 import type { VNodeRef } from '@vue/runtime-core'
 
-<<<<<<< HEAD
 export interface ReservedProps {
-  key?: PropertyKey
-  ref?: VNodeRef
-  ref_for?: boolean
-  ref_key?: string
-=======
-export type ReservedProps = {
   key?: PropertyKey | undefined
   ref?: VNodeRef | undefined
   ref_for?: boolean | undefined
   ref_key?: string | undefined
->>>>>>> d715e5f6
 }
 
 export type NativeElements = {
