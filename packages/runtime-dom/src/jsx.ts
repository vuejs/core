--- conflicted
+++ resolved
@@ -281,12 +281,11 @@
   style?: StyleValue | undefined
 
   // Standard HTML Attributes
-<<<<<<< HEAD
-  accesskey?: string
-  contenteditable?: Booleanish | 'inherit' | 'plaintext-only'
-  contextmenu?: string
-  dir?: string
-  draggable?: Booleanish
+  accesskey?: string | undefined
+  contenteditable?: Booleanish | 'inherit' | 'plaintext-only' | undefined
+  contextmenu?: string | undefined
+  dir?: string | undefined
+  draggable?: Booleanish | undefined
   enterkeyhint?:
     | 'enter'
     | 'done'
@@ -295,21 +294,11 @@
     | 'previous'
     | 'search'
     | 'send'
-  hidden?: Booleanish | '' | 'hidden' | 'until-found'
-  id?: string
-  inert?: Booleanish
-  lang?: string
-  placeholder?: string
-  spellcheck?: Booleanish
-  tabindex?: Numberish
-  title?: string
-  translate?: 'yes' | 'no'
-=======
-  accesskey?: string | undefined
-  contenteditable?: Booleanish | 'inherit' | 'plaintext-only' | undefined
-  contextmenu?: string | undefined
-  dir?: string | undefined
-  draggable?: Booleanish | undefined
+    | undefined
+  /**
+   * @deprecated Use `enterkeyhint` instead.
+   */
+  enterKeyHint?: HTMLAttributes['enterkeyhint']
   hidden?: Booleanish | '' | 'hidden' | 'until-found' | undefined
   id?: string | undefined
   inert?: Booleanish | undefined
@@ -319,7 +308,6 @@
   tabindex?: Numberish | undefined
   title?: string | undefined
   translate?: 'yes' | 'no' | undefined
->>>>>>> f40baa2d
 
   // Unknown
   radiogroup?: string | undefined // <command>, <menuitem>
@@ -370,8 +358,7 @@
    * Specify that a standard HTML element should behave like a defined custom built-in element
    * @see https://html.spec.whatwg.org/multipage/custom-elements.html#attr-is
    */
-<<<<<<< HEAD
-  is?: string
+  is?: string | undefined
   /**
    * @see https://developer.mozilla.org/en-US/docs/Web/HTML/Global_attributes/exportparts
    */
@@ -380,9 +367,6 @@
    * @see https://developer.mozilla.org/en-US/docs/Web/HTML/Global_attributes/part
    */
   part?: string
-=======
-  is?: string | undefined
->>>>>>> f40baa2d
 }
 
 type HTMLAttributeReferrerPolicy =
@@ -532,23 +516,10 @@
 }
 
 export interface ImgHTMLAttributes extends HTMLAttributes {
-<<<<<<< HEAD
-  alt?: string
-  crossorigin?: 'anonymous' | 'use-credentials' | ''
-  decoding?: 'async' | 'auto' | 'sync'
-  fetchpriority?: 'high' | 'low' | 'auto'
-  height?: Numberish
-  loading?: 'eager' | 'lazy'
-  referrerpolicy?: HTMLAttributeReferrerPolicy
-  sizes?: string
-  src?: string
-  srcset?: string
-  usemap?: string
-  width?: Numberish
-=======
   alt?: string | undefined
   crossorigin?: 'anonymous' | 'use-credentials' | '' | undefined
   decoding?: 'async' | 'auto' | 'sync' | undefined
+  fetchpriority?: 'high' | 'low' | 'auto'
   height?: Numberish | undefined
   loading?: 'eager' | 'lazy' | undefined
   referrerpolicy?: HTMLAttributeReferrerPolicy | undefined
@@ -557,7 +528,6 @@
   srcset?: string | undefined
   usemap?: string | undefined
   width?: Numberish | undefined
->>>>>>> f40baa2d
 }
 
 export interface InsHTMLAttributes extends HTMLAttributes {
@@ -591,39 +561,6 @@
   | (string & {})
 
 export interface InputHTMLAttributes extends HTMLAttributes {
-<<<<<<< HEAD
-  accept?: string
-  alt?: string
-  autocomplete?: string
-  autofocus?: Booleanish
-  capture?: boolean | 'user' | 'environment' // https://www.w3.org/tr/html-media-capture/#the-capture-attribute
-  checked?: Booleanish | any[] | Set<any> // for IDE v-model multi-checkbox support
-  crossorigin?: string
-  disabled?: Booleanish
-  form?: string
-  formaction?: string
-  formenctype?: string
-  formmethod?: string
-  formnovalidate?: Booleanish
-  formtarget?: string
-  height?: Numberish
-  indeterminate?: boolean
-  list?: string
-  max?: Numberish
-  maxlength?: Numberish
-  min?: Numberish
-  minlength?: Numberish
-  multiple?: Booleanish
-  name?: string
-  pattern?: string
-  placeholder?: string
-  readonly?: Booleanish
-  required?: Booleanish
-  size?: Numberish
-  src?: string
-  step?: Numberish
-  type?: InputTypeHTMLAttribute
-=======
   accept?: string | undefined
   alt?: string | undefined
   autocomplete?: string | undefined
@@ -632,19 +569,6 @@
   checked?: Booleanish | any[] | Set<any> | undefined // for IDE v-model multi-checkbox support
   crossorigin?: string | undefined
   disabled?: Booleanish | undefined
-  enterkeyhint?:
-    | 'enter'
-    | 'done'
-    | 'go'
-    | 'next'
-    | 'previous'
-    | 'search'
-    | 'send'
-    | undefined
-  /**
-   * @deprecated Use `enterkeyhint` instead.
-   */
-  enterKeyHint?: InputHTMLAttributes['enterkeyhint']
   form?: string | undefined
   formaction?: string | undefined
   formenctype?: string | undefined
@@ -668,7 +592,6 @@
   src?: string | undefined
   step?: Numberish | undefined
   type?: InputTypeHTMLAttribute | undefined
->>>>>>> f40baa2d
   value?: any // we support :value to be bound to anything w/ v-model
   width?: Numberish | undefined
   onCancel?: ((payload: Event) => void) | undefined
