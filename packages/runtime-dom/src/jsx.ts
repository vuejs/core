--- conflicted
+++ resolved
@@ -251,15 +251,12 @@
   | string
   | CSSProperties
   | Array<StyleValue>
-<<<<<<< HEAD
-=======
 
 export type ClassValue =
   | undefined
   | string
   | Record<string | number, any>
   | Array<ClassValue>
->>>>>>> fc790298
 
 export interface HTMLAttributes extends AriaAttributes, EventHandlers<Events> {
   innerHTML?: string
