import {
  type App,
  type Component,
  type ConcreteComponent,
  type CreateAppFunction,
  type DefineComponent,
  DeprecationTypes,
  type Directive,
  type ElementNamespace,
  type HydrationRenderer,
  type Renderer,
  type RootHydrateFunction,
  type RootRenderFunction,
  compatUtils,
  createHydrationRenderer,
  createRenderer,
  isRuntimeOnly,
  warn,
} from '@vue/runtime-core'
import { nodeOps } from './nodeOps'
import { patchProp } from './patchProp'
// Importing from the compiler, will be tree-shaken in prod
import {
  NOOP,
  extend,
  isFunction,
  isHTMLTag,
  isMathMLTag,
  isSVGTag,
  isString,
} from '@vue/shared'
import type { TransitionProps } from './components/Transition'
import type { TransitionGroupProps } from './components/TransitionGroup'
import type { vShow } from './directives/vShow'
import type { VOnDirective } from './directives/vOn'
import type { VModelDirective } from './directives/vModel'

/**
 * This is a stub implementation to prevent the need to use dom types.
 *
 * To enable proper types, add `"dom"` to `"lib"` in your `tsconfig.json`.
 */
type DomType<T> = typeof globalThis extends { window: unknown } ? T : never

declare module '@vue/reactivity' {
  export interface RefUnwrapBailTypes {
    runtimeDOMBailTypes: DomType<Node | Window>
  }
}

declare module '@vue/runtime-core' {
  interface GlobalComponents {
    Transition: DefineComponent<TransitionProps>
    TransitionGroup: DefineComponent<TransitionGroupProps>
  }

  interface GlobalDirectives {
    vShow: typeof vShow
    vOn: VOnDirective
    vBind: VModelDirective
    vIf: Directive<any, boolean>
    vOnce: Directive
    vSlot: Directive
  }
}

const rendererOptions = /*@__PURE__*/ extend({ patchProp }, nodeOps)

// lazy create the renderer - this makes core renderer logic tree-shakable
// in case the user only imports reactivity utilities from Vue.
let renderer: Renderer<Element | ShadowRoot> | HydrationRenderer

let enabledHydration = false

function ensureRenderer(): Renderer<Element | ShadowRoot> {
  return (
    renderer ||
    (renderer = createRenderer<Node, Element | ShadowRoot>(rendererOptions))
  )
}

function ensureHydrationRenderer() {
  renderer = enabledHydration
    ? renderer
    : createHydrationRenderer(rendererOptions)
  enabledHydration = true
  return renderer as HydrationRenderer
}

// use explicit type casts here to avoid import() calls in rolled-up d.ts
export const render = ((...args) => {
  ensureRenderer().render(...args)
}) as RootRenderFunction<Element | ShadowRoot>

export const hydrate = ((...args) => {
  ensureHydrationRenderer().hydrate(...args)
}) as RootHydrateFunction

export const createApp = ((...args) => {
  const app = ensureRenderer().createApp(...args)

  if (__DEV__) {
    injectNativeTagCheck(app)
    injectCompilerOptionsCheck(app)
  }

  const { mount } = app
  app.mount = (containerOrSelector: Element | ShadowRoot | string): any => {
    const container = normalizeContainer(containerOrSelector)
    if (!container) return

    const component = app._component as ConcreteComponent
    if (!isFunction(component) && !component.render && !component.template) {
      // __UNSAFE__
      // Reason: potential execution of JS expressions in in-DOM template.
      // The user must make sure the in-DOM template is trusted. If it's
      // rendered by the server, the template should not contain any user data.
      component.template = container.innerHTML
      // 2.x compat check
      if (__COMPAT__ && __DEV__ && container.nodeType === 1) {
        for (let i = 0; i < (container as Element).attributes.length; i++) {
          const attr = (container as Element).attributes[i]
          if (attr.name !== 'v-cloak' && /^(?:v-|:|@)/.test(attr.name)) {
            compatUtils.warnDeprecation(
              DeprecationTypes.GLOBAL_MOUNT_CONTAINER,
              null,
            )
            break
          }
        }
      }
    }

    // clear content before mounting
    if (container.nodeType === 1) {
      container.textContent = ''
    }
    const proxy = mount(container, false, resolveRootNamespace(container))
    if (container instanceof Element) {
      container.removeAttribute('v-cloak')
      container.setAttribute('data-v-app', '')
    }
    return proxy
  }

  return app
}) as CreateAppFunction<Element, Component>

export const createSSRApp = ((...args) => {
  const app = ensureHydrationRenderer().createApp(...args)

  if (__DEV__) {
    injectNativeTagCheck(app)
    injectCompilerOptionsCheck(app)
  }

  const { mount } = app
  app.mount = (containerOrSelector: Element | ShadowRoot | string): any => {
    const container = normalizeContainer(containerOrSelector)
    if (container) {
      return mount(container, true, resolveRootNamespace(container))
    }
  }

  return app
}) as CreateAppFunction<Element>

function resolveRootNamespace(
  container: Element | ShadowRoot,
): ElementNamespace {
  if (container instanceof SVGElement) {
    return 'svg'
  }
  if (
    typeof MathMLElement === 'function' &&
    container instanceof MathMLElement
  ) {
    return 'mathml'
  }
}

function injectNativeTagCheck(app: App) {
  // Inject `isNativeTag`
  // this is used for component name validation (dev only)
  Object.defineProperty(app.config, 'isNativeTag', {
    value: (tag: string) => isHTMLTag(tag) || isSVGTag(tag) || isMathMLTag(tag),
    writable: false,
  })
}

// dev only
function injectCompilerOptionsCheck(app: App) {
  if (isRuntimeOnly()) {
    const isCustomElement = app.config.isCustomElement
    Object.defineProperty(app.config, 'isCustomElement', {
      get() {
        return isCustomElement
      },
      set() {
        warn(
          `The \`isCustomElement\` config option is deprecated. Use ` +
            `\`compilerOptions.isCustomElement\` instead.`,
        )
      },
    })

    const compilerOptions = app.config.compilerOptions
    const msg =
      `The \`compilerOptions\` config option is only respected when using ` +
      `a build of Vue.js that includes the runtime compiler (aka "full build"). ` +
      `Since you are using the runtime-only build, \`compilerOptions\` ` +
      `must be passed to \`@vue/compiler-dom\` in the build setup instead.\n` +
      `- For vue-loader: pass it via vue-loader's \`compilerOptions\` loader option.\n` +
      `- For vue-cli: see https://cli.vuejs.org/guide/webpack.html#modifying-options-of-a-loader\n` +
      `- For vite: pass it via @vitejs/plugin-vue options. See https://github.com/vitejs/vite-plugin-vue/tree/main/packages/plugin-vue#example-for-passing-options-to-vuecompiler-sfc`

    Object.defineProperty(app.config, 'compilerOptions', {
      get() {
        warn(msg)
        return compilerOptions
      },
      set() {
        warn(msg)
      },
    })
  }
}

/**
 * @internal
 */
function normalizeContainer<T extends ParentNode>(
  container: T | string,
): T | null {
  if (isString(container)) {
    const res = document.querySelector(container)
    if (__DEV__ && !res) {
      warn(
        `Failed to mount app: mount target selector "${container}" returned null.`,
      )
    }
    return res as any
  }
  if (
    __DEV__ &&
    window.ShadowRoot &&
    container instanceof window.ShadowRoot &&
    container.mode === 'closed'
  ) {
    warn(
      `mounting on a ShadowRoot with \`{mode: "closed"}\` may lead to unpredictable bugs`,
    )
  }
  return container as any
}

// Custom element support
export {
  defineCustomElement,
  defineSSRCustomElement,
  useShadowRoot,
  useHost,
  VueElement,
  type VueElementConstructor,
  type CustomElementOptions,
} from './apiCustomElement'

// SFC CSS utilities
export { useCssModule } from './helpers/useCssModule'
export { useCssVars } from './helpers/useCssVars'

// DOM-only components
export { Transition, type TransitionProps } from './components/Transition'
export {
  TransitionGroup,
  type TransitionGroupProps,
} from './components/TransitionGroup'

// **Internal** DOM-only runtime directive helpers
export {
  vModelText,
  vModelCheckbox,
  vModelRadio,
  vModelSelect,
  vModelDynamic,
} from './directives/vModel'
export { withModifiers, withKeys } from './directives/vOn'
export { vShow } from './directives/vShow'

import { initVModelForSSR } from './directives/vModel'
import { initVShowForSSR } from './directives/vShow'

let ssrDirectiveInitialized = false

/**
 * @internal
 */
export const initDirectivesForSSR: () => void = __SSR__
  ? () => {
      if (!ssrDirectiveInitialized) {
        ssrDirectiveInitialized = true
        initVModelForSSR()
        initVShowForSSR()
      }
    }
  : NOOP

// re-export everything from core
// h, Component, reactivity API, nextTick, flags & types
export * from '@vue/runtime-core'

export * from './jsx'

// VAPOR -----------------------------------------------------------------------
// Everything below are exposed for vapor only and can change any time.
// They are also trimmed from non-bundler builds.

/**
 * @internal
 */
export { ensureRenderer, ensureHydrationRenderer, normalizeContainer }
/**
 * @internal
 */
export { patchStyle } from './modules/style'
/**
 * @internal
 */
export { shouldSetAsProp } from './patchProp'
/**
 * @internal
 */
export {
  vShowOriginalDisplay,
  vShowHidden,
  type VShowElement,
} from './directives/vShow'
/**
 * @internal
 */
export {
  vModelTextInit,
  vModelTextUpdate,
  vModelCheckboxInit,
  vModelCheckboxUpdate,
  getValue as vModelGetValue,
  vModelSelectInit,
  vModelSetSelected,
} from './directives/vModel'
/**
 * @internal
 */
<<<<<<< HEAD
export { svgNS, mathmlNS } from './nodeOps'
/**
 * @internal
 */
export { xlinkNS } from './modules/attrs'
=======
export {
  resolveTransitionProps,
  TransitionPropsValidators,
  forceReflow,
  addTransitionClass,
  removeTransitionClass,
  type ElementWithTransition,
} from './components/Transition'
/**
 * @internal
 */
export {
  hasCSSTransform,
  callPendingCbs,
  moveCbKey,
  handleMovedChildren,
  baseApplyTranslation,
} from './components/TransitionGroup'
>>>>>>> 11344052
/**
 * @internal
 */
export { unsafeToTrustedHTML } from './nodeOps'<|MERGE_RESOLUTION|>--- conflicted
+++ resolved
@@ -350,19 +350,18 @@
 /**
  * @internal
  */
-<<<<<<< HEAD
-export { svgNS, mathmlNS } from './nodeOps'
+export { svgNS } from './nodeOps'
 /**
  * @internal
  */
 export { xlinkNS } from './modules/attrs'
-=======
+/**
+ * @internal
+ */
 export {
   resolveTransitionProps,
   TransitionPropsValidators,
   forceReflow,
-  addTransitionClass,
-  removeTransitionClass,
   type ElementWithTransition,
 } from './components/Transition'
 /**
@@ -371,11 +370,9 @@
 export {
   hasCSSTransform,
   callPendingCbs,
-  moveCbKey,
   handleMovedChildren,
   baseApplyTranslation,
 } from './components/TransitionGroup'
->>>>>>> 11344052
 /**
  * @internal
  */
