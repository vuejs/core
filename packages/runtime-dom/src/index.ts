import {
  createRenderer,
  createHydrationRenderer,
  warn,
  RootRenderFunction,
  CreateAppFunction,
  Renderer,
  HydrationRenderer,
  App,
  RootHydrateFunction,
  isRuntimeOnly,
  DefineComponent,
  Directive,
  DeprecationTypes,
  compatUtils
} from '@vue/runtime-core'
import { nodeOps } from './nodeOps'
import { patchProp } from './patchProp'
// Importing from the compiler, will be tree-shaken in prod
import {
  isFunction,
  isString,
  isHTMLTag,
  isSVGTag,
  extend,
  NOOP
} from '@vue/shared'
import { TransitionProps } from './components/Transition'
import { TransitionGroupProps } from './components/TransitionGroup'
import { vShow } from './directives/vShow'
import { VOnDirective } from './directives/vOn'
import { VModelDirective } from './directives/vModel'

declare module '@vue/reactivity' {
  export interface RefUnwrapBailTypes {
    // Note: if updating this, also update `types/refBail.d.ts`.
    runtimeDOMBailTypes: Node | Window
  }
}

<<<<<<< HEAD
declare module '@vue/runtime-core' {
  interface GlobalComponents {
    // Note: if updating this, also update `types/globalComponents.d.ts`.
    Transition: DefineComponent<TransitionProps>
    TransitionGroup: DefineComponent<TransitionGroupProps>
  }

  interface GlobalDirectives {
    // Note: if updating this, also update `types/globalDirectives.d.ts`.
    vShow: typeof vShow
    vOn: VOnDirective
    vBind: VModelDirective
    vIf: Directive<any, boolean>
    VOnce: Directive
    VSlot: Directive
  }
}

const rendererOptions = extend({ patchProp }, nodeOps)
=======
const rendererOptions = /*#__PURE__*/ extend({ patchProp }, nodeOps)
>>>>>>> d4fcfdde

// lazy create the renderer - this makes core renderer logic tree-shakable
// in case the user only imports reactivity utilities from Vue.
let renderer: Renderer<Element | ShadowRoot> | HydrationRenderer

let enabledHydration = false

function ensureRenderer() {
  return (
    renderer ||
    (renderer = createRenderer<Node, Element | ShadowRoot>(rendererOptions))
  )
}

function ensureHydrationRenderer() {
  renderer = enabledHydration
    ? renderer
    : createHydrationRenderer(rendererOptions)
  enabledHydration = true
  return renderer as HydrationRenderer
}

// use explicit type casts here to avoid import() calls in rolled-up d.ts
export const render = ((...args) => {
  ensureRenderer().render(...args)
}) as RootRenderFunction<Element | ShadowRoot>

export const hydrate = ((...args) => {
  ensureHydrationRenderer().hydrate(...args)
}) as RootHydrateFunction

export const createApp = ((...args) => {
  const app = ensureRenderer().createApp(...args)

  if (__DEV__) {
    injectNativeTagCheck(app)
    injectCompilerOptionsCheck(app)
  }

  const { mount } = app
  app.mount = (containerOrSelector: Element | ShadowRoot | string): any => {
    const container = normalizeContainer(containerOrSelector)
    if (!container) return

    const component = app._component
    if (!isFunction(component) && !component.render && !component.template) {
      // __UNSAFE__
      // Reason: potential execution of JS expressions in in-DOM template.
      // The user must make sure the in-DOM template is trusted. If it's
      // rendered by the server, the template should not contain any user data.
      component.template = container.innerHTML
      // 2.x compat check
      if (__COMPAT__ && __DEV__) {
        for (let i = 0; i < container.attributes.length; i++) {
          const attr = container.attributes[i]
          if (attr.name !== 'v-cloak' && /^(v-|:|@)/.test(attr.name)) {
            compatUtils.warnDeprecation(
              DeprecationTypes.GLOBAL_MOUNT_CONTAINER,
              null
            )
            break
          }
        }
      }
    }

    // clear content before mounting
    container.innerHTML = ''
    const proxy = mount(container, false, container instanceof SVGElement)
    if (container instanceof Element) {
      container.removeAttribute('v-cloak')
      container.setAttribute('data-v-app', '')
    }
    return proxy
  }

  return app
}) as CreateAppFunction<Element>

export const createSSRApp = ((...args) => {
  const app = ensureHydrationRenderer().createApp(...args)

  if (__DEV__) {
    injectNativeTagCheck(app)
    injectCompilerOptionsCheck(app)
  }

  const { mount } = app
  app.mount = (containerOrSelector: Element | ShadowRoot | string): any => {
    const container = normalizeContainer(containerOrSelector)
    if (container) {
      return mount(container, true, container instanceof SVGElement)
    }
  }

  return app
}) as CreateAppFunction<Element>

function injectNativeTagCheck(app: App) {
  // Inject `isNativeTag`
  // this is used for component name validation (dev only)
  Object.defineProperty(app.config, 'isNativeTag', {
    value: (tag: string) => isHTMLTag(tag) || isSVGTag(tag),
    writable: false
  })
}

// dev only
function injectCompilerOptionsCheck(app: App) {
  if (isRuntimeOnly()) {
    const isCustomElement = app.config.isCustomElement
    Object.defineProperty(app.config, 'isCustomElement', {
      get() {
        return isCustomElement
      },
      set() {
        warn(
          `The \`isCustomElement\` config option is deprecated. Use ` +
            `\`compilerOptions.isCustomElement\` instead.`
        )
      }
    })

    const compilerOptions = app.config.compilerOptions
    const msg =
      `The \`compilerOptions\` config option is only respected when using ` +
      `a build of Vue.js that includes the runtime compiler (aka "full build"). ` +
      `Since you are using the runtime-only build, \`compilerOptions\` ` +
      `must be passed to \`@vue/compiler-dom\` in the build setup instead.\n` +
      `- For vue-loader: pass it via vue-loader's \`compilerOptions\` loader option.\n` +
      `- For vue-cli: see https://cli.vuejs.org/guide/webpack.html#modifying-options-of-a-loader\n` +
      `- For vite: pass it via @vitejs/plugin-vue options. See https://github.com/vitejs/vite/tree/main/packages/plugin-vue#example-for-passing-options-to-vuecompiler-dom`

    Object.defineProperty(app.config, 'compilerOptions', {
      get() {
        warn(msg)
        return compilerOptions
      },
      set() {
        warn(msg)
      }
    })
  }
}

function normalizeContainer(
  container: Element | ShadowRoot | string
): Element | null {
  if (isString(container)) {
    const res = document.querySelector(container)
    if (__DEV__ && !res) {
      warn(
        `Failed to mount app: mount target selector "${container}" returned null.`
      )
    }
    return res
  }
  if (
    __DEV__ &&
    window.ShadowRoot &&
    container instanceof window.ShadowRoot &&
    container.mode === 'closed'
  ) {
    warn(
      `mounting on a ShadowRoot with \`{mode: "closed"}\` may lead to unpredictable bugs`
    )
  }
  return container as any
}

// Custom element support
export {
  defineCustomElement,
  defineSSRCustomElement,
  VueElement,
  VueElementConstructor
} from './apiCustomElement'

// SFC CSS utilities
export { useCssModule } from './helpers/useCssModule'
export { useCssVars } from './helpers/useCssVars'

// DOM-only components
export { Transition, TransitionProps } from './components/Transition'
export {
  TransitionGroup,
  TransitionGroupProps
} from './components/TransitionGroup'

// **Internal** DOM-only runtime directive helpers
export {
  vModelText,
  vModelCheckbox,
  vModelRadio,
  vModelSelect,
  vModelDynamic
} from './directives/vModel'
export { withModifiers, withKeys } from './directives/vOn'
export { vShow } from './directives/vShow'

import { initVModelForSSR } from './directives/vModel'
import { initVShowForSSR } from './directives/vShow'

let ssrDirectiveInitialized = false

/**
 * @internal
 */
export const initDirectivesForSSR = __SSR__
  ? () => {
      if (!ssrDirectiveInitialized) {
        ssrDirectiveInitialized = true
        initVModelForSSR()
        initVShowForSSR()
      }
    }
  : NOOP

// re-export everything from core
// h, Component, reactivity API, nextTick, flags & types
export * from '@vue/runtime-core'<|MERGE_RESOLUTION|>--- conflicted
+++ resolved
@@ -38,7 +38,6 @@
   }
 }
 
-<<<<<<< HEAD
 declare module '@vue/runtime-core' {
   interface GlobalComponents {
     // Note: if updating this, also update `types/globalComponents.d.ts`.
@@ -57,10 +56,7 @@
   }
 }
 
-const rendererOptions = extend({ patchProp }, nodeOps)
-=======
 const rendererOptions = /*#__PURE__*/ extend({ patchProp }, nodeOps)
->>>>>>> d4fcfdde
 
 // lazy create the renderer - this makes core renderer logic tree-shakable
 // in case the user only imports reactivity utilities from Vue.
