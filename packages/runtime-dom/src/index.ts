import {
  type App,
  type Component,
  type ConcreteComponent,
  type CreateAppFunction,
  type DefineComponent,
  DeprecationTypes,
  type Directive,
  type ElementNamespace,
  type HydrationRenderer,
  type Renderer,
  type RootHydrateFunction,
  type RootRenderFunction,
  compatUtils,
  createHydrationRenderer,
  createRenderer,
  isRuntimeOnly,
  warn,
} from '@vue/runtime-core'
import { nodeOps } from './nodeOps'
import { patchProp } from './patchProp'
// Importing from the compiler, will be tree-shaken in prod
import {
  NOOP,
  extend,
  isFunction,
  isHTMLTag,
  isMathMLTag,
  isSVGTag,
  isString,
} from '@vue/shared'
import type { TransitionProps } from './components/Transition'
import type { TransitionGroupProps } from './components/TransitionGroup'
import type { vShow } from './directives/vShow'
import type { VOnDirective } from './directives/vOn'
import type { VModelDirective } from './directives/vModel'

/**
 * This is a stub implementation to prevent the need to use dom types.
 *
 * To enable proper types, add `"dom"` to `"lib"` in your `tsconfig.json`.
 */
type DomType<T> = typeof globalThis extends { window: unknown } ? T : never

declare module '@vue/reactivity' {
  export interface RefUnwrapBailTypes {
    runtimeDOMBailTypes: DomType<Node | Window>
  }
}

declare module '@vue/runtime-core' {
  interface GlobalComponents {
    Transition: DefineComponent<TransitionProps>
    TransitionGroup: DefineComponent<TransitionGroupProps>
  }

  interface GlobalDirectives {
    vShow: typeof vShow
    vOn: VOnDirective
    vBind: VModelDirective
    vIf: Directive<any, boolean>
    vOnce: Directive
    vSlot: Directive
  }
}

const rendererOptions = /*@__PURE__*/ extend({ patchProp }, nodeOps)

// lazy create the renderer - this makes core renderer logic tree-shakable
// in case the user only imports reactivity utilities from Vue.
let renderer: Renderer<Element | ShadowRoot> | HydrationRenderer

let enabledHydration = false

function ensureRenderer(): Renderer<Element | ShadowRoot> {
  return (
    renderer ||
    (renderer = createRenderer<Node, Element | ShadowRoot>(rendererOptions))
  )
}

function ensureHydrationRenderer() {
  renderer = enabledHydration
    ? renderer
    : createHydrationRenderer(rendererOptions)
  enabledHydration = true
  return renderer as HydrationRenderer
}

// use explicit type casts here to avoid import() calls in rolled-up d.ts
export const render = ((...args) => {
  ensureRenderer().render(...args)
}) as RootRenderFunction<Element | ShadowRoot>

export const hydrate = ((...args) => {
  ensureHydrationRenderer().hydrate(...args)
}) as RootHydrateFunction

export const createApp = ((...args) => {
  const app = ensureRenderer().createApp(...args)

  if (__DEV__) {
    injectNativeTagCheck(app)
    injectCompilerOptionsCheck(app)
  }

  const { mount } = app
  app.mount = (containerOrSelector: Element | ShadowRoot | string): any => {
    const container = normalizeContainer(containerOrSelector)
    if (!container) return

    const component = app._component as ConcreteComponent
    if (!isFunction(component) && !component.render && !component.template) {
      // __UNSAFE__
      // Reason: potential execution of JS expressions in in-DOM template.
      // The user must make sure the in-DOM template is trusted. If it's
      // rendered by the server, the template should not contain any user data.
      component.template = container.innerHTML
      // 2.x compat check
      if (__COMPAT__ && __DEV__ && container.nodeType === 1) {
        for (let i = 0; i < (container as Element).attributes.length; i++) {
          const attr = (container as Element).attributes[i]
          if (attr.name !== 'v-cloak' && /^(?:v-|:|@)/.test(attr.name)) {
            compatUtils.warnDeprecation(
              DeprecationTypes.GLOBAL_MOUNT_CONTAINER,
              null,
            )
            break
          }
        }
      }
    }

    // clear content before mounting
    if (container.nodeType === 1) {
      container.textContent = ''
    }
    const proxy = mount(container, false, resolveRootNamespace(container))
    if (container instanceof Element) {
      container.removeAttribute('v-cloak')
      container.setAttribute('data-v-app', '')
    }
    return proxy
  }

  return app
}) as CreateAppFunction<Element, Component>

export const createSSRApp = ((...args) => {
  const app = ensureHydrationRenderer().createApp(...args)

  if (__DEV__) {
    injectNativeTagCheck(app)
    injectCompilerOptionsCheck(app)
  }

  const { mount } = app
  app.mount = (containerOrSelector: Element | ShadowRoot | string): any => {
    const container = normalizeContainer(containerOrSelector)
    if (container) {
      return mount(container, true, resolveRootNamespace(container))
    }
  }

  return app
}) as CreateAppFunction<Element>

function resolveRootNamespace(
  container: Element | ShadowRoot,
): ElementNamespace {
  if (container instanceof SVGElement) {
    return 'svg'
  }
  if (
    typeof MathMLElement === 'function' &&
    container instanceof MathMLElement
  ) {
    return 'mathml'
  }
}

function injectNativeTagCheck(app: App) {
  // Inject `isNativeTag`
  // this is used for component name validation (dev only)
  Object.defineProperty(app.config, 'isNativeTag', {
    value: (tag: string) => isHTMLTag(tag) || isSVGTag(tag) || isMathMLTag(tag),
    writable: false,
  })
}

// dev only
function injectCompilerOptionsCheck(app: App) {
  if (isRuntimeOnly()) {
    const isCustomElement = app.config.isCustomElement
    Object.defineProperty(app.config, 'isCustomElement', {
      get() {
        return isCustomElement
      },
      set() {
        warn(
          `The \`isCustomElement\` config option is deprecated. Use ` +
            `\`compilerOptions.isCustomElement\` instead.`,
        )
      },
    })

    const compilerOptions = app.config.compilerOptions
    const msg =
      `The \`compilerOptions\` config option is only respected when using ` +
      `a build of Vue.js that includes the runtime compiler (aka "full build"). ` +
      `Since you are using the runtime-only build, \`compilerOptions\` ` +
      `must be passed to \`@vue/compiler-dom\` in the build setup instead.\n` +
      `- For vue-loader: pass it via vue-loader's \`compilerOptions\` loader option.\n` +
      `- For vue-cli: see https://cli.vuejs.org/guide/webpack.html#modifying-options-of-a-loader\n` +
      `- For vite: pass it via @vitejs/plugin-vue options. See https://github.com/vitejs/vite-plugin-vue/tree/main/packages/plugin-vue#example-for-passing-options-to-vuecompiler-sfc`

    Object.defineProperty(app.config, 'compilerOptions', {
      get() {
        warn(msg)
        return compilerOptions
      },
      set() {
        warn(msg)
      },
    })
  }
}

/**
 * @internal
 */
function normalizeContainer<T extends ParentNode>(
  container: T | string,
): T | null {
  if (isString(container)) {
    const res = document.querySelector(container)
    if (__DEV__ && !res) {
      warn(
        `Failed to mount app: mount target selector "${container}" returned null.`,
      )
    }
    return res as any
  }
  if (
    __DEV__ &&
    window.ShadowRoot &&
    container instanceof window.ShadowRoot &&
    container.mode === 'closed'
  ) {
    warn(
      `mounting on a ShadowRoot with \`{mode: "closed"}\` may lead to unpredictable bugs`,
    )
  }
  return container as any
}

// Custom element support
export {
  defineCustomElement,
  defineSSRCustomElement,
  useShadowRoot,
  useHost,
  VueElement,
  VueElementBase,
  type VueElementConstructor,
  type CustomElementOptions,
} from './apiCustomElement'

// SFC CSS utilities
export { useCssModule } from './helpers/useCssModule'
export { useCssVars } from './helpers/useCssVars'

// DOM-only components
export { Transition, type TransitionProps } from './components/Transition'
export {
  TransitionGroup,
  type TransitionGroupProps,
} from './components/TransitionGroup'

// **Internal** DOM-only runtime directive helpers
export {
  vModelText,
  vModelCheckbox,
  vModelRadio,
  vModelSelect,
  vModelDynamic,
} from './directives/vModel'
export { withModifiers, withKeys } from './directives/vOn'
export { vShow } from './directives/vShow'

import { initVModelForSSR } from './directives/vModel'
import { initVShowForSSR } from './directives/vShow'

let ssrDirectiveInitialized = false

/**
 * @internal
 */
export const initDirectivesForSSR: () => void = __SSR__
  ? () => {
      if (!ssrDirectiveInitialized) {
        ssrDirectiveInitialized = true
        initVModelForSSR()
        initVShowForSSR()
      }
    }
  : NOOP

// re-export everything from core
// h, Component, reactivity API, nextTick, flags & types
export * from '@vue/runtime-core'

export * from './jsx'

// VAPOR -----------------------------------------------------------------------
// Everything below are exposed for vapor only and can change any time.
// They are also trimmed from non-bundler builds.

/**
 * @internal
 */
export { ensureRenderer, ensureHydrationRenderer, normalizeContainer }
/**
 * @internal
 */
export { patchStyle } from './modules/style'
/**
 * @internal
 */
export { shouldSetAsProp } from './patchProp'
/**
 * @internal
 */
<<<<<<< HEAD
export { baseUseCssVars, setVarsOnNode } from './helpers/useCssVars'
=======
export {
  vShowOriginalDisplay,
  vShowHidden,
  type VShowElement,
} from './directives/vShow'
/**
 * @internal
 */
export {
  vModelTextInit,
  vModelTextUpdate,
  vModelCheckboxInit,
  vModelCheckboxUpdate,
  getValue as vModelGetValue,
  vModelSelectInit,
  vModelSetSelected,
} from './directives/vModel'
/**
 * @internal
 */
export { svgNS } from './nodeOps'
/**
 * @internal
 */
export { xlinkNS } from './modules/attrs'
/**
 * @internal
 */
export {
  resolveTransitionProps,
  TransitionPropsValidators,
  forceReflow,
  type ElementWithTransition,
} from './components/Transition'
/**
 * @internal
 */
export {
  hasCSSTransform,
  callPendingCbs,
  handleMovedChildren,
  baseApplyTranslation,
} from './components/TransitionGroup'
/**
 * @internal
 */
export { unsafeToTrustedHTML } from './nodeOps'
>>>>>>> abe8fc29
<|MERGE_RESOLUTION|>--- conflicted
+++ resolved
@@ -331,9 +331,10 @@
 /**
  * @internal
  */
-<<<<<<< HEAD
 export { baseUseCssVars, setVarsOnNode } from './helpers/useCssVars'
-=======
+/**
+ * @internal
+ */
 export {
   vShowOriginalDisplay,
   vShowHidden,
@@ -380,5 +381,4 @@
 /**
  * @internal
  */
-export { unsafeToTrustedHTML } from './nodeOps'
->>>>>>> abe8fc29
+export { unsafeToTrustedHTML } from './nodeOps'