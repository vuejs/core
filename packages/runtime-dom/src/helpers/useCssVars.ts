--- conflicted
+++ resolved
@@ -34,14 +34,14 @@
   }
 
   baseUseCssVars(
-    instance,
+    instance as GenericComponentInstance,
     () => instance.subTree.el!.parentNode!,
     getVars,
     setVars,
   )
 }
 
-function setVarsOnVNode(vnode: VNode, vars: Record<string, unknown>) {
+function setVarsOnVNode(vnode: VNode, vars: Record<string, string>) {
   if (__FEATURE_SUSPENSE__ && vnode.shapeFlag & ShapeFlags.SUSPENSE) {
     const suspense = vnode.suspense!
     vnode = suspense.activeBranch!
@@ -71,7 +71,6 @@
   }
 }
 
-<<<<<<< HEAD
 export function baseUseCssVars(
   instance: GenericComponentInstance | null,
   getParentNode: () => Node,
@@ -118,9 +117,6 @@
 }
 
 export function setVarsOnNode(el: Node, vars: Record<string, string>): void {
-=======
-function setVarsOnNode(el: Node, vars: Record<string, unknown>) {
->>>>>>> abe8fc29
   if (el.nodeType === 1) {
     const style = (el as HTMLElement).style
     let cssText = ''
