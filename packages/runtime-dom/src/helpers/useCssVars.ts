import {
  Fragment,
  Static,
  type VNode,
  getCurrentInstance,
  onMounted,
  onUnmounted,
<<<<<<< HEAD
  ComponentInternalInstance
=======
  warn,
  watchPostEffect,
>>>>>>> d94d8d4b
} from '@vue/runtime-core'
import { ShapeFlags } from '@vue/shared'

export const CSS_VAR_TEXT = Symbol(__DEV__ ? 'CSS_VAR_TEXT' : '')
/**
 * Runtime helper for SFC's CSS variable injection feature.
 * @private
 */
export function useCssVars(getter: (ctx: any) => Record<string, string>) {
  if (!__BROWSER__ && !__TEST__) return

  const instance = getCurrentInstance()
  /* istanbul ignore next */
  if (!instance) {
    __DEV__ &&
      warn(`useCssVars is called without current active component instance.`)
    return
  }

  const updateTeleports = (instance.ut = (vars = getter(instance.proxy)) => {
    Array.from(
<<<<<<< HEAD
      document.querySelectorAll(`[data-v-owner="${instance.uid}"]`)
    ).forEach(node => setVarsOnNode(node, vars, instance))
=======
      document.querySelectorAll(`[data-v-owner="${instance.uid}"]`),
    ).forEach(node => setVarsOnNode(node, vars))
>>>>>>> d94d8d4b
  })

  const setVars = () => {
    const vars = getter(instance.proxy)
    setVarsOnVNode(instance.subTree, vars, instance)
    updateTeleports(vars)
  }

  watchPostEffect(setVars)

  onMounted(() => {
    const ob = new MutationObserver(setVars)
    ob.observe(instance.subTree.el!.parentNode, { childList: true })
    onUnmounted(() => ob.disconnect())
  })
}

function setVarsOnVNode(
  vnode: VNode,
  vars: Record<string, string>,
  instance: ComponentInternalInstance
) {
  if (__FEATURE_SUSPENSE__ && vnode.shapeFlag & ShapeFlags.SUSPENSE) {
    const suspense = vnode.suspense!
    vnode = suspense.activeBranch!
    if (suspense.pendingBranch && !suspense.isHydrating) {
      suspense.effects.push(() => {
        setVarsOnVNode(suspense.activeBranch!, vars, instance)
      })
    }
  }

  // drill down HOCs until it's a non-component vnode
  while (vnode.component) {
    vnode = vnode.component.subTree
  }

  if (vnode.shapeFlag & ShapeFlags.ELEMENT && vnode.el) {
    setVarsOnNode(vnode.el as Node, vars, instance)
  } else if (vnode.type === Fragment) {
    ;(vnode.children as VNode[]).forEach(c => setVarsOnVNode(c, vars, instance))
  } else if (vnode.type === Static) {
    let { el, anchor } = vnode
    while (el) {
      setVarsOnNode(el as Node, vars, instance)
      if (el === anchor) break
      el = el.nextSibling
    }
  }
}

function setVarsOnNode(
  el: Node,
  vars: Record<string, string>,
  instance: ComponentInternalInstance | null
) {
  if (el.nodeType === 1) {
    if (instance && instance.isCE) {
      instance.ceSetCssVars && instance.ceSetCssVars(vars)
    } else {
      const style = (el as HTMLElement).style
      let cssText = ''
      for (const key in vars) {
        style.setProperty(`--${key}`, vars[key])
        cssText += `--${key}: ${vars[key]};`
      }
      ;(style as any)[CSS_VAR_TEXT] = cssText
    }
  }
}<|MERGE_RESOLUTION|>--- conflicted
+++ resolved
@@ -5,12 +5,9 @@
   getCurrentInstance,
   onMounted,
   onUnmounted,
-<<<<<<< HEAD
-  ComponentInternalInstance
-=======
   warn,
   watchPostEffect,
->>>>>>> d94d8d4b
+  ComponentInternalInstance
 } from '@vue/runtime-core'
 import { ShapeFlags } from '@vue/shared'
 
@@ -32,13 +29,8 @@
 
   const updateTeleports = (instance.ut = (vars = getter(instance.proxy)) => {
     Array.from(
-<<<<<<< HEAD
-      document.querySelectorAll(`[data-v-owner="${instance.uid}"]`)
+      document.querySelectorAll(`[data-v-owner="${instance.uid}"]`),
     ).forEach(node => setVarsOnNode(node, vars, instance))
-=======
-      document.querySelectorAll(`[data-v-owner="${instance.uid}"]`),
-    ).forEach(node => setVarsOnNode(node, vars))
->>>>>>> d94d8d4b
   })
 
   const setVars = () => {
