import {
  Fragment,
  Static,
  type VNode,
  getCurrentInstance,
<<<<<<< HEAD
  onBeforeMount,
  onBeforeUpdate,
=======
>>>>>>> 2d5c5e25
  onMounted,
  onUnmounted,
  queuePostFlushCb,
  warn,
  watch,
} from '@vue/runtime-core'
import { NOOP, ShapeFlags } from '@vue/shared'

export const CSS_VAR_TEXT: unique symbol = Symbol(__DEV__ ? 'CSS_VAR_TEXT' : '')
/**
 * Runtime helper for SFC's CSS variable injection feature.
 * @private
 */
export function useCssVars(getter: (ctx: any) => Record<string, string>): void {
  if (!__BROWSER__ && !__TEST__) return

  const instance = getCurrentInstance()
  /* v8 ignore start */
  if (!instance) {
    __DEV__ &&
      warn(`useCssVars is called without current active component instance.`)
    return
  }
  /* v8 ignore stop */

  const updateTeleports = (instance.ut = (vars = getter(instance.proxy)) => {
    Array.from(
      document.querySelectorAll(`[data-v-owner="${instance.uid}"]`),
    ).forEach(node => setVarsOnNode(node, vars))
  })

  if (__DEV__) {
    instance.getCssVars = () => getter(instance.proxy)
  }

  const setVars = () => {
    const vars = getter(instance.proxy)
    if (instance.ce) {
      setVarsOnNode(instance.ce as any, vars)
    } else {
      setVarsOnVNode(instance.subTree, vars)
    }
    updateTeleports(vars)
  }

<<<<<<< HEAD
  onBeforeMount(() => {
    watchPostEffect(setVars)
  })

  onBeforeUpdate(() => {
    queuePostFlushCb(setVars)
  })

=======
>>>>>>> 2d5c5e25
  onMounted(() => {
    // run setVars synchronously here, but run as post-effect on changes
    watch(setVars, NOOP, { flush: 'post' })
    const ob = new MutationObserver(setVars)
    ob.observe(instance.subTree.el!.parentNode, { childList: true })
    onUnmounted(() => ob.disconnect())
  })
}

function setVarsOnVNode(vnode: VNode, vars: Record<string, string>) {
  if (__FEATURE_SUSPENSE__ && vnode.shapeFlag & ShapeFlags.SUSPENSE) {
    const suspense = vnode.suspense!
    vnode = suspense.activeBranch!
    if (suspense.pendingBranch && !suspense.isHydrating) {
      suspense.effects.push(() => {
        setVarsOnVNode(suspense.activeBranch!, vars)
      })
    }
  }

  // drill down HOCs until it's a non-component vnode
  while (vnode.component) {
    vnode = vnode.component.subTree
  }

  if (vnode.shapeFlag & ShapeFlags.ELEMENT && vnode.el) {
    setVarsOnNode(vnode.el as Node, vars)
  } else if (vnode.type === Fragment) {
    ;(vnode.children as VNode[]).forEach(c => setVarsOnVNode(c, vars))
  } else if (vnode.type === Static) {
    let { el, anchor } = vnode
    while (el) {
      setVarsOnNode(el as Node, vars)
      if (el === anchor) break
      el = el.nextSibling
    }
  }
}

function setVarsOnNode(el: Node, vars: Record<string, string>) {
  if (el.nodeType === 1) {
    const style = (el as HTMLElement).style
    let cssText = ''
    for (const key in vars) {
      style.setProperty(`--${key}`, vars[key])
      cssText += `--${key}: ${vars[key]};`
    }
    ;(style as any)[CSS_VAR_TEXT] = cssText
  }
}<|MERGE_RESOLUTION|>--- conflicted
+++ resolved
@@ -3,11 +3,7 @@
   Static,
   type VNode,
   getCurrentInstance,
-<<<<<<< HEAD
-  onBeforeMount,
   onBeforeUpdate,
-=======
->>>>>>> 2d5c5e25
   onMounted,
   onUnmounted,
   queuePostFlushCb,
@@ -52,18 +48,13 @@
     }
     updateTeleports(vars)
   }
-
-<<<<<<< HEAD
-  onBeforeMount(() => {
-    watchPostEffect(setVars)
-  })
-
+  
+  // handle cases where child component root is affected
+  // and triggers reflow in onMounted
   onBeforeUpdate(() => {
     queuePostFlushCb(setVars)
   })
 
-=======
->>>>>>> 2d5c5e25
   onMounted(() => {
     // run setVars synchronously here, but run as post-effect on changes
     watch(setVars, NOOP, { flush: 'post' })
