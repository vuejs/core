--- conflicted
+++ resolved
@@ -88,22 +88,16 @@
   instance: ComponentInternalInstance | null
 ) {
   if (el.nodeType === 1) {
-<<<<<<< HEAD
     if (instance && instance.isCE) {
       instance.ceSetCssVars && instance.ceSetCssVars(vars)
     } else {
       const style = (el as HTMLElement).style
+      let cssText = ''
       for (const key in vars) {
         style.setProperty(`--${key}`, vars[key])
+        cssText += `--${key}: ${vars[key]};`
       }
-=======
-    const style = (el as HTMLElement).style
-    let cssText = ''
-    for (const key in vars) {
-      style.setProperty(`--${key}`, vars[key])
-      cssText += `--${key}: ${vars[key]};`
->>>>>>> bae79ddf
+      ;(style as any)[CSS_VAR_TEXT] = cssText
     }
-    ;(style as any)[CSS_VAR_TEXT] = cssText
   }
 }