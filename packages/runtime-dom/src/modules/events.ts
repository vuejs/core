import { isArray, looseEqual } from '@vue/shared'
import {
  ComponentInternalInstance,
  callWithAsyncErrorHandling
} from '@vue/runtime-core'
import { ErrorCodes } from 'packages/runtime-core/src/errorHandling'

interface Invoker extends EventListener {
  value: EventValue
  lastUpdated: number
}

type EventValue = (Function | Function[]) & {
  invoker?: Invoker | null
}

type EventValueWithOptions = {
  handler: EventValue
  options: AddEventListenerOptions
  persistent: boolean
  invoker?: Invoker | null
}

// Async edge case fix requires storing an event listener's attach timestamp.
let _getNow: () => number = Date.now

// Determine what event timestamp the browser is using. Annoyingly, the
// timestamp can either be hi-res ( relative to page load) or low-res
// (relative to UNIX epoch), so in order to compare time we have to use the
// same timestamp type when saving the flush timestamp.
if (
  typeof document !== 'undefined' &&
  _getNow() > document.createEvent('Event').timeStamp
) {
  // if the low-res timestamp which is bigger than the event timestamp
  // (which is evaluated AFTER) it means the event is using a hi-res timestamp,
  // and we need to use the hi-res version for event listeners as well.
  _getNow = () => performance.now()
}

// To avoid the overhead of repeatedly calling performance.now(), we cache
// and use the same timestamp for all event listeners attached in the same tick.
let cachedNow: number = 0
const p = Promise.resolve()
const reset = () => {
  cachedNow = 0
}
const getNow = () => cachedNow || (p.then(reset), (cachedNow = _getNow()))

export function patchEvent(
  el: Element,
  name: string,
  prevValue: EventValueWithOptions | EventValue | null,
  nextValue: EventValueWithOptions | EventValue | null,
  instance: ComponentInternalInstance | null = null
) {
  const prevOptions = prevValue && 'options' in prevValue && prevValue.options
  const nextOptions = nextValue && 'options' in nextValue && nextValue.options
  const invoker = prevValue && prevValue.invoker
  const value =
    nextValue && 'handler' in nextValue ? nextValue.handler : nextValue
  const persistent =
    nextValue && 'persistent' in nextValue && nextValue.persistent

  if (
    !persistent &&
    (prevOptions || nextOptions) &&
    !looseEqual(prevOptions, nextOptions)
  ) {
    if (invoker) {
      el.removeEventListener(name, invoker as any, prevOptions as any)
    }
    if (nextValue && value) {
      const invoker = createInvoker(value, instance)
      nextValue.invoker = invoker
      el.addEventListener(name, invoker, nextOptions as any)
    }
    return
  }

  if (nextValue && value) {
    if (invoker) {
      ;(prevValue as EventValue).invoker = null
      invoker.value = value
      nextValue.invoker = invoker
      invoker.lastUpdated = getNow()
    } else {
      el.addEventListener(
        name,
        createInvoker(value, instance),
        nextOptions as any
      )
    }
  } else if (invoker) {
<<<<<<< HEAD
    el.removeEventListener(name, invoker as any, prevOptions as any)
=======
    el.removeEventListener(name, invoker)
>>>>>>> 5c4478b0
  }
}

function createInvoker(
  initialValue: any,
  instance: ComponentInternalInstance | null
) {
  const invoker: Invoker = (e: Event) => {
    // async edge case #6566: inner click event triggers patch, event handler
    // attached to outer element during patch, and triggered again. This
    // happens because browsers fire microtask ticks between event propagation.
    // the solution is simple: we save the timestamp when a handler is attached,
    // and the handler would only fire if the event passed to it was fired
    // AFTER it was attached.
    if (e.timeStamp >= invoker.lastUpdated) {
      const args = [e]
      const value = invoker.value
      if (isArray(value)) {
        for (let i = 0; i < value.length; i++) {
          callWithAsyncErrorHandling(
            value[i],
            instance,
            ErrorCodes.NATIVE_EVENT_HANDLER,
            args
          )
        }
      } else {
        callWithAsyncErrorHandling(
          value,
          instance,
          ErrorCodes.NATIVE_EVENT_HANDLER,
          args
        )
      }
    }
  }
  invoker.value = initialValue
  initialValue.invoker = invoker
  invoker.lastUpdated = getNow()
  return invoker
}<|MERGE_RESOLUTION|>--- conflicted
+++ resolved
@@ -92,11 +92,7 @@
       )
     }
   } else if (invoker) {
-<<<<<<< HEAD
-    el.removeEventListener(name, invoker as any, prevOptions as any)
-=======
-    el.removeEventListener(name, invoker)
->>>>>>> 5c4478b0
+    el.removeEventListener(name, invoker, prevOptions as any)
   }
 }
 
