import {
  includeBooleanAttr,
  isSpecialBooleanAttr,
  makeMap,
  NOOP,
} from '@vue/shared'
import {
  compatUtils,
<<<<<<< HEAD
  type ComponentInternalInstance,
  DeprecationTypes
=======
  ComponentInternalInstance,
  DeprecationTypes,
>>>>>>> 3ee3d266
} from '@vue/runtime-core'

export const xlinkNS = 'http://www.w3.org/1999/xlink'

export function patchAttr(
  el: Element,
  key: string,
  value: any,
  isSVG: boolean,
  instance?: ComponentInternalInstance | null,
) {
  if (isSVG && key.startsWith('xlink:')) {
    if (value == null) {
      el.removeAttributeNS(xlinkNS, key.slice(6, key.length))
    } else {
      el.setAttributeNS(xlinkNS, key, value)
    }
  } else {
    if (__COMPAT__ && compatCoerceAttr(el, key, value, instance)) {
      return
    }

    // note we are only checking boolean attributes that don't have a
    // corresponding dom prop of the same name here.
    const isBoolean = isSpecialBooleanAttr(key)
    if (value == null || (isBoolean && !includeBooleanAttr(value))) {
      el.removeAttribute(key)
    } else {
      el.setAttribute(key, isBoolean ? '' : value)
    }
  }
}

// 2.x compat
const isEnumeratedAttr = __COMPAT__
  ? /*#__PURE__*/ makeMap('contenteditable,draggable,spellcheck')
  : NOOP

export function compatCoerceAttr(
  el: Element,
  key: string,
  value: unknown,
  instance: ComponentInternalInstance | null = null,
): boolean {
  if (isEnumeratedAttr(key)) {
    const v2CoercedValue =
      value === null
        ? 'false'
        : typeof value !== 'boolean' && value !== undefined
        ? 'true'
        : null
    if (
      v2CoercedValue &&
      compatUtils.softAssertCompatEnabled(
        DeprecationTypes.ATTR_ENUMERATED_COERCION,
        instance,
        key,
        value,
        v2CoercedValue,
      )
    ) {
      el.setAttribute(key, v2CoercedValue)
      return true
    }
  } else if (
    value === false &&
    !isSpecialBooleanAttr(key) &&
    compatUtils.softAssertCompatEnabled(
      DeprecationTypes.ATTR_FALSE_VALUE,
      instance,
      key,
    )
  ) {
    el.removeAttribute(key)
    return true
  }
  return false
}<|MERGE_RESOLUTION|>--- conflicted
+++ resolved
@@ -6,13 +6,8 @@
 } from '@vue/shared'
 import {
   compatUtils,
-<<<<<<< HEAD
   type ComponentInternalInstance,
-  DeprecationTypes
-=======
-  ComponentInternalInstance,
   DeprecationTypes,
->>>>>>> 3ee3d266
 } from '@vue/runtime-core'
 
 export const xlinkNS = 'http://www.w3.org/1999/xlink'
