--- conflicted
+++ resolved
@@ -7,15 +7,6 @@
   const style = (el as HTMLElement).style
   const isCssString = isString(next)
   if (next && !isCssString) {
-<<<<<<< HEAD
-    for (const key in next) {
-      if (prev && !isString(prev) && prev[key] === next[key]) {
-        continue
-      }
-      setStyle(style, key, next[key])
-    }
-=======
->>>>>>> ce064a17
     if (prev && !isString(prev)) {
       for (const key in prev) {
         if (next[key] == null) {
