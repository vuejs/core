import {
  type ComponentInjectOptions,
  type ComponentInternalInstance,
  type ComponentOptions,
  type ComponentOptionsMixin,
  type ComponentOptionsWithArrayProps,
  type ComponentOptionsWithObjectProps,
  type ComponentOptionsWithoutProps,
  type ComponentPropsOptions,
  type ComputedOptions,
  type ConcreteComponent,
  type DefineComponent,
  type EmitsOptions,
  type ExtractPropTypes,
  type MethodOptions,
  type RenderFunction,
  type RootHydrateFunction,
  type SetupContext,
  type SlotsType,
  type VNode,
  createVNode,
  defineComponent,
  nextTick,
  warn,
<<<<<<< HEAD
  ConcreteComponent,
  ComponentOptions,
  ComponentInjectOptions,
  SlotsType,
  DefineComponent,
  toHandlerKey
=======
>>>>>>> d94d8d4b
} from '@vue/runtime-core'
import {
  camelize,
  extend,
  hyphenate,
  isArray,
  isModelListener,
  toNumber
} from '@vue/shared'
import { hydrate, render } from '.'
import { emit } from '../../runtime-core/src/componentEmits'
export type VueElementConstructor<P = {}> = {
  new (initialProps?: Record<string, any>): VueElement & P
}

// defineCustomElement provides the same type inference as defineComponent
// so most of the following overloads should be kept in sync w/ defineComponent.

// overload 1: direct setup function
export function defineCustomElement<Props, RawBindings = object>(
  setup: (
    props: Readonly<Props>,
    ctx: SetupContext,
  ) => RawBindings | RenderFunction,
): VueElementConstructor<Props>

// overload 2: object format with no props
export function defineCustomElement<
  Props = {},
  RawBindings = {},
  D = {},
  C extends ComputedOptions = {},
  M extends MethodOptions = {},
  Mixin extends ComponentOptionsMixin = ComponentOptionsMixin,
  Extends extends ComponentOptionsMixin = ComponentOptionsMixin,
  E extends EmitsOptions = EmitsOptions,
  EE extends string = string,
  I extends ComponentInjectOptions = {},
  II extends string = string,
  S extends SlotsType = {},
>(
  options: ComponentOptionsWithoutProps<
    Props,
    RawBindings,
    D,
    C,
    M,
    Mixin,
    Extends,
    E,
    EE,
    I,
    II,
    S
  > & { styles?: string[] },
): VueElementConstructor<Props>

// overload 3: object format with array props declaration
export function defineCustomElement<
  PropNames extends string,
  RawBindings,
  D,
  C extends ComputedOptions = {},
  M extends MethodOptions = {},
  Mixin extends ComponentOptionsMixin = ComponentOptionsMixin,
  Extends extends ComponentOptionsMixin = ComponentOptionsMixin,
  E extends EmitsOptions = Record<string, any>,
  EE extends string = string,
  I extends ComponentInjectOptions = {},
  II extends string = string,
  S extends SlotsType = {},
>(
  options: ComponentOptionsWithArrayProps<
    PropNames,
    RawBindings,
    D,
    C,
    M,
    Mixin,
    Extends,
    E,
    EE,
    I,
    II,
    S
  > & { styles?: string[] },
): VueElementConstructor<{ [K in PropNames]: any }>

// overload 4: object format with object props declaration
export function defineCustomElement<
  PropsOptions extends Readonly<ComponentPropsOptions>,
  RawBindings,
  D,
  C extends ComputedOptions = {},
  M extends MethodOptions = {},
  Mixin extends ComponentOptionsMixin = ComponentOptionsMixin,
  Extends extends ComponentOptionsMixin = ComponentOptionsMixin,
  E extends EmitsOptions = Record<string, any>,
  EE extends string = string,
  I extends ComponentInjectOptions = {},
  II extends string = string,
  S extends SlotsType = {},
>(
  options: ComponentOptionsWithObjectProps<
    PropsOptions,
    RawBindings,
    D,
    C,
    M,
    Mixin,
    Extends,
    E,
    EE,
    I,
    II,
    S
  > & { styles?: string[] },
): VueElementConstructor<ExtractPropTypes<PropsOptions>>

// overload 5: defining a custom element from the returned value of
// `defineComponent`
export function defineCustomElement<P>(
  options: DefineComponent<P, any, any, any>,
): VueElementConstructor<ExtractPropTypes<P>>

/*! #__NO_SIDE_EFFECTS__ */
export function defineCustomElement(
  options: any,
  hydrate?: RootHydrateFunction,
): VueElementConstructor {
  const Comp = defineComponent(options) as any
  class VueCustomElement extends VueElement {
    static def = Comp
    constructor(initialProps?: Record<string, any>) {
      super(Comp, initialProps, hydrate)
    }
  }

  return VueCustomElement
}

/*! #__NO_SIDE_EFFECTS__ */
export const defineSSRCustomElement = ((options: any) => {
  // @ts-expect-error
  return defineCustomElement(options, hydrate)
}) as typeof defineCustomElement

const BaseClass = (
  typeof HTMLElement !== 'undefined' ? HTMLElement : class {}
) as typeof HTMLElement

type InnerComponentDef = ConcreteComponent & { styles?: string[] }

export class VueElement extends BaseClass {
  /**
   * @internal
   */
  _instance: ComponentInternalInstance | null = null
  _isCE = true
  _VModelEmits: Record<string, any> = {}

  private _connected = false
  private _resolved = false
  private _numberProps: Record<string, true> | null = null
  private _styles?: HTMLStyleElement[]
  private _ob?: MutationObserver | null = null
  constructor(
    private _def: InnerComponentDef,
    private _props: Record<string, any> = {},
    hydrate?: RootHydrateFunction,
  ) {
    super()
    if (this.shadowRoot && hydrate) {
      hydrate(this._createVNode(), this.shadowRoot)
    } else {
      if (__DEV__ && this.shadowRoot) {
        warn(
          `Custom element has pre-rendered declarative shadow root but is not ` +
            `defined as hydratable. Use \`defineSSRCustomElement\`.`,
        )
      }
      this.attachShadow({ mode: 'open' })
      if (!(this._def as ComponentOptions).__asyncLoader) {
        // for sync component defs we can immediately resolve props
        this._resolveProps(this._def)
      }
    }
  }

  connectedCallback() {
    this._connected = true
    if (!this._instance) {
      if (this._resolved) {
        this._update()
      } else {
        this._resolveDef()
      }
    }
  }

  disconnectedCallback() {
    this._connected = false
    if (this._ob) {
      this._ob.disconnect()
      this._ob = null
    }
    nextTick(() => {
      if (!this._connected) {
        render(null, this.shadowRoot!)
        this._instance = null
      }
    })
  }

  /**
   * resolve inner component definition (handle possible async component)
   */
  private _resolveDef() {
    this._resolved = true

    // set initial attrs
    for (let i = 0; i < this.attributes.length; i++) {
      this._setAttr(this.attributes[i].name)
    }

    // watch future attr changes
    this._ob = new MutationObserver(mutations => {
      for (const m of mutations) {
        this._setAttr(m.attributeName!)
      }
    })

    this._ob.observe(this, { attributes: true })

    const resolve = (def: InnerComponentDef, isAsync = false) => {
      const { props, styles } = def

      // cast Number-type props set before resolve
      let numberProps
      if (props && !isArray(props)) {
        for (const key in props) {
          const opt = props[key]
          if (opt === Number || (opt && opt.type === Number)) {
            if (key in this._props) {
              this._props[key] = toNumber(this._props[key])
            }
            ;(numberProps || (numberProps = Object.create(null)))[
              camelize(key)
            ] = true
          }
        }
      }
      this._numberProps = numberProps

      if (isAsync) {
        // defining getter/setters on prototype
        // for sync defs, this already happened in the constructor
        this._resolveProps(def)
      }

      // apply CSS
      this._applyStyles(styles)

      // initial render
      this._update()
    }

    const asyncDef = (this._def as ComponentOptions).__asyncLoader
    if (asyncDef) {
      asyncDef().then(def => resolve(def, true))
    } else {
      resolve(this._def)
    }
  }

  private _resolveProps(def: InnerComponentDef) {
    const { props } = def
    const declaredPropKeys = isArray(props) ? props : Object.keys(props || {})

    // check if there are props set pre-upgrade or connect
    for (const key of Object.keys(this)) {
      if (key[0] !== '_' && declaredPropKeys.includes(key)) {
        this._setProp(key, this[key as keyof this], true, false)
      }
    }

    // defining getter/setters on prototype
    for (const key of declaredPropKeys.map(camelize)) {
      Object.defineProperty(this, key, {
        get() {
          return this._getProp(key)
        },
        set(val) {
          this._setProp(key, val)
        },
      })
    }
  }

  protected _setAttr(key: string) {
    let value = this.getAttribute(key)
    const camelKey = camelize(key)
    if (this._numberProps && this._numberProps[camelKey]) {
      value = toNumber(value)
    }
    this._setProp(camelKey, value, false)
  }

  /**
   * @internal
   */
  protected _getProp(key: string) {
    return this._props[key]
  }

  /**
   * @internal
   */
  protected _setProp(
    key: string,
    val: any,
    shouldReflect = true,
    shouldUpdate = true,
  ) {
    if (val !== this._props[key]) {
      this._props[key] = val
      if (shouldUpdate && this._instance) {
        this._update()
      }
      // reflect
      if (shouldReflect) {
        if (val === true) {
          this.setAttribute(hyphenate(key), '')
        } else if (typeof val === 'string' || typeof val === 'number') {
          this.setAttribute(hyphenate(key), val + '')
        } else if (!val) {
          this.removeAttribute(hyphenate(key))
        }
      }
    }
  }

  private _update() {
    render(this._createVNode(), this.shadowRoot!)
  }

  private _createVNode(): VNode<any, any> {
    const vnode = createVNode(
      this._def,
      extend({}, this._props, this._VModelEmits)
    )
    if (!this._instance) {
      vnode.ce = instance => {
        this._instance = instance
        instance.isCE = true
        // HMR
        if (__DEV__) {
          instance.ceReload = newStyles => {
            // always reset styles
            if (this._styles) {
              this._styles.forEach(s => this.shadowRoot!.removeChild(s))
              this._styles.length = 0
            }
            this._applyStyles(newStyles)
            this._instance = null
            this._update()
          }
        }

        const dispatch = (event: string, args: any[]) => {
          this.dispatchEvent(
            new CustomEvent(event, {
              detail: args,
            }),
          )
        }

        // intercept emit
        instance.emit = (event: string, ...args: any[]) => {
          // emit v-model
          const vModelEvent = toHandlerKey(event)
          if (isModelListener(vModelEvent)) {
            emit(instance, event, ...args)
            return
          }
          // dispatch both the raw and hyphenated versions of an event
          // to match Vue behavior
          dispatch(event, args)
          if (hyphenate(event) !== event) {
            dispatch(hyphenate(event), args)
          }
        }

        // locate nearest Vue custom element parent for provide/inject
        let parent: Node | null = this
        while (
          (parent =
            parent && (parent.parentNode || (parent as ShadowRoot).host))
        ) {
          if (parent instanceof VueElement) {
            instance.parent = parent._instance
            instance.provides = parent._instance!.provides
            break
          }
        }
      }
    }
    return vnode
  }

  private _applyStyles(styles: string[] | undefined) {
    if (styles) {
      styles.forEach(css => {
        const s = document.createElement('style')
        s.textContent = css
        this.shadowRoot!.appendChild(s)
        // record for HMR
        if (__DEV__) {
          ;(this._styles || (this._styles = [])).push(s)
        }
      })
    }
  }
}<|MERGE_RESOLUTION|>--- conflicted
+++ resolved
@@ -22,15 +22,7 @@
   defineComponent,
   nextTick,
   warn,
-<<<<<<< HEAD
-  ConcreteComponent,
-  ComponentOptions,
-  ComponentInjectOptions,
-  SlotsType,
-  DefineComponent,
-  toHandlerKey
-=======
->>>>>>> d94d8d4b
+  toHandlerKey,
 } from '@vue/runtime-core'
 import {
   camelize,
