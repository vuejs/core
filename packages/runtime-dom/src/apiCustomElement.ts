import {
  type ComponentInjectOptions,
  type ComponentInternalInstance,
  type ComponentOptions,
  type ComponentOptionsMixin,
  type ComponentOptionsWithArrayProps,
  type ComponentOptionsWithObjectProps,
  type ComponentOptionsWithoutProps,
  type ComponentPropsOptions,
  type ComputedOptions,
  type ConcreteComponent,
  type DefineComponent,
  type EmitsOptions,
  type ExtractPropTypes,
  type MethodOptions,
  type RenderFunction,
  type RootHydrateFunction,
  type SetupContext,
  type SlotsType,
  type VNode,
  createVNode,
  defineComponent,
  nextTick,
  warn,
} from '@vue/runtime-core'
import { camelize, extend, hyphenate, isArray, toNumber } from '@vue/shared'
import { hydrate, render } from '.'

export type VueElementConstructor<P = {}> = {
  new (initialProps?: Record<string, any>): VueElement & P
}

// defineCustomElement provides the same type inference as defineComponent
// so most of the following overloads should be kept in sync w/ defineComponent.

// overload 1: direct setup function
export function defineCustomElement<Props, RawBindings = object>(
  setup: (
    props: Readonly<Props>,
    ctx: SetupContext,
  ) => RawBindings | RenderFunction,
): VueElementConstructor<Props>

// overload 2: object format with no props
export function defineCustomElement<
  Props = {},
  RawBindings = {},
  D = {},
  C extends ComputedOptions = {},
  M extends MethodOptions = {},
  Mixin extends ComponentOptionsMixin = ComponentOptionsMixin,
  Extends extends ComponentOptionsMixin = ComponentOptionsMixin,
  E extends EmitsOptions = EmitsOptions,
  EE extends string = string,
  I extends ComponentInjectOptions = {},
  II extends string = string,
  S extends SlotsType = {},
>(
  options: ComponentOptionsWithoutProps<
    Props,
    RawBindings,
    D,
    C,
    M,
    Mixin,
    Extends,
    E,
    EE,
    I,
    II,
    S
  > & { styles?: string[] },
): VueElementConstructor<Props>

// overload 3: object format with array props declaration
export function defineCustomElement<
  PropNames extends string,
  RawBindings,
  D,
  C extends ComputedOptions = {},
  M extends MethodOptions = {},
  Mixin extends ComponentOptionsMixin = ComponentOptionsMixin,
  Extends extends ComponentOptionsMixin = ComponentOptionsMixin,
  E extends EmitsOptions = Record<string, any>,
  EE extends string = string,
  I extends ComponentInjectOptions = {},
  II extends string = string,
  S extends SlotsType = {},
>(
  options: ComponentOptionsWithArrayProps<
    PropNames,
    RawBindings,
    D,
    C,
    M,
    Mixin,
    Extends,
    E,
    EE,
    I,
    II,
    S
  > & { styles?: string[] },
): VueElementConstructor<{ [K in PropNames]: any }>

// overload 4: object format with object props declaration
export function defineCustomElement<
  PropsOptions extends Readonly<ComponentPropsOptions>,
  RawBindings,
  D,
  C extends ComputedOptions = {},
  M extends MethodOptions = {},
  Mixin extends ComponentOptionsMixin = ComponentOptionsMixin,
  Extends extends ComponentOptionsMixin = ComponentOptionsMixin,
  E extends EmitsOptions = Record<string, any>,
  EE extends string = string,
  I extends ComponentInjectOptions = {},
  II extends string = string,
  S extends SlotsType = {},
>(
  options: ComponentOptionsWithObjectProps<
    PropsOptions,
    RawBindings,
    D,
    C,
    M,
    Mixin,
    Extends,
    E,
    EE,
    I,
    II,
    S
  > & { styles?: string[] },
): VueElementConstructor<ExtractPropTypes<PropsOptions>>

// overload 5: defining a custom element from the returned value of
// `defineComponent`
export function defineCustomElement<P>(
  options: DefineComponent<P, any, any, any>,
): VueElementConstructor<ExtractPropTypes<P>>

/*! #__NO_SIDE_EFFECTS__ */
export function defineCustomElement(
  options: any,
  hydrate?: RootHydrateFunction,
<<<<<<< HEAD
  standard?: boolean
=======
>>>>>>> d276a4f3
): VueElementConstructor {
  const Comp = defineComponent(options) as any
  class VueCustomElement extends VueElement {
    static def = Comp
    constructor(initialProps?: Record<string, any>) {
      super(Comp, initialProps, hydrate, standard)
    }
  }

  return VueCustomElement
}

/*! #__NO_SIDE_EFFECTS__ */
export const defineSSRCustomElement = ((options: any) => {
  // @ts-expect-error
  return defineCustomElement(options, hydrate)
}) as typeof defineCustomElement

/**
 * With defineStandardCustomElement, the second argument of `this.$emit` or `setup emit`
 * will be exported as the second parameter of CustomEvent. It intends to match the standard
 * of web component.
 */
export const defineStandardCustomElement = ((options: any) => {
  // @ts-ignore
  return defineCustomElement(options, hydrate, true)
}) as typeof defineCustomElement

const BaseClass = (
  typeof HTMLElement !== 'undefined' ? HTMLElement : class {}
) as typeof HTMLElement

type InnerComponentDef = ConcreteComponent & { styles?: string[] }

export class VueElement extends BaseClass {
  /**
   * @internal
   */
  _instance: ComponentInternalInstance | null = null

  private _connected = false
  private _resolved = false
  private _numberProps: Record<string, true> | null = null
  private _styles?: HTMLStyleElement[]
  private _standard = false
  private _ob?: MutationObserver | null = null
  constructor(
    private _def: InnerComponentDef,
    private _props: Record<string, any> = {},
    hydrate?: RootHydrateFunction,
<<<<<<< HEAD
    standard?: boolean
=======
>>>>>>> d276a4f3
  ) {
    super()
    if (this.shadowRoot && hydrate) {
      hydrate(this._createVNode(), this.shadowRoot)
    } else {
      if (__DEV__ && this.shadowRoot) {
        warn(
          `Custom element has pre-rendered declarative shadow root but is not ` +
            `defined as hydratable. Use \`defineSSRCustomElement\`.`,
        )
      }
      this.attachShadow({ mode: 'open' })
      if (!(this._def as ComponentOptions).__asyncLoader) {
        // for sync component defs we can immediately resolve props
        this._resolveProps(this._def)
      }
    }
    if (standard) {
      this._standard = true
    }
  }

  connectedCallback() {
    this._connected = true
    if (!this._instance) {
      if (this._resolved) {
        this._update()
      } else {
        this._resolveDef()
      }
    }
  }

  disconnectedCallback() {
    this._connected = false
    if (this._ob) {
      this._ob.disconnect()
      this._ob = null
    }
    nextTick(() => {
      if (!this._connected) {
        render(null, this.shadowRoot!)
        this._instance = null
      }
    })
  }

  /**
   * resolve inner component definition (handle possible async component)
   */
  private _resolveDef() {
    this._resolved = true

    // set initial attrs
    for (let i = 0; i < this.attributes.length; i++) {
      this._setAttr(this.attributes[i].name)
    }

    // watch future attr changes
    this._ob = new MutationObserver(mutations => {
      for (const m of mutations) {
        this._setAttr(m.attributeName!)
      }
    })

    this._ob.observe(this, { attributes: true })

    const resolve = (def: InnerComponentDef, isAsync = false) => {
      const { props, styles } = def

      // cast Number-type props set before resolve
      let numberProps
      if (props && !isArray(props)) {
        for (const key in props) {
          const opt = props[key]
          if (opt === Number || (opt && opt.type === Number)) {
            if (key in this._props) {
              this._props[key] = toNumber(this._props[key])
            }
            ;(numberProps || (numberProps = Object.create(null)))[
              camelize(key)
            ] = true
          }
        }
      }
      this._numberProps = numberProps

      if (isAsync) {
        // defining getter/setters on prototype
        // for sync defs, this already happened in the constructor
        this._resolveProps(def)
      }

      // apply CSS
      this._applyStyles(styles)

      // initial render
      this._update()
    }

    const asyncDef = (this._def as ComponentOptions).__asyncLoader
    if (asyncDef) {
      asyncDef().then(def => resolve(def, true))
    } else {
      resolve(this._def)
    }
  }

  private _resolveProps(def: InnerComponentDef) {
    const { props } = def
    const declaredPropKeys = isArray(props) ? props : Object.keys(props || {})

    // check if there are props set pre-upgrade or connect
    for (const key of Object.keys(this)) {
      if (key[0] !== '_' && declaredPropKeys.includes(key)) {
        this._setProp(key, this[key as keyof this], true, false)
      }
    }

    // defining getter/setters on prototype
    for (const key of declaredPropKeys.map(camelize)) {
      Object.defineProperty(this, key, {
        get() {
          return this._getProp(key)
        },
        set(val) {
          this._setProp(key, val)
        },
      })
    }
  }

  protected _setAttr(key: string) {
    let value = this.getAttribute(key)
    const camelKey = camelize(key)
    if (this._numberProps && this._numberProps[camelKey]) {
      value = toNumber(value)
    }
    this._setProp(camelKey, value, false)
  }

  /**
   * @internal
   */
  protected _getProp(key: string) {
    return this._props[key]
  }

  /**
   * @internal
   */
  protected _setProp(
    key: string,
    val: any,
    shouldReflect = true,
    shouldUpdate = true,
  ) {
    if (val !== this._props[key]) {
      this._props[key] = val
      if (shouldUpdate && this._instance) {
        this._update()
      }
      // reflect
      if (shouldReflect) {
        if (val === true) {
          this.setAttribute(hyphenate(key), '')
        } else if (typeof val === 'string' || typeof val === 'number') {
          this.setAttribute(hyphenate(key), val + '')
        } else if (!val) {
          this.removeAttribute(hyphenate(key))
        }
      }
    }
  }

  private _update() {
    render(this._createVNode(), this.shadowRoot!)
  }

  private _createVNode(): VNode<any, any> {
    const vnode = createVNode(this._def, extend({}, this._props))
    if (!this._instance) {
      vnode.ce = instance => {
        this._instance = instance
        instance.isCE = true
        // HMR
        if (__DEV__) {
          instance.ceReload = newStyles => {
            // always reset styles
            if (this._styles) {
              this._styles.forEach(s => this.shadowRoot!.removeChild(s))
              this._styles.length = 0
            }
            this._applyStyles(newStyles)
            this._instance = null
            this._update()
          }
        }

        const dispatch = (event: string, args: any[]) => {
<<<<<<< HEAD
          if (this._standard) {
            this.dispatchEvent(new CustomEvent(event, args[0]))
          } else {
            this.dispatchEvent(
              new CustomEvent(event, {
                detail: args
              })
            )
          }
=======
          this.dispatchEvent(
            new CustomEvent(event, {
              detail: args,
            }),
          )
>>>>>>> d276a4f3
        }

        // intercept emit
        instance.emit = (event: string, ...args: any[]) => {
          // dispatch both the raw and hyphenated versions of an event
          // to match Vue behavior
          dispatch(event, args)
          if (hyphenate(event) !== event) {
            dispatch(hyphenate(event), args)
          }
        }

        // locate nearest Vue custom element parent for provide/inject
        let parent: Node | null = this
        while (
          (parent =
            parent && (parent.parentNode || (parent as ShadowRoot).host))
        ) {
          if (parent instanceof VueElement) {
            instance.parent = parent._instance
            instance.provides = parent._instance!.provides
            break
          }
        }
      }
    }
    return vnode
  }

  private _applyStyles(styles: string[] | undefined) {
    if (styles) {
      styles.forEach(css => {
        const s = document.createElement('style')
        s.textContent = css
        this.shadowRoot!.appendChild(s)
        // record for HMR
        if (__DEV__) {
          ;(this._styles || (this._styles = [])).push(s)
        }
      })
    }
  }
}<|MERGE_RESOLUTION|>--- conflicted
+++ resolved
@@ -144,10 +144,7 @@
 export function defineCustomElement(
   options: any,
   hydrate?: RootHydrateFunction,
-<<<<<<< HEAD
-  standard?: boolean
-=======
->>>>>>> d276a4f3
+  standard?: boolean,
 ): VueElementConstructor {
   const Comp = defineComponent(options) as any
   class VueCustomElement extends VueElement {
@@ -198,10 +195,7 @@
     private _def: InnerComponentDef,
     private _props: Record<string, any> = {},
     hydrate?: RootHydrateFunction,
-<<<<<<< HEAD
-    standard?: boolean
-=======
->>>>>>> d276a4f3
+    standard?: boolean,
   ) {
     super()
     if (this.shadowRoot && hydrate) {
@@ -402,7 +396,6 @@
         }
 
         const dispatch = (event: string, args: any[]) => {
-<<<<<<< HEAD
           if (this._standard) {
             this.dispatchEvent(new CustomEvent(event, args[0]))
           } else {
@@ -412,13 +405,6 @@
               })
             )
           }
-=======
-          this.dispatchEvent(
-            new CustomEvent(event, {
-              detail: args,
-            }),
-          )
->>>>>>> d276a4f3
         }
 
         // intercept emit
