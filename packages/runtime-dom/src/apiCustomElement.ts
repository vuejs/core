import {
  type Component,
  type ComponentCustomElementInterface,
  type ComponentInjectOptions,
  type ComponentInternalInstance,
  type ComponentObjectPropsOptions,
  type ComponentOptions,
  type ComponentOptionsBase,
  type ComponentOptionsMixin,
  type ComponentProvideOptions,
  type ComputedOptions,
  type ConcreteComponent,
  type CreateComponentPublicInstanceWithMixins,
  type DefineComponent,
  type Directive,
  type EmitsOptions,
  type EmitsToProps,
  type ExtractPropTypes,
  type MethodOptions,
  type RenderFunction,
  type RootHydrateFunction,
  type SetupContext,
  type SlotsType,
  type VNode,
  type VNodeProps,
  createVNode,
  defineComponent,
  getCurrentInstance,
  nextTick,
  unref,
  warn,
} from '@vue/runtime-core'
import {
  camelize,
  extend,
  hasOwn,
  hyphenate,
  isArray,
  isPlainObject,
  toNumber,
} from '@vue/shared'
import { hydrate, render } from '.'

export type VueElementConstructor<P = {}> = {
  new (initialProps?: Record<string, any>): VueElement & P
}

export interface CustomElementOptions {
  styles?: string[]
  shadowRoot?: boolean
  nonce?: string
}

// defineCustomElement provides the same type inference as defineComponent
// so most of the following overloads should be kept in sync w/ defineComponent.

// overload 1: direct setup function
export function defineCustomElement<Props, RawBindings = object>(
  setup: (props: Props, ctx: SetupContext) => RawBindings | RenderFunction,
  options?: Pick<ComponentOptions, 'name' | 'inheritAttrs' | 'emits'> &
    CustomElementOptions & {
      props?: (keyof Props)[]
    },
): VueElementConstructor<Props>
export function defineCustomElement<Props, RawBindings = object>(
  setup: (props: Props, ctx: SetupContext) => RawBindings | RenderFunction,
  options?: Pick<ComponentOptions, 'name' | 'inheritAttrs' | 'emits'> &
    CustomElementOptions & {
      props?: ComponentObjectPropsOptions<Props>
    },
): VueElementConstructor<Props>

// overload 2: defineCustomElement with options object, infer props from options
export function defineCustomElement<
  // props
  RuntimePropsOptions extends
    ComponentObjectPropsOptions = ComponentObjectPropsOptions,
  PropsKeys extends string = string,
  // emits
  RuntimeEmitsOptions extends EmitsOptions = {},
  EmitsKeys extends string = string,
  // other options
  Data = {},
  SetupBindings = {},
  Computed extends ComputedOptions = {},
  Methods extends MethodOptions = {},
  Mixin extends ComponentOptionsMixin = ComponentOptionsMixin,
  Extends extends ComponentOptionsMixin = ComponentOptionsMixin,
  InjectOptions extends ComponentInjectOptions = {},
  InjectKeys extends string = string,
  Slots extends SlotsType = {},
  LocalComponents extends Record<string, Component> = {},
  Directives extends Record<string, Directive> = {},
  Exposed extends string = string,
  Provide extends ComponentProvideOptions = ComponentProvideOptions,
  // resolved types
  InferredProps = string extends PropsKeys
    ? ComponentObjectPropsOptions extends RuntimePropsOptions
      ? {}
      : ExtractPropTypes<RuntimePropsOptions>
    : { [key in PropsKeys]?: any },
  ResolvedProps = InferredProps & EmitsToProps<RuntimeEmitsOptions>,
>(
  options: CustomElementOptions & {
    props?: (RuntimePropsOptions & ThisType<void>) | PropsKeys[]
  } & ComponentOptionsBase<
      ResolvedProps,
      SetupBindings,
      Data,
      Computed,
      Methods,
      Mixin,
      Extends,
      RuntimeEmitsOptions,
      EmitsKeys,
      {}, // Defaults
      InjectOptions,
      InjectKeys,
      Slots,
      LocalComponents,
      Directives,
      Exposed,
      Provide
    > &
    ThisType<
      CreateComponentPublicInstanceWithMixins<
        Readonly<ResolvedProps>,
        SetupBindings,
        Data,
        Computed,
        Methods,
        Mixin,
        Extends,
        RuntimeEmitsOptions,
        EmitsKeys,
        {},
        false,
        InjectOptions,
        Slots,
        LocalComponents,
        Directives,
        Exposed
      >
    >,
  extraOptions?: CustomElementOptions,
): VueElementConstructor<ResolvedProps>

// overload 3: defining a custom element from the returned value of
// `defineComponent`
export function defineCustomElement<
  T extends DefineComponent<any, any, any, any>,
>(
  options: T,
  extraOptions?: CustomElementOptions,
): VueElementConstructor<
  T extends DefineComponent<infer P, any, any, any>
    ? ExtractPropTypes<P>
    : unknown
>

/*! #__NO_SIDE_EFFECTS__ */
export function defineCustomElement(
  options: any,
  extraOptions?: ComponentOptions,
  /**
   * @internal
   */
  hydrate?: RootHydrateFunction,
): VueElementConstructor {
  const Comp = defineComponent(options, extraOptions) as any
  if (isPlainObject(Comp)) extend(Comp, extraOptions)
  class VueCustomElement extends VueElement {
    static def = Comp
    constructor(initialProps?: Record<string, any>) {
      super(Comp, initialProps, hydrate)
    }
  }

  return VueCustomElement
}

/*! #__NO_SIDE_EFFECTS__ */
export const defineSSRCustomElement = ((
  options: any,
  extraOptions?: ComponentOptions,
) => {
  // @ts-expect-error
  return defineCustomElement(options, extraOptions, hydrate)
}) as typeof defineCustomElement

const BaseClass = (
  typeof HTMLElement !== 'undefined' ? HTMLElement : class {}
) as typeof HTMLElement

type InnerComponentDef = ConcreteComponent & CustomElementOptions

export class VueElement
  extends BaseClass
  implements ComponentCustomElementInterface
{
  /**
   * @internal
   */
  _instance: ComponentInternalInstance | null = null

  private _connected = false
  private _resolved = false
  private _numberProps: Record<string, true> | null = null
  private _styleChildren = new WeakSet()
  /**
   * dev only
   */
  private _styles?: HTMLStyleElement[]
  /**
   * dev only
   */
  private _childStyles?: Map<string, HTMLStyleElement[]>
  private _ob?: MutationObserver | null = null
  /**
   * @internal
   */
  public _root: Element | ShadowRoot
  private _slots?: Record<string, Node[]>

  constructor(
    private _def: InnerComponentDef,
    private _props: Record<string, any> = {},
    hydrate?: RootHydrateFunction,
  ) {
    super()
    // TODO handle non-shadowRoot hydration
    if (this.shadowRoot && hydrate) {
      hydrate(this._createVNode(), this.shadowRoot)
      this._root = this.shadowRoot
    } else {
      if (__DEV__ && this.shadowRoot) {
        warn(
          `Custom element has pre-rendered declarative shadow root but is not ` +
            `defined as hydratable. Use \`defineSSRCustomElement\`.`,
        )
      }
      if (_def.shadowRoot !== false) {
        this.attachShadow({ mode: 'open' })
        this._root = this.shadowRoot!
      } else {
        this._root = this
      }
      if (!(this._def as ComponentOptions).__asyncLoader) {
        // for sync component defs we can immediately resolve props
        this._resolveProps(this._def)
      }
    }
  }

  connectedCallback() {
    if (!this.shadowRoot) {
      this._parseSlots()
    }
    this._connected = true
    if (!this._instance) {
      if (this._resolved) {
        this._update()
      } else {
        this._resolveDef()
      }
    }
  }

  disconnectedCallback() {
    this._connected = false
    nextTick(() => {
      if (!this._connected) {
        if (this._ob) {
          this._ob.disconnect()
          this._ob = null
        }
        render(null, this._root)
        this._instance!.ce = undefined
        this._instance = null
      }
    })
  }

  /**
   * resolve inner component definition (handle possible async component)
   */
  private _resolveDef() {
    this._resolved = true

    // set initial attrs
    for (let i = 0; i < this.attributes.length; i++) {
      this._setAttr(this.attributes[i].name)
    }

    // watch future attr changes
    this._ob = new MutationObserver(mutations => {
      for (const m of mutations) {
        this._setAttr(m.attributeName!)
      }
    })

    this._ob.observe(this, { attributes: true })

    const resolve = (def: InnerComponentDef, isAsync = false) => {
      const { props, styles } = def

      // cast Number-type props set before resolve
      let numberProps
      if (props && !isArray(props)) {
        for (const key in props) {
          const opt = props[key]
          if (opt === Number || (opt && opt.type === Number)) {
            if (key in this._props) {
              this._props[key] = toNumber(this._props[key])
            }
            ;(numberProps || (numberProps = Object.create(null)))[
              camelize(key)
            ] = true
          }
        }
      }
      this._numberProps = numberProps

      if (isAsync) {
        // defining getter/setters on prototype
        // for sync defs, this already happened in the constructor
        this._resolveProps(def)
      }

      // apply CSS
      if (this.shadowRoot) {
        this._applyStyles(styles)
      } else if (__DEV__ && styles) {
        warn(
          'Custom element style injection is not supported when using ' +
            'shadowRoot: false',
        )
      }

      // initial render
      this._update()

      // apply expose
      this._applyExpose()
    }

    const asyncDef = (this._def as ComponentOptions).__asyncLoader
    if (asyncDef) {
      asyncDef().then(def => resolve((this._def = def), true))
    } else {
      resolve(this._def)
    }
  }

  private _resolveProps(def: InnerComponentDef) {
    const { props } = def
    const declaredPropKeys = isArray(props) ? props : Object.keys(props || {})

    // check if there are props set pre-upgrade or connect
    for (const key of Object.keys(this)) {
      if (key[0] !== '_' && declaredPropKeys.includes(key)) {
        this._setProp(key, this[key as keyof this], true, false)
      }
    }

    // defining getter/setters on prototype
    for (const key of declaredPropKeys.map(camelize)) {
      Object.defineProperty(this, key, {
        get() {
          return this._getProp(key)
        },
        set(val) {
          this._setProp(key, val)
        },
      })
    }
  }

  private _applyExpose() {
    const exposed = this._instance && this._instance.exposed
    if (!exposed) return
    for (const key in exposed) {
      if (!hasOwn(this, key)) {
        // exposed properties are readonly
        Object.defineProperty(this, key, {
          // unwrap ref to be consistent with public instance behavior
          get: () => unref(exposed[key]),
        })
      } else if (__DEV__) {
        warn(`Exposed property "${key}" already exists on custom element.`)
      }
    }
  }

  protected _setAttr(key: string) {
    if (key.startsWith('data-v-')) return
    let value = this.hasAttribute(key) ? this.getAttribute(key) : undefined
    const camelKey = camelize(key)
    if (this._numberProps && this._numberProps[camelKey]) {
      value = toNumber(value)
    }
    this._setProp(camelKey, value, false)
  }

  /**
   * @internal
   */
  protected _getProp(key: string) {
    return this._props[key]
  }

  /**
   * @internal
   */
  protected _setProp(
    key: string,
    val: any,
    shouldReflect = true,
    shouldUpdate = true,
  ) {
    if (val !== this._props[key]) {
      this._props[key] = val
      if (shouldUpdate && this._instance) {
        this._update()
      }
      // reflect
      if (shouldReflect) {
        if (val === true) {
          this.setAttribute(hyphenate(key), '')
        } else if (typeof val === 'string' || typeof val === 'number') {
          this.setAttribute(hyphenate(key), val + '')
        } else if (!val) {
          this.removeAttribute(hyphenate(key))
        }
      }
    }
  }

  private _update() {
    render(this._createVNode(), this._root)
  }

  private _createVNode(): VNode<any, any> {
    const baseProps: VNodeProps = {}
    if (!this.shadowRoot) {
      baseProps.onVnodeMounted = baseProps.onVnodeUpdated =
        this._renderSlots.bind(this)
    }
    const vnode = createVNode(this._def, extend(baseProps, this._props))
    if (!this._instance) {
      vnode.ce = instance => {
        this._instance = instance
<<<<<<< HEAD
        instance.isCE = true
        instance.ceSetCssVars = (cssvars: Record<string, string>) => {
          this._setCssVars(cssvars)
        }
=======
        instance.ce = this
>>>>>>> 917c0631
        // HMR
        if (__DEV__) {
          instance.ceReload = newStyles => {
            // always reset styles
            if (this._styles) {
              this._styles.forEach(s => this._root.removeChild(s))
              this._styles.length = 0
            }
            this._applyStyles(newStyles)
            this._instance = null
            this._update()
          }
        }

        const dispatch = (event: string, args: any[]) => {
          this.dispatchEvent(
            new CustomEvent(
              event,
              isPlainObject(args[0])
                ? extend({ detail: args }, args[0])
                : { detail: args },
            ),
          )
        }

        // intercept emit
        instance.emit = (event: string, ...args: any[]) => {
          // dispatch both the raw and hyphenated versions of an event
          // to match Vue behavior
          dispatch(event, args)
          if (hyphenate(event) !== event) {
            dispatch(hyphenate(event), args)
          }
        }

        // locate nearest Vue custom element parent for provide/inject
        let parent: Node | null = this
        while (
          (parent =
            parent && (parent.parentNode || (parent as ShadowRoot).host))
        ) {
          if (parent instanceof VueElement) {
            instance.parent = parent._instance
            instance.provides = parent._instance!.provides
            break
          }
        }
      }
    }
    return vnode
  }

<<<<<<< HEAD
  private _setCssVars(vars: Record<string, string>) {
    for (const key in vars) {
      this.style.setProperty(`--${key}`, vars[key])
    }
  }

  private _applyStyles(styles: string[] | undefined) {
    if (styles) {
      styles.forEach(css => {
        const s = document.createElement('style')
        s.textContent = css
        this.shadowRoot!.appendChild(s)
        // record for HMR
        if (__DEV__) {
=======
  private _applyStyles(
    styles: string[] | undefined,
    owner?: ConcreteComponent,
  ) {
    if (!styles) return
    if (owner) {
      if (owner === this._def || this._styleChildren.has(owner)) {
        return
      }
      this._styleChildren.add(owner)
    }
    const nonce = this._def.nonce
    for (let i = styles.length - 1; i >= 0; i--) {
      const s = document.createElement('style')
      if (nonce) s.setAttribute('nonce', nonce)
      s.textContent = styles[i]
      this.shadowRoot!.prepend(s)
      // record for HMR
      if (__DEV__) {
        if (owner) {
          if (owner.__hmrId) {
            if (!this._childStyles) this._childStyles = new Map()
            let entry = this._childStyles.get(owner.__hmrId)
            if (!entry) {
              this._childStyles.set(owner.__hmrId, (entry = []))
            }
            entry.push(s)
          }
        } else {
>>>>>>> 917c0631
          ;(this._styles || (this._styles = [])).push(s)
        }
      }
    }
  }

  /**
   * Only called when shaddowRoot is false
   */
  private _parseSlots() {
    const slots: VueElement['_slots'] = (this._slots = {})
    let n
    while ((n = this.firstChild)) {
      const slotName =
        (n.nodeType === 1 && (n as Element).getAttribute('slot')) || 'default'
      ;(slots[slotName] || (slots[slotName] = [])).push(n)
      this.removeChild(n)
    }
  }

  /**
   * Only called when shaddowRoot is false
   */
  private _renderSlots() {
    const outlets = this.querySelectorAll('slot')
    const scopeId = this._instance!.type.__scopeId
    for (let i = 0; i < outlets.length; i++) {
      const o = outlets[i] as HTMLSlotElement
      const slotName = o.getAttribute('name') || 'default'
      const content = this._slots![slotName]
      const parent = o.parentNode!
      if (content) {
        for (const n of content) {
          // for :slotted css
          if (scopeId && n.nodeType === 1) {
            const id = scopeId + '-s'
            const walker = document.createTreeWalker(n, 1)
            ;(n as Element).setAttribute(id, '')
            let child
            while ((child = walker.nextNode())) {
              ;(child as Element).setAttribute(id, '')
            }
          }
          parent.insertBefore(n, o)
        }
      } else {
        while (o.firstChild) parent.insertBefore(o.firstChild, o)
      }
      parent.removeChild(o)
    }
  }

  injectChildStyle(comp: ConcreteComponent & CustomElementOptions) {
    this._applyStyles(comp.styles, comp)
  }

  removeChildStyle(comp: ConcreteComponent): void {
    if (__DEV__) {
      this._styleChildren.delete(comp)
      if (this._childStyles && comp.__hmrId) {
        // clear old styles
        const oldStyles = this._childStyles.get(comp.__hmrId)
        if (oldStyles) {
          oldStyles.forEach(s => this._root.removeChild(s))
          oldStyles.length = 0
        }
      }
    }
  }
}

/**
 * Retrieve the shadowRoot of the current custom element. Only usable in setup()
 * of a `defineCustomElement` component.
 */
export function useShadowRoot(): ShadowRoot | null {
  const instance = getCurrentInstance()
  const el = instance && instance.ce
  if (el) {
    return (el as VueElement).shadowRoot
  } else if (__DEV__) {
    if (!instance) {
      warn(`useCustomElementRoot called without an active component instance.`)
    } else {
      warn(
        `useCustomElementRoot can only be used in components defined via ` +
          `defineCustomElement.`,
      )
    }
  }
  return null
}<|MERGE_RESOLUTION|>--- conflicted
+++ resolved
@@ -450,14 +450,10 @@
     if (!this._instance) {
       vnode.ce = instance => {
         this._instance = instance
-<<<<<<< HEAD
-        instance.isCE = true
+        instance.ce = this
         instance.ceSetCssVars = (cssvars: Record<string, string>) => {
           this._setCssVars(cssvars)
         }
-=======
-        instance.ce = this
->>>>>>> 917c0631
         // HMR
         if (__DEV__) {
           instance.ceReload = newStyles => {
@@ -510,22 +506,12 @@
     return vnode
   }
 
-<<<<<<< HEAD
   private _setCssVars(vars: Record<string, string>) {
     for (const key in vars) {
       this.style.setProperty(`--${key}`, vars[key])
     }
   }
 
-  private _applyStyles(styles: string[] | undefined) {
-    if (styles) {
-      styles.forEach(css => {
-        const s = document.createElement('style')
-        s.textContent = css
-        this.shadowRoot!.appendChild(s)
-        // record for HMR
-        if (__DEV__) {
-=======
   private _applyStyles(
     styles: string[] | undefined,
     owner?: ConcreteComponent,
@@ -555,7 +541,6 @@
             entry.push(s)
           }
         } else {
->>>>>>> 917c0631
           ;(this._styles || (this._styles = [])).push(s)
         }
       }
