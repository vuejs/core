--- conflicted
+++ resolved
@@ -1,48 +1,23 @@
 import {
-<<<<<<< HEAD
-  ComponentOptionsMixin,
-  ComputedOptions,
-  EmitsOptions,
-  MethodOptions,
-  ComponentInternalInstance,
-  VNode,
-  RootHydrateFunction,
-  ExtractPropTypes,
-=======
   type ComponentInjectOptions,
   type ComponentInternalInstance,
+  type ComponentObjectPropsOptions,
   type ComponentOptions,
   type ComponentOptionsMixin,
-  type ComponentOptionsWithArrayProps,
-  type ComponentOptionsWithObjectProps,
-  type ComponentOptionsWithoutProps,
-  type ComponentPropsOptions,
   type ComputedOptions,
   type ConcreteComponent,
   type DefineComponent,
+  type DefineComponentOptions,
   type EmitsOptions,
   type ExtractPropTypes,
   type MethodOptions,
-  type RenderFunction,
   type RootHydrateFunction,
-  type SetupContext,
   type SlotsType,
   type VNode,
->>>>>>> a41c5f1f
   createVNode,
   defineComponent,
   nextTick,
   warn,
-<<<<<<< HEAD
-  ConcreteComponent,
-  ComponentOptions,
-  ComponentInjectOptions,
-  SlotsType,
-  DefineComponentOptions,
-  ComponentObjectPropsOptions,
-  DefineComponent
-=======
->>>>>>> a41c5f1f
 } from '@vue/runtime-core'
 import { camelize, extend, hyphenate, isArray, toNumber } from '@vue/shared'
 import { hydrate, render } from '.'
@@ -54,20 +29,10 @@
 // defineCustomElement provides the same type inference as defineComponent
 // so most of the following overloads should be kept in sync w/ defineComponent.
 
-<<<<<<< HEAD
 // overload 1: defining a custom element from the returned value of
 export function defineCustomElement<P>(
-  options: DefineComponent<P, any, any, any>
+  options: DefineComponent<P, any, any, any>,
 ): VueElementConstructor<ExtractPropTypes<P>>
-=======
-// overload 1: direct setup function
-export function defineCustomElement<Props, RawBindings = object>(
-  setup: (
-    props: Readonly<Props>,
-    ctx: SetupContext,
-  ) => RawBindings | RenderFunction,
-): VueElementConstructor<Props>
->>>>>>> a41c5f1f
 
 // overload 2: defining with options
 export function defineCustomElement<
@@ -83,10 +48,7 @@
   I extends ComponentInjectOptions = {},
   II extends string = string,
   S extends SlotsType = {},
-<<<<<<< HEAD
-  Options extends Record<PropertyKey, any> = {}
-=======
->>>>>>> a41c5f1f
+  Options extends Record<PropertyKey, any> = {},
 >(
   options: DefineComponentOptions<
     Props,
@@ -100,10 +62,9 @@
     EE,
     I,
     II,
-<<<<<<< HEAD
     S,
     Options
-  > & { styles?: string[] }
+  > & { styles?: string[] },
 ): VueElementConstructor<
   [Props] extends [string]
     ? { [key in Props]?: any }
@@ -113,79 +74,6 @@
         ? string[]
         : ExtractPropTypes<Props>
 >
-=======
-    S
-  > & { styles?: string[] },
-): VueElementConstructor<Props>
-
-// overload 3: object format with array props declaration
-export function defineCustomElement<
-  PropNames extends string,
-  RawBindings,
-  D,
-  C extends ComputedOptions = {},
-  M extends MethodOptions = {},
-  Mixin extends ComponentOptionsMixin = ComponentOptionsMixin,
-  Extends extends ComponentOptionsMixin = ComponentOptionsMixin,
-  E extends EmitsOptions = Record<string, any>,
-  EE extends string = string,
-  I extends ComponentInjectOptions = {},
-  II extends string = string,
-  S extends SlotsType = {},
->(
-  options: ComponentOptionsWithArrayProps<
-    PropNames,
-    RawBindings,
-    D,
-    C,
-    M,
-    Mixin,
-    Extends,
-    E,
-    EE,
-    I,
-    II,
-    S
-  > & { styles?: string[] },
-): VueElementConstructor<{ [K in PropNames]: any }>
-
-// overload 4: object format with object props declaration
-export function defineCustomElement<
-  PropsOptions extends Readonly<ComponentPropsOptions>,
-  RawBindings,
-  D,
-  C extends ComputedOptions = {},
-  M extends MethodOptions = {},
-  Mixin extends ComponentOptionsMixin = ComponentOptionsMixin,
-  Extends extends ComponentOptionsMixin = ComponentOptionsMixin,
-  E extends EmitsOptions = Record<string, any>,
-  EE extends string = string,
-  I extends ComponentInjectOptions = {},
-  II extends string = string,
-  S extends SlotsType = {},
->(
-  options: ComponentOptionsWithObjectProps<
-    PropsOptions,
-    RawBindings,
-    D,
-    C,
-    M,
-    Mixin,
-    Extends,
-    E,
-    EE,
-    I,
-    II,
-    S
-  > & { styles?: string[] },
-): VueElementConstructor<ExtractPropTypes<PropsOptions>>
-
-// overload 5: defining a custom element from the returned value of
-// `defineComponent`
-export function defineCustomElement<P>(
-  options: DefineComponent<P, any, any, any>,
-): VueElementConstructor<ExtractPropTypes<P>>
->>>>>>> a41c5f1f
 
 /*! #__NO_SIDE_EFFECTS__ */
 export function defineCustomElement(
