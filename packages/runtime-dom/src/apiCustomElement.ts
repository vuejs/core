import {
  ComponentOptionsMixin,
  ComponentOptionsWithArrayProps,
  ComponentOptionsWithObjectProps,
  ComponentOptionsWithoutProps,
  ComponentPropsOptions,
  ComponentPublicInstance,
  ComputedOptions,
  EmitsOptions,
  MethodOptions,
  RenderFunction,
  SetupContext,
  ComponentInternalInstance,
  VNode,
  RootHydrateFunction,
  ExtractPropTypes,
  createVNode,
  defineComponent,
  nextTick,
  warn,
  ConcreteComponent,
  ComponentOptions,
  ComponentInjectOptions,
  SlotsType
} from '@vue/runtime-core'
import { camelize, extend, hyphenate, isArray, toNumber } from '@vue/shared'
import HTMLParsedElement from 'html-parsed-element'
import { hydrate, render } from '.'

export type VueElementConstructor<P = {}> = {
  new (initialProps?: Record<string, any>): VueElement & P
}

export interface DefineCustomElementConfig {
  /**
   * Render inside a shadow root DOM element
   * @default true
   */
  shadowRoot?: boolean
}

// defineCustomElement provides the same type inference as defineComponent
// so most of the following overloads should be kept in sync w/ defineComponent.

// overload 1: direct setup function
export function defineCustomElement<Props, RawBindings = object>(
  setup: (
    props: Readonly<Props>,
    ctx: SetupContext
  ) => RawBindings | RenderFunction,
  config?: DefineCustomElementConfig
): VueElementConstructor<Props>

// overload 2: object format with no props
export function defineCustomElement<
  Props = {},
  RawBindings = {},
  D = {},
  C extends ComputedOptions = {},
  M extends MethodOptions = {},
  Mixin extends ComponentOptionsMixin = ComponentOptionsMixin,
  Extends extends ComponentOptionsMixin = ComponentOptionsMixin,
  E extends EmitsOptions = EmitsOptions,
  EE extends string = string,
  I extends ComponentInjectOptions = {},
  II extends string = string,
  S extends SlotsType = {}
>(
  options: ComponentOptionsWithoutProps<
    Props,
    RawBindings,
    D,
    C,
    M,
    Mixin,
    Extends,
    E,
<<<<<<< HEAD
    EE
  > & { styles?: string[] },
  config?: DefineCustomElementConfig
=======
    EE,
    I,
    II,
    S
  > & { styles?: string[] }
>>>>>>> 2ffe3d5b
): VueElementConstructor<Props>

// overload 3: object format with array props declaration
export function defineCustomElement<
  PropNames extends string,
  RawBindings,
  D,
  C extends ComputedOptions = {},
  M extends MethodOptions = {},
  Mixin extends ComponentOptionsMixin = ComponentOptionsMixin,
  Extends extends ComponentOptionsMixin = ComponentOptionsMixin,
  E extends EmitsOptions = Record<string, any>,
  EE extends string = string,
  I extends ComponentInjectOptions = {},
  II extends string = string,
  S extends SlotsType = {}
>(
  options: ComponentOptionsWithArrayProps<
    PropNames,
    RawBindings,
    D,
    C,
    M,
    Mixin,
    Extends,
    E,
<<<<<<< HEAD
    EE
  > & { styles?: string[] },
  config?: DefineCustomElementConfig
=======
    EE,
    I,
    II,
    S
  > & { styles?: string[] }
>>>>>>> 2ffe3d5b
): VueElementConstructor<{ [K in PropNames]: any }>

// overload 4: object format with object props declaration
export function defineCustomElement<
  PropsOptions extends Readonly<ComponentPropsOptions>,
  RawBindings,
  D,
  C extends ComputedOptions = {},
  M extends MethodOptions = {},
  Mixin extends ComponentOptionsMixin = ComponentOptionsMixin,
  Extends extends ComponentOptionsMixin = ComponentOptionsMixin,
  E extends EmitsOptions = Record<string, any>,
  EE extends string = string,
  I extends ComponentInjectOptions = {},
  II extends string = string,
  S extends SlotsType = {}
>(
  options: ComponentOptionsWithObjectProps<
    PropsOptions,
    RawBindings,
    D,
    C,
    M,
    Mixin,
    Extends,
    E,
<<<<<<< HEAD
    EE
  > & { styles?: string[] },
  config?: DefineCustomElementConfig
=======
    EE,
    I,
    II,
    S
  > & { styles?: string[] }
>>>>>>> 2ffe3d5b
): VueElementConstructor<ExtractPropTypes<PropsOptions>>

// overload 5: defining a custom element from the returned value of
// `defineComponent`
export function defineCustomElement(
  options: {
    new (...args: any[]): ComponentPublicInstance
  },
  config?: DefineCustomElementConfig
): VueElementConstructor

/*! #__NO_SIDE_EFFECTS__ */
export function defineCustomElement(
  options: any,
<<<<<<< HEAD
  config?: DefineCustomElementConfig,
=======
>>>>>>> 2ffe3d5b
  hydrate?: RootHydrateFunction
): VueElementConstructor {
  const Comp = defineComponent(options) as any
  class VueCustomElement extends VueElement {
    static def = Comp
    constructor(initialProps?: Record<string, any>) {
<<<<<<< HEAD
      super(Comp, initialProps, config, hydrate)
=======
      super(Comp, initialProps, hydrate)
>>>>>>> 2ffe3d5b
    }
  }

  return VueCustomElement
}

<<<<<<< HEAD
export const defineSSRCustomElement = ((
  options: any,
  config?: DefineCustomElementConfig
) => {
  // @ts-expect-error
  return defineCustomElement(options, config, hydrate)
=======
/*! #__NO_SIDE_EFFECTS__ */
export const defineSSRCustomElement = ((options: any) => {
  // @ts-ignore
  return defineCustomElement(options, hydrate)
>>>>>>> 2ffe3d5b
}) as typeof defineCustomElement

const BaseClass = (
  typeof HTMLElement !== 'undefined' ? HTMLParsedElement : class {}
) as typeof HTMLElement

type InnerComponentDef = ConcreteComponent & { styles?: string[] }

export class VueElement extends BaseClass {
  /**
   * @internal
   */
  _instance: ComponentInternalInstance | null = null

  private _connected = false
  private _resolved = false
  private _numberProps: Record<string, true> | null = null
  private _styles?: HTMLStyleElement[]
<<<<<<< HEAD
  private _slots: Node[]

=======
  private _ob?: MutationObserver | null = null
>>>>>>> 2ffe3d5b
  constructor(
    private _def: InnerComponentDef,
    private _props: Record<string, any> = {},
    private _config: DefineCustomElementConfig = {},
    hydrate?: RootHydrateFunction
  ) {
    super()
    this._config = extend(
      {
        shadowRoot: true
      },
      this._config
    )

    if (this._config.shadowRoot) {
      if (this.shadowRoot && hydrate) {
        hydrate(this._createVNode(), this._root!)
      } else {
        if (__DEV__ && this.shadowRoot) {
          warn(
            `Custom element has pre-rendered declarative shadow root but is not ` +
              `defined as hydratable. Use \`defineSSRCustomElement\`.`
          )
        }
        this.attachShadow({ mode: 'open' })
      }
    } else {
      if (hydrate) {
        hydrate(this._createVNode(), this._root!)
      }
<<<<<<< HEAD
=======
      this.attachShadow({ mode: 'open' })
      if (!(this._def as ComponentOptions).__asyncLoader) {
        // for sync component defs we can immediately resolve props
        this._resolveProps(this._def)
      }
>>>>>>> 2ffe3d5b
    }
  }

  get _root(): Element | ShadowRoot | null {
    return this._config.shadowRoot ? this.shadowRoot : this
  }

  connectedCallback() {
    if (this._config.shadowRoot) {
      this._connect()
    } else {
      super.connectedCallback()
    }
  }

  // use of parsedCallback when shadowRoot is disabled
  // to wait for slots to be parsed
  // see https://stackoverflow.com/a/52884370
  parsedCallback() {
    if (!this._config.shadowRoot) {
      this._connect()
    }
  }

  _connect() {
    this._connected = true
    if (!this._instance) {
      if (this._resolved) {
        this._update()
      } else {
        this._resolveDef()
      }
    }
  }

  disconnectedCallback() {
    this._connected = false
    if (this._ob) {
      this._ob.disconnect()
      this._ob = null
    }
    nextTick(() => {
      if (!this._connected) {
        render(null, this._root!)
        this._instance = null
      }
    })
  }

  /**
   * resolve inner component definition (handle possible async component)
   */
  private _resolveDef() {
    this._resolved = true

    // set initial attrs
    for (let i = 0; i < this.attributes.length; i++) {
      this._setAttr(this.attributes[i].name)
    }

    // watch future attr changes
    this._ob = new MutationObserver(mutations => {
      for (const m of mutations) {
        this._setAttr(m.attributeName!)
      }
    })

    this._ob.observe(this, { attributes: true })

    const resolve = (def: InnerComponentDef, isAsync = false) => {
      const { props, styles } = def

      // cast Number-type props set before resolve
      let numberProps
<<<<<<< HEAD
      // add props check to fix https://github.com/vuejs/core/issues/5326
      if (hasOptions && props) {
        for (const key in this._props) {
=======
      if (props && !isArray(props)) {
        for (const key in props) {
>>>>>>> 2ffe3d5b
          const opt = props[key]
          if (opt === Number || (opt && opt.type === Number)) {
            if (key in this._props) {
              this._props[key] = toNumber(this._props[key])
            }
            ;(numberProps || (numberProps = Object.create(null)))[
              camelize(key)
            ] = true
          }
        }
      }
      this._numberProps = numberProps

      if (isAsync) {
        // defining getter/setters on prototype
        // for sync defs, this already happened in the constructor
        this._resolveProps(def)
      }

      // replace slot
      if (!this._config.shadowRoot) {
        this._slots = Array.from(this.children).map(n => n.cloneNode(true))
        this.replaceChildren()
      }

      // apply CSS
      this._applyStyles(styles)

      // initial render
      this._update()
    }

    const asyncDef = (this._def as ComponentOptions).__asyncLoader
    if (asyncDef) {
      asyncDef().then(def => resolve(def, true))
    } else {
      resolve(this._def)
    }
  }

  private _resolveProps(def: InnerComponentDef) {
    const { props } = def
    const declaredPropKeys = isArray(props) ? props : Object.keys(props || {})

    // check if there are props set pre-upgrade or connect
    for (const key of Object.keys(this)) {
      if (key[0] !== '_' && declaredPropKeys.includes(key)) {
        this._setProp(key, this[key as keyof this], true, false)
      }
    }

    // defining getter/setters on prototype
    for (const key of declaredPropKeys.map(camelize)) {
      Object.defineProperty(this, key, {
        get() {
          return this._getProp(key)
        },
        set(val) {
          this._setProp(key, val)
        }
      })
    }
  }

  protected _setAttr(key: string) {
    let value = this.getAttribute(key)
    const camelKey = camelize(key)
    if (this._numberProps && this._numberProps[camelKey]) {
      value = toNumber(value)
    }
    this._setProp(camelKey, value, false)
  }

  /**
   * @internal
   */
  protected _getProp(key: string) {
    return this._props[key]
  }

  /**
   * @internal
   */
  protected _setProp(
    key: string,
    val: any,
    shouldReflect = true,
    shouldUpdate = true
  ) {
    if (val !== this._props[key]) {
      this._props[key] = val
      if (shouldUpdate && this._instance) {
        this._update()
      }
      // reflect
      if (shouldReflect) {
        if (val === true) {
          this.setAttribute(hyphenate(key), '')
        } else if (typeof val === 'string' || typeof val === 'number') {
          this.setAttribute(hyphenate(key), val + '')
        } else if (!val) {
          this.removeAttribute(hyphenate(key))
        }
      }
    }
  }

  private _update() {
    render(this._createVNode(), this._root!)
  }

  private _createVNode(): VNode<any, any> {
    let childs = null
    // web components without shadow DOM do not supports native slot
    // so, we create a VNode based on the content of child nodes.
    // NB: named slots are currently not supported
    if (!this._config.shadowRoot) {
      childs = () => {
        const toObj = (a: NamedNodeMap) => {
          const res = {}
          for (let i = 0, l = a.length; i < l; i++) {
            const attr = a[i]
            res[attr.nodeName] = attr.nodeValue
          }
          return res
        }
        return this._slots.map(n => {
          const attrs = n.attributes ? toObj(n.attributes) : {}
          attrs.innerHTML = n.innerHTML
          return createVNode(n.tagName, attrs, null)
        })
      }
    }
    const vnode = createVNode(this._def, extend({}, this._props), childs)
    if (!this._instance) {
      vnode.ce = instance => {
        this._instance = instance
        if (this._config.shadowRoot) {
          instance.isCE = true
        }
        // HMR
        if (__DEV__) {
          instance.ceReload = newStyles => {
            // always reset styles
            if (this._styles) {
              this._styles.forEach(s => this._root!.removeChild(s))
              this._styles.length = 0
            }
            this._applyStyles(newStyles)
            this._instance = null
            this._update()
          }
        }

        const dispatch = (event: string, args: any[]) => {
          this.dispatchEvent(
            new CustomEvent(event, {
              detail: args
            })
          )
        }

        // intercept emit
        instance.emit = (event: string, ...args: any[]) => {
          // dispatch both the raw and hyphenated versions of an event
          // to match Vue behavior
          dispatch(event, args)
          if (hyphenate(event) !== event) {
            dispatch(hyphenate(event), args)
          }
        }

        // locate nearest Vue custom element parent for provide/inject
        let parent: Node | null = this
        while (
          (parent =
            parent && (parent.parentNode || (parent as ShadowRoot).host))
        ) {
          if (parent instanceof VueElement) {
            instance.parent = parent._instance
            instance.provides = parent._instance!.provides
            break
          }
        }
      }
    }
    return vnode
  }

  private _applyStyles(styles: string[] | undefined) {
    if (styles) {
      styles.forEach(css => {
        const s = document.createElement('style')
        s.textContent = css
        this._root!.appendChild(s)
        // record for HMR
        if (__DEV__) {
          ;(this._styles || (this._styles = [])).push(s)
        }
      })
    }
  }
}<|MERGE_RESOLUTION|>--- conflicted
+++ resolved
@@ -75,17 +75,12 @@
     Mixin,
     Extends,
     E,
-<<<<<<< HEAD
-    EE
-  > & { styles?: string[] },
-  config?: DefineCustomElementConfig
-=======
     EE,
     I,
     II,
     S
-  > & { styles?: string[] }
->>>>>>> 2ffe3d5b
+  > & { styles?: string[] },
+  config?: DefineCustomElementConfig
 ): VueElementConstructor<Props>
 
 // overload 3: object format with array props declaration
@@ -112,17 +107,12 @@
     Mixin,
     Extends,
     E,
-<<<<<<< HEAD
-    EE
-  > & { styles?: string[] },
-  config?: DefineCustomElementConfig
-=======
     EE,
     I,
     II,
     S
-  > & { styles?: string[] }
->>>>>>> 2ffe3d5b
+  > & { styles?: string[] },
+  config?: DefineCustomElementConfig
 ): VueElementConstructor<{ [K in PropNames]: any }>
 
 // overload 4: object format with object props declaration
@@ -149,17 +139,12 @@
     Mixin,
     Extends,
     E,
-<<<<<<< HEAD
-    EE
-  > & { styles?: string[] },
-  config?: DefineCustomElementConfig
-=======
     EE,
     I,
     II,
     S
-  > & { styles?: string[] }
->>>>>>> 2ffe3d5b
+  > & { styles?: string[] },
+  config?: DefineCustomElementConfig
 ): VueElementConstructor<ExtractPropTypes<PropsOptions>>
 
 // overload 5: defining a custom element from the returned value of
@@ -174,40 +159,27 @@
 /*! #__NO_SIDE_EFFECTS__ */
 export function defineCustomElement(
   options: any,
-<<<<<<< HEAD
   config?: DefineCustomElementConfig,
-=======
->>>>>>> 2ffe3d5b
   hydrate?: RootHydrateFunction
 ): VueElementConstructor {
   const Comp = defineComponent(options) as any
   class VueCustomElement extends VueElement {
     static def = Comp
     constructor(initialProps?: Record<string, any>) {
-<<<<<<< HEAD
       super(Comp, initialProps, config, hydrate)
-=======
-      super(Comp, initialProps, hydrate)
->>>>>>> 2ffe3d5b
     }
   }
 
   return VueCustomElement
 }
 
-<<<<<<< HEAD
+/*! #__NO_SIDE_EFFECTS__ */
 export const defineSSRCustomElement = ((
   options: any,
   config?: DefineCustomElementConfig
 ) => {
   // @ts-expect-error
   return defineCustomElement(options, config, hydrate)
-=======
-/*! #__NO_SIDE_EFFECTS__ */
-export const defineSSRCustomElement = ((options: any) => {
-  // @ts-ignore
-  return defineCustomElement(options, hydrate)
->>>>>>> 2ffe3d5b
 }) as typeof defineCustomElement
 
 const BaseClass = (
@@ -226,12 +198,9 @@
   private _resolved = false
   private _numberProps: Record<string, true> | null = null
   private _styles?: HTMLStyleElement[]
-<<<<<<< HEAD
   private _slots: Node[]
-
-=======
   private _ob?: MutationObserver | null = null
->>>>>>> 2ffe3d5b
+
   constructor(
     private _def: InnerComponentDef,
     private _props: Record<string, any> = {},
@@ -257,19 +226,15 @@
           )
         }
         this.attachShadow({ mode: 'open' })
+        if (!(this._def as ComponentOptions).__asyncLoader) {
+          // for sync component defs we can immediately resolve props
+          this._resolveProps(this._def)
+        }
       }
     } else {
       if (hydrate) {
         hydrate(this._createVNode(), this._root!)
       }
-<<<<<<< HEAD
-=======
-      this.attachShadow({ mode: 'open' })
-      if (!(this._def as ComponentOptions).__asyncLoader) {
-        // for sync component defs we can immediately resolve props
-        this._resolveProps(this._def)
-      }
->>>>>>> 2ffe3d5b
     }
   }
 
@@ -344,14 +309,8 @@
 
       // cast Number-type props set before resolve
       let numberProps
-<<<<<<< HEAD
-      // add props check to fix https://github.com/vuejs/core/issues/5326
-      if (hasOptions && props) {
-        for (const key in this._props) {
-=======
       if (props && !isArray(props)) {
         for (const key in props) {
->>>>>>> 2ffe3d5b
           const opt = props[key]
           if (opt === Number || (opt && opt.type === Number)) {
             if (key in this._props) {
