--- conflicted
+++ resolved
@@ -216,12 +216,8 @@
     }).observe(this, { attributes: true })
 
     const resolve = (def: InnerComponentDef) => {
-<<<<<<< HEAD
-      this._resolved = true
-      const { props } = def
-=======
+
       const { props, styles } = def
->>>>>>> 41c18eff
       const hasOptions = !isArray(props)
       const rawKeys = props ? (hasOptions ? Object.keys(props) : props) : []
 
@@ -256,16 +252,11 @@
           }
         })
       }
-<<<<<<< HEAD
       this._applyStyles(this._getChildrenComponentsStyles(def))
-=======
-
-      // apply CSS
-      this._applyStyles(styles)
 
       // initial render
       this._update()
->>>>>>> 41c18eff
+
     }
 
     const asyncDef = (this._def as ComponentOptions).__asyncLoader
