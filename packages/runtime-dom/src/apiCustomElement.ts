--- conflicted
+++ resolved
@@ -44,17 +44,15 @@
   new (initialProps?: Record<string, any>): VueElement & P
 }
 
-<<<<<<< HEAD
+export interface CustomElementOptions {
+  styles?: string[]
+  shadowRoot?: boolean
+}
+
 type ExtractComponentPropTypes<T extends DefineComponent<any, any, any, any>> =
   T extends DefineComponent<infer P, any, any, any>
     ? ExtractPropTypes<P>
     : unknown
-=======
-export interface CustomElementOptions {
-  styles?: string[]
-  shadowRoot?: boolean
-}
->>>>>>> ba209298
 
 // defineCustomElement provides the same type inference as defineComponent
 // so most of the following overloads should be kept in sync w/ defineComponent.
