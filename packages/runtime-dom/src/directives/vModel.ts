--- conflicted
+++ resolved
@@ -39,15 +39,10 @@
 
 const assignKey = Symbol('_assign')
 
-<<<<<<< HEAD
 type ModelDirective<T, Modifiers extends string = string> = ObjectDirective<
-  T & { [assignKey]: AssignerFn },
+  T & { [assignKey]: AssignerFn; _assigning?: boolean },
   any,
   Modifiers
-=======
-type ModelDirective<T> = ObjectDirective<
-  T & { [assignKey]: AssignerFn; _assigning?: boolean }
->>>>>>> ee4cd78a
 >
 
 // We are exporting the v-model runtime directly as vnode hooks so that it can
