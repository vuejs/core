--- conflicted
+++ resolved
@@ -45,12 +45,6 @@
   Modifiers
 >
 
-function castValue(value: string, trim?: boolean, number?: boolean | null) {
-  if (trim) value = value.trim()
-  if (number) value = looseToNumber(value)
-  return value
-}
-
 // We are exporting the v-model runtime directly as vnode hooks so that it can
 // be tree-shaken in case v-model is never used.
 export const vModelText: ModelDirective<
@@ -59,35 +53,12 @@
 > = {
   created(el, { modifiers: { lazy, trim, number } }, vnode) {
     el[assignKey] = getModelAssigner(vnode)
-<<<<<<< HEAD
     vModelTextInit(
       el,
       trim,
       number || !!(vnode.props && vnode.props.type === 'number'),
       lazy,
     )
-=======
-    const castToNumber =
-      number || (vnode.props && vnode.props.type === 'number')
-    addEventListener(el, lazy ? 'change' : 'input', e => {
-      if ((e.target as any).composing) return
-      el[assignKey](castValue(el.value, trim, castToNumber))
-    })
-    if (trim || castToNumber) {
-      addEventListener(el, 'change', () => {
-        el.value = castValue(el.value, trim, castToNumber)
-      })
-    }
-    if (!lazy) {
-      addEventListener(el, 'compositionstart', onCompositionStart)
-      addEventListener(el, 'compositionend', onCompositionEnd)
-      // Safari < 10.2 & UIWebView doesn't fire compositionend when
-      // switching focus before confirming composition choice
-      // this also fixes the issue where some browsers e.g. iOS Chrome
-      // fires "change" instead of "input" on autocomplete.
-      addEventListener(el, 'change', onCompositionEnd)
-    }
->>>>>>> 5cf0097f
   },
   // set value on mounted so it's after min/max for type="range"
   mounted(el, { value }) {
@@ -101,6 +72,12 @@
     el[assignKey] = getModelAssigner(vnode)
     vModelTextUpdate(el, oldValue, value, trim, number, lazy)
   },
+}
+
+function castValue(value: string, trim?: boolean, number?: boolean | null) {
+  if (trim) value = value.trim()
+  if (number) value = looseToNumber(value)
+  return value
 }
 
 /**
@@ -115,18 +92,13 @@
 ): void => {
   addEventListener(el, lazy ? 'change' : 'input', e => {
     if ((e.target as any).composing) return
-    let domValue: string | number = el.value
-    if (trim) {
-      domValue = domValue.trim()
-    }
-    if (number || el.type === 'number') {
-      domValue = looseToNumber(domValue)
-    }
-    ;(set || (el as any)[assignKey])(domValue)
+    ;(set || (el as any)[assignKey])(
+      castValue(el.value, trim, number || el.type === 'number'),
+    )
   })
-  if (trim) {
+  if (trim || number) {
     addEventListener(el, 'change', () => {
-      el.value = el.value.trim()
+      el.value = castValue(el.value, trim, number || el.type === 'number')
     })
   }
   if (!lazy) {
