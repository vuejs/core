import {
  ObjectDirective,
  VNode,
  DirectiveHook,
  DirectiveBinding,
  warn
} from '@vue/runtime-core'
import { addEventListener } from '../modules/events'
import {
  isArray,
  looseEqual,
  looseIndexOf,
  invokeArrayFns,
  looseToNumber,
  isSet
} from '@vue/shared'

type AssignerFn = (value: any) => void

const getModelAssigner = (vnode: VNode): AssignerFn => {
  const fn =
    vnode.props!['onUpdate:modelValue'] ||
    (__COMPAT__ && vnode.props!['onModelCompat:input'])
  return isArray(fn) ? value => invokeArrayFns(fn, value) : fn
}

function onCompositionStart(e: Event) {
  ;(e.target as any).composing = true
}

function onCompositionEnd(e: Event) {
  const target = e.target as any
  if (target.composing) {
    target.composing = false
    target.dispatchEvent(new Event('input'))
  }
}

const assignKey = Symbol('_assign')

type ModelDirective<T> = ObjectDirective<T & { [assignKey]: AssignerFn }>

// We are exporting the v-model runtime directly as vnode hooks so that it can
// be tree-shaken in case v-model is never used.
export const vModelText: ModelDirective<
  HTMLInputElement | HTMLTextAreaElement
> = {
  created(el, { modifiers: { lazy, trim, number } }, vnode) {
<<<<<<< HEAD
    el._assign = getModelAssigner(vnode)
    const vnodeType = vnode.props && vnode.props.type
    const castToNumber = number || vnodeType === 'number'
    const castToTimeStamp =
      number && (vnodeType === 'date' || vnodeType === 'datetime-local')
=======
    el[assignKey] = getModelAssigner(vnode)
    const castToNumber =
      number || (vnode.props && vnode.props.type === 'number')
>>>>>>> aacb66de
    addEventListener(el, lazy ? 'change' : 'input', e => {
      if ((e.target as any).composing) return
      let domValue: string | number = el.value
      if (trim) {
        domValue = domValue.trim()
      }
      if (castToTimeStamp) {
        domValue = new Date(domValue).getTime()
      } else if (castToNumber) {
        domValue = looseToNumber(domValue)
      }
      el[assignKey](domValue)
    })
    if (trim) {
      addEventListener(el, 'change', () => {
        el.value = el.value.trim()
      })
    }
    if (!lazy) {
      addEventListener(el, 'compositionstart', onCompositionStart)
      addEventListener(el, 'compositionend', onCompositionEnd)
      // Safari < 10.2 & UIWebView doesn't fire compositionend when
      // switching focus before confirming composition choice
      // this also fixes the issue where some browsers e.g. iOS Chrome
      // fires "change" instead of "input" on autocomplete.
      addEventListener(el, 'change', onCompositionEnd)
    }
  },
  // set value on mounted so it's after min/max for type="range"
  mounted(el, { value }) {
    el.value = value == null ? '' : value
  },
  beforeUpdate(el, { value, modifiers: { lazy, trim, number } }, vnode) {
    el[assignKey] = getModelAssigner(vnode)
    // avoid clearing unresolved text. #2302
    if ((el as any).composing) return
    if (document.activeElement === el && el.type !== 'range') {
      if (lazy) {
        return
      }
      if (trim && el.value.trim() === value) {
        return
      }
      if (
        (number || el.type === 'number') &&
        looseToNumber(el.value) === value
      ) {
        return
      }
      if (number && (el.type === 'date' || el.type === 'datetime-local')) {
        if (new Date(el.value).getTime() === value) {
          return
        }
      }
    }
    const newValue = value == null ? '' : value
    if (el.value !== newValue) {
      el.value = newValue
    }
  }
}

export const vModelCheckbox: ModelDirective<HTMLInputElement> = {
  // #4096 array checkboxes need to be deep traversed
  deep: true,
  created(el, _, vnode) {
    el[assignKey] = getModelAssigner(vnode)
    addEventListener(el, 'change', () => {
      const modelValue = (el as any)._modelValue
      const elementValue = getValue(el)
      const checked = el.checked
      const assign = el[assignKey]
      if (isArray(modelValue)) {
        const index = looseIndexOf(modelValue, elementValue)
        const found = index !== -1
        if (checked && !found) {
          assign(modelValue.concat(elementValue))
        } else if (!checked && found) {
          const filtered = [...modelValue]
          filtered.splice(index, 1)
          assign(filtered)
        }
      } else if (isSet(modelValue)) {
        const cloned = new Set(modelValue)
        if (checked) {
          cloned.add(elementValue)
        } else {
          cloned.delete(elementValue)
        }
        assign(cloned)
      } else {
        assign(getCheckboxValue(el, checked))
      }
    })
  },
  // set initial checked on mount to wait for true-value/false-value
  mounted: setChecked,
  beforeUpdate(el, binding, vnode) {
    el[assignKey] = getModelAssigner(vnode)
    setChecked(el, binding, vnode)
  }
}

function setChecked(
  el: HTMLInputElement,
  { value, oldValue }: DirectiveBinding,
  vnode: VNode
) {
  // store the v-model value on the element so it can be accessed by the
  // change listener.
  ;(el as any)._modelValue = value
  if (isArray(value)) {
    el.checked = looseIndexOf(value, vnode.props!.value) > -1
  } else if (isSet(value)) {
    el.checked = value.has(vnode.props!.value)
  } else if (value !== oldValue) {
    el.checked = looseEqual(value, getCheckboxValue(el, true))
  }
}

export const vModelRadio: ModelDirective<HTMLInputElement> = {
  created(el, { value }, vnode) {
    el.checked = looseEqual(value, vnode.props!.value)
    el[assignKey] = getModelAssigner(vnode)
    addEventListener(el, 'change', () => {
      el[assignKey](getValue(el))
    })
  },
  beforeUpdate(el, { value, oldValue }, vnode) {
    el[assignKey] = getModelAssigner(vnode)
    if (value !== oldValue) {
      el.checked = looseEqual(value, vnode.props!.value)
    }
  }
}

export const vModelSelect: ModelDirective<HTMLSelectElement> = {
  // <select multiple> value need to be deep traversed
  deep: true,
  created(el, { value, modifiers: { number } }, vnode) {
    const isSetModel = isSet(value)
    addEventListener(el, 'change', () => {
      const selectedVal = Array.prototype.filter
        .call(el.options, (o: HTMLOptionElement) => o.selected)
        .map((o: HTMLOptionElement) =>
          number ? looseToNumber(getValue(o)) : getValue(o)
        )
      el[assignKey](
        el.multiple
          ? isSetModel
            ? new Set(selectedVal)
            : selectedVal
          : selectedVal[0]
      )
    })
    el[assignKey] = getModelAssigner(vnode)
  },
  // set value in mounted & updated because <select> relies on its children
  // <option>s.
  mounted(el, { value }) {
    setSelected(el, value)
  },
  beforeUpdate(el, _binding, vnode) {
    el[assignKey] = getModelAssigner(vnode)
  },
  updated(el, { value }) {
    setSelected(el, value)
  }
}

function setSelected(el: HTMLSelectElement, value: any) {
  const isMultiple = el.multiple
  if (isMultiple && !isArray(value) && !isSet(value)) {
    __DEV__ &&
      warn(
        `<select multiple v-model> expects an Array or Set value for its binding, ` +
          `but got ${Object.prototype.toString.call(value).slice(8, -1)}.`
      )
    return
  }
  for (let i = 0, l = el.options.length; i < l; i++) {
    const option = el.options[i]
    const optionValue = getValue(option)
    if (isMultiple) {
      if (isArray(value)) {
        option.selected = looseIndexOf(value, optionValue) > -1
      } else {
        option.selected = value.has(optionValue)
      }
    } else {
      if (looseEqual(getValue(option), value)) {
        if (el.selectedIndex !== i) el.selectedIndex = i
        return
      }
    }
  }
  if (!isMultiple && el.selectedIndex !== -1) {
    el.selectedIndex = -1
  }
}

// retrieve raw value set via :value bindings
function getValue(el: HTMLOptionElement | HTMLInputElement) {
  return '_value' in el ? (el as any)._value : el.value
}

// retrieve raw value for true-value and false-value set via :true-value or :false-value bindings
function getCheckboxValue(
  el: HTMLInputElement & { _trueValue?: any; _falseValue?: any },
  checked: boolean
) {
  const key = checked ? '_trueValue' : '_falseValue'
  return key in el ? el[key] : checked
}

export const vModelDynamic: ObjectDirective<
  HTMLInputElement | HTMLSelectElement | HTMLTextAreaElement
> = {
  created(el, binding, vnode) {
    callModelHook(el, binding, vnode, null, 'created')
  },
  mounted(el, binding, vnode) {
    callModelHook(el, binding, vnode, null, 'mounted')
  },
  beforeUpdate(el, binding, vnode, prevVNode) {
    callModelHook(el, binding, vnode, prevVNode, 'beforeUpdate')
  },
  updated(el, binding, vnode, prevVNode) {
    callModelHook(el, binding, vnode, prevVNode, 'updated')
  }
}

function resolveDynamicModel(tagName: string, type: string | undefined) {
  switch (tagName) {
    case 'SELECT':
      return vModelSelect
    case 'TEXTAREA':
      return vModelText
    default:
      switch (type) {
        case 'checkbox':
          return vModelCheckbox
        case 'radio':
          return vModelRadio
        default:
          return vModelText
      }
  }
}

function callModelHook(
  el: HTMLInputElement | HTMLSelectElement | HTMLTextAreaElement,
  binding: DirectiveBinding,
  vnode: VNode,
  prevVNode: VNode | null,
  hook: keyof ObjectDirective
) {
  const modelToUse = resolveDynamicModel(
    el.tagName,
    vnode.props && vnode.props.type
  )
  const fn = modelToUse[hook] as DirectiveHook
  fn && fn(el, binding, vnode, prevVNode)
}

// SSR vnode transforms, only used when user includes client-oriented render
// function in SSR
export function initVModelForSSR() {
  vModelText.getSSRProps = ({ value }) => ({ value })

  vModelRadio.getSSRProps = ({ value }, vnode) => {
    if (vnode.props && looseEqual(vnode.props.value, value)) {
      return { checked: true }
    }
  }

  vModelCheckbox.getSSRProps = ({ value }, vnode) => {
    if (isArray(value)) {
      if (vnode.props && looseIndexOf(value, vnode.props.value) > -1) {
        return { checked: true }
      }
    } else if (isSet(value)) {
      if (vnode.props && value.has(vnode.props.value)) {
        return { checked: true }
      }
    } else if (value) {
      return { checked: true }
    }
  }

  vModelDynamic.getSSRProps = (binding, vnode) => {
    if (typeof vnode.type !== 'string') {
      return
    }
    const modelToUse = resolveDynamicModel(
      // resolveDynamicModel expects an uppercase tag name, but vnode.type is lowercase
      vnode.type.toUpperCase(),
      vnode.props && vnode.props.type
    )
    if (modelToUse.getSSRProps) {
      return modelToUse.getSSRProps(binding, vnode)
    }
  }
}<|MERGE_RESOLUTION|>--- conflicted
+++ resolved
@@ -46,17 +46,11 @@
   HTMLInputElement | HTMLTextAreaElement
 > = {
   created(el, { modifiers: { lazy, trim, number } }, vnode) {
-<<<<<<< HEAD
-    el._assign = getModelAssigner(vnode)
+    el[assignKey] = getModelAssigner(vnode)
     const vnodeType = vnode.props && vnode.props.type
     const castToNumber = number || vnodeType === 'number'
     const castToTimeStamp =
       number && (vnodeType === 'date' || vnodeType === 'datetime-local')
-=======
-    el[assignKey] = getModelAssigner(vnode)
-    const castToNumber =
-      number || (vnode.props && vnode.props.type === 'number')
->>>>>>> aacb66de
     addEventListener(el, lazy ? 'change' : 'input', e => {
       if ((e.target as any).composing) return
       let domValue: string | number = el.value
