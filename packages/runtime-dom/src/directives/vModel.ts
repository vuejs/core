import {
  ObjectDirective,
  VNode,
  DirectiveHook,
  DirectiveBinding,
  warn
} from '@vue/runtime-core'
import { addEventListener } from '../modules/events'
import {
  isArray,
  looseEqual,
  looseIndexOf,
  invokeArrayFns,
  looseToNumber,
  isSet
} from '@vue/shared'

type AssignerFn = (value: any) => void

const getModelAssigner = (vnode: VNode): AssignerFn => {
  const fn =
    vnode.props!['onUpdate:modelValue'] ||
    (__COMPAT__ && vnode.props!['onModelCompat:input'])
  return isArray(fn) ? value => invokeArrayFns(fn, value) : fn
}

function onCompositionStart(e: Event) {
  ;(e.target as any).composing = true
}

function onCompositionEnd(e: Event) {
  const target = e.target as any
  if (target.composing) {
    target.composing = false
    target.dispatchEvent(new Event('input'))
  }
}

const assignKey = Symbol('_assign')

type ModelDirective<T> = ObjectDirective<T & { [assignKey]: AssignerFn }>

// We are exporting the v-model runtime directly as vnode hooks so that it can
// be tree-shaken in case v-model is never used.
export const vModelText: ModelDirective<
  HTMLInputElement | HTMLTextAreaElement
> = {
  created(el, { modifiers: { lazy, trim, number } }, vnode) {
    el[assignKey] = getModelAssigner(vnode)
    const castToNumber =
      number || (vnode.props && vnode.props.type === 'number')
    addEventListener(el, lazy ? 'change' : 'input', e => {
      if ((e.target as any).composing) return
      let domValue: string | number = el.value
      if (trim) {
        domValue = domValue.trim()
      }
      if (castToNumber) {
        domValue = looseToNumber(domValue)
      }
      el[assignKey](domValue)
    })
    if (trim) {
      addEventListener(el, 'change', () => {
        el.value = el.value.trim()
      })
    }
    if (!lazy) {
      addEventListener(el, 'compositionstart', onCompositionStart)
      addEventListener(el, 'compositionend', onCompositionEnd)
      // Safari < 10.2 & UIWebView doesn't fire compositionend when
      // switching focus before confirming composition choice
      // this also fixes the issue where some browsers e.g. iOS Chrome
      // fires "change" instead of "input" on autocomplete.
      addEventListener(el, 'change', onCompositionEnd)
    }
  },
  // set value on mounted so it's after min/max for type="range"
  mounted(el, { value }) {
    el.value = value == null ? '' : value
  },
<<<<<<< HEAD
  beforeUpdate(
    el,
    { value, oldValue, modifiers: { lazy, trim, number } },
    vnode
  ) {
    el._assign = getModelAssigner(vnode)
=======
  beforeUpdate(el, { value, modifiers: { lazy, trim, number } }, vnode) {
    el[assignKey] = getModelAssigner(vnode)
>>>>>>> 2ffe3d5b
    // avoid clearing unresolved text. #2302
    if ((el as any).composing) return
    if (document.activeElement === el && el.type !== 'range') {
      // #8546
      if (lazy && value === oldValue) {
        return
      }
      if (trim && el.value.trim() === value) {
        return
      }
      if (
        (number || el.type === 'number') &&
        looseToNumber(el.value) === value
      ) {
        return
      }
    }
    const newValue = value == null ? '' : value
    if (el.value !== newValue) {
      el.value = newValue
    }
  }
}

export const vModelCheckbox: ModelDirective<HTMLInputElement> = {
  // #4096 array checkboxes need to be deep traversed
  deep: true,
  created(el, _, vnode) {
    el[assignKey] = getModelAssigner(vnode)
    addEventListener(el, 'change', () => {
      const modelValue = (el as any)._modelValue
      const elementValue = getValue(el)
      const checked = el.checked
      const assign = el[assignKey]
      if (isArray(modelValue)) {
        const index = looseIndexOf(modelValue, elementValue)
        const found = index !== -1
        if (checked && !found) {
          assign(modelValue.concat(elementValue))
        } else if (!checked && found) {
          const filtered = [...modelValue]
          filtered.splice(index, 1)
          assign(filtered)
        }
      } else if (isSet(modelValue)) {
        const cloned = new Set(modelValue)
        if (checked) {
          cloned.add(elementValue)
        } else {
          cloned.delete(elementValue)
        }
        assign(cloned)
      } else {
        assign(getCheckboxValue(el, checked))
      }
    })
  },
  // set initial checked on mount to wait for true-value/false-value
  mounted: setChecked,
  beforeUpdate(el, binding, vnode) {
    el[assignKey] = getModelAssigner(vnode)
    setChecked(el, binding, vnode)
  }
}

function setChecked(
  el: HTMLInputElement,
  { value, oldValue }: DirectiveBinding,
  vnode: VNode
) {
  // store the v-model value on the element so it can be accessed by the
  // change listener.
  ;(el as any)._modelValue = value
  if (isArray(value)) {
    el.checked = looseIndexOf(value, vnode.props!.value) > -1
  } else if (isSet(value)) {
    el.checked = value.has(vnode.props!.value)
  } else if (value !== oldValue) {
    el.checked = looseEqual(value, getCheckboxValue(el, true))
  }
}

export const vModelRadio: ModelDirective<HTMLInputElement> = {
  created(el, { value }, vnode) {
    el.checked = looseEqual(value, vnode.props!.value)
    el[assignKey] = getModelAssigner(vnode)
    addEventListener(el, 'change', () => {
      el[assignKey](getValue(el))
    })
  },
  beforeUpdate(el, { value, oldValue }, vnode) {
    el[assignKey] = getModelAssigner(vnode)
    if (value !== oldValue) {
      el.checked = looseEqual(value, vnode.props!.value)
    }
  }
}

export const vModelSelect: ModelDirective<HTMLSelectElement> = {
  // <select multiple> value need to be deep traversed
  deep: true,
  created(el, { value, modifiers: { number } }, vnode) {
    const isSetModel = isSet(value)
    addEventListener(el, 'change', () => {
      const selectedVal = Array.prototype.filter
        .call(el.options, (o: HTMLOptionElement) => o.selected)
        .map((o: HTMLOptionElement) =>
          number ? looseToNumber(getValue(o)) : getValue(o)
        )
      el[assignKey](
        el.multiple
          ? isSetModel
            ? new Set(selectedVal)
            : selectedVal
          : selectedVal[0]
      )
    })
    el[assignKey] = getModelAssigner(vnode)
  },
  // set value in mounted & updated because <select> relies on its children
  // <option>s.
  mounted(el, { value }) {
    setSelected(el, value)
  },
  beforeUpdate(el, _binding, vnode) {
    el[assignKey] = getModelAssigner(vnode)
  },
  updated(el, { value }) {
    setSelected(el, value)
  }
}

function setSelected(el: HTMLSelectElement, value: any) {
  const isMultiple = el.multiple
  if (isMultiple && !isArray(value) && !isSet(value)) {
    __DEV__ &&
      warn(
        `<select multiple v-model> expects an Array or Set value for its binding, ` +
          `but got ${Object.prototype.toString.call(value).slice(8, -1)}.`
      )
    return
  }
  for (let i = 0, l = el.options.length; i < l; i++) {
    const option = el.options[i]
    const optionValue = getValue(option)
    if (isMultiple) {
      if (isArray(value)) {
        option.selected = looseIndexOf(value, optionValue) > -1
      } else {
        option.selected = value.has(optionValue)
      }
    } else {
      if (looseEqual(getValue(option), value)) {
        if (el.selectedIndex !== i) el.selectedIndex = i
        return
      }
    }
  }
  if (!isMultiple && el.selectedIndex !== -1) {
    el.selectedIndex = -1
  }
}

// retrieve raw value set via :value bindings
function getValue(el: HTMLOptionElement | HTMLInputElement) {
  return '_value' in el ? (el as any)._value : el.value
}

// retrieve raw value for true-value and false-value set via :true-value or :false-value bindings
function getCheckboxValue(
  el: HTMLInputElement & { _trueValue?: any; _falseValue?: any },
  checked: boolean
) {
  const key = checked ? '_trueValue' : '_falseValue'
  return key in el ? el[key] : checked
}

export const vModelDynamic: ObjectDirective<
  HTMLInputElement | HTMLSelectElement | HTMLTextAreaElement
> = {
  created(el, binding, vnode) {
    callModelHook(el, binding, vnode, null, 'created')
  },
  mounted(el, binding, vnode) {
    callModelHook(el, binding, vnode, null, 'mounted')
  },
  beforeUpdate(el, binding, vnode, prevVNode) {
    callModelHook(el, binding, vnode, prevVNode, 'beforeUpdate')
  },
  updated(el, binding, vnode, prevVNode) {
    callModelHook(el, binding, vnode, prevVNode, 'updated')
  }
}

function resolveDynamicModel(tagName: string, type: string | undefined) {
  switch (tagName) {
    case 'SELECT':
      return vModelSelect
    case 'TEXTAREA':
      return vModelText
    default:
      switch (type) {
        case 'checkbox':
          return vModelCheckbox
        case 'radio':
          return vModelRadio
        default:
          return vModelText
      }
  }
}

function callModelHook(
  el: HTMLInputElement | HTMLSelectElement | HTMLTextAreaElement,
  binding: DirectiveBinding,
  vnode: VNode,
  prevVNode: VNode | null,
  hook: keyof ObjectDirective
) {
  const modelToUse = resolveDynamicModel(
    el.tagName,
    vnode.props && vnode.props.type
  )
  const fn = modelToUse[hook] as DirectiveHook
  fn && fn(el, binding, vnode, prevVNode)
}

// SSR vnode transforms, only used when user includes client-oriented render
// function in SSR
export function initVModelForSSR() {
  vModelText.getSSRProps = ({ value }) => ({ value })

  vModelRadio.getSSRProps = ({ value }, vnode) => {
    if (vnode.props && looseEqual(vnode.props.value, value)) {
      return { checked: true }
    }
  }

  vModelCheckbox.getSSRProps = ({ value }, vnode) => {
    if (isArray(value)) {
      if (vnode.props && looseIndexOf(value, vnode.props.value) > -1) {
        return { checked: true }
      }
    } else if (isSet(value)) {
      if (vnode.props && value.has(vnode.props.value)) {
        return { checked: true }
      }
    } else if (value) {
      return { checked: true }
    }
  }

  vModelDynamic.getSSRProps = (binding, vnode) => {
    if (typeof vnode.type !== 'string') {
      return
    }
    const modelToUse = resolveDynamicModel(
      // resolveDynamicModel expects an uppercase tag name, but vnode.type is lowercase
      vnode.type.toUpperCase(),
      vnode.props && vnode.props.type
    )
    if (modelToUse.getSSRProps) {
      return modelToUse.getSSRProps(binding, vnode)
    }
  }
}<|MERGE_RESOLUTION|>--- conflicted
+++ resolved
@@ -79,17 +79,12 @@
   mounted(el, { value }) {
     el.value = value == null ? '' : value
   },
-<<<<<<< HEAD
   beforeUpdate(
     el,
     { value, oldValue, modifiers: { lazy, trim, number } },
     vnode
   ) {
-    el._assign = getModelAssigner(vnode)
-=======
-  beforeUpdate(el, { value, modifiers: { lazy, trim, number } }, vnode) {
-    el[assignKey] = getModelAssigner(vnode)
->>>>>>> 2ffe3d5b
+    el[assignKey] = getModelAssigner(vnode)
     // avoid clearing unresolved text. #2302
     if ((el as any).composing) return
     if (document.activeElement === el && el.type !== 'range') {
