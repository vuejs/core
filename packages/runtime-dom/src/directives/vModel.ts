import {
  type DirectiveBinding,
  type DirectiveHook,
  type ObjectDirective,
  type VNode,
  nextTick,
  warn,
} from '@vue/runtime-core'
import { addEventListener } from '../modules/events'
import {
  invokeArrayFns,
  isArray,
  isSet,
  looseEqual,
  looseIndexOf,
  looseToNumber,
} from '@vue/shared'

type AssignerFn = (value: any) => void

const getModelAssigner = (vnode: VNode): AssignerFn => {
  const fn =
    vnode.props!['onUpdate:modelValue'] ||
    (__COMPAT__ && vnode.props!['onModelCompat:input'])
  return isArray(fn) ? value => invokeArrayFns(fn, value) : fn
}

function onCompositionStart(e: Event) {
  ;(e.target as any).composing = true
}

function onCompositionEnd(e: Event) {
  const target = e.target as any
  if (target.composing) {
    target.composing = false
    target.dispatchEvent(new Event('input'))
  }
}

const assignKey = Symbol('_assign')

type ModelDirective<T> = ObjectDirective<
  T & { [assignKey]: AssignerFn; _assigning?: boolean }
>

// We are exporting the v-model runtime directly as vnode hooks so that it can
// be tree-shaken in case v-model is never used.
export const vModelText: ModelDirective<
  HTMLInputElement | HTMLTextAreaElement
> = {
  created(el, { modifiers: { lazy, trim, number } }, vnode) {
    el[assignKey] = getModelAssigner(vnode)
    const castToNumber =
      number || (vnode.props && vnode.props.type === 'number')
    addEventListener(el, lazy ? 'change' : 'input', e => {
      if ((e.target as any).composing) return
      let domValue: string | number = el.value
      if (trim) {
        domValue = domValue.trim()
      }
      if (castToNumber) {
        domValue = looseToNumber(domValue)
      }
      el[assignKey](domValue)
    })
    if (trim) {
      addEventListener(el, 'change', () => {
        el.value = el.value.trim()
      })
    }
    if (!lazy) {
      addEventListener(el, 'compositionstart', onCompositionStart)
      addEventListener(el, 'compositionend', onCompositionEnd)
      // Safari < 10.2 & UIWebView doesn't fire compositionend when
      // switching focus before confirming composition choice
      // this also fixes the issue where some browsers e.g. iOS Chrome
      // fires "change" instead of "input" on autocomplete.
      addEventListener(el, 'change', onCompositionEnd)
    }
  },
  // set value on mounted so it's after min/max for type="range"
  mounted(el, { value }) {
    el.value = value == null ? '' : value
  },
  beforeUpdate(el, { value, modifiers: { lazy, trim, number } }, vnode) {
    el[assignKey] = getModelAssigner(vnode)
    // avoid clearing unresolved text. #2302
    if ((el as any).composing) return
    const elValue =
      (number || el.type === 'number') && !/^0\d/.test(el.value)
        ? looseToNumber(el.value)
        : el.value
    const newValue = value == null ? '' : value

    if (elValue === newValue) {
      return
    }

    if (document.activeElement === el && el.type !== 'range') {
      if (lazy) {
        return
      }
      if (trim && el.value.trim() === newValue) {
        return
      }
    }

    el.value = newValue
  },
}

export const vModelCheckbox: ModelDirective<HTMLInputElement> = {
  // #4096 array checkboxes need to be deep traversed
  deep: true,
  created(el, _, vnode) {
    el[assignKey] = getModelAssigner(vnode)
    addEventListener(el, 'change', () => {
      const modelValue = (el as any)._modelValue
      const elementValue = getValue(el)
      const checked = el.checked
      const assign = el[assignKey]
      if (isArray(modelValue)) {
        const index = looseIndexOf(modelValue, elementValue)
        const found = index !== -1
        if (checked && !found) {
          assign(modelValue.concat(elementValue))
        } else if (!checked && found) {
          const filtered = [...modelValue]
          filtered.splice(index, 1)
          assign(filtered)
        }
      } else if (isSet(modelValue)) {
        const cloned = new Set(modelValue)
        if (checked) {
          cloned.add(elementValue)
        } else {
          cloned.delete(elementValue)
        }
        assign(cloned)
      } else {
        assign(getCheckboxValue(el, checked))
      }
    })
  },
  // set initial checked on mount to wait for true-value/false-value
  mounted: setChecked,
  beforeUpdate(el, binding, vnode) {
    el[assignKey] = getModelAssigner(vnode)
    setChecked(el, binding, vnode)
  },
}

function setChecked(
  el: HTMLInputElement,
  { value, oldValue }: DirectiveBinding,
  vnode: VNode,
) {
  // #8638
  if (value === oldValue)
    return // store the v-model value on the element so it can be accessed by the
    // change listener.
  ;(el as any)._modelValue = value
  if (isArray(value)) {
    el.checked = looseIndexOf(value, vnode.props!.value) > -1
  } else if (isSet(value)) {
    el.checked = value.has(vnode.props!.value)
  } else {
    el.checked = looseEqual(value, getCheckboxValue(el, true))
  }
}

export const vModelRadio: ModelDirective<HTMLInputElement> = {
  created(el, { value }, vnode) {
    el.checked = looseEqual(value, vnode.props!.value)
    el[assignKey] = getModelAssigner(vnode)
    addEventListener(el, 'change', () => {
      el[assignKey](getValue(el))
    })
  },
  beforeUpdate(el, { value, oldValue }, vnode) {
    el[assignKey] = getModelAssigner(vnode)
    if (value !== oldValue) {
      el.checked = looseEqual(value, vnode.props!.value)
    }
  },
}

export const vModelSelect: ModelDirective<HTMLSelectElement> = {
  // <select multiple> value need to be deep traversed
  deep: true,
  created(el, { value, modifiers: { number } }, vnode) {
    const isSetModel = isSet(value)
    addEventListener(el, 'change', () => {
      const selectedVal = Array.prototype.filter
        .call(el.options, (o: HTMLOptionElement) => o.selected)
        .map((o: HTMLOptionElement) =>
          number ? looseToNumber(getValue(o)) : getValue(o),
        )
      el[assignKey](
        el.multiple
          ? isSetModel
            ? new Set(selectedVal)
            : selectedVal
          : selectedVal[0],
      )
      el._assigning = true
      nextTick(() => {
        el._assigning = false
      })
    })
    el[assignKey] = getModelAssigner(vnode)
  },
  // set value in mounted & updated because <select> relies on its children
  // <option>s.
  mounted(el, { value, modifiers: { number } }) {
    setSelected(el, value, number)
  },
  beforeUpdate(el, _binding, vnode) {
    el[assignKey] = getModelAssigner(vnode)
  },
<<<<<<< HEAD
  updated(el, { value, oldValue }) {
    // #8579
    if (value !== oldValue) {
      setSelected(el, value)
=======
  updated(el, { value, modifiers: { number } }) {
    if (!el._assigning) {
      setSelected(el, value, number)
>>>>>>> cdb1d179
    }
  },
}

function setSelected(el: HTMLSelectElement, value: any, number: boolean) {
  const isMultiple = el.multiple
  const isArrayValue = isArray(value)
  if (isMultiple && !isArrayValue && !isSet(value)) {
    __DEV__ &&
      warn(
        `<select multiple v-model> expects an Array or Set value for its binding, ` +
          `but got ${Object.prototype.toString.call(value).slice(8, -1)}.`,
      )
    return
  }

  for (let i = 0, l = el.options.length; i < l; i++) {
    const option = el.options[i]
    const optionValue = getValue(option)
    if (isMultiple) {
      if (isArrayValue) {
        const optionType = typeof optionValue
        // fast path for string / number values
        if (optionType === 'string' || optionType === 'number') {
          option.selected = value.some(v => String(v) === String(optionValue))
        } else {
          option.selected = looseIndexOf(value, optionValue) > -1
        }
      } else {
        option.selected = value.has(optionValue)
      }
    } else if (looseEqual(getValue(option), value)) {
      if (el.selectedIndex !== i) el.selectedIndex = i
      return
    }
  }
  if (!isMultiple && el.selectedIndex !== -1) {
    el.selectedIndex = -1
  }
}

// retrieve raw value set via :value bindings
function getValue(el: HTMLOptionElement | HTMLInputElement) {
  return '_value' in el ? (el as any)._value : el.value
}

// retrieve raw value for true-value and false-value set via :true-value or :false-value bindings
function getCheckboxValue(
  el: HTMLInputElement & { _trueValue?: any; _falseValue?: any },
  checked: boolean,
) {
  const key = checked ? '_trueValue' : '_falseValue'
  return key in el ? el[key] : checked
}

export const vModelDynamic: ObjectDirective<
  HTMLInputElement | HTMLSelectElement | HTMLTextAreaElement
> = {
  created(el, binding, vnode) {
    callModelHook(el, binding, vnode, null, 'created')
  },
  mounted(el, binding, vnode) {
    callModelHook(el, binding, vnode, null, 'mounted')
  },
  beforeUpdate(el, binding, vnode, prevVNode) {
    callModelHook(el, binding, vnode, prevVNode, 'beforeUpdate')
  },
  updated(el, binding, vnode, prevVNode) {
    callModelHook(el, binding, vnode, prevVNode, 'updated')
  },
}

function resolveDynamicModel(tagName: string, type: string | undefined) {
  switch (tagName) {
    case 'SELECT':
      return vModelSelect
    case 'TEXTAREA':
      return vModelText
    default:
      switch (type) {
        case 'checkbox':
          return vModelCheckbox
        case 'radio':
          return vModelRadio
        default:
          return vModelText
      }
  }
}

function callModelHook(
  el: HTMLInputElement | HTMLSelectElement | HTMLTextAreaElement,
  binding: DirectiveBinding,
  vnode: VNode,
  prevVNode: VNode | null,
  hook: keyof ObjectDirective,
) {
  const modelToUse = resolveDynamicModel(
    el.tagName,
    vnode.props && vnode.props.type,
  )
  const fn = modelToUse[hook] as DirectiveHook
  fn && fn(el, binding, vnode, prevVNode)
}

// SSR vnode transforms, only used when user includes client-oriented render
// function in SSR
export function initVModelForSSR() {
  vModelText.getSSRProps = ({ value }) => ({ value })

  vModelRadio.getSSRProps = ({ value }, vnode) => {
    if (vnode.props && looseEqual(vnode.props.value, value)) {
      return { checked: true }
    }
  }

  vModelCheckbox.getSSRProps = ({ value }, vnode) => {
    if (isArray(value)) {
      if (vnode.props && looseIndexOf(value, vnode.props.value) > -1) {
        return { checked: true }
      }
    } else if (isSet(value)) {
      if (vnode.props && value.has(vnode.props.value)) {
        return { checked: true }
      }
    } else if (value) {
      return { checked: true }
    }
  }

  vModelDynamic.getSSRProps = (binding, vnode) => {
    if (typeof vnode.type !== 'string') {
      return
    }
    const modelToUse = resolveDynamicModel(
      // resolveDynamicModel expects an uppercase tag name, but vnode.type is lowercase
      vnode.type.toUpperCase(),
      vnode.props && vnode.props.type,
    )
    if (modelToUse.getSSRProps) {
      return modelToUse.getSSRProps(binding, vnode)
    }
  }
}<|MERGE_RESOLUTION|>--- conflicted
+++ resolved
@@ -218,16 +218,10 @@
   beforeUpdate(el, _binding, vnode) {
     el[assignKey] = getModelAssigner(vnode)
   },
-<<<<<<< HEAD
-  updated(el, { value, oldValue }) {
+  updated(el, { value, oldValue, modifiers: { number } }) {
     // #8579
-    if (value !== oldValue) {
+    if (!el._assigning && value !== oldValue) {
       setSelected(el, value)
-=======
-  updated(el, { value, modifiers: { number } }) {
-    if (!el._assigning) {
-      setSelected(el, value, number)
->>>>>>> cdb1d179
     }
   },
 }
