--- conflicted
+++ resolved
@@ -18,7 +18,9 @@
 type AssignerFn = (value: any) => void
 
 const getModelAssigner = (vnode: VNode): AssignerFn => {
-  const fn = vnode.props!['onUpdate:modelValue'] || (__COMPAT__ && vnode.props!['onModelCompat:input'])
+  const fn =
+    vnode.props!['onUpdate:modelValue'] ||
+    (__COMPAT__ && vnode.props!['onModelCompat:input'])
   return isArray(fn) ? value => invokeArrayFns(fn, value) : fn
 }
 
@@ -34,21 +36,11 @@
   }
 }
 
-<<<<<<< HEAD
-function trigger(el: HTMLElement, type: string) {
-  const e = document.createEvent('HTMLEvents')
-  e.initEvent(type, true, true)
-  el.dispatchEvent(e)
-}
-
 type ModelDirective<T, Modifiers extends string = string> = ObjectDirective<
   T & { _assign: AssignerFn },
   any,
   Modifiers
 >
-=======
-type ModelDirective<T> = ObjectDirective<T & { _assign: AssignerFn }>
->>>>>>> d4fcfdde
 
 // We are exporting the v-model runtime directly as vnode hooks so that it can
 // be tree-shaken in case v-model is never used.
