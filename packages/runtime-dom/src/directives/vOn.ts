import {
  type ComponentInternalInstance,
  DeprecationTypes,
  type LegacyConfig,
  compatUtils,
<<<<<<< HEAD
  ComponentInternalInstance,
  Directive
=======
  getCurrentInstance,
>>>>>>> ee4cd78a
} from '@vue/runtime-core'
import { hyphenate, isArray } from '@vue/shared'

type KeyedEvent = KeyboardEvent | MouseEvent | TouchEvent

<<<<<<< HEAD
type SystemModifiers = 'ctrl' | 'shift' | 'alt' | 'meta'
type CompatModifiers = keyof typeof keyNames

export type VOnModifiers = SystemModifiers | ModifierGuards | CompatModifiers

const systemModifiers: Array<SystemModifiers> = ['ctrl', 'shift', 'alt', 'meta']

const modifierGuards = {
  stop: (e: Event) => e.stopPropagation(),
  prevent: (e: Event) => e.preventDefault(),
  self: (e: Event) => e.target !== e.currentTarget,
  ctrl: (e: Event) => !(e as KeyedEvent).ctrlKey,
  shift: (e: Event) => !(e as KeyedEvent).shiftKey,
  alt: (e: Event) => !(e as KeyedEvent).altKey,
  meta: (e: Event) => !(e as KeyedEvent).metaKey,
  left: (e: Event) => 'button' in e && (e as MouseEvent).button !== 0,
  middle: (e: Event) => 'button' in e && (e as MouseEvent).button !== 1,
  right: (e: Event) => 'button' in e && (e as MouseEvent).button !== 2,
  exact: (e: Event, modifiers: string[]) =>
    systemModifiers.some(m => (e as any)[`${m}Key`] && !modifiers.includes(m))
=======
const modifierGuards: Record<
  string,
  (e: Event, modifiers: string[]) => void | boolean
> = {
  stop: e => e.stopPropagation(),
  prevent: e => e.preventDefault(),
  self: e => e.target !== e.currentTarget,
  ctrl: e => !(e as KeyedEvent).ctrlKey,
  shift: e => !(e as KeyedEvent).shiftKey,
  alt: e => !(e as KeyedEvent).altKey,
  meta: e => !(e as KeyedEvent).metaKey,
  left: e => 'button' in e && (e as MouseEvent).button !== 0,
  middle: e => 'button' in e && (e as MouseEvent).button !== 1,
  right: e => 'button' in e && (e as MouseEvent).button !== 2,
  exact: (e, modifiers) =>
    systemModifiers.some(m => (e as any)[`${m}Key`] && !modifiers.includes(m)),
>>>>>>> ee4cd78a
}

type ModifierGuards = keyof typeof modifierGuards

/**
 * @private
 */
<<<<<<< HEAD
export const withModifiers = (
  fn: Function,
  modifiers: Array<ModifierGuards | SystemModifiers>
) => {
  return (event: Event, ...args: unknown[]) => {
    for (let i = 0; i < modifiers.length; i++) {
      const guard = modifierGuards[modifiers[i]]
      if (guard && guard(event, modifiers)) return
    }
    return fn(event, ...args)
  }
=======
export const withModifiers = <
  T extends (event: Event, ...args: unknown[]) => any,
>(
  fn: T & { _withMods?: { [key: string]: T } },
  modifiers: string[],
) => {
  const cache = fn._withMods || (fn._withMods = {})
  const cacheKey = modifiers.join('.')
  return (
    cache[cacheKey] ||
    (cache[cacheKey] = ((event, ...args) => {
      for (let i = 0; i < modifiers.length; i++) {
        const guard = modifierGuards[modifiers[i]]
        if (guard && guard(event, modifiers)) return
      }
      return fn(event, ...args)
    }) as T)
  )
>>>>>>> ee4cd78a
}

// Kept for 2.x compat.
// Note: IE11 compat for `spacebar` and `del` is removed for now.
const keyNames = {
  esc: 'escape',
  space: ' ',
  up: 'arrow-up',
  left: 'arrow-left',
  right: 'arrow-right',
  down: 'arrow-down',
  delete: 'backspace',
}

/**
 * @private
 */
export const withKeys = <T extends (event: KeyboardEvent) => any>(
  fn: T & { _withKeys?: { [k: string]: T } },
  modifiers: string[],
) => {
  let globalKeyCodes: LegacyConfig['keyCodes']
  let instance: ComponentInternalInstance | null = null
  if (__COMPAT__) {
    instance = getCurrentInstance()
    if (
      compatUtils.isCompatEnabled(DeprecationTypes.CONFIG_KEY_CODES, instance)
    ) {
      if (instance) {
        globalKeyCodes = (instance.appContext.config as LegacyConfig).keyCodes
      }
    }
    if (__DEV__ && modifiers.some(m => /^\d+$/.test(m))) {
      compatUtils.warnDeprecation(
        DeprecationTypes.V_ON_KEYCODE_MODIFIER,
        instance,
      )
    }
  }

  const cache: { [k: string]: T } = fn._withKeys || (fn._withKeys = {})
  const cacheKey = modifiers.join('.')

<<<<<<< HEAD
    const eventKey = hyphenate(event.key)
    if (
      modifiers.some(
        k => k === eventKey || keyNames[k as CompatModifiers] === eventKey
      )
    ) {
      return fn(event)
    }
=======
  return (
    cache[cacheKey] ||
    (cache[cacheKey] = (event => {
      if (!('key' in event)) {
        return
      }
>>>>>>> ee4cd78a

      const eventKey = hyphenate(event.key)
      if (modifiers.some(k => k === eventKey || keyNames[k] === eventKey)) {
        return fn(event)
      }

      if (__COMPAT__) {
        const keyCode = String(event.keyCode)
        if (
          compatUtils.isCompatEnabled(
            DeprecationTypes.V_ON_KEYCODE_MODIFIER,
            instance,
          ) &&
          modifiers.some(mod => mod == keyCode)
        ) {
          return fn(event)
        }
        if (globalKeyCodes) {
          for (const mod of modifiers) {
            const codes = globalKeyCodes[mod]
            if (codes) {
              const matches = isArray(codes)
                ? codes.some(code => String(code) === keyCode)
                : String(codes) === keyCode
              if (matches) {
                return fn(event)
              }
            }
          }
        }
      }
<<<<<<< HEAD
    }
  }
}

export type VOnDirective = Directive<any, any, VOnModifiers>
=======
    }) as T)
  )
}
>>>>>>> ee4cd78a
<|MERGE_RESOLUTION|>--- conflicted
+++ resolved
@@ -1,26 +1,19 @@
 import {
   type ComponentInternalInstance,
   DeprecationTypes,
+  type Directive,
   type LegacyConfig,
   compatUtils,
-<<<<<<< HEAD
-  ComponentInternalInstance,
-  Directive
-=======
   getCurrentInstance,
->>>>>>> ee4cd78a
 } from '@vue/runtime-core'
 import { hyphenate, isArray } from '@vue/shared'
 
-type KeyedEvent = KeyboardEvent | MouseEvent | TouchEvent
-
-<<<<<<< HEAD
-type SystemModifiers = 'ctrl' | 'shift' | 'alt' | 'meta'
+const systemModifiers = ['ctrl', 'shift', 'alt', 'meta'] as const
+type SystemModifiers = (typeof systemModifiers)[number]
 type CompatModifiers = keyof typeof keyNames
 
 export type VOnModifiers = SystemModifiers | ModifierGuards | CompatModifiers
-
-const systemModifiers: Array<SystemModifiers> = ['ctrl', 'shift', 'alt', 'meta']
+type KeyedEvent = KeyboardEvent | MouseEvent | TouchEvent
 
 const modifierGuards = {
   stop: (e: Event) => e.stopPropagation(),
@@ -33,51 +26,24 @@
   left: (e: Event) => 'button' in e && (e as MouseEvent).button !== 0,
   middle: (e: Event) => 'button' in e && (e as MouseEvent).button !== 1,
   right: (e: Event) => 'button' in e && (e as MouseEvent).button !== 2,
-  exact: (e: Event, modifiers: string[]) =>
-    systemModifiers.some(m => (e as any)[`${m}Key`] && !modifiers.includes(m))
-=======
-const modifierGuards: Record<
-  string,
-  (e: Event, modifiers: string[]) => void | boolean
-> = {
-  stop: e => e.stopPropagation(),
-  prevent: e => e.preventDefault(),
-  self: e => e.target !== e.currentTarget,
-  ctrl: e => !(e as KeyedEvent).ctrlKey,
-  shift: e => !(e as KeyedEvent).shiftKey,
-  alt: e => !(e as KeyedEvent).altKey,
-  meta: e => !(e as KeyedEvent).metaKey,
-  left: e => 'button' in e && (e as MouseEvent).button !== 0,
-  middle: e => 'button' in e && (e as MouseEvent).button !== 1,
-  right: e => 'button' in e && (e as MouseEvent).button !== 2,
   exact: (e, modifiers) =>
     systemModifiers.some(m => (e as any)[`${m}Key`] && !modifiers.includes(m)),
->>>>>>> ee4cd78a
-}
+} satisfies Record<
+  string,
+  | ((e: Event) => void | boolean)
+  | ((e: Event, modifiers: string[]) => void | boolean)
+>
 
 type ModifierGuards = keyof typeof modifierGuards
 
 /**
  * @private
  */
-<<<<<<< HEAD
-export const withModifiers = (
-  fn: Function,
-  modifiers: Array<ModifierGuards | SystemModifiers>
-) => {
-  return (event: Event, ...args: unknown[]) => {
-    for (let i = 0; i < modifiers.length; i++) {
-      const guard = modifierGuards[modifiers[i]]
-      if (guard && guard(event, modifiers)) return
-    }
-    return fn(event, ...args)
-  }
-=======
 export const withModifiers = <
   T extends (event: Event, ...args: unknown[]) => any,
 >(
   fn: T & { _withMods?: { [key: string]: T } },
-  modifiers: string[],
+  modifiers: VOnModifiers[],
 ) => {
   const cache = fn._withMods || (fn._withMods = {})
   const cacheKey = modifiers.join('.')
@@ -85,13 +51,12 @@
     cache[cacheKey] ||
     (cache[cacheKey] = ((event, ...args) => {
       for (let i = 0; i < modifiers.length; i++) {
-        const guard = modifierGuards[modifiers[i]]
+        const guard = modifierGuards[modifiers[i] as ModifierGuards]
         if (guard && guard(event, modifiers)) return
       }
       return fn(event, ...args)
     }) as T)
   )
->>>>>>> ee4cd78a
 }
 
 // Kept for 2.x compat.
@@ -104,7 +69,7 @@
   right: 'arrow-right',
   down: 'arrow-down',
   delete: 'backspace',
-}
+} satisfies Record<string, string | string[]>
 
 /**
  * @private
@@ -135,26 +100,21 @@
   const cache: { [k: string]: T } = fn._withKeys || (fn._withKeys = {})
   const cacheKey = modifiers.join('.')
 
-<<<<<<< HEAD
-    const eventKey = hyphenate(event.key)
-    if (
-      modifiers.some(
-        k => k === eventKey || keyNames[k as CompatModifiers] === eventKey
-      )
-    ) {
-      return fn(event)
-    }
-=======
   return (
     cache[cacheKey] ||
     (cache[cacheKey] = (event => {
       if (!('key' in event)) {
         return
       }
->>>>>>> ee4cd78a
 
       const eventKey = hyphenate(event.key)
-      if (modifiers.some(k => k === eventKey || keyNames[k] === eventKey)) {
+      if (
+        modifiers.some(
+          k =>
+            k === eventKey ||
+            keyNames[k as unknown as CompatModifiers] === eventKey,
+        )
+      ) {
         return fn(event)
       }
 
@@ -183,14 +143,8 @@
           }
         }
       }
-<<<<<<< HEAD
-    }
-  }
-}
-
-export type VOnDirective = Directive<any, any, VOnModifiers>
-=======
     }) as T)
   )
 }
->>>>>>> ee4cd78a
+
+export type VOnDirective = Directive<any, any, VOnModifiers>