<<<<<<< HEAD
const systemModifiers = ['ctrl', 'shift', 'alt', 'meta']
=======
const systemModifiers = new Set(['ctrl', 'shift', 'alt', 'meta'])

type KeyedEvent = KeyboardEvent | MouseEvent | TouchEvent;

>>>>>>> 555e3be6
const modifierGuards: Record<
  string,
  (e: Event, modifiers?: string[]) => void | boolean
> = {
  stop: e => e.stopPropagation(),
  prevent: e => e.preventDefault(),
  self: e => e.target !== e.currentTarget,
<<<<<<< HEAD
  ctrl: e => !(e as any).ctrlKey,
  shift: e => !(e as any).shiftKey,
  alt: e => !(e as any).altKey,
  meta: e => !(e as any).metaKey,
  left: e => 'button' in e && (e as any).button !== 0,
  middle: e => 'button' in e && (e as any).button !== 1,
  right: e => 'button' in e && (e as any).button !== 2,
  exact: (e, modifiers: string[]) => {
    // todo: replace with makeMap
    let map = modifiers.reduce(
      (map, m) => ((map[m] = true), map),
      Object.create(null)
    )
    // Some of the system modifiers are not specified, but is flagged true on the event
    return systemModifiers.some(
      modifierKey => !map[modifierKey] && (e as any)[`${modifierKey}Key`]
    )
  }
=======
  ctrl: e => !(e as KeyedEvent).ctrlKey,
  shift: e => !(e as KeyedEvent).shiftKey,
  alt: e => !(e as KeyedEvent).altKey,
  meta: e => !(e as KeyedEvent).metaKey,
  left: e => 'button' in e && (e as MouseEvent).button !== 0,
  middle: e => 'button' in e && (e as MouseEvent).button !== 1,
  right: e => 'button' in e && (e as MouseEvent).button !== 2,
  exact: (e, modifiers) =>
    modifiers!.some(m => systemModifiers.has(m) && (e as any)[`${m}Key`])
>>>>>>> 555e3be6
}

export const vOnModifiersGuard = (fn: Function, modifiers: string[]) => {
  return (event: Event) => {
    for (let i = 0; i < modifiers.length; i++) {
      const guard = modifierGuards[modifiers[i]]
      if (guard && guard(event, modifiers)) return
    }
    return fn(event)
  }
}

// Kept for 2.x compat.
// Note: IE11 compat for `spacebar` and `del` is removed for now.
const keyNames: Record<string, string | string[]> = {
  esc: 'escape',
  space: ' ',
  up: 'arrowup',
  left: 'arrowleft',
  right: 'arrowright',
  down: 'arrowdown',
  delete: 'backspace'
}

export const vOnKeysGuard = (fn: Function, modifiers: string[]) => {
  return (event: KeyboardEvent) => {
    if (!('key' in event)) return
    const eventKey = event.key.toLowerCase()
    if (
      // None of the provided key modifiers match the current event key
      !modifiers.some(k => k === eventKey || keyNames[k] === eventKey)
    ) {
      return
    }
    return fn(event)
  }
}<|MERGE_RESOLUTION|>--- conflicted
+++ resolved
@@ -1,11 +1,7 @@
-<<<<<<< HEAD
 const systemModifiers = ['ctrl', 'shift', 'alt', 'meta']
-=======
-const systemModifiers = new Set(['ctrl', 'shift', 'alt', 'meta'])
 
 type KeyedEvent = KeyboardEvent | MouseEvent | TouchEvent;
 
->>>>>>> 555e3be6
 const modifierGuards: Record<
   string,
   (e: Event, modifiers?: string[]) => void | boolean
@@ -13,14 +9,13 @@
   stop: e => e.stopPropagation(),
   prevent: e => e.preventDefault(),
   self: e => e.target !== e.currentTarget,
-<<<<<<< HEAD
-  ctrl: e => !(e as any).ctrlKey,
-  shift: e => !(e as any).shiftKey,
-  alt: e => !(e as any).altKey,
-  meta: e => !(e as any).metaKey,
-  left: e => 'button' in e && (e as any).button !== 0,
-  middle: e => 'button' in e && (e as any).button !== 1,
-  right: e => 'button' in e && (e as any).button !== 2,
+  ctrl: e => !(e as KeyedEvent).ctrlKey,
+  shift: e => !(e as KeyedEvent).shiftKey,
+  alt: e => !(e as KeyedEvent).altKey,
+  meta: e => !(e as KeyedEvent).metaKey,
+  left: e => 'button' in e && (e as MouseEvent).button !== 0,
+  middle: e => 'button' in e && (e as MouseEvent).button !== 1,
+  right: e => 'button' in e && (e as MouseEvent).button !== 2,
   exact: (e, modifiers: string[]) => {
     // todo: replace with makeMap
     let map = modifiers.reduce(
@@ -32,17 +27,6 @@
       modifierKey => !map[modifierKey] && (e as any)[`${modifierKey}Key`]
     )
   }
-=======
-  ctrl: e => !(e as KeyedEvent).ctrlKey,
-  shift: e => !(e as KeyedEvent).shiftKey,
-  alt: e => !(e as KeyedEvent).altKey,
-  meta: e => !(e as KeyedEvent).metaKey,
-  left: e => 'button' in e && (e as MouseEvent).button !== 0,
-  middle: e => 'button' in e && (e as MouseEvent).button !== 1,
-  right: e => 'button' in e && (e as MouseEvent).button !== 2,
-  exact: (e, modifiers) =>
-    modifiers!.some(m => systemModifiers.has(m) && (e as any)[`${m}Key`])
->>>>>>> 555e3be6
 }
 
 export const vOnModifiersGuard = (fn: Function, modifiers: string[]) => {
