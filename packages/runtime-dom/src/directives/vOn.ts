import {
  getCurrentInstance,
  DeprecationTypes,
  type LegacyConfig,
  compatUtils,
<<<<<<< HEAD
  type ComponentInternalInstance
=======
  ComponentInternalInstance,
>>>>>>> 3ee3d266
} from '@vue/runtime-core'
import { hyphenate, isArray } from '@vue/shared'

const systemModifiers = ['ctrl', 'shift', 'alt', 'meta']

type KeyedEvent = KeyboardEvent | MouseEvent | TouchEvent

const modifierGuards: Record<
  string,
  (e: Event, modifiers: string[]) => void | boolean
> = {
  stop: e => e.stopPropagation(),
  prevent: e => e.preventDefault(),
  self: e => e.target !== e.currentTarget,
  ctrl: e => !(e as KeyedEvent).ctrlKey,
  shift: e => !(e as KeyedEvent).shiftKey,
  alt: e => !(e as KeyedEvent).altKey,
  meta: e => !(e as KeyedEvent).metaKey,
  left: e => 'button' in e && (e as MouseEvent).button !== 0,
  middle: e => 'button' in e && (e as MouseEvent).button !== 1,
  right: e => 'button' in e && (e as MouseEvent).button !== 2,
  exact: (e, modifiers) =>
    systemModifiers.some(m => (e as any)[`${m}Key`] && !modifiers.includes(m)),
}

/**
 * @private
 */
export const withModifiers = (fn: Function, modifiers: string[]) => {
  return (event: Event, ...args: unknown[]) => {
    for (let i = 0; i < modifiers.length; i++) {
      const guard = modifierGuards[modifiers[i]]
      if (guard && guard(event, modifiers)) return
    }
    return fn(event, ...args)
  }
}

// Kept for 2.x compat.
// Note: IE11 compat for `spacebar` and `del` is removed for now.
const keyNames: Record<string, string | string[]> = {
  esc: 'escape',
  space: ' ',
  up: 'arrow-up',
  left: 'arrow-left',
  right: 'arrow-right',
  down: 'arrow-down',
  delete: 'backspace',
}

/**
 * @private
 */
export const withKeys = (fn: Function, modifiers: string[]) => {
  let globalKeyCodes: LegacyConfig['keyCodes']
  let instance: ComponentInternalInstance | null = null
  if (__COMPAT__) {
    instance = getCurrentInstance()
    if (
      compatUtils.isCompatEnabled(DeprecationTypes.CONFIG_KEY_CODES, instance)
    ) {
      if (instance) {
        globalKeyCodes = (instance.appContext.config as LegacyConfig).keyCodes
      }
    }
    if (__DEV__ && modifiers.some(m => /^\d+$/.test(m))) {
      compatUtils.warnDeprecation(
        DeprecationTypes.V_ON_KEYCODE_MODIFIER,
        instance,
      )
    }
  }

  return (event: KeyboardEvent) => {
    if (!('key' in event)) {
      return
    }

    const eventKey = hyphenate(event.key)
    if (modifiers.some(k => k === eventKey || keyNames[k] === eventKey)) {
      return fn(event)
    }

    if (__COMPAT__) {
      const keyCode = String(event.keyCode)
      if (
        compatUtils.isCompatEnabled(
          DeprecationTypes.V_ON_KEYCODE_MODIFIER,
          instance,
        ) &&
        modifiers.some(mod => mod == keyCode)
      ) {
        return fn(event)
      }
      if (globalKeyCodes) {
        for (const mod of modifiers) {
          const codes = globalKeyCodes[mod]
          if (codes) {
            const matches = isArray(codes)
              ? codes.some(code => String(code) === keyCode)
              : String(codes) === keyCode
            if (matches) {
              return fn(event)
            }
          }
        }
      }
    }
  }
}<|MERGE_RESOLUTION|>--- conflicted
+++ resolved
@@ -3,11 +3,7 @@
   DeprecationTypes,
   type LegacyConfig,
   compatUtils,
-<<<<<<< HEAD
-  type ComponentInternalInstance
-=======
-  ComponentInternalInstance,
->>>>>>> 3ee3d266
+  type ComponentInternalInstance,
 } from '@vue/runtime-core'
 import { hyphenate, isArray } from '@vue/shared'
 
