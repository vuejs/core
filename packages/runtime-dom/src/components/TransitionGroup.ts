--- conflicted
+++ resolved
@@ -28,7 +28,6 @@
 } from '@vue/runtime-core'
 import { extend } from '@vue/shared'
 
-<<<<<<< HEAD
 interface Position {
   left: number
   top: number
@@ -36,13 +35,8 @@
 
 const positionMap = new WeakMap<VNode, Position>()
 const newPositionMap = new WeakMap<VNode, Position>()
-
-=======
-const positionMap = new WeakMap<VNode, DOMRect>()
-const newPositionMap = new WeakMap<VNode, DOMRect>()
 const moveCbKey = Symbol('_moveCb')
 const enterCbKey = Symbol('_enterCb')
->>>>>>> 261fb7ce
 export type TransitionGroupProps = Omit<TransitionProps, 'mode'> & {
   tag?: string
   moveClass?: string
@@ -138,10 +132,7 @@
                 instance,
               ),
             )
-            positionMap.set(
-              child,
-              (child.el as Element).getBoundingClientRect(),
-            )
+            positionMap.set(child, getRelativePosition(child.el as Element))
           }
         }
       }
@@ -160,20 +151,6 @@
         }
       }
 
-<<<<<<< HEAD
-      if (prevChildren) {
-        for (let i = 0; i < prevChildren.length; i++) {
-          const child = prevChildren[i]
-          setTransitionHooks(
-            child,
-            resolveTransitionHooks(child, cssTransitionProps, state, instance)
-          )
-          positionMap.set(child, getRelativePosition(child.el as Element))
-        }
-      }
-
-=======
->>>>>>> 261fb7ce
       return createVNode(tag, null, children)
     }
   },
@@ -210,11 +187,17 @@
 
 function getRelativePosition(el: Element): Position {
   const elRect = el.getBoundingClientRect()
-  const parentRect = el.parentElement?.getBoundingClientRect()
-
+  if (!el.parentElement) {
+    return {
+      left: elRect.left,
+      top: elRect.top,
+    }
+  }
+
+  const parentRect = el.parentElement.getBoundingClientRect()
   return {
-    left: elRect.left - (parentRect?.left || 0),
-    top: elRect.top - (parentRect?.top || 0)
+    left: elRect.left - parentRect.left,
+    top: elRect.top - parentRect.top,
   }
 }
 
