--- conflicted
+++ resolved
@@ -30,11 +30,6 @@
 } from '@vue/runtime-core'
 import { extend } from '@vue/shared'
 
-<<<<<<< HEAD
-const positionMap = new WeakMap<VNode, DOMRect>()
-const newPositionMap = new WeakMap<VNode, DOMRect>()
-export const moveCbKey: symbol = Symbol('_moveCb')
-=======
 interface Position {
   top: number
   left: number
@@ -42,8 +37,7 @@
 
 const positionMap = new WeakMap<VNode, Position>()
 const newPositionMap = new WeakMap<VNode, Position>()
-const moveCbKey = Symbol('_moveCb')
->>>>>>> 5cf0097f
+export const moveCbKey: unique symbol = Symbol('_moveCb')
 const enterCbKey = Symbol('_enterCb')
 
 export type TransitionGroupProps = Omit<TransitionProps, 'mode'> & {
@@ -207,8 +201,8 @@
 
 // shared between vdom and vapor
 export function baseApplyTranslation(
-  oldPos: DOMRect,
-  newPos: DOMRect,
+  oldPos: Position,
+  newPos: Position,
   el: ElementWithTransition,
 ): boolean {
   const dx = oldPos.left - newPos.left
