--- conflicted
+++ resolved
@@ -339,10 +339,7 @@
   expectedType: TransitionProps['type'] | undefined,
   explicitTimeout: number | null,
   resolve: () => void,
-<<<<<<< HEAD
-  transitionEndId?: number
-=======
->>>>>>> b4b856b3
+  transitionEndId?: number,
 ) {
   const id = (el._endId = transitionEndId || ++endId)
   const resolveIfNotStale = () => {
