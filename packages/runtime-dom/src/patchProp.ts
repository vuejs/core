--- conflicted
+++ resolved
@@ -3,21 +3,9 @@
 import { patchAttr } from './modules/attrs'
 import { patchDOMProp } from './modules/props'
 import { patchEvent } from './modules/events'
-<<<<<<< HEAD
-import {
-  isOn,
-  isString,
-  isFunction,
-  isModelListener,
-  isCEModifiers
-} from '@vue/shared'
-import { RendererOptions } from '@vue/runtime-core'
+import { isOn, isString, isFunction, isModelListener, isCEModifiers } from '@vue/shared'
+import type { RendererOptions } from '@vue/runtime-core'
 import type { VueElement } from './apiCustomElement'
-=======
-import { isFunction, isModelListener, isOn, isString } from '@vue/shared'
-import type { RendererOptions } from '@vue/runtime-core'
->>>>>>> d94d8d4b
-
 const isNativeOn = (key: string) =>
   key.charCodeAt(0) === 111 /* o */ &&
   key.charCodeAt(1) === 110 /* n */ &&
