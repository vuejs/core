--- conflicted
+++ resolved
@@ -1,12 +1,8 @@
 import { patchProp } from '../src/patchProp'
-<<<<<<< HEAD
-import { type ElementWithTransition } from '../src/components/Transition'
-=======
 import {
   type ElementWithTransition,
   vtcKey
 } from '../src/components/Transition'
->>>>>>> 031533b0
 import { svgNS } from '../src/nodeOps'
 
 describe('runtime-dom: class patching', () => {
