--- conflicted
+++ resolved
@@ -1566,7 +1566,6 @@
       expect(e.shadowRoot?.innerHTML).toBe('<div>app-injected</div>')
     })
 
-<<<<<<< HEAD
     // #12448
     test('work with async component', async () => {
       const AsyncComp = defineAsyncComponent(() => {
@@ -1588,7 +1587,8 @@
       const e = container.childNodes[0] as VueElement
       await new Promise(r => setTimeout(r))
       expect(e.shadowRoot?.innerHTML).toBe('<div>app-injected</div>')
-=======
+    })
+      
     test('with hmr reload', async () => {
       const __hmrId = '__hmrWithApp'
       const def = defineComponent({
@@ -1622,7 +1622,6 @@
       expect(el.shadowRoot?.innerHTML).toBe(
         `<div><span>app-injected</span><span>foo</span></div>`,
       )
->>>>>>> 73055d8d
     })
   })
 
