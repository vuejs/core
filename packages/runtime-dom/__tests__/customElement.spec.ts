--- conflicted
+++ resolved
@@ -1,10 +1,7 @@
 import {
-<<<<<<< HEAD
-  ComponentOptions,
-=======
   type Ref,
   type VueElement,
->>>>>>> d94d8d4b
+  ComponentOptions,
   defineAsyncComponent,
   defineComponent,
   defineCustomElement,
@@ -13,11 +10,7 @@
   nextTick,
   ref,
   renderSlot,
-<<<<<<< HEAD
   useCEStyleAttrs,
-  VueElement
-=======
->>>>>>> d94d8d4b
 } from '../src'
 import { expect } from 'vitest'
 
@@ -613,17 +606,10 @@
 
       // should inject styles
       expect(e1.shadowRoot!.innerHTML).toBe(
-<<<<<<< HEAD
         `<style data-v-ce-root="">div { color: red }</style><div>hello</div>`
       )
       expect(e2.shadowRoot!.innerHTML).toBe(
         `<style data-v-ce-root="">div { color: red }</style><div>world</div>`
-=======
-        `<style>div { color: red }</style><div>hello</div>`,
-      )
-      expect(e2.shadowRoot!.innerHTML).toBe(
-        `<style>div { color: red }</style><div>world</div>`,
->>>>>>> d94d8d4b
       )
 
       // attr
@@ -631,11 +617,7 @@
       await nextTick()
       expect((e1 as any).msg).toBe('attr')
       expect(e1.shadowRoot!.innerHTML).toBe(
-<<<<<<< HEAD
         `<style data-v-ce-root="">div { color: red }</style><div>attr</div>`
-=======
-        `<style>div { color: red }</style><div>attr</div>`,
->>>>>>> d94d8d4b
       )
 
       // props
@@ -643,11 +625,7 @@
       ;(e1 as any).msg = 'prop'
       expect(e1.getAttribute('msg')).toBe('prop')
       expect(e1.shadowRoot!.innerHTML).toBe(
-<<<<<<< HEAD
         `<style data-v-ce-root="">div { color: red }</style><div>prop</div>`
-=======
-        `<style>div { color: red }</style><div>prop</div>`,
->>>>>>> d94d8d4b
       )
     })
 
