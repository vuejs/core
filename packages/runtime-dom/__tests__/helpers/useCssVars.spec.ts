import {
  type ComponentOptions,
  type FunctionalComponent,
  Suspense,
  Teleport,
  createStaticVNode,
  h,
  nextTick,
<<<<<<< HEAD
  ComponentOptions,
  Suspense,
  Teleport,
  FunctionalComponent,
  renderSlot,
  withCtx,
  openBlock,
  createElementBlock,
  createCommentVNode,
  createVNode,
  Transition,
  createBlock
=======
  reactive,
  ref,
  render,
  useCssVars,
>>>>>>> d94d8d4b
} from '@vue/runtime-dom'

describe('useCssVars', () => {
  async function assertCssVars(getApp: (state: any) => ComponentOptions) {
    const state = reactive({ color: 'red' })
    const App = getApp(state)
    const root = document.createElement('div')

    render(h(App), root)
    await nextTick()
    for (const c of [].slice.call(root.children as any)) {
      expect((c as HTMLElement).style.getPropertyValue(`--color`)).toBe(`red`)
    }

    state.color = 'green'
    await nextTick()
    for (const c of [].slice.call(root.children as any)) {
      expect((c as HTMLElement).style.getPropertyValue(`--color`)).toBe('green')
    }
  }

  test('basic', async () => {
    await assertCssVars(state => ({
      setup() {
        // test receiving render context
        useCssVars((ctx: any) => ({
          color: ctx.color,
        }))
        return state
      },
      render() {
        return h('div')
      },
    }))
  })

  test('on fragment root', async () => {
    await assertCssVars(state => ({
      setup() {
        useCssVars(() => state)
        return () => [h('div'), h('div')]
      },
    }))
  })

  test('on HOCs', async () => {
    const Child = () => [h('div'), h('div')]

    await assertCssVars(state => ({
      setup() {
        useCssVars(() => state)
        return () => h(Child)
      },
    }))
  })

  test('on suspense root', async () => {
    const state = reactive({ color: 'red' })
    const root = document.createElement('div')

    let resolveAsync: any
    let asyncPromise: any

    const AsyncComp = {
      setup() {
        asyncPromise = new Promise(r => {
          resolveAsync = () => {
            r(() => h('p', 'default'))
          }
        })
        return asyncPromise
      },
    }

    const App = {
      setup() {
        useCssVars(() => state)
        return () =>
          h(Suspense, null, {
            default: h(AsyncComp),
            fallback: h('div', 'fallback'),
          })
      },
    }

    render(h(App), root)
    await nextTick()
    // css vars use with fallback tree
    for (const c of [].slice.call(root.children as any)) {
      expect((c as HTMLElement).style.getPropertyValue(`--color`)).toBe(`red`)
    }
    // AsyncComp resolve
    resolveAsync()
    await asyncPromise.then(() => {})
    // Suspense effects flush
    await nextTick()
    // css vars use with default tree
    for (const c of [].slice.call(root.children as any)) {
      expect((c as HTMLElement).style.getPropertyValue(`--color`)).toBe(`red`)
    }

    state.color = 'green'
    await nextTick()
    for (const c of [].slice.call(root.children as any)) {
      expect((c as HTMLElement).style.getPropertyValue(`--color`)).toBe('green')
    }
  })

  test('with subTree changed', async () => {
    const state = reactive({ color: 'red' })
    const value = ref(true)
    const root = document.createElement('div')

    const App = {
      setup() {
        useCssVars(() => state)
        return () => (value.value ? [h('div')] : [h('div'), h('div')])
      },
    }

    render(h(App), root)
    await nextTick()
    // css vars use with fallback tree
    for (const c of [].slice.call(root.children as any)) {
      expect((c as HTMLElement).style.getPropertyValue(`--color`)).toBe(`red`)
    }

    value.value = false
    await nextTick()
    for (const c of [].slice.call(root.children as any)) {
      expect((c as HTMLElement).style.getPropertyValue(`--color`)).toBe('red')
    }
  })

  // #3894
  test('with subTree change inside HOC', async () => {
    const state = reactive({ color: 'red' })
    const value = ref(true)
    const root = document.createElement('div')

    const Child: FunctionalComponent = (_, { slots }) => slots.default!()

    const App = {
      setup() {
        useCssVars(() => state)
        return () =>
          h(Child, null, () =>
            value.value ? [h('div')] : [h('div'), h('div')],
          )
      },
    }

    render(h(App), root)
    await nextTick()
    // css vars use with fallback tree
    for (const c of [].slice.call(root.children as any)) {
      expect((c as HTMLElement).style.getPropertyValue(`--color`)).toBe(`red`)
    }

    value.value = false
    await nextTick()
    for (const c of [].slice.call(root.children as any)) {
      expect((c as HTMLElement).style.getPropertyValue(`--color`)).toBe('red')
    }
  })

  test('with createStaticVNode', async () => {
    const state = reactive({ color: 'red' })
    const root = document.createElement('div')

    const App = {
      setup() {
        useCssVars(() => state)
        return () => [
          h('div'),
          createStaticVNode('<div>1</div><div><span>2</span></div>', 2),
          h('div'),
        ]
      },
    }

    render(h(App), root)
    await nextTick()
    for (const c of [].slice.call(root.children as any)) {
      expect((c as HTMLElement).style.getPropertyValue(`--color`)).toBe('red')
    }
  })

  test('with teleport', async () => {
    document.body.innerHTML = ''
    const state = reactive({ color: 'red' })
    const root = document.createElement('div')
    const target = document.body

    const App = {
      setup() {
        useCssVars(() => state)
        return () => [h(Teleport, { to: target }, [h('div')])]
      },
    }

    render(h(App), root)
    await nextTick()
    for (const c of [].slice.call(target.children as any)) {
      expect((c as HTMLElement).style.getPropertyValue(`--color`)).toBe('red')
    }
  })

  test('with teleport in child slot', async () => {
    document.body.innerHTML = ''
    const state = reactive({ color: 'red' })
    const root = document.createElement('div')
    const target = document.body

    const Child: FunctionalComponent = (_, { slots }) => {
      return h('div', slots.default && slots.default())
    }

    const App = {
      setup() {
        useCssVars(() => state)
        return () => h(Child, () => [h(Teleport, { to: target }, [h('div')])])
      },
    }

    render(h(App), root)
    await nextTick()
    for (const c of [].slice.call(target.children as any)) {
      expect((c as HTMLElement).style.getPropertyValue(`--color`)).toBe('red')
    }
  })

  test('with teleport(change subTree)', async () => {
    document.body.innerHTML = ''
    const state = reactive({ color: 'red' })
    const root = document.createElement('div')
    const target = document.body
    const toggle = ref(false)

    const App = {
      setup() {
        useCssVars(() => state)
        return () => [
          h(Teleport, { to: target }, [
            h('div'),
            toggle.value ? h('div') : null,
          ]),
        ]
      },
    }

    render(h(App), root)
    await nextTick()
    expect(target.children.length).toBe(1)
    for (const c of [].slice.call(target.children as any)) {
      expect((c as HTMLElement).style.getPropertyValue(`--color`)).toBe('red')
    }

    toggle.value = true
    await nextTick()
    expect(target.children.length).toBe(2)
    for (const c of [].slice.call(target.children as any)) {
      expect((c as HTMLElement).style.getPropertyValue(`--color`)).toBe('red')
    }
  })

  test('with teleport(disabled)', async () => {
    document.body.innerHTML = ''
    const state = reactive({ color: 'red' })
    const root = document.createElement('div')
    const target = document.body

    const App = {
      setup() {
        useCssVars(() => state)
        return () => [h(Teleport, { to: target, disabled: true }, [h('div')])]
      },
    }

    expect(() => render(h(App), root)).not.toThrow(TypeError)
    await nextTick()
    expect(target.children.length).toBe(0)
  })

  test('with string style', async () => {
    document.body.innerHTML = ''
    const state = reactive({ color: 'red' })
    const root = document.createElement('div')
    const disabled = ref(false)

    const App = {
      setup() {
        useCssVars(() => state)
        return () => [
          h(
            'div',
            { style: disabled.value ? 'pointer-events: none' : undefined },
            'foo',
          ),
        ]
      },
    }
    render(h(App), root)
    await nextTick()
    for (const c of [].slice.call(root.children as any)) {
      expect((c as HTMLElement).style.getPropertyValue(`--color`)).toBe('red')
    }
    disabled.value = true
    await nextTick()

    for (const c of [].slice.call(root.children as any)) {
      expect((c as HTMLElement).style.getPropertyValue(`--color`)).toBe('red')
    }
  })

  test('with teleport(component & v-if)', async () => {
    document.body.innerHTML = ''
    const state = reactive({ color: 'red' })
    const root = document.createElement('div')
    const target = document.body
    const toggle = ref(false)
    const comp = {
      render(ctx: any) {
        return renderSlot(ctx.$slots, 'default')
      }
    }
    const App = {
      setup() {
        useCssVars(() => state)
        return () => [
          h(Teleport, { to: target }, [
            h(
              comp,
              {},
              {
                default: withCtx(() => [
                  toggle.value
                    ? (openBlock(),
                      createElementBlock(
                        'div',
                        {
                          key: 0
                        },
                        ' test '
                      ))
                    : createCommentVNode('v-if', true)
                ]),
                _: 1
              }
            )
          ])
        ]
      }
    }

    render(h(App), root)
    await nextTick()
    expect(target.children.length).toBe(0)
    toggle.value = true
    await nextTick()
    expect(target.children.length).toBe(1)
    for (const c of [].slice.call(target.children as any)) {
      expect((c as HTMLElement).style.getPropertyValue(`--color`)).toBe('red')
    }
    toggle.value = false
    await nextTick()
    expect(target.children.length).toBe(0)
    toggle.value = true
    await nextTick()
    expect(target.children.length).toBe(1)
    for (const c of [].slice.call(target.children as any)) {
      expect((c as HTMLElement).style.getPropertyValue(`--color`)).toBe('red')
    }
  })

  test('with teleport(transition & v-if)', async () => {
    document.body.innerHTML = ''
    const state = reactive({ color: 'red' })
    const root = document.createElement('div')
    const target = document.body
    const toggle = ref(false)

    const App = {
      setup() {
        useCssVars(() => state)
        return () => [
          (openBlock(),
          createBlock(Teleport, { to: target }, [
            createVNode(Transition, null, {
              default: withCtx(() => [
                toggle.value
                  ? (openBlock(),
                    createElementBlock(
                      'div',
                      {
                        key: 0
                      },
                      'test'
                    ))
                  : createCommentVNode('v-if', true)
              ]),
              _: 1 /* STABLE */
            })
          ]))
        ]
      }
    }

    render(h(App), root)
    await nextTick()
    expect(target.children.length).toBe(0)
    toggle.value = true
    await nextTick()
    expect(target.children.length).toBe(1)
    for (const c of [].slice.call(target.children as any)) {
      expect((c as HTMLElement).style.getPropertyValue(`--color`)).toBe('red')
    }
    toggle.value = false
    await nextTick()
    toggle.value = true
    await nextTick()
    expect(target.children.length).toBe(1)
    for (const c of [].slice.call(target.children as any)) {
      expect((c as HTMLElement).style.getPropertyValue(`--color`)).toBe('red')
    }
  })
})<|MERGE_RESOLUTION|>--- conflicted
+++ resolved
@@ -6,11 +6,10 @@
   createStaticVNode,
   h,
   nextTick,
-<<<<<<< HEAD
-  ComponentOptions,
-  Suspense,
-  Teleport,
-  FunctionalComponent,
+  reactive,
+  ref,
+  render,
+  useCssVars,
   renderSlot,
   withCtx,
   openBlock,
@@ -19,12 +18,6 @@
   createVNode,
   Transition,
   createBlock
-=======
-  reactive,
-  ref,
-  render,
-  useCssVars,
->>>>>>> d94d8d4b
 } from '@vue/runtime-dom'
 
 describe('useCssVars', () => {
