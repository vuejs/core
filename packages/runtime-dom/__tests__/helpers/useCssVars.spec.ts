--- conflicted
+++ resolved
@@ -8,11 +8,8 @@
   createCommentVNode,
   createElementBlock,
   createStaticVNode,
-<<<<<<< HEAD
   createVNode,
-=======
   defineCustomElement,
->>>>>>> 1b6bc237
   h,
   nextTick,
   openBlock,
@@ -394,7 +391,28 @@
     }
   })
 
-<<<<<<< HEAD
+  // #8826
+  test('with custom element', async () => {
+    const state = reactive({ color: 'red' })
+    const container = document.createElement('div')
+    const App = defineCustomElement({
+      styles: [`div { color: red; }`],
+      setup() {
+        useCssVars(() => state)
+        return () => {
+          return h('div', 'hello')
+        }
+      },
+    })
+    customElements.define('css-vars-ce', App)
+    container.innerHTML = `<css-vars-ce></css-vars-ce>`
+    document.body.appendChild(container)
+    await nextTick()
+    expect(container.innerHTML).toBe(
+      `<css-vars-ce style="--color: red;"></css-vars-ce>`,
+    )
+  })
+
   test('with teleport(component & v-if)', async () => {
     document.body.innerHTML = ''
     const state = reactive({ color: 'red' })
@@ -505,27 +523,5 @@
     for (const c of [].slice.call(target.children as any)) {
       expect((c as HTMLElement).style.getPropertyValue(`--color`)).toBe('red')
     }
-=======
-  // #8826
-  test('with custom element', async () => {
-    const state = reactive({ color: 'red' })
-    const container = document.createElement('div')
-    const App = defineCustomElement({
-      styles: [`div { color: red; }`],
-      setup() {
-        useCssVars(() => state)
-        return () => {
-          return h('div', 'hello')
-        }
-      },
-    })
-    customElements.define('css-vars-ce', App)
-    container.innerHTML = `<css-vars-ce></css-vars-ce>`
-    document.body.appendChild(container)
-    await nextTick()
-    expect(container.innerHTML).toBe(
-      `<css-vars-ce style="--color: red;"></css-vars-ce>`,
-    )
->>>>>>> 1b6bc237
   })
 })