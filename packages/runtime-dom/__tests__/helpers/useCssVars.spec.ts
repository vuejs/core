import {
  type ComponentOptions,
  type FunctionalComponent,
  Suspense,
  Teleport,
  createStaticVNode,
  defineCustomElement,
  h,
  nextTick,
  onMounted,
  reactive,
  ref,
  render,
  useCssVars,
} from '@vue/runtime-dom'

describe('useCssVars', () => {
  async function assertCssVars(getApp: (state: any) => ComponentOptions) {
    const state = reactive({ color: 'red' })
    const App = getApp(state)
    const root = document.createElement('div')

    render(h(App), root)
    await nextTick()
    for (const c of [].slice.call(root.children as any)) {
      expect((c as HTMLElement).style.getPropertyValue(`--color`)).toBe(`red`)
    }

    state.color = 'green'
    await nextTick()
    for (const c of [].slice.call(root.children as any)) {
      expect((c as HTMLElement).style.getPropertyValue(`--color`)).toBe('green')
    }
  }

  test('basic', async () => {
    await assertCssVars(state => ({
      setup() {
        // test receiving render context
        useCssVars((ctx: any) => ({
          color: ctx.color,
        }))
        return state
      },
      render() {
        return h('div')
      },
    }))
  })

  test('on fragment root', async () => {
    await assertCssVars(state => ({
      setup() {
        useCssVars(() => state)
        return () => [h('div'), h('div')]
      },
    }))
  })

  test('on HOCs', async () => {
    const Child = () => [h('div'), h('div')]

    await assertCssVars(state => ({
      setup() {
        useCssVars(() => state)
        return () => h(Child)
      },
    }))
  })

  test('on suspense root', async () => {
    const state = reactive({ color: 'red' })
    const root = document.createElement('div')

    let resolveAsync: any
    let asyncPromise: any

    const AsyncComp = {
      setup() {
        asyncPromise = new Promise(r => {
          resolveAsync = () => {
            r(() => h('p', 'default'))
          }
        })
        return asyncPromise
      },
    }

    const App = {
      setup() {
        useCssVars(() => state)
        return () =>
          h(Suspense, null, {
            default: h(AsyncComp),
            fallback: h('div', 'fallback'),
          })
      },
    }

    render(h(App), root)
    await nextTick()
    // css vars use with fallback tree
    for (const c of [].slice.call(root.children as any)) {
      expect((c as HTMLElement).style.getPropertyValue(`--color`)).toBe(`red`)
    }
    // AsyncComp resolve
    resolveAsync()
    await asyncPromise.then(() => {})
    // Suspense effects flush
    await nextTick()
    // css vars use with default tree
    for (const c of [].slice.call(root.children as any)) {
      expect((c as HTMLElement).style.getPropertyValue(`--color`)).toBe(`red`)
    }

    state.color = 'green'
    await nextTick()
    for (const c of [].slice.call(root.children as any)) {
      expect((c as HTMLElement).style.getPropertyValue(`--color`)).toBe('green')
    }
  })

  test('with v-if & async component & suspense', async () => {
    const state = reactive({ color: 'red' })
    const root = document.createElement('div')
    const show = ref(false)
    let resolveAsync: any
    let asyncPromise: any

    const AsyncComp = {
      setup() {
        useCssVars(() => state)
        asyncPromise = new Promise(r => {
          resolveAsync = () => {
            r(() => h('p', 'default'))
          }
        })
        return asyncPromise
      },
    }

    const App = {
      setup() {
        return () =>
          h(Suspense, null, {
            default: h('div', {}, show.value ? h(AsyncComp) : h('p')),
          })
      },
    }

    render(h(App), root)
    await nextTick()
    // AsyncComp resolve
    show.value = true
    await nextTick()
    resolveAsync()
    await asyncPromise.then(() => {})
    // Suspense effects flush
    await nextTick()
    // css vars use with default tree
    for (const c of [].slice.call(root.children as any)) {
      expect(
        ((c as any).children[0] as HTMLElement).style.getPropertyValue(
          `--color`,
        ),
      ).toBe(`red`)
    }

    state.color = 'green'
    await nextTick()
    for (const c of [].slice.call(root.children as any)) {
      expect(
        ((c as any).children[0] as HTMLElement).style.getPropertyValue(
          `--color`,
        ),
      ).toBe('green')
    }
  })

  test('with subTree changed', async () => {
    const state = reactive({ color: 'red' })
    const value = ref(true)
    const root = document.createElement('div')

    const App = {
      setup() {
        useCssVars(() => state)
        return () => (value.value ? [h('div')] : [h('div'), h('div')])
      },
    }

    render(h(App), root)
    await nextTick()
    // css vars use with fallback tree
    for (const c of [].slice.call(root.children as any)) {
      expect((c as HTMLElement).style.getPropertyValue(`--color`)).toBe(`red`)
    }

    value.value = false
    await nextTick()
    for (const c of [].slice.call(root.children as any)) {
      expect((c as HTMLElement).style.getPropertyValue(`--color`)).toBe('red')
    }
  })

  // #3894
  test('with subTree change inside HOC', async () => {
    const state = reactive({ color: 'red' })
    const value = ref(true)
    const root = document.createElement('div')

    const Child: FunctionalComponent = (_, { slots }) => slots.default!()

    const App = {
      setup() {
        useCssVars(() => state)
        return () =>
          h(Child, null, () =>
            value.value ? [h('div')] : [h('div'), h('div')],
          )
      },
    }

    render(h(App), root)
    await nextTick()
    // css vars use with fallback tree
    for (const c of [].slice.call(root.children as any)) {
      expect((c as HTMLElement).style.getPropertyValue(`--color`)).toBe(`red`)
    }

    value.value = false
    await nextTick()
    for (const c of [].slice.call(root.children as any)) {
      expect((c as HTMLElement).style.getPropertyValue(`--color`)).toBe('red')
    }
  })

  test('with createStaticVNode', async () => {
    const state = reactive({ color: 'red' })
    const root = document.createElement('div')

    const App = {
      setup() {
        useCssVars(() => state)
        return () => [
          h('div'),
          createStaticVNode('<div>1</div><div><span>2</span></div>', 2),
          h('div'),
        ]
      },
    }

    render(h(App), root)
    await nextTick()
    for (const c of [].slice.call(root.children as any)) {
      expect((c as HTMLElement).style.getPropertyValue(`--color`)).toBe('red')
    }
  })

  test('with teleport', async () => {
    document.body.innerHTML = ''
    const state = reactive({ color: 'red' })
    const root = document.createElement('div')
    const target = document.body

    const App = {
      setup() {
        useCssVars(() => state)
        return () => [h(Teleport, { to: target }, [h('div')])]
      },
    }

    render(h(App), root)
    await nextTick()
    for (const c of [].slice.call(target.children as any)) {
      expect((c as HTMLElement).style.getPropertyValue(`--color`)).toBe('red')
    }
  })

  test('with teleport in child slot', async () => {
    document.body.innerHTML = ''
    const state = reactive({ color: 'red' })
    const root = document.createElement('div')
    const target = document.body

    const Child: FunctionalComponent = (_, { slots }) => {
      return h('div', slots.default && slots.default())
    }

    const App = {
      setup() {
        useCssVars(() => state)
        return () => h(Child, () => [h(Teleport, { to: target }, [h('div')])])
      },
    }

    render(h(App), root)
    await nextTick()
    for (const c of [].slice.call(target.children as any)) {
      expect((c as HTMLElement).style.getPropertyValue(`--color`)).toBe('red')
    }
  })

  test('with teleport(change subTree)', async () => {
    document.body.innerHTML = ''
    const state = reactive({ color: 'red' })
    const root = document.createElement('div')
    const target = document.body
    const toggle = ref(false)

    const App = {
      setup() {
        useCssVars(() => state)
        return () => [
          h(Teleport, { to: target }, [
            h('div'),
            toggle.value ? h('div') : null,
          ]),
        ]
      },
    }

    render(h(App), root)
    await nextTick()
    expect(target.children.length).toBe(1)
    for (const c of [].slice.call(target.children as any)) {
      expect((c as HTMLElement).style.getPropertyValue(`--color`)).toBe('red')
    }

    toggle.value = true
    await nextTick()
    expect(target.children.length).toBe(2)
    for (const c of [].slice.call(target.children as any)) {
      expect((c as HTMLElement).style.getPropertyValue(`--color`)).toBe('red')
    }
  })

  test('with teleport(disabled)', async () => {
    document.body.innerHTML = ''
    const state = reactive({ color: 'red' })
    const root = document.createElement('div')
    const target = document.body

    const App = {
      setup() {
        useCssVars(() => state)
        return () => [h(Teleport, { to: target, disabled: true }, [h('div')])]
      },
    }

    expect(() => render(h(App), root)).not.toThrow(TypeError)
    await nextTick()
    expect(target.children.length).toBe(0)
  })

  test('with string style', async () => {
    document.body.innerHTML = ''
    const state = reactive({ color: 'red' })
    const root = document.createElement('div')
    const disabled = ref(false)

    const App = {
      setup() {
        useCssVars(() => state)
        return () => [
          h(
            'div',
            { style: disabled.value ? 'pointer-events: none' : undefined },
            'foo',
          ),
        ]
      },
    }
    render(h(App), root)
    await nextTick()
    for (const c of [].slice.call(root.children as any)) {
      expect((c as HTMLElement).style.getPropertyValue(`--color`)).toBe('red')
    }
    disabled.value = true
    await nextTick()

    for (const c of [].slice.call(root.children as any)) {
      expect((c as HTMLElement).style.getPropertyValue(`--color`)).toBe('red')
    }
  })

<<<<<<< HEAD
  test('with delay mount child', async () => {
    const state = reactive({ color: 'red' })
    const value = ref(false)
    const root = document.createElement('div')

    const Child = {
      setup() {
        onMounted(() => {
          const childEl = root.children[0]
          expect(getComputedStyle(childEl!).getPropertyValue(`--color`)).toBe(
            `red`,
          )
        })
        return () => h('div', { id: 'childId' })
      },
    }
    const App = {
      setup() {
        useCssVars(() => state)
        return () => (value.value ? h(Child) : [h('span')])
      },
    }

    render(h(App), root)
    await nextTick()
    // css vars use with fallback tree
    for (const c of [].slice.call(root.children as any)) {
      expect((c as HTMLElement).style.getPropertyValue(`--color`)).toBe(`red`)
    }

    // mount child
    value.value = true
    await nextTick()
    for (const c of [].slice.call(root.children as any)) {
      expect((c as HTMLElement).style.getPropertyValue(`--color`)).toBe(`red`)
    }
=======
  // #8826
  test('with custom element', async () => {
    const state = reactive({ color: 'red' })
    const container = document.createElement('div')
    const App = defineCustomElement({
      styles: [`div { color: red; }`],
      setup() {
        useCssVars(() => state)
        return () => {
          return h('div', 'hello')
        }
      },
    })
    customElements.define('css-vars-ce', App)
    container.innerHTML = `<css-vars-ce></css-vars-ce>`
    document.body.appendChild(container)
    await nextTick()
    expect(container.innerHTML).toBe(
      `<css-vars-ce style="--color: red;"></css-vars-ce>`,
    )
>>>>>>> 9de1d101
  })
})<|MERGE_RESOLUTION|>--- conflicted
+++ resolved
@@ -384,7 +384,6 @@
     }
   })
 
-<<<<<<< HEAD
   test('with delay mount child', async () => {
     const state = reactive({ color: 'red' })
     const value = ref(false)
@@ -421,7 +420,7 @@
     for (const c of [].slice.call(root.children as any)) {
       expect((c as HTMLElement).style.getPropertyValue(`--color`)).toBe(`red`)
     }
-=======
+  })
   // #8826
   test('with custom element', async () => {
     const state = reactive({ color: 'red' })
@@ -442,6 +441,5 @@
     expect(container.innerHTML).toBe(
       `<css-vars-ce style="--color: red;"></css-vars-ce>`,
     )
->>>>>>> 9de1d101
   })
 })