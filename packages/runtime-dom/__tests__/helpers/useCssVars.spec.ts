import {
  ref,
  render,
  useCssVars,
  createStaticVNode,
  h,
  reactive,
  nextTick,
  type ComponentOptions,
  Suspense,
  Teleport,
<<<<<<< HEAD
  type FunctionalComponent
=======
  FunctionalComponent,
>>>>>>> 3ee3d266
} from '@vue/runtime-dom'

describe('useCssVars', () => {
  async function assertCssVars(getApp: (state: any) => ComponentOptions) {
    const state = reactive({ color: 'red' })
    const App = getApp(state)
    const root = document.createElement('div')

    render(h(App), root)
    await nextTick()
    for (const c of [].slice.call(root.children as any)) {
      expect((c as HTMLElement).style.getPropertyValue(`--color`)).toBe(`red`)
    }

    state.color = 'green'
    await nextTick()
    for (const c of [].slice.call(root.children as any)) {
      expect((c as HTMLElement).style.getPropertyValue(`--color`)).toBe('green')
    }
  }

  test('basic', async () => {
    await assertCssVars(state => ({
      setup() {
        // test receiving render context
        useCssVars((ctx: any) => ({
          color: ctx.color,
        }))
        return state
      },
      render() {
        return h('div')
      },
    }))
  })

  test('on fragment root', async () => {
    await assertCssVars(state => ({
      setup() {
        useCssVars(() => state)
        return () => [h('div'), h('div')]
      },
    }))
  })

  test('on HOCs', async () => {
    const Child = () => [h('div'), h('div')]

    await assertCssVars(state => ({
      setup() {
        useCssVars(() => state)
        return () => h(Child)
      },
    }))
  })

  test('on suspense root', async () => {
    const state = reactive({ color: 'red' })
    const root = document.createElement('div')

    let resolveAsync: any
    let asyncPromise: any

    const AsyncComp = {
      setup() {
        asyncPromise = new Promise(r => {
          resolveAsync = () => {
            r(() => h('p', 'default'))
          }
        })
        return asyncPromise
      },
    }

    const App = {
      setup() {
        useCssVars(() => state)
        return () =>
          h(Suspense, null, {
            default: h(AsyncComp),
            fallback: h('div', 'fallback'),
          })
      },
    }

    render(h(App), root)
    await nextTick()
    // css vars use with fallback tree
    for (const c of [].slice.call(root.children as any)) {
      expect((c as HTMLElement).style.getPropertyValue(`--color`)).toBe(`red`)
    }
    // AsyncComp resolve
    resolveAsync()
    await asyncPromise.then(() => {})
    // Suspense effects flush
    await nextTick()
    // css vars use with default tree
    for (const c of [].slice.call(root.children as any)) {
      expect((c as HTMLElement).style.getPropertyValue(`--color`)).toBe(`red`)
    }

    state.color = 'green'
    await nextTick()
    for (const c of [].slice.call(root.children as any)) {
      expect((c as HTMLElement).style.getPropertyValue(`--color`)).toBe('green')
    }
  })

  test('with subTree changed', async () => {
    const state = reactive({ color: 'red' })
    const value = ref(true)
    const root = document.createElement('div')

    const App = {
      setup() {
        useCssVars(() => state)
        return () => (value.value ? [h('div')] : [h('div'), h('div')])
      },
    }

    render(h(App), root)
    await nextTick()
    // css vars use with fallback tree
    for (const c of [].slice.call(root.children as any)) {
      expect((c as HTMLElement).style.getPropertyValue(`--color`)).toBe(`red`)
    }

    value.value = false
    await nextTick()
    for (const c of [].slice.call(root.children as any)) {
      expect((c as HTMLElement).style.getPropertyValue(`--color`)).toBe('red')
    }
  })

  // #3894
  test('with subTree change inside HOC', async () => {
    const state = reactive({ color: 'red' })
    const value = ref(true)
    const root = document.createElement('div')

    const Child: FunctionalComponent = (_, { slots }) => slots.default!()

    const App = {
      setup() {
        useCssVars(() => state)
        return () =>
          h(Child, null, () =>
            value.value ? [h('div')] : [h('div'), h('div')],
          )
      },
    }

    render(h(App), root)
    await nextTick()
    // css vars use with fallback tree
    for (const c of [].slice.call(root.children as any)) {
      expect((c as HTMLElement).style.getPropertyValue(`--color`)).toBe(`red`)
    }

    value.value = false
    await nextTick()
    for (const c of [].slice.call(root.children as any)) {
      expect((c as HTMLElement).style.getPropertyValue(`--color`)).toBe('red')
    }
  })

  test('with createStaticVNode', async () => {
    const state = reactive({ color: 'red' })
    const root = document.createElement('div')

    const App = {
      setup() {
        useCssVars(() => state)
        return () => [
          h('div'),
          createStaticVNode('<div>1</div><div><span>2</span></div>', 2),
          h('div'),
        ]
      },
    }

    render(h(App), root)
    await nextTick()
    for (const c of [].slice.call(root.children as any)) {
      expect((c as HTMLElement).style.getPropertyValue(`--color`)).toBe('red')
    }
  })

  test('with teleport', async () => {
    document.body.innerHTML = ''
    const state = reactive({ color: 'red' })
    const root = document.createElement('div')
    const target = document.body

    const App = {
      setup() {
        useCssVars(() => state)
        return () => [h(Teleport, { to: target }, [h('div')])]
      },
    }

    render(h(App), root)
    await nextTick()
    for (const c of [].slice.call(target.children as any)) {
      expect((c as HTMLElement).style.getPropertyValue(`--color`)).toBe('red')
    }
  })

  test('with teleport in child slot', async () => {
    document.body.innerHTML = ''
    const state = reactive({ color: 'red' })
    const root = document.createElement('div')
    const target = document.body

    const Child: FunctionalComponent = (_, { slots }) => {
      return h('div', slots.default && slots.default())
    }

    const App = {
      setup() {
        useCssVars(() => state)
        return () => h(Child, () => [h(Teleport, { to: target }, [h('div')])])
      },
    }

    render(h(App), root)
    await nextTick()
    for (const c of [].slice.call(target.children as any)) {
      expect((c as HTMLElement).style.getPropertyValue(`--color`)).toBe('red')
    }
  })

  test('with teleport(change subTree)', async () => {
    document.body.innerHTML = ''
    const state = reactive({ color: 'red' })
    const root = document.createElement('div')
    const target = document.body
    const toggle = ref(false)

    const App = {
      setup() {
        useCssVars(() => state)
        return () => [
          h(Teleport, { to: target }, [
            h('div'),
            toggle.value ? h('div') : null,
          ]),
        ]
      },
    }

    render(h(App), root)
    await nextTick()
    expect(target.children.length).toBe(1)
    for (const c of [].slice.call(target.children as any)) {
      expect((c as HTMLElement).style.getPropertyValue(`--color`)).toBe('red')
    }

    toggle.value = true
    await nextTick()
    expect(target.children.length).toBe(2)
    for (const c of [].slice.call(target.children as any)) {
      expect((c as HTMLElement).style.getPropertyValue(`--color`)).toBe('red')
    }
  })
})<|MERGE_RESOLUTION|>--- conflicted
+++ resolved
@@ -9,11 +9,7 @@
   type ComponentOptions,
   Suspense,
   Teleport,
-<<<<<<< HEAD
-  type FunctionalComponent
-=======
-  FunctionalComponent,
->>>>>>> 3ee3d266
+  type FunctionalComponent,
 } from '@vue/runtime-dom'
 
 describe('useCssVars', () => {
