import {
  type ComponentOptions,
  type FunctionalComponent,
  Suspense,
  Teleport,
  createStaticVNode,
  h,
  nextTick,
<<<<<<< HEAD
  ComponentOptions,
  Suspense,
  Teleport,
  FunctionalComponent,
  defineCustomElement
=======
  reactive,
  ref,
  render,
  useCssVars,
>>>>>>> d94d8d4b
} from '@vue/runtime-dom'

describe('useCssVars', () => {
  async function assertCssVars(getApp: (state: any) => ComponentOptions) {
    const state = reactive({ color: 'red' })
    const App = getApp(state)
    const root = document.createElement('div')

    render(h(App), root)
    await nextTick()
    for (const c of [].slice.call(root.children as any)) {
      expect((c as HTMLElement).style.getPropertyValue(`--color`)).toBe(`red`)
    }

    state.color = 'green'
    await nextTick()
    for (const c of [].slice.call(root.children as any)) {
      expect((c as HTMLElement).style.getPropertyValue(`--color`)).toBe('green')
    }
  }

  test('basic', async () => {
    await assertCssVars(state => ({
      setup() {
        // test receiving render context
        useCssVars((ctx: any) => ({
          color: ctx.color,
        }))
        return state
      },
      render() {
        return h('div')
      },
    }))
  })

  test('on fragment root', async () => {
    await assertCssVars(state => ({
      setup() {
        useCssVars(() => state)
        return () => [h('div'), h('div')]
      },
    }))
  })

  test('on HOCs', async () => {
    const Child = () => [h('div'), h('div')]

    await assertCssVars(state => ({
      setup() {
        useCssVars(() => state)
        return () => h(Child)
      },
    }))
  })

  test('on suspense root', async () => {
    const state = reactive({ color: 'red' })
    const root = document.createElement('div')

    let resolveAsync: any
    let asyncPromise: any

    const AsyncComp = {
      setup() {
        asyncPromise = new Promise(r => {
          resolveAsync = () => {
            r(() => h('p', 'default'))
          }
        })
        return asyncPromise
      },
    }

    const App = {
      setup() {
        useCssVars(() => state)
        return () =>
          h(Suspense, null, {
            default: h(AsyncComp),
            fallback: h('div', 'fallback'),
          })
      },
    }

    render(h(App), root)
    await nextTick()
    // css vars use with fallback tree
    for (const c of [].slice.call(root.children as any)) {
      expect((c as HTMLElement).style.getPropertyValue(`--color`)).toBe(`red`)
    }
    // AsyncComp resolve
    resolveAsync()
    await asyncPromise.then(() => {})
    // Suspense effects flush
    await nextTick()
    // css vars use with default tree
    for (const c of [].slice.call(root.children as any)) {
      expect((c as HTMLElement).style.getPropertyValue(`--color`)).toBe(`red`)
    }

    state.color = 'green'
    await nextTick()
    for (const c of [].slice.call(root.children as any)) {
      expect((c as HTMLElement).style.getPropertyValue(`--color`)).toBe('green')
    }
  })

  test('with subTree changed', async () => {
    const state = reactive({ color: 'red' })
    const value = ref(true)
    const root = document.createElement('div')

    const App = {
      setup() {
        useCssVars(() => state)
        return () => (value.value ? [h('div')] : [h('div'), h('div')])
      },
    }

    render(h(App), root)
    await nextTick()
    // css vars use with fallback tree
    for (const c of [].slice.call(root.children as any)) {
      expect((c as HTMLElement).style.getPropertyValue(`--color`)).toBe(`red`)
    }

    value.value = false
    await nextTick()
    for (const c of [].slice.call(root.children as any)) {
      expect((c as HTMLElement).style.getPropertyValue(`--color`)).toBe('red')
    }
  })

  // #3894
  test('with subTree change inside HOC', async () => {
    const state = reactive({ color: 'red' })
    const value = ref(true)
    const root = document.createElement('div')

    const Child: FunctionalComponent = (_, { slots }) => slots.default!()

    const App = {
      setup() {
        useCssVars(() => state)
        return () =>
          h(Child, null, () =>
            value.value ? [h('div')] : [h('div'), h('div')],
          )
      },
    }

    render(h(App), root)
    await nextTick()
    // css vars use with fallback tree
    for (const c of [].slice.call(root.children as any)) {
      expect((c as HTMLElement).style.getPropertyValue(`--color`)).toBe(`red`)
    }

    value.value = false
    await nextTick()
    for (const c of [].slice.call(root.children as any)) {
      expect((c as HTMLElement).style.getPropertyValue(`--color`)).toBe('red')
    }
  })

  test('with createStaticVNode', async () => {
    const state = reactive({ color: 'red' })
    const root = document.createElement('div')

    const App = {
      setup() {
        useCssVars(() => state)
        return () => [
          h('div'),
          createStaticVNode('<div>1</div><div><span>2</span></div>', 2),
          h('div'),
        ]
      },
    }

    render(h(App), root)
    await nextTick()
    for (const c of [].slice.call(root.children as any)) {
      expect((c as HTMLElement).style.getPropertyValue(`--color`)).toBe('red')
    }
  })

  test('with teleport', async () => {
    document.body.innerHTML = ''
    const state = reactive({ color: 'red' })
    const root = document.createElement('div')
    const target = document.body

    const App = {
      setup() {
        useCssVars(() => state)
        return () => [h(Teleport, { to: target }, [h('div')])]
      },
    }

    render(h(App), root)
    await nextTick()
    for (const c of [].slice.call(target.children as any)) {
      expect((c as HTMLElement).style.getPropertyValue(`--color`)).toBe('red')
    }
  })

  test('with teleport in child slot', async () => {
    document.body.innerHTML = ''
    const state = reactive({ color: 'red' })
    const root = document.createElement('div')
    const target = document.body

    const Child: FunctionalComponent = (_, { slots }) => {
      return h('div', slots.default && slots.default())
    }

    const App = {
      setup() {
        useCssVars(() => state)
        return () => h(Child, () => [h(Teleport, { to: target }, [h('div')])])
      },
    }

    render(h(App), root)
    await nextTick()
    for (const c of [].slice.call(target.children as any)) {
      expect((c as HTMLElement).style.getPropertyValue(`--color`)).toBe('red')
    }
  })

  test('with teleport(change subTree)', async () => {
    document.body.innerHTML = ''
    const state = reactive({ color: 'red' })
    const root = document.createElement('div')
    const target = document.body
    const toggle = ref(false)

    const App = {
      setup() {
        useCssVars(() => state)
        return () => [
          h(Teleport, { to: target }, [
            h('div'),
            toggle.value ? h('div') : null,
          ]),
        ]
      },
    }

    render(h(App), root)
    await nextTick()
    expect(target.children.length).toBe(1)
    for (const c of [].slice.call(target.children as any)) {
      expect((c as HTMLElement).style.getPropertyValue(`--color`)).toBe('red')
    }

    toggle.value = true
    await nextTick()
    expect(target.children.length).toBe(2)
    for (const c of [].slice.call(target.children as any)) {
      expect((c as HTMLElement).style.getPropertyValue(`--color`)).toBe('red')
    }
  })

  test('with teleport(disabled)', async () => {
    document.body.innerHTML = ''
    const state = reactive({ color: 'red' })
    const root = document.createElement('div')
    const target = document.body

    const App = {
      setup() {
        useCssVars(() => state)
        return () => [h(Teleport, { to: target, disabled: true }, [h('div')])]
      },
    }

    expect(() => render(h(App), root)).not.toThrow(TypeError)
    await nextTick()
    expect(target.children.length).toBe(0)
  })

  test('with string style', async () => {
    document.body.innerHTML = ''
    const state = reactive({ color: 'red' })
    const root = document.createElement('div')
    const disabled = ref(false)

    const App = {
      setup() {
        useCssVars(() => state)
        return () => [
          h(
            'div',
            { style: disabled.value ? 'pointer-events: none' : undefined },
            'foo',
          ),
        ]
      },
    }
    render(h(App), root)
    await nextTick()
    for (const c of [].slice.call(root.children as any)) {
      expect((c as HTMLElement).style.getPropertyValue(`--color`)).toBe('red')
    }
    disabled.value = true
    await nextTick()

    for (const c of [].slice.call(root.children as any)) {
      expect((c as HTMLElement).style.getPropertyValue(`--color`)).toBe('red')
    }
  })

  // #8826
  test('with custom element', async () => {
    const state = reactive({ color: 'red' })
    const container = document.createElement('div')
    const App = defineCustomElement({
      styles: [`div { color: red; }`],
      setup() {
        useCssVars(() => state)
        return () => {
          return h('div', 'hello')
        }
      }
    })
    customElements.define('css-vars-ce', App)
    container.innerHTML = `<css-vars-ce></css-vars-ce>`
    document.body.appendChild(container)
    await nextTick()
    expect(container.innerHTML).toBe(
      `<css-vars-ce style="--color: red;"></css-vars-ce>`
    )
  })
})<|MERGE_RESOLUTION|>--- conflicted
+++ resolved
@@ -6,18 +6,11 @@
   createStaticVNode,
   h,
   nextTick,
-<<<<<<< HEAD
-  ComponentOptions,
-  Suspense,
-  Teleport,
-  FunctionalComponent,
-  defineCustomElement
-=======
   reactive,
   ref,
   render,
   useCssVars,
->>>>>>> d94d8d4b
+  defineCustomElement
 } from '@vue/runtime-dom'
 
 describe('useCssVars', () => {
