--- conflicted
+++ resolved
@@ -295,28 +295,6 @@
     expect(target.children.length).toBe(0)
   })
 
-<<<<<<< HEAD
-  // #8826
-  test('with custom element', async () => {
-    const state = reactive({ color: 'red' })
-    const container = document.createElement('div')
-    const App = defineCustomElement({
-      styles: [`div { color: red; }`],
-      setup() {
-        useCssVars(() => state)
-        return () => {
-          return h('div', 'hello')
-        }
-      }
-    })
-    customElements.define('css-vars-ce', App)
-    container.innerHTML = `<css-vars-ce></css-vars-ce>`
-    document.body.appendChild(container)
-    await nextTick()
-    expect(container.innerHTML).toBe(
-      `<css-vars-ce style="--color: red;"></css-vars-ce>`
-    )
-=======
   test('with string style', async () => {
     document.body.innerHTML = ''
     const state = reactive({ color: 'red' })
@@ -346,6 +324,27 @@
     for (const c of [].slice.call(root.children as any)) {
       expect((c as HTMLElement).style.getPropertyValue(`--color`)).toBe('red')
     }
->>>>>>> bae79ddf
+  })
+
+  // #8826
+  test('with custom element', async () => {
+    const state = reactive({ color: 'red' })
+    const container = document.createElement('div')
+    const App = defineCustomElement({
+      styles: [`div { color: red; }`],
+      setup() {
+        useCssVars(() => state)
+        return () => {
+          return h('div', 'hello')
+        }
+      }
+    })
+    customElements.define('css-vars-ce', App)
+    container.innerHTML = `<css-vars-ce></css-vars-ce>`
+    document.body.appendChild(container)
+    await nextTick()
+    expect(container.innerHTML).toBe(
+      `<css-vars-ce style="--color: red;"></css-vars-ce>`
+    )
   })
 })