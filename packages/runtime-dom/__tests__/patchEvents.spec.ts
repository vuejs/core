import { patchProp } from '../src/patchProp'

const timeout = () => new Promise(r => setTimeout(r))

describe(`runtime-dom: events patching`, () => {
  it('should assign event handler', async () => {
    const el = document.createElement('div')
    const fn = vi.fn()
    patchProp(el, 'onClick', null, fn)
    el.dispatchEvent(new Event('click'))
    await timeout()
    el.dispatchEvent(new Event('click'))
    await timeout()
    el.dispatchEvent(new Event('click'))
    await timeout()
    expect(fn).toHaveBeenCalledTimes(3)
  })

  it('should update event handler', async () => {
    const el = document.createElement('div')
    const prevFn = vi.fn()
    const nextFn = vi.fn()
    patchProp(el, 'onClick', null, prevFn)
    el.dispatchEvent(new Event('click'))
    patchProp(el, 'onClick', prevFn, nextFn)
    await timeout()
    el.dispatchEvent(new Event('click'))
    await timeout()
    el.dispatchEvent(new Event('click'))
    await timeout()
    expect(prevFn).toHaveBeenCalledTimes(1)
    expect(nextFn).toHaveBeenCalledTimes(2)
  })

  it('should support multiple event handlers', async () => {
    const el = document.createElement('div')
    const fn1 = vi.fn()
    const fn2 = vi.fn()
    patchProp(el, 'onClick', null, [fn1, fn2])
    el.dispatchEvent(new Event('click'))
    await timeout()
    expect(fn1).toHaveBeenCalledTimes(1)
    expect(fn2).toHaveBeenCalledTimes(1)
  })

  it('should unassign event handler', async () => {
    const el = document.createElement('div')
    const fn = vi.fn()
    patchProp(el, 'onClick', null, fn)
    patchProp(el, 'onClick', fn, null)
    el.dispatchEvent(new Event('click'))
    await timeout()
    expect(fn).not.toHaveBeenCalled()
  })

  it('should support event option modifiers', async () => {
    const el = document.createElement('div')
    const fn = vi.fn()
    patchProp(el, 'onClickOnceCapture', null, fn)
    el.dispatchEvent(new Event('click'))
    await timeout()
    el.dispatchEvent(new Event('click'))
    await timeout()
    expect(fn).toHaveBeenCalledTimes(1)
  })

  it('should unassign event handler with options', async () => {
    const el = document.createElement('div')
    const fn = vi.fn()
    patchProp(el, 'onClickCapture', null, fn)
    el.dispatchEvent(new Event('click'))
    await timeout()
    expect(fn).toHaveBeenCalledTimes(1)

    patchProp(el, 'onClickCapture', fn, null)
    el.dispatchEvent(new Event('click'))
    await timeout()
    el.dispatchEvent(new Event('click'))
    await timeout()
    expect(fn).toHaveBeenCalledTimes(1)
  })

  it('should support native onclick', async () => {
    const el = document.createElement('div')

    // string should be set as attribute
    const fn = ((el as any).spy = vi.fn())
    patchProp(el, 'onclick', null, 'this.spy(1)')
    el.dispatchEvent(new Event('click'))
    await timeout()
    expect(fn).toHaveBeenCalledWith(1)

    const fn2 = vi.fn()
    patchProp(el, 'onclick', 'this.spy(1)', fn2)
    const event = new Event('click')
    el.dispatchEvent(event)
    await timeout()
    expect(fn).toHaveBeenCalledTimes(1)
    expect(fn2).toHaveBeenCalledWith(event)
  })

  it('should support stopImmediatePropagation on multiple listeners', async () => {
    const el = document.createElement('div')
    const fn1 = vi.fn((e: Event) => {
      e.stopImmediatePropagation()
    })
    const fn2 = vi.fn()
    patchProp(el, 'onClick', null, [fn1, fn2])
    el.dispatchEvent(new Event('click'))
    await timeout()
    expect(fn1).toHaveBeenCalledTimes(1)
    expect(fn2).toHaveBeenCalledTimes(0)
  })

  // #1747
  it('should handle same computed handler function being bound on multiple targets', async () => {
    const el1 = document.createElement('div')
    const el2 = document.createElement('div')

    // const event = new Event('click')
    const prevFn = vi.fn()
    const nextFn = vi.fn()

    patchProp(el1, 'onClick', null, prevFn)
    patchProp(el2, 'onClick', null, prevFn)

    el1.dispatchEvent(new Event('click'))
    el2.dispatchEvent(new Event('click'))
    await timeout()
    expect(prevFn).toHaveBeenCalledTimes(2)
    expect(nextFn).toHaveBeenCalledTimes(0)

    patchProp(el1, 'onClick', prevFn, nextFn)
    patchProp(el2, 'onClick', prevFn, nextFn)

    el1.dispatchEvent(new Event('click'))
    el2.dispatchEvent(new Event('click'))
    await timeout()
    expect(prevFn).toHaveBeenCalledTimes(2)
    expect(nextFn).toHaveBeenCalledTimes(2)

    el1.dispatchEvent(new Event('click'))
    el2.dispatchEvent(new Event('click'))
    await timeout()
    expect(prevFn).toHaveBeenCalledTimes(2)
    expect(nextFn).toHaveBeenCalledTimes(4)
  })

  // vuejs/vue#6566
  it('should not fire handler attached by the event itself', async () => {
    const el = document.createElement('div')
    const child = document.createElement('div')
    el.appendChild(child)
    document.body.appendChild(el)
    const childFn = vi.fn()
    const parentFn = vi.fn()

    patchProp(child, 'onClick', null, () => {
      childFn()
      patchProp(el, 'onClick', null, parentFn)
    })

    await timeout()
    child.dispatchEvent(new Event('click', { bubbles: true }))

    expect(childFn).toHaveBeenCalled()
    expect(parentFn).not.toHaveBeenCalled()
  })

  // #2841
  test('should patch event correctly in web-components', async () => {
    class TestElement extends HTMLElement {
      constructor() {
        super()
      }
    }
    window.customElements.define('test-element', TestElement)
    const testElement = document.createElement('test-element', {
      is: 'test-element',
    })
    const fn1 = vi.fn()
    const fn2 = vi.fn()

    // in webComponents, @foo-bar will patch prop 'onFooBar'
    // and @foobar will patch prop 'onFoobar'

    patchProp(testElement, 'onFooBar', null, fn1)
    testElement.dispatchEvent(new CustomEvent('foo-bar'))
    expect(fn1).toHaveBeenCalledTimes(1)

    patchProp(testElement, 'onFoobar', null, fn2)
    testElement.dispatchEvent(new CustomEvent('foobar'))
    expect(fn2).toHaveBeenCalledTimes(1)
  })

<<<<<<< HEAD
  // #8338
  test('should support once passive capture', async () => {
    const el = document.createElement('div')

    const onOnce = vi.fn()
    const onPassive = vi.fn()
    const onCapture = vi.fn()

    patchProp(el, 'onOnce', null, onOnce)
    patchProp(el, 'onPassive', null, onPassive)
    patchProp(el, 'onCapture', null, onCapture)

    el.dispatchEvent(new Event('once'))
    await timeout()
    expect(onOnce).toHaveBeenCalledTimes(1)

    el.dispatchEvent(new Event('passive'))
    await timeout()
    expect(onPassive).toHaveBeenCalledTimes(1)

    el.dispatchEvent(new Event('capture'))
    await timeout()
    expect(onCapture).toHaveBeenCalledTimes(1)
  })
  // #8338
  test('should support once passive capture in web-components', async () => {
    class TestCustomElement extends HTMLElement {
      constructor() {
        super()
      }
    }

    window.customElements.define('hello-world', TestCustomElement)

    const customElement = document.createElement('hello-world', {
      is: 'hello-world'
    })

    const onOnce = vi.fn()
    const onPassive = vi.fn()
    const onCapture = vi.fn()

    patchProp(customElement, 'onOnce', null, onOnce)
    patchProp(customElement, 'onPassive', null, onPassive)
    patchProp(customElement, 'onCapture', null, onCapture)

    customElement.dispatchEvent(new CustomEvent('once'))
    expect(onOnce).toHaveBeenCalledTimes(1)

    customElement.dispatchEvent(new CustomEvent('passive'))
    expect(onPassive).toHaveBeenCalledTimes(1)

    customElement.dispatchEvent(new CustomEvent('capture'))
    expect(onCapture).toHaveBeenCalledTimes(1)
  })

  test('should support once event with the once modifier', async () => {
    const el = document.createElement('div')

    const onOnce = vi.fn()

    patchProp(el, 'onOnceOnce', null, onOnce)

    el.dispatchEvent(new Event('once'))
    await timeout()
    expect(onOnce).toHaveBeenCalledTimes(1)

    el.dispatchEvent(new Event('once'))
    await timeout()
    expect(onOnce).toHaveBeenCalledTimes(1)
=======
  it('handles an unknown type', () => {
    const el = document.createElement('div')
    patchProp(el, 'onClick', null, 'test')
    el.dispatchEvent(new Event('click'))
    expect(
      `Wrong type passed as event handler to onClick - did you forget @ or : ` +
        `in front of your prop?\nExpected function or array of functions, received type string.`,
    ).toHaveBeenWarned()
>>>>>>> 48ccb3a5
  })
})<|MERGE_RESOLUTION|>--- conflicted
+++ resolved
@@ -193,7 +193,6 @@
     expect(fn2).toHaveBeenCalledTimes(1)
   })
 
-<<<<<<< HEAD
   // #8338
   test('should support once passive capture', async () => {
     const el = document.createElement('div')
@@ -264,15 +263,15 @@
     el.dispatchEvent(new Event('once'))
     await timeout()
     expect(onOnce).toHaveBeenCalledTimes(1)
-=======
+  })
+  
   it('handles an unknown type', () => {
     const el = document.createElement('div')
     patchProp(el, 'onClick', null, 'test')
     el.dispatchEvent(new Event('click'))
     expect(
       `Wrong type passed as event handler to onClick - did you forget @ or : ` +
-        `in front of your prop?\nExpected function or array of functions, received type string.`,
+        `in front of your prop?\nExpected function or array of functions, received type string.`
     ).toHaveBeenWarned()
->>>>>>> 48ccb3a5
   })
 })