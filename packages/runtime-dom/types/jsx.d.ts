--- conflicted
+++ resolved
@@ -584,11 +584,7 @@
   disabled?: Booleanish
   label?: string
   selected?: Booleanish
-<<<<<<< HEAD
-  value?: any  // we support :value to be bound to anything w/ v-model
-=======
   value?: any // we support :value to be bound to anything w/ v-model
->>>>>>> 11a2098a
 }
 
 export interface OutputHTMLAttributes extends HTMLAttributes {
