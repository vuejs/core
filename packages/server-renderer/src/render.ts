import {
  Comment,
  type Component,
  type ComponentInternalInstance,
  type DirectiveBinding,
  Fragment,
  type FunctionalComponent,
  Static,
  Text,
<<<<<<< HEAD
  VNode,
  VNodeArrayChildren,
  VNodeProps,
  warn,
  createSSRSuspenseBoundary,
  ssrSuspenseBoundary
=======
  type VNode,
  type VNodeArrayChildren,
  type VNodeProps,
  mergeProps,
  ssrUtils,
  warn,
>>>>>>> d94d8d4b
} from 'vue'
import {
  NOOP,
  ShapeFlags,
  escapeHtml,
  escapeHtmlComment,
  isArray,
  isFunction,
  isPromise,
  isString,
  isVoidTag,
} from '@vue/shared'
import { ssrRenderAttrs } from './helpers/ssrRenderAttrs'
import { ssrCompile } from './helpers/ssrCompile'
import { ssrRenderTeleport } from './helpers/ssrRenderTeleport'

const {
  createComponentInstance,
  setCurrentRenderingInstance,
  setupComponent,
  renderComponentRoot,
  normalizeVNode,
} = ssrUtils

export type SSRBuffer = SSRBufferItem[] & { hasAsync?: boolean }
export type SSRBufferItem = string | SSRBuffer | Promise<SSRBuffer>
export type PushFn = (item: SSRBufferItem) => void
export type Props = Record<string, unknown>

export type SSRContext = {
  [key: string]: any
  teleports?: Record<string, string>
  /**
   * @internal
   */
  __teleportBuffers?: Record<string, SSRBuffer>
  /**
   * @internal
   */
  __watcherHandles?: (() => void)[]
}

// Each component has a buffer array.
// A buffer array can contain one of the following:
// - plain string
// - A resolved buffer (recursive arrays of strings that can be unrolled
//   synchronously)
// - An async buffer (a Promise that resolves to a resolved buffer)
export function createBuffer() {
  let appendable = false
  const buffer: SSRBuffer = []
  return {
    getBuffer(): SSRBuffer {
      // Return static buffer and await on items during unroll stage
      return buffer
    },
    push(item: SSRBufferItem) {
      const isStringItem = isString(item)
      if (appendable && isStringItem) {
        buffer[buffer.length - 1] += item as string
      } else {
        buffer.push(item)
      }
      appendable = isStringItem
      if (isPromise(item) || (isArray(item) && item.hasAsync)) {
        // promise, or child buffer with async, mark as async.
        // this allows skipping unnecessary await ticks during unroll stage
        buffer.hasAsync = true
      }
    },
  }
}

export function renderComponentVNode(
  vnode: VNode,
  parentComponent: ComponentInternalInstance | null = null,
<<<<<<< HEAD
  suspense: ssrSuspenseBoundary | null = null,
  slotScopeId?: string
=======
  slotScopeId?: string,
>>>>>>> d94d8d4b
): SSRBuffer | Promise<SSRBuffer> {
  const instance = createComponentInstance(vnode, parentComponent, null)
  const res = setupComponent(instance, true /* isSSR */)
  const hasAsyncSetup = isPromise(res)
  const prefetches = instance.sp /* LifecycleHooks.SERVER_PREFETCH */
  if (hasAsyncSetup || prefetches) {
    suspense && suspense.deps++
    let p: Promise<unknown> = hasAsyncSetup
      ? (res as Promise<void>)
      : Promise.resolve()
    if (prefetches) {
      p = p
        .then(() =>
          Promise.all(
            prefetches.map(prefetch => prefetch.call(instance.proxy)),
          ),
        )
        // Note: error display is already done by the wrapped lifecycle hook function.
        .catch(() => {})
    }

    return p.then(() => {
      const subtree = renderComponentSubTree(instance, suspense, slotScopeId)
      if (__FEATURE_SUSPENSE__ && suspense) {
        // resolve suspense
        suspense.deps--
        if (suspense.deps <= 0) {
          suspense.resolve(suspense.vnode)
        }

        // resolve parent suspense
        if (suspense.parentSuspense) {
          suspense.parentSuspense.deps--
          if (suspense.deps <= 0) {
            suspense.parentSuspense.resolve(suspense.parentSuspense.vnode)
          }
        }
      }
      return subtree
    })
  } else {
    return renderComponentSubTree(instance, suspense, slotScopeId)
  }
}

function renderComponentSubTree(
  instance: ComponentInternalInstance,
<<<<<<< HEAD
  parentSuspense: ssrSuspenseBoundary | null,
  slotScopeId?: string
=======
  slotScopeId?: string,
>>>>>>> d94d8d4b
): SSRBuffer | Promise<SSRBuffer> {
  const comp = instance.type as Component
  const { getBuffer, push } = createBuffer()
  if (isFunction(comp)) {
    let root = renderComponentRoot(instance)
    // #5817 scope ID attrs not falling through if functional component doesn't
    // have props
    if (!(comp as FunctionalComponent).props) {
      for (const key in instance.attrs) {
        if (key.startsWith(`data-v-`)) {
          ;(root.props || (root.props = {}))[key] = ``
        }
      }
    }
    renderVNode(
      push,
      (instance.subTree = root),
      instance,
      parentSuspense,
      slotScopeId
    )
  } else {
    if (
      (!instance.render || instance.render === NOOP) &&
      !instance.ssrRender &&
      !comp.ssrRender &&
      isString(comp.template)
    ) {
      comp.ssrRender = ssrCompile(comp.template, instance)
    }

    // perf: enable caching of computed getters during render
    // since there cannot be state mutations during render.
    for (const e of instance.scope.effects) {
      if (e.computed) {
        e.computed._dirty = true
        e.computed._cacheable = true
      }
    }

    const ssrRender = instance.ssrRender || comp.ssrRender
    if (ssrRender) {
      // optimized
      // resolve fallthrough attrs
      let attrs = instance.inheritAttrs !== false ? instance.attrs : undefined
      let hasCloned = false

      let cur = instance
      while (true) {
        const scopeId = cur.vnode.scopeId
        if (scopeId) {
          if (!hasCloned) {
            attrs = { ...attrs }
            hasCloned = true
          }
          attrs![scopeId] = ''
        }
        const parent = cur.parent
        if (parent && parent.subTree && parent.subTree === cur.vnode) {
          // parent is a non-SSR compiled component and is rendering this
          // component as root. inherit its scopeId if present.
          cur = parent
        } else {
          break
        }
      }

      if (slotScopeId) {
        if (!hasCloned) attrs = { ...attrs }
        attrs![slotScopeId.trim()] = ''
      }

      // set current rendering instance for asset resolution
      const prev = setCurrentRenderingInstance(instance)
      try {
        ssrRender(
          instance.proxy,
          push,
          instance,
          attrs,
          // compiler-optimized bindings
          instance.props,
          instance.setupState,
          instance.data,
          instance.ctx,
        )
      } finally {
        setCurrentRenderingInstance(prev)
      }
    } else if (instance.render && instance.render !== NOOP) {
      renderVNode(
        push,
        (instance.subTree = renderComponentRoot(instance)),
        instance,
<<<<<<< HEAD
        parentSuspense,
        slotScopeId
=======
        slotScopeId,
>>>>>>> d94d8d4b
      )
    } else {
      const componentName = comp.name || comp.__file || `<Anonymous>`
      warn(`Component ${componentName} is missing template or render function.`)
      push(`<!---->`)
    }
  }
  return getBuffer()
}

export function renderVNode(
  push: PushFn,
  vnode: VNode,
  parentComponent: ComponentInternalInstance,
<<<<<<< HEAD
  parentSuspense: ssrSuspenseBoundary | null = null,
  slotScopeId?: string
=======
  slotScopeId?: string,
>>>>>>> d94d8d4b
) {
  const { type, shapeFlag, children } = vnode
  switch (type) {
    case Text:
      push(escapeHtml(children as string))
      break
    case Comment:
      push(
        children
          ? `<!--${escapeHtmlComment(children as string)}-->`
          : `<!---->`,
      )
      break
    case Static:
      push(children as string)
      break
    case Fragment:
      if (vnode.slotScopeIds) {
        slotScopeId =
          (slotScopeId ? slotScopeId + ' ' : '') + vnode.slotScopeIds.join(' ')
      }
      push(`<!--[-->`) // open
      renderVNodeChildren(
        push,
        children as VNodeArrayChildren,
        parentComponent,
<<<<<<< HEAD
        parentSuspense,
        slotScopeId
=======
        slotScopeId,
>>>>>>> d94d8d4b
      )
      push(`<!--]-->`) // close
      break
    default:
      if (shapeFlag & ShapeFlags.ELEMENT) {
        renderElementVNode(
          push,
          vnode,
          parentComponent,
          parentSuspense,
          slotScopeId
        )
      } else if (shapeFlag & ShapeFlags.COMPONENT) {
        push(
          renderComponentVNode(
            vnode,
            parentComponent,
            parentSuspense,
            slotScopeId
          )
        )
      } else if (shapeFlag & ShapeFlags.TELEPORT) {
        renderTeleportVNode(
          push,
          vnode,
          parentComponent,
          parentSuspense,
          slotScopeId
        )
      } else if (shapeFlag & ShapeFlags.SUSPENSE) {
        if (!vnode.suspense) {
          vnode.suspense = createSSRSuspenseBoundary(
            vnode
          ) as ssrSuspenseBoundary
        }

        // nested suspense
        if (parentSuspense) {
          parentSuspense.deps++
          ;(vnode.suspense as ssrSuspenseBoundary).parentSuspense =
            parentSuspense
        }
        renderVNode(
          push,
          vnode.ssContent!,
          parentComponent,
          vnode.suspense as ssrSuspenseBoundary,
          slotScopeId
        )

        // sync
        if (vnode.suspense && vnode.suspense.deps! <= 0) {
          ;(vnode.suspense as ssrSuspenseBoundary).resolve(vnode)
        }
      } else {
        warn(
          '[@vue/server-renderer] Invalid VNode type:',
          type,
          `(${typeof type})`,
        )
      }
  }
}

export function renderVNodeChildren(
  push: PushFn,
  children: VNodeArrayChildren,
  parentComponent: ComponentInternalInstance,
<<<<<<< HEAD
  parentSuspense: ssrSuspenseBoundary | null,
  slotScopeId: string | undefined
=======
  slotScopeId: string | undefined,
>>>>>>> d94d8d4b
) {
  for (let i = 0; i < children.length; i++) {
    renderVNode(
      push,
      normalizeVNode(children[i]),
      parentComponent,
      parentSuspense,
      slotScopeId
    )
  }
}

function renderElementVNode(
  push: PushFn,
  vnode: VNode,
  parentComponent: ComponentInternalInstance,
<<<<<<< HEAD
  parentSuspense: ssrSuspenseBoundary | null,
  slotScopeId: string | undefined
=======
  slotScopeId: string | undefined,
>>>>>>> d94d8d4b
) {
  const tag = vnode.type as string
  let { props, children, shapeFlag, scopeId, dirs } = vnode
  let openTag = `<${tag}`

  if (dirs) {
    props = applySSRDirectives(vnode, props, dirs)
  }

  if (props) {
    openTag += ssrRenderAttrs(props, tag)
  }

  if (scopeId) {
    openTag += ` ${scopeId}`
  }
  // inherit parent chain scope id if this is the root node
  let curParent: ComponentInternalInstance | null = parentComponent
  let curVnode = vnode
  while (curParent && curVnode === curParent.subTree) {
    curVnode = curParent.vnode
    if (curVnode.scopeId) {
      openTag += ` ${curVnode.scopeId}`
    }
    curParent = curParent.parent
  }
  if (slotScopeId) {
    openTag += ` ${slotScopeId}`
  }

  push(openTag + `>`)
  if (!isVoidTag(tag)) {
    let hasChildrenOverride = false
    if (props) {
      if (props.innerHTML) {
        hasChildrenOverride = true
        push(props.innerHTML)
      } else if (props.textContent) {
        hasChildrenOverride = true
        push(escapeHtml(props.textContent))
      } else if (tag === 'textarea' && props.value) {
        hasChildrenOverride = true
        push(escapeHtml(props.value))
      }
    }
    if (!hasChildrenOverride) {
      if (shapeFlag & ShapeFlags.TEXT_CHILDREN) {
        push(escapeHtml(children as string))
      } else if (shapeFlag & ShapeFlags.ARRAY_CHILDREN) {
        renderVNodeChildren(
          push,
          children as VNodeArrayChildren,
          parentComponent,
<<<<<<< HEAD
          parentSuspense,
          slotScopeId
=======
          slotScopeId,
>>>>>>> d94d8d4b
        )
      }
    }
    push(`</${tag}>`)
  }
}

function applySSRDirectives(
  vnode: VNode,
  rawProps: VNodeProps | null,
  dirs: DirectiveBinding[],
): VNodeProps {
  const toMerge: VNodeProps[] = []
  for (let i = 0; i < dirs.length; i++) {
    const binding = dirs[i]
    const {
      dir: { getSSRProps },
    } = binding
    if (getSSRProps) {
      const props = getSSRProps(binding, vnode)
      if (props) toMerge.push(props)
    }
  }
  return mergeProps(rawProps || {}, ...toMerge)
}

function renderTeleportVNode(
  push: PushFn,
  vnode: VNode,
  parentComponent: ComponentInternalInstance,
<<<<<<< HEAD
  parentSuspense: ssrSuspenseBoundary | null,
  slotScopeId: string | undefined
=======
  slotScopeId: string | undefined,
>>>>>>> d94d8d4b
) {
  const target = vnode.props && vnode.props.to
  const disabled = vnode.props && vnode.props.disabled
  if (!target) {
    if (!disabled) {
      warn(`[@vue/server-renderer] Teleport is missing target prop.`)
    }
    return []
  }
  if (!isString(target)) {
    warn(
      `[@vue/server-renderer] Teleport target must be a query selector string.`,
    )
    return []
  }
  ssrRenderTeleport(
    push,
    push => {
      renderVNodeChildren(
        push,
        vnode.children as VNodeArrayChildren,
        parentComponent,
<<<<<<< HEAD
        parentSuspense,
        slotScopeId
=======
        slotScopeId,
>>>>>>> d94d8d4b
      )
    },
    target,
    disabled || disabled === '',
    parentComponent,
  )
}<|MERGE_RESOLUTION|>--- conflicted
+++ resolved
@@ -7,21 +7,14 @@
   type FunctionalComponent,
   Static,
   Text,
-<<<<<<< HEAD
-  VNode,
-  VNodeArrayChildren,
-  VNodeProps,
-  warn,
-  createSSRSuspenseBoundary,
-  ssrSuspenseBoundary
-=======
   type VNode,
   type VNodeArrayChildren,
   type VNodeProps,
   mergeProps,
   ssrUtils,
   warn,
->>>>>>> d94d8d4b
+  createSSRSuspenseBoundary,
+  ssrSuspenseBoundary
 } from 'vue'
 import {
   NOOP,
@@ -98,12 +91,8 @@
 export function renderComponentVNode(
   vnode: VNode,
   parentComponent: ComponentInternalInstance | null = null,
-<<<<<<< HEAD
   suspense: ssrSuspenseBoundary | null = null,
-  slotScopeId?: string
-=======
   slotScopeId?: string,
->>>>>>> d94d8d4b
 ): SSRBuffer | Promise<SSRBuffer> {
   const instance = createComponentInstance(vnode, parentComponent, null)
   const res = setupComponent(instance, true /* isSSR */)
@@ -151,12 +140,8 @@
 
 function renderComponentSubTree(
   instance: ComponentInternalInstance,
-<<<<<<< HEAD
   parentSuspense: ssrSuspenseBoundary | null,
-  slotScopeId?: string
-=======
   slotScopeId?: string,
->>>>>>> d94d8d4b
 ): SSRBuffer | Promise<SSRBuffer> {
   const comp = instance.type as Component
   const { getBuffer, push } = createBuffer()
@@ -251,12 +236,8 @@
         push,
         (instance.subTree = renderComponentRoot(instance)),
         instance,
-<<<<<<< HEAD
         parentSuspense,
-        slotScopeId
-=======
         slotScopeId,
->>>>>>> d94d8d4b
       )
     } else {
       const componentName = comp.name || comp.__file || `<Anonymous>`
@@ -271,12 +252,8 @@
   push: PushFn,
   vnode: VNode,
   parentComponent: ComponentInternalInstance,
-<<<<<<< HEAD
   parentSuspense: ssrSuspenseBoundary | null = null,
-  slotScopeId?: string
-=======
   slotScopeId?: string,
->>>>>>> d94d8d4b
 ) {
   const { type, shapeFlag, children } = vnode
   switch (type) {
@@ -303,12 +280,8 @@
         push,
         children as VNodeArrayChildren,
         parentComponent,
-<<<<<<< HEAD
         parentSuspense,
-        slotScopeId
-=======
         slotScopeId,
->>>>>>> d94d8d4b
       )
       push(`<!--]-->`) // close
       break
@@ -377,12 +350,8 @@
   push: PushFn,
   children: VNodeArrayChildren,
   parentComponent: ComponentInternalInstance,
-<<<<<<< HEAD
   parentSuspense: ssrSuspenseBoundary | null,
-  slotScopeId: string | undefined
-=======
   slotScopeId: string | undefined,
->>>>>>> d94d8d4b
 ) {
   for (let i = 0; i < children.length; i++) {
     renderVNode(
@@ -399,12 +368,8 @@
   push: PushFn,
   vnode: VNode,
   parentComponent: ComponentInternalInstance,
-<<<<<<< HEAD
   parentSuspense: ssrSuspenseBoundary | null,
   slotScopeId: string | undefined
-=======
-  slotScopeId: string | undefined,
->>>>>>> d94d8d4b
 ) {
   const tag = vnode.type as string
   let { props, children, shapeFlag, scopeId, dirs } = vnode
@@ -458,12 +423,8 @@
           push,
           children as VNodeArrayChildren,
           parentComponent,
-<<<<<<< HEAD
           parentSuspense,
-          slotScopeId
-=======
           slotScopeId,
->>>>>>> d94d8d4b
         )
       }
     }
@@ -494,12 +455,8 @@
   push: PushFn,
   vnode: VNode,
   parentComponent: ComponentInternalInstance,
-<<<<<<< HEAD
   parentSuspense: ssrSuspenseBoundary | null,
-  slotScopeId: string | undefined
-=======
   slotScopeId: string | undefined,
->>>>>>> d94d8d4b
 ) {
   const target = vnode.props && vnode.props.to
   const disabled = vnode.props && vnode.props.disabled
@@ -522,12 +479,8 @@
         push,
         vnode.children as VNodeArrayChildren,
         parentComponent,
-<<<<<<< HEAD
         parentSuspense,
-        slotScopeId
-=======
         slotScopeId,
->>>>>>> d94d8d4b
       )
     },
     target,
