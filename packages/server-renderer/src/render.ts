--- conflicted
+++ resolved
@@ -216,16 +216,12 @@
   vnode: VNode,
   parentComponent: ComponentInternalInstance,
   slotScopeId?: string,
-<<<<<<< HEAD
-) {
+): void {
   const { type, shapeFlag, children, dirs, props } = vnode
   if (dirs) {
     vnode.props = applySSRDirectives(vnode, props, dirs)
   }
-=======
-): void {
-  const { type, shapeFlag, children } = vnode
->>>>>>> 5238e5a9
+  
   switch (type) {
     case Text:
       push(escapeHtml(children as string))
