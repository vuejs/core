--- conflicted
+++ resolved
@@ -98,25 +98,16 @@
         warn(`[@vue/server-renderer]: Uncaught error in serverPrefetch:\n`, err)
       })
     }
-<<<<<<< HEAD
-    return p.then(() => renderComponentSubTree(instance, parentComponent))
+    return p.then(() => renderComponentSubTree(instance, parentComponent, slotScopeId))
   } else {
-    return renderComponentSubTree(instance, parentComponent)
-=======
-    return p.then(() => renderComponentSubTree(instance, slotScopeId))
-  } else {
-    return renderComponentSubTree(instance, slotScopeId)
->>>>>>> 540e26f4
+    return renderComponentSubTree(instance, parentComponent, slotScopeId)
   }
 }
 
 function renderComponentSubTree(
   instance: ComponentInternalInstance,
-<<<<<<< HEAD
-  parentComponent: ComponentInternalInstance | null = null
-=======
+  parentComponent: ComponentInternalInstance | null = null,
   slotScopeId?: string
->>>>>>> 540e26f4
 ): SSRBuffer | Promise<SSRBuffer> {
   const comp = instance.type as Component
   const { getBuffer, push } = createBuffer()
