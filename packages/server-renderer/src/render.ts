import {
  Comment,
  Component,
  ComponentInternalInstance,
  DirectiveBinding,
  Fragment,
  FunctionalComponent,
  mergeProps,
  ssrUtils,
  Static,
  Text,
  VNode,
  VNodeArrayChildren,
  VNodeProps,
  warn
} from 'vue'
import {
  escapeHtml,
  escapeHtmlComment,
  isFunction,
  isPromise,
  isString,
  isVoidTag,
  ShapeFlags,
  isArray,
  NOOP
} from '@vue/shared'
import { ssrRenderAttrs } from './helpers/ssrRenderAttrs'
import { ssrCompile } from './helpers/ssrCompile'
import { ssrRenderTeleport } from './helpers/ssrRenderTeleport'
import { getExposeProxy } from '../../runtime-core/src/component'
const {
  createComponentInstance,
  setCurrentRenderingInstance,
  setupComponent,
  renderComponentRoot,
  normalizeVNode
} = ssrUtils

export type SSRBuffer = SSRBufferItem[] & { hasAsync?: boolean }
export type SSRBufferItem = string | SSRBuffer | Promise<SSRBuffer>
export type PushFn = (item: SSRBufferItem) => void
export type Props = Record<string, unknown>

export type SSRContext = {
  [key: string]: any
  teleports?: Record<string, string>
  /**
   * @internal
   */
  __teleportBuffers?: Record<string, SSRBuffer>
  /**
   * @internal
   */
  __watcherHandles?: (() => void)[]
}

// Each component has a buffer array.
// A buffer array can contain one of the following:
// - plain string
// - A resolved buffer (recursive arrays of strings that can be unrolled
//   synchronously)
// - An async buffer (a Promise that resolves to a resolved buffer)
export function createBuffer() {
  let appendable = false
  const buffer: SSRBuffer = []
  return {
    getBuffer(): SSRBuffer {
      // Return static buffer and await on items during unroll stage
      return buffer
    },
    push(item: SSRBufferItem) {
      const isStringItem = isString(item)
      if (appendable && isStringItem) {
        buffer[buffer.length - 1] += item as string
      } else {
        buffer.push(item)
      }
      appendable = isStringItem
      if (isPromise(item) || (isArray(item) && item.hasAsync)) {
        // promise, or child buffer with async, mark as async.
        // this allows skipping unnecessary await ticks during unroll stage
        buffer.hasAsync = true
      }
    }
  }
}

export function renderComponentVNode(
  vnode: VNode,
  parentComponent: ComponentInternalInstance | null = null,
  slotScopeId?: string
): SSRBuffer | Promise<SSRBuffer> {
  const instance = createComponentInstance(vnode, parentComponent, null)
  const res = setupComponent(instance, true /* isSSR */)
  const hasAsyncSetup = isPromise(res)
  const prefetches = instance.sp /* LifecycleHooks.SERVER_PREFETCH */
  if (hasAsyncSetup || prefetches) {
    let p: Promise<unknown> = hasAsyncSetup
      ? (res as Promise<void>)
      : Promise.resolve()
    if (prefetches) {
      p = p
        .then(() =>
          Promise.all(prefetches.map(prefetch => prefetch.call(instance.proxy)))
        )
        // Note: error display is already done by the wrapped lifecycle hook function.
        .catch(() => {})
    }
    return p.then(() => renderComponentSubTree(instance, slotScopeId))
  } else {
    return renderComponentSubTree(instance, slotScopeId)
  }
}

function renderComponentSubTree(
  instance: ComponentInternalInstance,
  slotScopeId?: string
): SSRBuffer | Promise<SSRBuffer> {
  const comp = instance.type as Component
  const { getBuffer, push } = createBuffer()
  if (isFunction(comp)) {
    let root = renderComponentRoot(instance)
    // #5817 scope ID attrs not falling through if functional component doesn't
    // have props
    if (!(comp as FunctionalComponent).props) {
      for (const key in instance.attrs) {
        if (key.startsWith(`data-v-`)) {
          ;(root.props || (root.props = {}))[key] = ``
        }
      }
    }
    renderVNode(push, (instance.subTree = root), instance, slotScopeId)
  } else {
    if (
      (!instance.render || instance.render === NOOP) &&
      !instance.ssrRender &&
      !comp.ssrRender &&
      isString(comp.template)
    ) {
      comp.ssrRender = ssrCompile(comp.template, instance)
    }

    // perf: enable caching of computed getters during render
    // since there cannot be state mutations during render.
    for (const e of instance.scope.effects) {
      if (e.computed) e.computed._cacheable = true
    }

    const ssrRender = instance.ssrRender || comp.ssrRender
    if (ssrRender) {
      // optimized
      // resolve fallthrough attrs
      let attrs = instance.inheritAttrs !== false ? instance.attrs : undefined
      let hasCloned = false

      let cur = instance
      while (true) {
        const scopeId = cur.vnode.scopeId
        if (scopeId) {
          if (!hasCloned) {
            attrs = { ...attrs }
            hasCloned = true
          }
          attrs![scopeId] = ''
        }
        const parent = cur.parent
        if (parent && parent.subTree && parent.subTree === cur.vnode) {
          // parent is a non-SSR compiled component and is rendering this
          // component as root. inherit its scopeId if present.
          cur = parent
        } else {
          break
        }
      }

      if (slotScopeId) {
        if (!hasCloned) attrs = { ...attrs }
        attrs![slotScopeId.trim()] = ''
      }

      // set current rendering instance for asset resolution
      const prev = setCurrentRenderingInstance(instance)
      try {
<<<<<<< HEAD
        ssrRender(
          getExposeProxy(instance) || instance.proxy,
          push,
          instance,
          attrs,
          // compiler-optimized bindings
          instance.props,
          instance.setupState,
          instance.data,
          instance.ctx
        )
=======
        ssrRender(instance.proxy, push, instance, attrs)
>>>>>>> 2a9e3796
      } finally {
        setCurrentRenderingInstance(prev)
      }
    } else if (instance.render && instance.render !== NOOP) {
      renderVNode(
        push,
        (instance.subTree = renderComponentRoot(instance)),
        instance,
        slotScopeId
      )
    } else {
      const componentName = comp.name || comp.__file || `<Anonymous>`
      warn(`Component ${componentName} is missing template or render function.`)
      push(`<!---->`)
    }
  }
  return getBuffer()
}

export function renderVNode(
  push: PushFn,
  vnode: VNode,
  parentComponent: ComponentInternalInstance,
  slotScopeId?: string
) {
  const { type, shapeFlag, children } = vnode
  switch (type) {
    case Text:
      push(escapeHtml(children as string))
      break
    case Comment:
      push(
        children ? `<!--${escapeHtmlComment(children as string)}-->` : `<!---->`
      )
      break
    case Static:
      push(children as string)
      break
    case Fragment:
      if (vnode.slotScopeIds) {
        slotScopeId =
          (slotScopeId ? slotScopeId + ' ' : '') + vnode.slotScopeIds.join(' ')
      }
      push(`<!--[-->`) // open
      renderVNodeChildren(
        push,
        children as VNodeArrayChildren,
        parentComponent,
        slotScopeId
      )
      push(`<!--]-->`) // close
      break
    default:
      if (shapeFlag & ShapeFlags.ELEMENT) {
        renderElementVNode(push, vnode, parentComponent, slotScopeId)
      } else if (shapeFlag & ShapeFlags.COMPONENT) {
        push(renderComponentVNode(vnode, parentComponent, slotScopeId))
      } else if (shapeFlag & ShapeFlags.TELEPORT) {
        renderTeleportVNode(push, vnode, parentComponent, slotScopeId)
      } else if (shapeFlag & ShapeFlags.SUSPENSE) {
        renderVNode(push, vnode.ssContent!, parentComponent, slotScopeId)
      } else {
        warn(
          '[@vue/server-renderer] Invalid VNode type:',
          type,
          `(${typeof type})`
        )
      }
  }
}

export function renderVNodeChildren(
  push: PushFn,
  children: VNodeArrayChildren,
  parentComponent: ComponentInternalInstance,
  slotScopeId: string | undefined
) {
  for (let i = 0; i < children.length; i++) {
    renderVNode(push, normalizeVNode(children[i]), parentComponent, slotScopeId)
  }
}

function renderElementVNode(
  push: PushFn,
  vnode: VNode,
  parentComponent: ComponentInternalInstance,
  slotScopeId: string | undefined
) {
  const tag = vnode.type as string
  let { props, children, shapeFlag, scopeId, dirs } = vnode
  let openTag = `<${tag}`

  if (dirs) {
    props = applySSRDirectives(vnode, props, dirs)
  }

  if (props) {
    openTag += ssrRenderAttrs(props, tag)
  }

  if (scopeId) {
    openTag += ` ${scopeId}`
  }
  // inherit parent chain scope id if this is the root node
  let curParent: ComponentInternalInstance | null = parentComponent
  let curVnode = vnode
  while (curParent && curVnode === curParent.subTree) {
    curVnode = curParent.vnode
    if (curVnode.scopeId) {
      openTag += ` ${curVnode.scopeId}`
    }
    curParent = curParent.parent
  }
  if (slotScopeId) {
    openTag += ` ${slotScopeId}`
  }

  push(openTag + `>`)
  if (!isVoidTag(tag)) {
    let hasChildrenOverride = false
    if (props) {
      if (props.innerHTML) {
        hasChildrenOverride = true
        push(props.innerHTML)
      } else if (props.textContent) {
        hasChildrenOverride = true
        push(escapeHtml(props.textContent))
      } else if (tag === 'textarea' && props.value) {
        hasChildrenOverride = true
        push(escapeHtml(props.value))
      }
    }
    if (!hasChildrenOverride) {
      if (shapeFlag & ShapeFlags.TEXT_CHILDREN) {
        push(escapeHtml(children as string))
      } else if (shapeFlag & ShapeFlags.ARRAY_CHILDREN) {
        renderVNodeChildren(
          push,
          children as VNodeArrayChildren,
          parentComponent,
          slotScopeId
        )
      }
    }
    push(`</${tag}>`)
  }
}

function applySSRDirectives(
  vnode: VNode,
  rawProps: VNodeProps | null,
  dirs: DirectiveBinding[]
): VNodeProps {
  const toMerge: VNodeProps[] = []
  for (let i = 0; i < dirs.length; i++) {
    const binding = dirs[i]
    const {
      dir: { getSSRProps }
    } = binding
    if (getSSRProps) {
      const props = getSSRProps(binding, vnode)
      if (props) toMerge.push(props)
    }
  }
  return mergeProps(rawProps || {}, ...toMerge)
}

function renderTeleportVNode(
  push: PushFn,
  vnode: VNode,
  parentComponent: ComponentInternalInstance,
  slotScopeId: string | undefined
) {
  const target = vnode.props && vnode.props.to
  const disabled = vnode.props && vnode.props.disabled
  if (!target) {
    if (!disabled) {
      warn(`[@vue/server-renderer] Teleport is missing target prop.`)
    }
    return []
  }
  if (!isString(target)) {
    warn(
      `[@vue/server-renderer] Teleport target must be a query selector string.`
    )
    return []
  }
  ssrRenderTeleport(
    push,
    push => {
      renderVNodeChildren(
        push,
        vnode.children as VNodeArrayChildren,
        parentComponent,
        slotScopeId
      )
    },
    target,
    disabled || disabled === '',
    parentComponent
  )
}<|MERGE_RESOLUTION|>--- conflicted
+++ resolved
@@ -182,21 +182,12 @@
       // set current rendering instance for asset resolution
       const prev = setCurrentRenderingInstance(instance)
       try {
-<<<<<<< HEAD
         ssrRender(
           getExposeProxy(instance) || instance.proxy,
           push,
           instance,
-          attrs,
-          // compiler-optimized bindings
-          instance.props,
-          instance.setupState,
-          instance.data,
-          instance.ctx
+          attrs
         )
-=======
-        ssrRender(instance.proxy, push, instance, attrs)
->>>>>>> 2a9e3796
       } finally {
         setCurrentRenderingInstance(prev)
       }
