--- conflicted
+++ resolved
@@ -63,10 +63,6 @@
       slotScopeId ? ' ' + slotScopeId : '',
     )
     if (isArray(ret)) {
-<<<<<<< HEAD
-      // normal slot
-      renderVNodeChildren(push, ret, parentComponent, null, slotScopeId)
-=======
       const validSlotContent = ensureValidVNode(ret)
       if (validSlotContent) {
         // normal slot
@@ -74,12 +70,12 @@
           push,
           validSlotContent,
           parentComponent,
+          null,
           slotScopeId,
         )
       } else if (fallbackRenderFn) {
         fallbackRenderFn()
       }
->>>>>>> 1b6bc237
     } else {
       // ssr slot.
       // check if the slot renders all comments, in which case use the fallback
