import {
  escapeHtml,
  isRenderableAttrValue,
  isSVGTag,
  stringifyStyle,
} from '@vue/shared'
import {
  includeBooleanAttr,
  isBooleanAttr,
  isOn,
  isSSRSafeAttrName,
  isString,
  makeMap,
  normalizeClass,
  normalizeStyle,
  propsToAttrMap,
} from '@vue/shared'

// leading comma for empty string ""
<<<<<<< HEAD
const shouldIgnoreProp = /*#__PURE__*/ makeMap(
  `,key,ref,innerHTML,textContent,ref_key,ref_for`
=======
const shouldIgnoreProp = makeMap(
  `,key,ref,innerHTML,textContent,ref_key,ref_for`,
>>>>>>> 9e8ac0c3
)

export function ssrRenderAttrs(
  props: Record<string, unknown>,
  tag?: string,
): string {
  let ret = ''
  for (const key in props) {
    if (
      shouldIgnoreProp(key) ||
      isOn(key) ||
      (tag === 'textarea' && key === 'value')
    ) {
      continue
    }
    const value = props[key]
    if (key === 'class') {
      ret += ` class="${ssrRenderClass(value)}"`
    } else if (key === 'style') {
      ret += ` style="${ssrRenderStyle(value)}"`
    } else {
      ret += ssrRenderDynamicAttr(key, value, tag)
    }
  }
  return ret
}

// render an attr with dynamic (unknown) key.
export function ssrRenderDynamicAttr(
  key: string,
  value: unknown,
  tag?: string,
): string {
  if (!isRenderableAttrValue(value)) {
    return ``
  }
  const attrKey =
    tag && (tag.indexOf('-') > 0 || isSVGTag(tag))
      ? key // preserve raw name on custom elements and svg
      : propsToAttrMap[key] || key.toLowerCase()
  if (isBooleanAttr(attrKey)) {
    return includeBooleanAttr(value) ? ` ${attrKey}` : ``
  } else if (isSSRSafeAttrName(attrKey)) {
    return value === '' ? ` ${attrKey}` : ` ${attrKey}="${escapeHtml(value)}"`
  } else {
    console.warn(
      `[@vue/server-renderer] Skipped rendering unsafe attribute name: ${attrKey}`,
    )
    return ``
  }
}

// Render a v-bind attr with static key. The key is pre-processed at compile
// time and we only need to check and escape value.
export function ssrRenderAttr(key: string, value: unknown): string {
  if (!isRenderableAttrValue(value)) {
    return ``
  }
  return ` ${key}="${escapeHtml(value)}"`
}

export function ssrRenderClass(raw: unknown): string {
  return escapeHtml(normalizeClass(raw))
}

export function ssrRenderStyle(raw: unknown): string {
  if (!raw) {
    return ''
  }
  if (isString(raw)) {
    return escapeHtml(raw)
  }
  const styles = normalizeStyle(raw)
  return escapeHtml(stringifyStyle(styles))
}<|MERGE_RESOLUTION|>--- conflicted
+++ resolved
@@ -17,13 +17,8 @@
 } from '@vue/shared'
 
 // leading comma for empty string ""
-<<<<<<< HEAD
 const shouldIgnoreProp = /*#__PURE__*/ makeMap(
-  `,key,ref,innerHTML,textContent,ref_key,ref_for`
-=======
-const shouldIgnoreProp = makeMap(
   `,key,ref,innerHTML,textContent,ref_key,ref_for`,
->>>>>>> 9e8ac0c3
 )
 
 export function ssrRenderAttrs(
