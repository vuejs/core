import {
  App,
  Component,
  ComponentInternalInstance,
  VNode,
  VNodeArrayChildren,
  createVNode,
  Text,
  Comment,
  Fragment,
  Portal,
  ssrUtils,
  Slots,
  warn
} from 'vue'
import {
  ShapeFlags,
  isString,
  isPromise,
  isArray,
  isFunction,
  isVoidTag,
  escapeHtml,
  NO,
  generateCodeFrame
} from '@vue/shared'
import { compile } from '@vue/compiler-ssr'
import { ssrRenderAttrs } from './helpers/ssrRenderAttrs'
import { SSRSlots } from './helpers/ssrRenderSlot'
import { CompilerError } from '@vue/compiler-dom'

const {
  isVNode,
  createComponentInstance,
  setCurrentRenderingInstance,
  setupComponent,
  renderComponentRoot,
  normalizeVNode
} = ssrUtils

// Each component has a buffer array.
// A buffer array can contain one of the following:
// - plain string
// - A resolved buffer (recursive arrays of strings that can be unrolled
//   synchronously)
// - An async buffer (a Promise that resolves to a resolved buffer)
type SSRBuffer = SSRBufferItem[]
type SSRBufferItem = string | ResolvedSSRBuffer | Promise<ResolvedSSRBuffer>
type ResolvedSSRBuffer = (string | ResolvedSSRBuffer)[]
export type PushFn = (item: SSRBufferItem) => void
export type Props = Record<string, unknown>

function createBuffer() {
  let appendable = false
  let hasAsync = false
  const buffer: SSRBuffer = []
  return {
    buffer,
    hasAsync() {
      return hasAsync
    },
    push(item: SSRBufferItem) {
      const isStringItem = isString(item)
      if (appendable && isStringItem) {
        buffer[buffer.length - 1] += item as string
      } else {
        buffer.push(item)
      }
      appendable = isStringItem
      if (!isStringItem && !isArray(item)) {
        // promise
        hasAsync = true
      }
    }
  }
}

function unrollBuffer(buffer: ResolvedSSRBuffer): string {
  let ret = ''
  for (let i = 0; i < buffer.length; i++) {
    const item = buffer[i]
    if (isString(item)) {
      ret += item
    } else {
      ret += unrollBuffer(item)
    }
  }
  return ret
}

export interface SSRContext {
  portals: Record<string, string>
}

export async function renderToString(
  input: App | VNode,
  ctx: SSRContext = { portals: {} }
): Promise<string> {
  let buffer: ResolvedSSRBuffer
  if (isVNode(input)) {
    // raw vnode, wrap with component
    buffer = await renderComponent(
      { render: () => input },
      null,
      null,
      null,
      ctx
    )
  } else {
    // rendering an app
    const vnode = createVNode(input._component, input._props)
    vnode.appContext = input._context
    buffer = await renderComponentVNode(vnode, null, ctx)
  }
  return unrollBuffer(buffer)
}

export function renderComponent(
  comp: Component,
  props: Props | null = null,
  children: Slots | SSRSlots | null = null,
  parentComponent: ComponentInternalInstance | null = null,
  ctx: SSRContext = { portals: {} }
): ResolvedSSRBuffer | Promise<ResolvedSSRBuffer> {
  return renderComponentVNode(
    createVNode(comp, props, children),
    parentComponent,
    ctx
  )
}

function renderComponentVNode(
  vnode: VNode,
  parentComponent: ComponentInternalInstance | null = null,
  ctx: SSRContext = { portals: {} }
): ResolvedSSRBuffer | Promise<ResolvedSSRBuffer> {
  const instance = createComponentInstance(vnode, parentComponent)
  const res = setupComponent(
    instance,
    null /* parentSuspense (no need to track for SSR) */,
    true /* isSSR */
  )
  if (isPromise(res)) {
    return res.then(() => renderComponentSubTree(instance, ctx))
  } else {
    return renderComponentSubTree(instance, ctx)
  }
}

type SSRRenderFunction = (
  ctx: any,
  push: (item: any) => void,
  parentInstance: ComponentInternalInstance
) => void
const compileCache: Record<string, SSRRenderFunction> = Object.create(null)

function ssrCompile(
  template: string,
  instance: ComponentInternalInstance
): SSRRenderFunction {
  const cached = compileCache[template]
  if (cached) {
    return cached
  }

  const { code } = compile(template, {
    isCustomElement: instance.appContext.config.isCustomElement || NO,
    isNativeTag: instance.appContext.config.isNativeTag || NO,
    onError(err: CompilerError) {
      if (__DEV__) {
        const message = `Template compilation error: ${err.message}`
        const codeFrame =
          err.loc &&
          generateCodeFrame(
            template as string,
            err.loc.start.offset,
            err.loc.end.offset
          )
        warn(codeFrame ? `${message}\n${codeFrame}` : message)
      } else {
        throw err
      }
    }
  })
  return (compileCache[template] = Function(code)())
}

function renderComponentSubTree(
  instance: ComponentInternalInstance,
  ctx: SSRContext = { portals: {} }
): ResolvedSSRBuffer | Promise<ResolvedSSRBuffer> {
  const comp = instance.type as Component
  const { buffer, push, hasAsync } = createBuffer()
  if (isFunction(comp)) {
    renderVNode(push, renderComponentRoot(instance), instance, ctx)
  } else {
    if (!instance.render && !comp.ssrRender && isString(comp.template)) {
      comp.ssrRender = ssrCompile(comp.template, instance)
    }

    if (comp.ssrRender) {
      // optimized
      // set current rendering instance for asset resolution
      setCurrentRenderingInstance(instance)
      comp.ssrRender(instance.proxy, push, instance)
      setCurrentRenderingInstance(null)
<<<<<<< HEAD
    } else if (comp.render) {
      renderVNode(push, renderComponentRoot(instance), instance, ctx)
=======
    } else if (instance.render) {
      renderVNode(push, renderComponentRoot(instance), instance)
>>>>>>> 8a441207
    } else {
      throw new Error(
        `Component ${
          comp.name ? `${comp.name} ` : ``
        } is missing template or render function.`
      )
    }
  }
  // If the current component's buffer contains any Promise from async children,
  // then it must return a Promise too. Otherwise this is a component that
  // contains only sync children so we can avoid the async book-keeping overhead.
  return hasAsync() ? Promise.all(buffer) : (buffer as ResolvedSSRBuffer)
}

function renderVNode(
  push: PushFn,
  vnode: VNode,
  parentComponent: ComponentInternalInstance | null = null,
  ctx: SSRContext = { portals: {} }
) {
  const { type, shapeFlag, children } = vnode
  switch (type) {
    case Text:
      push(children as string)
      break
    case Comment:
      push(children ? `<!--${children}-->` : `<!---->`)
      break
    case Fragment:
      push(`<!---->`)
      renderVNodeChildren(
        push,
        children as VNodeArrayChildren,
        parentComponent,
        ctx
      )
      push(`<!---->`)
      break
    case Portal:
      if (!vnode.props || !vnode.props.target) {
        console.warn(`[@vue/server-renderer] Portal doesn't have target prop`)
        break
      }
      if (!isString(vnode.props.target)) {
        console.warn(
          `[@vue/server-renderer] Portal target must be a query selector`
        )
        break
      }

      push(
        (async () => {
          const { buffer: content, push: portalPush } = createBuffer()

          renderVNodeChildren(
            portalPush,
            children as VNodeArrayChildren,
            parentComponent,
            ctx
          )

          ctx.portals[vnode.props!.target] = unrollBuffer(
            await Promise.all(content)
          )

          return []
        })()
      )

      break
    default:
      if (shapeFlag & ShapeFlags.ELEMENT) {
        renderElement(push, vnode, parentComponent, ctx)
      } else if (shapeFlag & ShapeFlags.COMPONENT) {
        push(renderComponentVNode(vnode, parentComponent, ctx))
      } else if (shapeFlag & ShapeFlags.SUSPENSE) {
        // TODO
      } else {
        console.warn(
          '[@vue/server-renderer] Invalid VNode type:',
          type,
          `(${typeof type})`
        )
      }
  }
}

export function renderVNodeChildren(
  push: PushFn,
  children: VNodeArrayChildren,
  parentComponent: ComponentInternalInstance | null = null,
  ctx: SSRContext = { portals: {} }
) {
  for (let i = 0; i < children.length; i++) {
    renderVNode(push, normalizeVNode(children[i]), parentComponent, ctx)
  }
}

function renderElement(
  push: PushFn,
  vnode: VNode,
  parentComponent: ComponentInternalInstance | null = null,
  ctx: SSRContext = { portals: {} }
) {
  const tag = vnode.type as string
  const { props, children, shapeFlag, scopeId } = vnode
  let openTag = `<${tag}`

  // TODO directives

  if (props !== null) {
    openTag += ssrRenderAttrs(props, tag)
  }

  if (scopeId !== null) {
    openTag += ` ${scopeId}`
    const treeOwnerId = parentComponent && parentComponent.type.__scopeId
    // vnode's own scopeId and the current rendering component's scopeId is
    // different - this is a slot content node.
    if (treeOwnerId != null && treeOwnerId !== scopeId) {
      openTag += ` ${treeOwnerId}-s`
    }
  }

  push(openTag + `>`)
  if (!isVoidTag(tag)) {
    let hasChildrenOverride = false
    if (props !== null) {
      if (props.innerHTML) {
        hasChildrenOverride = true
        push(props.innerHTML)
      } else if (props.textContent) {
        hasChildrenOverride = true
        push(escapeHtml(props.textContent))
      } else if (tag === 'textarea' && props.value) {
        hasChildrenOverride = true
        push(escapeHtml(props.value))
      }
    }
    if (!hasChildrenOverride) {
      if (shapeFlag & ShapeFlags.TEXT_CHILDREN) {
        push(escapeHtml(children as string))
      } else if (shapeFlag & ShapeFlags.ARRAY_CHILDREN) {
        renderVNodeChildren(
          push,
          children as VNodeArrayChildren,
          parentComponent,
          ctx
        )
      }
    }
    push(`</${tag}>`)
  }
}<|MERGE_RESOLUTION|>--- conflicted
+++ resolved
@@ -204,13 +204,8 @@
       setCurrentRenderingInstance(instance)
       comp.ssrRender(instance.proxy, push, instance)
       setCurrentRenderingInstance(null)
-<<<<<<< HEAD
-    } else if (comp.render) {
+    } else if (instance.render) {
       renderVNode(push, renderComponentRoot(instance), instance, ctx)
-=======
-    } else if (instance.render) {
-      renderVNode(push, renderComponentRoot(instance), instance)
->>>>>>> 8a441207
     } else {
       throw new Error(
         `Component ${
