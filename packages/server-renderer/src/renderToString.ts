import {
  type App,
  createApp,
  createVNode,
  ssrContextKey,
  ssrUtils,
<<<<<<< HEAD
  type VNode
=======
  VNode,
>>>>>>> 3ee3d266
} from 'vue'
import { isPromise, isString } from '@vue/shared'
import { type SSRContext, renderComponentVNode, type SSRBuffer } from './render'

const { isVNode } = ssrUtils

async function unrollBuffer(buffer: SSRBuffer): Promise<string> {
  if (buffer.hasAsync) {
    let ret = ''
    for (let i = 0; i < buffer.length; i++) {
      let item = buffer[i]
      if (isPromise(item)) {
        item = await item
      }
      if (isString(item)) {
        ret += item
      } else {
        ret += await unrollBuffer(item)
      }
    }
    return ret
  } else {
    // sync buffer can be more efficiently unrolled without unnecessary await
    // ticks
    return unrollBufferSync(buffer)
  }
}

function unrollBufferSync(buffer: SSRBuffer): string {
  let ret = ''
  for (let i = 0; i < buffer.length; i++) {
    let item = buffer[i]
    if (isString(item)) {
      ret += item
    } else {
      // since this is a sync buffer, child buffers are never promises
      ret += unrollBufferSync(item as SSRBuffer)
    }
  }
  return ret
}

export async function renderToString(
  input: App | VNode,
  context: SSRContext = {},
): Promise<string> {
  if (isVNode(input)) {
    // raw vnode, wrap with app (for context)
    return renderToString(createApp({ render: () => input }), context)
  }

  // rendering an app
  const vnode = createVNode(input._component, input._props)
  vnode.appContext = input._context
  // provide the ssr context to the tree
  input.provide(ssrContextKey, context)
  const buffer = await renderComponentVNode(vnode)

  const result = await unrollBuffer(buffer as SSRBuffer)

  await resolveTeleports(context)

  if (context.__watcherHandles) {
    for (const unwatch of context.__watcherHandles) {
      unwatch()
    }
  }

  return result
}

export async function resolveTeleports(context: SSRContext) {
  if (context.__teleportBuffers) {
    context.teleports = context.teleports || {}
    for (const key in context.__teleportBuffers) {
      // note: it's OK to await sequentially here because the Promises were
      // created eagerly in parallel.
      context.teleports[key] = await unrollBuffer(
        await Promise.all([context.__teleportBuffers[key]]),
      )
    }
  }
}<|MERGE_RESOLUTION|>--- conflicted
+++ resolved
@@ -4,11 +4,7 @@
   createVNode,
   ssrContextKey,
   ssrUtils,
-<<<<<<< HEAD
-  type VNode
-=======
-  VNode,
->>>>>>> 3ee3d266
+  type VNode,
 } from 'vue'
 import { isPromise, isString } from '@vue/shared'
 import { type SSRContext, renderComponentVNode, type SSRBuffer } from './render'
