{
  "name": "@vue/server-renderer",
<<<<<<< HEAD
  "version": "3.5.14",
=======
  "version": "3.5.17",
>>>>>>> eca0e1cc
  "description": "@vue/server-renderer",
  "main": "index.js",
  "module": "dist/server-renderer.esm-bundler.js",
  "types": "dist/server-renderer.d.ts",
  "files": [
    "index.js",
    "dist"
  ],
  "exports": {
    ".": {
      "types": "./dist/server-renderer.d.ts",
      "node": {
        "production": "./dist/server-renderer.cjs.prod.js",
        "development": "./dist/server-renderer.cjs.js",
        "default": "./index.js"
      },
      "module": "./dist/server-renderer.esm-bundler.js",
      "import": "./dist/server-renderer.esm-bundler.js",
      "require": "./index.js"
    },
    "./*": "./*"
  },
  "buildOptions": {
    "name": "VueServerRenderer",
    "formats": [
      "esm-bundler",
      "esm-browser",
      "cjs"
    ]
  },
  "repository": {
    "type": "git",
    "url": "git+https://github.com/vuejs/core.git",
    "directory": "packages/server-renderer"
  },
  "keywords": [
    "vue"
  ],
  "author": "Evan You",
  "license": "MIT",
  "bugs": {
    "url": "https://github.com/vuejs/core/issues"
  },
  "homepage": "https://github.com/vuejs/core/tree/main/packages/server-renderer#readme",
  "peerDependencies": {
    "vue": "workspace:*"
  },
  "dependencies": {
    "@vue/shared": "workspace:*",
    "@vue/compiler-ssr": "workspace:*"
  }
}<|MERGE_RESOLUTION|>--- conflicted
+++ resolved
@@ -1,10 +1,6 @@
 {
   "name": "@vue/server-renderer",
-<<<<<<< HEAD
-  "version": "3.5.14",
-=======
   "version": "3.5.17",
->>>>>>> eca0e1cc
   "description": "@vue/server-renderer",
   "main": "index.js",
   "module": "dist/server-renderer.esm-bundler.js",
