--- conflicted
+++ resolved
@@ -5,17 +5,13 @@
   resolveDirective,
   vModelCheckbox,
   vModelDynamic,
-<<<<<<< HEAD
-  resolveDirective,
-  mergeProps,
-  ref,
-  unref
-=======
   vModelRadio,
   vModelText,
   vShow,
   withDirectives,
->>>>>>> d94d8d4b
+  mergeProps,
+  ref,
+  unref
 } from 'vue'
 import { ssrGetDirectiveProps, ssrRenderAttrs } from '../src'
 
