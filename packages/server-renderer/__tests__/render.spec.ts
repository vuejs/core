--- conflicted
+++ resolved
@@ -8,11 +8,8 @@
   defineComponent,
   createTextVNode,
   createStaticVNode,
-<<<<<<< HEAD
   watchEffect,
-=======
-  withCtx
->>>>>>> dc186f45
+  withCtx,
 } from 'vue'
 import { escapeHtml } from '@vue/shared'
 import { renderToString } from '../src/renderToString'
