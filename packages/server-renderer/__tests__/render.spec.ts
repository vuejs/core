--- conflicted
+++ resolved
@@ -8,14 +8,10 @@
   defineComponent,
   createTextVNode,
   createStaticVNode,
-<<<<<<< HEAD
-  watchEffect,
   withCtx,
-=======
   KeepAlive,
-  withCtx,
-  Transition
->>>>>>> bf34e33c
+  Transition,
+  watchEffect
 } from 'vue'
 import { escapeHtml } from '@vue/shared'
 import { renderToString } from '../src/renderToString'
