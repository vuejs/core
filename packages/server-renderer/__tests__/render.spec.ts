--- conflicted
+++ resolved
@@ -943,10 +943,7 @@
                 _push,
                 createVNode(resolveDynamicComponent('B'), null, null),
                 _parent,
-<<<<<<< HEAD
                 null
-=======
->>>>>>> d94d8d4b
               )
             },
           }),
