import {
  createApp,
  h,
  createCommentVNode,
  withScopeId,
  resolveComponent,
  ComponentOptions,
<<<<<<< HEAD
  Portal
} from 'vue'
import { escapeHtml } from '@vue/shared'
import {
  renderToString,
  renderComponent,
  SSRContext
} from '../src/renderToString'
=======
  ref,
  defineComponent
} from 'vue'
import { escapeHtml, mockWarn } from '@vue/shared'
import { renderToString, renderComponent } from '../src/renderToString'
>>>>>>> 8a441207
import { ssrRenderSlot } from '../src/helpers/ssrRenderSlot'

mockWarn()

describe('ssr: renderToString', () => {
  test('should apply app context', async () => {
    const app = createApp({
      render() {
        const Foo = resolveComponent('foo') as ComponentOptions
        return h(Foo)
      }
    })
    app.component('foo', {
      render: () => h('div', 'foo')
    })
    const html = await renderToString(app)
    expect(html).toBe(`<div>foo</div>`)
  })

  describe('components', () => {
    test('vnode components', async () => {
      expect(
        await renderToString(
          createApp({
            data() {
              return { msg: 'hello' }
            },
            render(this: any) {
              return h('div', this.msg)
            }
          })
        )
      ).toBe(`<div>hello</div>`)
    })

    test('option components returning render from setup', async () => {
      expect(
        await renderToString(
          createApp({
            setup() {
              const msg = ref('hello')
              return () => h('div', msg.value)
            }
          })
        )
      ).toBe(`<div>hello</div>`)
    })

    test('setup components returning render from setup', async () => {
      expect(
        await renderToString(
          createApp(
            defineComponent((props: {}) => {
              const msg = ref('hello')
              return () => h('div', msg.value)
            })
          )
        )
      ).toBe(`<div>hello</div>`)
    })

    test('optimized components', async () => {
      expect(
        await renderToString(
          createApp({
            data() {
              return { msg: 'hello' }
            },
            ssrRender(ctx, push) {
              push(`<div>${ctx.msg}</div>`)
            }
          })
        )
      ).toBe(`<div>hello</div>`)
    })

    describe('template components', () => {
      test('render', async () => {
        expect(
          await renderToString(
            createApp({
              data() {
                return { msg: 'hello' }
              },
              template: `<div>{{ msg }}</div>`
            })
          )
        ).toBe(`<div>hello</div>`)
      })

      test('handle compiler errors', async () => {
        await renderToString(createApp({ template: `<` }))

        expect(
          '[Vue warn]: Template compilation error: Unexpected EOF in tag.\n' +
            '1  |  <\n' +
            '   |   ^'
        ).toHaveBeenWarned()
      })
    })

    test('nested vnode components', async () => {
      const Child = {
        props: ['msg'],
        render(this: any) {
          return h('div', this.msg)
        }
      }

      expect(
        await renderToString(
          createApp({
            render() {
              return h('div', ['parent', h(Child, { msg: 'hello' })])
            }
          })
        )
      ).toBe(`<div>parent<div>hello</div></div>`)
    })

    test('nested optimized components', async () => {
      const Child = {
        props: ['msg'],
        ssrRender(ctx: any, push: any) {
          push(`<div>${ctx.msg}</div>`)
        }
      }

      expect(
        await renderToString(
          createApp({
            ssrRender(_ctx, push, parent) {
              push(`<div>parent`)
              push(renderComponent(Child, { msg: 'hello' }, null, parent))
              push(`</div>`)
            }
          })
        )
      ).toBe(`<div>parent<div>hello</div></div>`)
    })

    test('nested template components', async () => {
      const Child = {
        props: ['msg'],
        template: `<div>{{ msg }}</div>`
      }
      const app = createApp({
        template: `<div>parent<Child msg="hello" /></div>`
      })
      app.component('Child', Child)

      expect(await renderToString(app)).toBe(
        `<div>parent<div>hello</div></div>`
      )
    })

    test('mixing optimized / vnode / template components', async () => {
      const OptimizedChild = {
        props: ['msg'],
        ssrRender(ctx: any, push: any) {
          push(`<div>${ctx.msg}</div>`)
        }
      }

      const VNodeChild = {
        props: ['msg'],
        render(this: any) {
          return h('div', this.msg)
        }
      }

      const TemplateChild = {
        props: ['msg'],
        template: `<div>{{ msg }}</div>`
      }

      expect(
        await renderToString(
          createApp({
            ssrRender(_ctx, push, parent) {
              push(`<div>parent`)
              push(
                renderComponent(OptimizedChild, { msg: 'opt' }, null, parent)
              )
              push(renderComponent(VNodeChild, { msg: 'vnode' }, null, parent))
              push(
                renderComponent(
                  TemplateChild,
                  { msg: 'template' },
                  null,
                  parent
                )
              )
              push(`</div>`)
            }
          })
        )
      ).toBe(
        `<div>parent<div>opt</div><div>vnode</div><div>template</div></div>`
      )
    })

    test('nested components with optimized slots', async () => {
      const Child = {
        props: ['msg'],
        ssrRender(ctx: any, push: any, parent: any) {
          push(`<div class="child">`)
          ssrRenderSlot(
            ctx.$slots,
            'default',
            { msg: 'from slot' },
            () => {
              push(`fallback`)
            },
            push,
            parent
          )
          push(`</div>`)
        }
      }

      expect(
        await renderToString(
          createApp({
            ssrRender(_ctx, push, parent) {
              push(`<div>parent`)
              push(
                renderComponent(
                  Child,
                  { msg: 'hello' },
                  {
                    // optimized slot using string push
                    default: ({ msg }: any, push: any, p: any) => {
                      push(`<span>${msg}</span>`)
                    },
                    // important to avoid slots being normalized
                    _: 1 as any
                  },
                  parent
                )
              )
              push(`</div>`)
            }
          })
        )
      ).toBe(
        `<div>parent<div class="child">` +
          `<!----><span>from slot</span><!---->` +
          `</div></div>`
      )

      // test fallback
      expect(
        await renderToString(
          createApp({
            ssrRender(_ctx, push, parent) {
              push(`<div>parent`)
              push(renderComponent(Child, { msg: 'hello' }, null, parent))
              push(`</div>`)
            }
          })
        )
      ).toBe(`<div>parent<div class="child"><!---->fallback<!----></div></div>`)
    })

    test('nested components with vnode slots', async () => {
      const Child = {
        props: ['msg'],
        ssrRender(ctx: any, push: any, parent: any) {
          push(`<div class="child">`)
          ssrRenderSlot(
            ctx.$slots,
            'default',
            { msg: 'from slot' },
            null,
            push,
            parent
          )
          push(`</div>`)
        }
      }

      expect(
        await renderToString(
          createApp({
            ssrRender(_ctx, push, parent) {
              push(`<div>parent`)
              push(
                renderComponent(
                  Child,
                  { msg: 'hello' },
                  {
                    // bailed slots returning raw vnodes
                    default: ({ msg }: any) => {
                      return h('span', msg)
                    }
                  },
                  parent
                )
              )
              push(`</div>`)
            }
          })
        )
      ).toBe(
        `<div>parent<div class="child">` +
          `<!----><span>from slot</span><!---->` +
          `</div></div>`
      )
    })

    test('nested components with template slots', async () => {
      const Child = {
        props: ['msg'],
        template: `<div class="child"><slot msg="from slot"></slot></div>`
      }

      const app = createApp({
        template: `<div>parent<Child v-slot="{ msg }"><span>{{ msg }}</span></Child></div>`
      })
      app.component('Child', Child)

      expect(await renderToString(app)).toBe(
        `<div>parent<div class="child">` +
          `<!----><span>from slot</span><!---->` +
          `</div></div>`
      )
    })

    test('nested render fn components with template slots', async () => {
      const Child = {
        props: ['msg'],
        render(this: any) {
          return h(
            'div',
            {
              class: 'child'
            },
            this.$slots.default({ msg: 'from slot' })
          )
        }
      }

      const app = createApp({
        template: `<div>parent<Child v-slot="{ msg }"><span>{{ msg }}</span></Child></div>`
      })
      app.component('Child', Child)

      expect(await renderToString(app)).toBe(
        `<div>parent<div class="child">` +
          `<span>from slot</span>` +
          `</div></div>`
      )
    })

    test('async components', async () => {
      const Child = {
        // should wait for resovled render context from setup()
        async setup() {
          return {
            msg: 'hello'
          }
        },
        ssrRender(ctx: any, push: any) {
          push(`<div>${ctx.msg}</div>`)
        }
      }

      expect(
        await renderToString(
          createApp({
            ssrRender(_ctx, push, parent) {
              push(`<div>parent`)
              push(renderComponent(Child, null, null, parent))
              push(`</div>`)
            }
          })
        )
      ).toBe(`<div>parent<div>hello</div></div>`)
    })

    test('parallel async components', async () => {
      const OptimizedChild = {
        props: ['msg'],
        async setup(props: any) {
          return {
            localMsg: props.msg + '!'
          }
        },
        ssrRender(ctx: any, push: any) {
          push(`<div>${ctx.localMsg}</div>`)
        }
      }

      const VNodeChild = {
        props: ['msg'],
        async setup(props: any) {
          return {
            localMsg: props.msg + '!'
          }
        },
        render(this: any) {
          return h('div', this.localMsg)
        }
      }

      expect(
        await renderToString(
          createApp({
            ssrRender(_ctx, push, parent) {
              push(`<div>parent`)
              push(
                renderComponent(OptimizedChild, { msg: 'opt' }, null, parent)
              )
              push(renderComponent(VNodeChild, { msg: 'vnode' }, null, parent))
              push(`</div>`)
            }
          })
        )
      ).toBe(`<div>parent<div>opt!</div><div>vnode!</div></div>`)
    })
  })

  describe('vnode element', () => {
    test('props', async () => {
      expect(
        await renderToString(
          h('div', { id: 'foo&', class: ['bar', 'baz'] }, 'hello')
        )
      ).toBe(`<div id="foo&amp;" class="bar baz">hello</div>`)
    })

    test('text children', async () => {
      expect(await renderToString(h('div', 'hello'))).toBe(`<div>hello</div>`)
    })

    test('array children', async () => {
      expect(
        await renderToString(
          h('div', [
            'foo',
            h('span', 'bar'),
            [h('span', 'baz')],
            createCommentVNode('qux')
          ])
        )
      ).toBe(
        `<div>foo<span>bar</span><!----><span>baz</span><!----><!--qux--></div>`
      )
    })

    test('void elements', async () => {
      expect(await renderToString(h('input'))).toBe(`<input>`)
    })

    test('innerHTML', async () => {
      expect(
        await renderToString(
          h(
            'div',
            {
              innerHTML: `<span>hello</span>`
            },
            'ignored'
          )
        )
      ).toBe(`<div><span>hello</span></div>`)
    })

    test('textContent', async () => {
      expect(
        await renderToString(
          h(
            'div',
            {
              textContent: `<span>hello</span>`
            },
            'ignored'
          )
        )
      ).toBe(`<div>${escapeHtml(`<span>hello</span>`)}</div>`)
    })

    test('textarea value', async () => {
      expect(
        await renderToString(
          h(
            'textarea',
            {
              value: `<span>hello</span>`
            },
            'ignored'
          )
        )
      ).toBe(`<textarea>${escapeHtml(`<span>hello</span>`)}</textarea>`)
    })
  })

  test('portal', async () => {
    const ctx: SSRContext = { portals: {} }
    await renderToString(
      h(
        Portal,
        {
          target: `#target`
        },
        h('span', 'hello')
      ),
      ctx
    )
    expect(ctx.portals['#target']).toBe('<span>hello</span>')
  })

  describe('scopeId', () => {
    // note: here we are only testing scopeId handling for vdom serialization.
    // compiled srr render functions will include scopeId directly in strings.
    const withId = withScopeId('data-v-test')
    const withChildId = withScopeId('data-v-child')

    test('basic', async () => {
      expect(
        await renderToString(
          withId(() => {
            return h('div')
          })()
        )
      ).toBe(`<div data-v-test></div>`)
    })

    test('with slots', async () => {
      const Child = {
        __scopeId: 'data-v-child',
        render: withChildId(function(this: any) {
          return h('div', this.$slots.default())
        })
      }

      const Parent = {
        __scopeId: 'data-v-test',
        render: withId(() => {
          return h(Child, null, {
            default: withId(() => h('span', 'slot'))
          })
        })
      }

      expect(await renderToString(h(Parent))).toBe(
        `<div data-v-child><span data-v-test data-v-child-s>slot</span></div>`
      )
    })
  })
})<|MERGE_RESOLUTION|>--- conflicted
+++ resolved
@@ -5,22 +5,16 @@
   withScopeId,
   resolveComponent,
   ComponentOptions,
-<<<<<<< HEAD
-  Portal
+  Portal,
+  ref,
+  defineComponent
 } from 'vue'
-import { escapeHtml } from '@vue/shared'
+import { escapeHtml, mockWarn } from '@vue/shared'
 import {
   renderToString,
   renderComponent,
   SSRContext
 } from '../src/renderToString'
-=======
-  ref,
-  defineComponent
-} from 'vue'
-import { escapeHtml, mockWarn } from '@vue/shared'
-import { renderToString, renderComponent } from '../src/renderToString'
->>>>>>> 8a441207
 import { ssrRenderSlot } from '../src/helpers/ssrRenderSlot'
 
 mockWarn()
