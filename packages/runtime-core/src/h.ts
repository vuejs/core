import {
  VNode,
  VNodeProps,
  createVNode,
  VNodeArrayChildren,
  Fragment,
  Text,
  Comment,
  isVNode
} from './vnode'
import { Teleport, TeleportProps } from './components/Teleport'
import { Suspense, SuspenseProps } from './components/Suspense'
import { isObject, isArray } from '@vue/shared'
import { RawSlots } from './componentSlots'
import {
  FunctionalComponent,
  Component,
  ConcreteComponent,
  ComponentOptions
} from './component'
import {  EmitsOptions } from './componentEmits'
import { DefineComponent } from './apiDefineComponent'

// `h` is a more user-friendly version of `createVNode` that allows omitting the
// props when possible. It is intended for manually written render functions.
// Compiler-generated code uses `createVNode` because
// 1. it is monomorphic and avoids the extra call overhead
// 2. it allows specifying patchFlags for optimization

/*
// type only
h('div')

// type + props
h('div', {})

// type + omit props + children
// Omit props does NOT support named slots
h('div', []) // array
h('div', 'foo') // text
h('div', h('br')) // vnode
h(Component, () => {}) // default slot

// type + props + children
h('div', {}, []) // array
h('div', {}, 'foo') // text
h('div', {}, h('br')) // vnode
h(Component, {}, () => {}) // default slot
h(Component, {}, {}) // named slots

// named slots without props requires explicit `null` to avoid ambiguity
h(Component, null, {})
**/

type RawProps = VNodeProps & {
  // used to differ from a single VNode object as children
  __v_isVNode?: never
  // used to differ from Array children
  [Symbol.iterator]?: never
} & Record<string, any>

type RawChildren =
  | string
  | number
  | boolean
  | VNode
  | VNodeArrayChildren
  | (() => any)

// fake constructor type returned from `defineComponent`
<<<<<<< HEAD
interface Constructor<P = any, S = any> {
  __isFragment?: never
  __isTeleport?: never
  __isSuspense?: never
  new (...args: any[]): { $props: P; $slots?: S }
=======
interface Constructor<P = {}> {
  __isFragment?: never
  __isTeleport?: never
  __isSuspense?: never
  __isDefineComponent?: never
  new (...args: any[]): { $props: P }
>>>>>>> 0cf01a5f
}


// Converts emits value to object
type ExtractEmitEvents<T> =
    T extends Readonly<Array<infer V>>
    ? ({ [K in V & string as `on${Capitalize<K>}`]: (...args: any[]) => void })
    : T extends any[]
    ? ({ [K in T & string as `on${Capitalize<K>}`]: (...args: any[]) => void })
    : {} extends T // if the emit is empty object (usually the default value for emit) should be converted to function
    ? {}
    :
     { [K in keyof T & string as `on${Capitalize<K>}`]: T[K] extends ((...args: infer Args) => any)
        ? (...args: Args) => void
        : (...args: any[]) => void
    }

type ExtractEmitPropUpdate<P = {}, PK extends keyof P & string = keyof P & string> = 
  (P extends Readonly<Array<infer V>>
    ? ({ [K in V & string as `onUpdate:${K}`]?: (value: any) => void })
    : P extends any[]
    ? ({ [K in P & string as `onUpdate:${K}`]?: (value: any) => void })
    : 
    // we need to omit if it infers emit as props
    { [K in keyof Omit<P, `on${Capitalize<PK>}`> & string as `onUpdate:${K}`]?: (value: P[K]) => void }
    )

type RenderProps<P, E extends EmitsOptions = {}> = 
(Partial<ExtractEmitEvents<E>> & RawProps & P & ExtractEmitPropUpdate<P>) | ({} extends P ? Partial<ExtractEmitEvents<E>> | null : never); 

// The following is a series of overloads for providing props validation of
// manually written render functions.

// functional component
// NOTE: is set on top to allow infer the props when doing
/// const Func = (_props: { foo: string; bar?: number }) => ''
/// h(Func, {})
// otherwise it will default to `h(type: string)`
export function h<P, E extends EmitsOptions = {}>(
  type: FunctionalComponent<P, E>,
  props?: RenderProps<P, E>, 
  children?: RawChildren | RawSlots
): VNode
export function h(type: FunctionalComponent): VNode

// element
export function h(type: string, children?: RawChildren): VNode
export function h(
  type: string,
  props?: RawProps | null,
  children?: RawChildren | RawSlots
): VNode

// text/comment
export function h(
  type: typeof Text | typeof Comment,
  children?: string | number | boolean
): VNode
export function h(
  type: typeof Text | typeof Comment,
  props?: null,
  children?: string | number | boolean
): VNode
// fragment
export function h(type: typeof Fragment, children?: VNodeArrayChildren): VNode
export function h(
  type: typeof Fragment,
  props?: RawProps | null,
  children?: VNodeArrayChildren
): VNode

// teleport (target prop is required)
export function h(
  type: typeof Teleport,
  props: RawProps & TeleportProps,
  children: RawChildren
): VNode

// suspense
export function h(type: typeof Suspense, children?: RawChildren): VNode
export function h(
  type: typeof Suspense,
  props?: (RawProps & SuspenseProps) | null,
  children?: RawChildren | RawSlots
): VNode

// catch-all for generic component types
export function h(type: Component, children?: RawChildren): VNode

// concrete component
export function h<P, E extends EmitsOptions = {}>(
  type: ConcreteComponent<P, any, any, any, any, any, any, E> | string,
  props?: RenderProps<P, E>,
  children?: RawChildren
): VNode

export function h<P>(
  type: ConcreteComponent | string,
  children?: RawChildren
): VNode

// component without props
export function h(
  type: Component,
  props: null,
  children?: RawChildren | RawSlots
): VNode

// exclude `defineComponent` constructors
export function h<P, E extends EmitsOptions = {}>(
  type: ComponentOptions<P, any, any, any, any, any, any, E>,
  props?: (Partial<ExtractEmitEvents<E>> & RawProps & P ) | ({} extends P ? null : never),
  children?: RawChildren | RawSlots
): VNode

<<<<<<< HEAD
// fake constructor type returned by `defineComponent` or class component
export function h(type: Constructor, children?: RawChildren): VNode
export function h<P, S>(
  type: Constructor<P, S>,
  props?: (RawProps & P) | ({} extends P ? null : never),
  children?: (RawChildren & S) | ({} extends S ? RawSlots : S)
=======
// fake constructor type returned by `defineComponent`
export function h<P, E extends EmitsOptions = {}, PP = {}, Props = {},Defaults = {}>(
  type: DefineComponent<P, any, any, any, any, any, any, E, any, PP, Props, Defaults>,
  props?: RenderProps<Partial<Defaults> & Omit<Props & PP, keyof Defaults>, E>,
  children?: RawChildren | RawSlots
>>>>>>> 0cf01a5f
): VNode
export function h(type: DefineComponent): VNode
export function h(type: DefineComponent, children?: RawChildren): VNode

// fake constructor type returned by `defineComponent` or class component
export function h<P, E extends EmitsOptions = {}>(
  type: Constructor<P>,
  props?: RenderProps<P,E>,
  children?: RawChildren | RawSlots
): VNode
export function h(type: Constructor, children?: RawChildren): VNode


// Actual implementation
export function h(type: any, propsOrChildren?: any, children?: any): VNode {
  const l = arguments.length
  if (l === 2) {
    if (isObject(propsOrChildren) && !isArray(propsOrChildren)) {
      // single vnode without props
      if (isVNode(propsOrChildren)) {
        return createVNode(type, null, [propsOrChildren])
      }
      // props without children
      return createVNode(type, propsOrChildren)
    } else {
      // omit props
      return createVNode(type, null, propsOrChildren)
    }
  } else {
    if (l > 3) {
      children = Array.prototype.slice.call(arguments, 2)
    } else if (l === 3 && isVNode(children)) {
      children = [children]
    }
    return createVNode(type, propsOrChildren, children)
  }
}<|MERGE_RESOLUTION|>--- conflicted
+++ resolved
@@ -18,8 +18,9 @@
   ConcreteComponent,
   ComponentOptions
 } from './component'
-import {  EmitsOptions } from './componentEmits'
+import { EmitsOptions } from './componentEmits'
 import { DefineComponent } from './apiDefineComponent'
+import { Slots } from 'test-dts'
 
 // `h` is a more user-friendly version of `createVNode` that allows omitting the
 // props when possible. It is intended for manually written render functions.
@@ -68,49 +69,45 @@
   | (() => any)
 
 // fake constructor type returned from `defineComponent`
-<<<<<<< HEAD
-interface Constructor<P = any, S = any> {
-  __isFragment?: never
-  __isTeleport?: never
-  __isSuspense?: never
-  new (...args: any[]): { $props: P; $slots?: S }
-=======
-interface Constructor<P = {}> {
+interface Constructor<P = {}, S = any> {
   __isFragment?: never
   __isTeleport?: never
   __isSuspense?: never
   __isDefineComponent?: never
-  new (...args: any[]): { $props: P }
->>>>>>> 0cf01a5f
+  new (...args: any[]): { $props: P; $slots?: S }
 }
 
-
 // Converts emits value to object
-type ExtractEmitEvents<T> =
-    T extends Readonly<Array<infer V>>
-    ? ({ [K in V & string as `on${Capitalize<K>}`]: (...args: any[]) => void })
-    : T extends any[]
-    ? ({ [K in T & string as `on${Capitalize<K>}`]: (...args: any[]) => void })
-    : {} extends T // if the emit is empty object (usually the default value for emit) should be converted to function
-    ? {}
-    :
-     { [K in keyof T & string as `on${Capitalize<K>}`]: T[K] extends ((...args: infer Args) => any)
+type ExtractEmitEvents<T> = T extends Readonly<Array<infer V>>
+  ? { [K in V & string as `on${Capitalize<K>}`]: (...args: any[]) => void }
+  : T extends any[]
+  ? { [K in T & string as `on${Capitalize<K>}`]: (...args: any[]) => void }
+  : {} extends T // if the emit is empty object (usually the default value for emit) should be converted to function
+  ? {}
+  : {
+      [K in keyof T & string as `on${Capitalize<K>}`]: T[K] extends (
+        ...args: infer Args
+      ) => any
         ? (...args: Args) => void
         : (...args: any[]) => void
     }
 
-type ExtractEmitPropUpdate<P = {}, PK extends keyof P & string = keyof P & string> = 
-  (P extends Readonly<Array<infer V>>
-    ? ({ [K in V & string as `onUpdate:${K}`]?: (value: any) => void })
-    : P extends any[]
-    ? ({ [K in P & string as `onUpdate:${K}`]?: (value: any) => void })
-    : 
-    // we need to omit if it infers emit as props
-    { [K in keyof Omit<P, `on${Capitalize<PK>}`> & string as `onUpdate:${K}`]?: (value: P[K]) => void }
-    )
-
-type RenderProps<P, E extends EmitsOptions = {}> = 
-(Partial<ExtractEmitEvents<E>> & RawProps & P & ExtractEmitPropUpdate<P>) | ({} extends P ? Partial<ExtractEmitEvents<E>> | null : never); 
+type ExtractEmitPropUpdate<
+  P = {},
+  PK extends keyof P & string = keyof P & string
+> = P extends Readonly<Array<infer V>>
+  ? { [K in V & string as `onUpdate:${K}`]?: (value: any) => void }
+  : P extends any[]
+  ? { [K in P & string as `onUpdate:${K}`]?: (value: any) => void }
+  : // we need to omit if it infers emit as props
+    {
+      [K in keyof Omit<P, `on${Capitalize<PK>}`> &
+        string as `onUpdate:${K}`]?: (value: P[K]) => void
+    }
+
+type RenderProps<P, E extends EmitsOptions = {}> =
+  | (Partial<ExtractEmitEvents<E>> & RawProps & P & ExtractEmitPropUpdate<P>)
+  | ({} extends P ? Partial<ExtractEmitEvents<E>> | null : never)
 
 // The following is a series of overloads for providing props validation of
 // manually written render functions.
@@ -122,7 +119,7 @@
 // otherwise it will default to `h(type: string)`
 export function h<P, E extends EmitsOptions = {}>(
   type: FunctionalComponent<P, E>,
-  props?: RenderProps<P, E>, 
+  props?: RenderProps<P, E>,
   children?: RawChildren | RawSlots
 ): VNode
 export function h(type: FunctionalComponent): VNode
@@ -167,6 +164,13 @@
   props?: (RawProps & SuspenseProps) | null,
   children?: RawChildren | RawSlots
 ): VNode
+
+// functional component
+// export function h<P, E extends EmitsOptions = {}>(
+//   type: FunctionalComponent<P, E>,
+//   props?: (RawProps & P) | ({} extends P ? null : never),
+//   children?: RawChildren | RawSlots
+// ): VNode
 
 // catch-all for generic component types
 export function h(type: Component, children?: RawChildren): VNode
@@ -191,38 +195,56 @@
 ): VNode
 
 // exclude `defineComponent` constructors
-export function h<P, E extends EmitsOptions = {}>(
-  type: ComponentOptions<P, any, any, any, any, any, any, E>,
-  props?: (Partial<ExtractEmitEvents<E>> & RawProps & P ) | ({} extends P ? null : never),
-  children?: RawChildren | RawSlots
-): VNode
-
-<<<<<<< HEAD
-// fake constructor type returned by `defineComponent` or class component
-export function h(type: Constructor, children?: RawChildren): VNode
-export function h<P, S>(
-  type: Constructor<P, S>,
-  props?: (RawProps & P) | ({} extends P ? null : never),
-  children?: (RawChildren & S) | ({} extends S ? RawSlots : S)
-=======
+export function h<
+  P,
+  S,
+  E extends EmitsOptions = {},
+  PP = {},
+  Props = {},
+  Defaults = {}
+>(
+  type: ComponentOptions<P, any, any, any, any, any, any, E, S>,
+  props?: RenderProps<Partial<Defaults> & Omit<Props & PP, keyof Defaults>, E>,
+  children?: (RawChildren & Slots<S>) | ({} extends S ? RawSlots : Slots<S>)
+): VNode
+
 // fake constructor type returned by `defineComponent`
-export function h<P, E extends EmitsOptions = {}, PP = {}, Props = {},Defaults = {}>(
-  type: DefineComponent<P, any, any, any, any, any, any, E, any, PP, Props, Defaults>,
+export function h<
+  P,
+  S,
+  E extends EmitsOptions = {},
+  PP = {},
+  Props = {},
+  Defaults = {}
+>(
+  type: DefineComponent<
+    P,
+    any,
+    any,
+    any,
+    any,
+    any,
+    any,
+    E,
+    any,
+    S,
+    PP,
+    Props,
+    Defaults
+  >,
   props?: RenderProps<Partial<Defaults> & Omit<Props & PP, keyof Defaults>, E>,
-  children?: RawChildren | RawSlots
->>>>>>> 0cf01a5f
+  children?: (RawChildren & Slots<S>) | ({} extends S ? RawSlots : Slots<S>)
 ): VNode
 export function h(type: DefineComponent): VNode
 export function h(type: DefineComponent, children?: RawChildren): VNode
 
 // fake constructor type returned by `defineComponent` or class component
-export function h<P, E extends EmitsOptions = {}>(
-  type: Constructor<P>,
-  props?: RenderProps<P,E>,
-  children?: RawChildren | RawSlots
+export function h<P, S, E extends EmitsOptions = {}>(
+  type: Constructor<P, S>,
+  props?: RenderProps<P, E>,
+  children?: (RawChildren & Slots<S>) | ({} extends S ? RawSlots : Slots<S>)
 ): VNode
 export function h(type: Constructor, children?: RawChildren): VNode
-
 
 // Actual implementation
 export function h(type: any, propsOrChildren?: any, children?: any): VNode {
