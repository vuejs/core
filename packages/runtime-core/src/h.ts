--- conflicted
+++ resolved
@@ -6,16 +6,8 @@
   type VNodeArrayChildren,
   type VNodeProps,
   createVNode,
-<<<<<<< HEAD
-  VNodeArrayChildren,
-  Fragment,
-  Text,
-  Comment,
+  setBlockTracking,
   isVNode,
-  setBlockTracking
-=======
-  isVNode,
->>>>>>> 31ed1f45
 } from './vnode'
 import type { Teleport, TeleportProps } from './components/Teleport'
 import type { Suspense, SuspenseProps } from './components/Suspense'
