--- conflicted
+++ resolved
@@ -1,15 +1,9 @@
 import {
-<<<<<<< HEAD
   ComponentInternalInstance,
-  ComponentOptions,
-  FunctionalComponent,
-  getCurrentInstance,
-  isStatefulComponent
-=======
+  isStatefulComponent,
   type ComponentOptions,
   type FunctionalComponent,
   getCurrentInstance,
->>>>>>> 657603d7
 } from '../component'
 import { resolveInjections } from '../componentOptions'
 import type { InternalSlots } from '../componentSlots'
@@ -27,7 +21,6 @@
   },
 }
 
-<<<<<<< HEAD
 // #6950 - functional components have no instance,
 // so should skip the functional component check
 function getFunctionalComponentParent(instance: ComponentInternalInstance) {
@@ -42,12 +35,9 @@
   return null
 }
 
-export function convertLegacyFunctionalComponent(comp: ComponentOptions) {
-=======
 export function convertLegacyFunctionalComponent(
   comp: ComponentOptions,
 ): FunctionalComponent {
->>>>>>> 657603d7
   if (normalizedFunctionalComponentMap.has(comp)) {
     return normalizedFunctionalComponentMap.get(comp)!
   }
