--- conflicted
+++ resolved
@@ -1,13 +1,7 @@
 import {
-<<<<<<< HEAD
   type ComponentOptions,
   type FunctionalComponent,
-  getCurrentInstance
-=======
-  ComponentOptions,
-  FunctionalComponent,
   getCurrentInstance,
->>>>>>> 3ee3d266
 } from '../component'
 import { resolveInjections } from '../componentOptions'
 import { type InternalSlots } from '../componentSlots'
