import {
  extend,
  hyphenate,
  isArray,
  isObject,
  isString,
  makeMap,
  normalizeClass,
  normalizeStyle,
  ShapeFlags,
  toHandlerKey,
} from '@vue/shared'
import {
<<<<<<< HEAD
  type Component,
  type ComponentInternalInstance,
  type ComponentOptions,
  type Data,
  type InternalRenderFunction
=======
  Component,
  ComponentInternalInstance,
  ComponentOptions,
  Data,
  InternalRenderFunction,
>>>>>>> 3ee3d266
} from '../component'
import { currentRenderingInstance } from '../componentRenderContext'
import { type DirectiveArguments, withDirectives } from '../directives'
import {
  resolveDirective,
  resolveDynamicComponent,
} from '../helpers/resolveAssets'
import {
  Comment,
  createVNode,
  isVNode,
  normalizeChildren,
<<<<<<< HEAD
  type VNode,
  type VNodeArrayChildren,
  type VNodeProps
=======
  VNode,
  VNodeArrayChildren,
  VNodeProps,
>>>>>>> 3ee3d266
} from '../vnode'
import {
  checkCompatEnabled,
  DeprecationTypes,
  isCompatEnabled,
} from './compatConfig'
import { compatModelEventPrefix } from './componentVModel'

export function convertLegacyRenderFn(instance: ComponentInternalInstance) {
  const Component = instance.type as ComponentOptions
  const render = Component.render as InternalRenderFunction | undefined

  // v3 runtime compiled, or already checked / wrapped
  if (!render || render._rc || render._compatChecked || render._compatWrapped) {
    return
  }

  if (render.length >= 2) {
    // v3 pre-compiled function, since v2 render functions never need more than
    // 2 arguments, and v2 functional render functions would have already been
    // normalized into v3 functional components
    render._compatChecked = true
    return
  }

  // v2 render function, try to provide compat
  if (checkCompatEnabled(DeprecationTypes.RENDER_FUNCTION, instance)) {
    const wrapped = (Component.render = function compatRender() {
      // @ts-ignore
      return render.call(this, compatH)
    })
    // @ts-ignore
    wrapped._compatWrapped = true
  }
}

interface LegacyVNodeProps {
  key?: string | number
  ref?: string
  refInFor?: boolean

  staticClass?: string
  class?: unknown
  staticStyle?: Record<string, unknown>
  style?: Record<string, unknown>
  attrs?: Record<string, unknown>
  domProps?: Record<string, unknown>
  on?: Record<string, Function | Function[]>
  nativeOn?: Record<string, Function | Function[]>
  directives?: LegacyVNodeDirective[]

  // component only
  props?: Record<string, unknown>
  slot?: string
  scopedSlots?: Record<string, Function>
  model?: {
    value: any
    callback: (v: any) => void
    expression: string
  }
}

interface LegacyVNodeDirective {
  name: string
  value: unknown
  arg?: string
  modifiers?: Record<string, boolean>
}

type LegacyVNodeChildren =
  | string
  | number
  | boolean
  | VNode
  | VNodeArrayChildren

export function compatH(
  type: string | Component,
  children?: LegacyVNodeChildren,
): VNode
export function compatH(
  type: string | Component,
  props?: Data & LegacyVNodeProps,
  children?: LegacyVNodeChildren,
): VNode

export function compatH(
  type: any,
  propsOrChildren?: any,
  children?: any,
): VNode {
  if (!type) {
    type = Comment
  }

  // to support v2 string component name look!up
  if (typeof type === 'string') {
    const t = hyphenate(type)
    if (t === 'transition' || t === 'transition-group' || t === 'keep-alive') {
      // since transition and transition-group are runtime-dom-specific,
      // we cannot import them directly here. Instead they are registered using
      // special keys in @vue/compat entry.
      type = `__compat__${t}`
    }
    type = resolveDynamicComponent(type)
  }

  const l = arguments.length
  const is2ndArgArrayChildren = isArray(propsOrChildren)
  if (l === 2 || is2ndArgArrayChildren) {
    if (isObject(propsOrChildren) && !is2ndArgArrayChildren) {
      // single vnode without props
      if (isVNode(propsOrChildren)) {
        return convertLegacySlots(createVNode(type, null, [propsOrChildren]))
      }
      // props without children
      return convertLegacySlots(
        convertLegacyDirectives(
          createVNode(type, convertLegacyProps(propsOrChildren, type)),
          propsOrChildren,
        ),
      )
    } else {
      // omit props
      return convertLegacySlots(createVNode(type, null, propsOrChildren))
    }
  } else {
    if (isVNode(children)) {
      children = [children]
    }
    return convertLegacySlots(
      convertLegacyDirectives(
        createVNode(type, convertLegacyProps(propsOrChildren, type), children),
        propsOrChildren,
      ),
    )
  }
}

const skipLegacyRootLevelProps = /*#__PURE__*/ makeMap(
  'staticStyle,staticClass,directives,model,hook',
)

function convertLegacyProps(
  legacyProps: LegacyVNodeProps | undefined,
  type: any,
): (Data & VNodeProps) | null {
  if (!legacyProps) {
    return null
  }

  const converted: Data & VNodeProps = {}

  for (const key in legacyProps) {
    if (key === 'attrs' || key === 'domProps' || key === 'props') {
      extend(converted, legacyProps[key])
    } else if (key === 'on' || key === 'nativeOn') {
      const listeners = legacyProps[key]
      for (const event in listeners) {
        let handlerKey = convertLegacyEventKey(event)
        if (key === 'nativeOn') handlerKey += `Native`
        const existing = converted[handlerKey]
        const incoming = listeners[event]
        if (existing !== incoming) {
          if (existing) {
            converted[handlerKey] = [].concat(existing as any, incoming as any)
          } else {
            converted[handlerKey] = incoming
          }
        }
      }
    } else if (!skipLegacyRootLevelProps(key)) {
      converted[key] = legacyProps[key as keyof LegacyVNodeProps]
    }
  }

  if (legacyProps.staticClass) {
    converted.class = normalizeClass([legacyProps.staticClass, converted.class])
  }
  if (legacyProps.staticStyle) {
    converted.style = normalizeStyle([legacyProps.staticStyle, converted.style])
  }

  if (legacyProps.model && isObject(type)) {
    // v2 compiled component v-model
    const { prop = 'value', event = 'input' } = (type as any).model || {}
    converted[prop] = legacyProps.model.value
    converted[compatModelEventPrefix + event] = legacyProps.model.callback
  }

  return converted
}

function convertLegacyEventKey(event: string): string {
  // normalize v2 event prefixes
  if (event[0] === '&') {
    event = event.slice(1) + 'Passive'
  }
  if (event[0] === '~') {
    event = event.slice(1) + 'Once'
  }
  if (event[0] === '!') {
    event = event.slice(1) + 'Capture'
  }
  return toHandlerKey(event)
}

function convertLegacyDirectives(
  vnode: VNode,
  props?: LegacyVNodeProps,
): VNode {
  if (props && props.directives) {
    return withDirectives(
      vnode,
      props.directives.map(({ name, value, arg, modifiers }) => {
        return [
          resolveDirective(name)!,
          value,
          arg,
          modifiers,
        ] as DirectiveArguments[number]
      }),
    )
  }
  return vnode
}

function convertLegacySlots(vnode: VNode): VNode {
  const { props, children } = vnode

  let slots: Record<string, any> | undefined

  if (vnode.shapeFlag & ShapeFlags.COMPONENT && isArray(children)) {
    slots = {}
    // check "slot" property on vnodes and turn them into v3 function slots
    for (let i = 0; i < children.length; i++) {
      const child = children[i]
      const slotName =
        (isVNode(child) && child.props && child.props.slot) || 'default'
      const slot = slots[slotName] || (slots[slotName] = [] as any[])
      if (isVNode(child) && child.type === 'template') {
        slot.push(child.children)
      } else {
        slot.push(child)
      }
    }
    if (slots) {
      for (const key in slots) {
        const slotChildren = slots[key]
        slots[key] = () => slotChildren
        slots[key]._ns = true /* non-scoped slot */
      }
    }
  }

  const scopedSlots = props && props.scopedSlots
  if (scopedSlots) {
    delete props!.scopedSlots
    if (slots) {
      extend(slots, scopedSlots)
    } else {
      slots = scopedSlots
    }
  }

  if (slots) {
    normalizeChildren(vnode, slots)
  }

  return vnode
}

export function defineLegacyVNodeProperties(vnode: VNode) {
  /* istanbul ignore if */
  if (
    isCompatEnabled(
      DeprecationTypes.RENDER_FUNCTION,
      currentRenderingInstance,
      true /* enable for built-ins */,
    ) &&
    isCompatEnabled(
      DeprecationTypes.PRIVATE_APIS,
      currentRenderingInstance,
      true /* enable for built-ins */,
    )
  ) {
    const context = currentRenderingInstance
    const getInstance = () => vnode.component && vnode.component.proxy
    let componentOptions: any
    Object.defineProperties(vnode, {
      tag: { get: () => vnode.type },
      data: { get: () => vnode.props || {}, set: p => (vnode.props = p) },
      elm: { get: () => vnode.el },
      componentInstance: { get: getInstance },
      child: { get: getInstance },
      text: { get: () => (isString(vnode.children) ? vnode.children : null) },
      context: { get: () => context && context.proxy },
      componentOptions: {
        get: () => {
          if (vnode.shapeFlag & ShapeFlags.STATEFUL_COMPONENT) {
            if (componentOptions) {
              return componentOptions
            }
            return (componentOptions = {
              Ctor: vnode.type,
              propsData: vnode.props,
              children: vnode.children,
            })
          }
        },
      },
    })
  }
}<|MERGE_RESOLUTION|>--- conflicted
+++ resolved
@@ -11,19 +11,11 @@
   toHandlerKey,
 } from '@vue/shared'
 import {
-<<<<<<< HEAD
   type Component,
   type ComponentInternalInstance,
   type ComponentOptions,
   type Data,
-  type InternalRenderFunction
-=======
-  Component,
-  ComponentInternalInstance,
-  ComponentOptions,
-  Data,
-  InternalRenderFunction,
->>>>>>> 3ee3d266
+  type InternalRenderFunction,
 } from '../component'
 import { currentRenderingInstance } from '../componentRenderContext'
 import { type DirectiveArguments, withDirectives } from '../directives'
@@ -36,15 +28,9 @@
   createVNode,
   isVNode,
   normalizeChildren,
-<<<<<<< HEAD
   type VNode,
   type VNodeArrayChildren,
-  type VNodeProps
-=======
-  VNode,
-  VNodeArrayChildren,
-  VNodeProps,
->>>>>>> 3ee3d266
+  type VNodeProps,
 } from '../vnode'
 import {
   checkCompatEnabled,
