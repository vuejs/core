--- conflicted
+++ resolved
@@ -69,18 +69,13 @@
   | typeof Suspense
   | typeof SuspenseImpl
 
-export type VNodeRef<T = object> =
+export type VNodeRef =
   | string
-<<<<<<< HEAD
-  | Ref<T | null>
-  | ((ref: T | null, refs: Record<string, any>) => void)
-=======
   | Ref
   | ((
       ref: Element | ComponentPublicInstance | null,
       refs: Record<string, any>
     ) => void)
->>>>>>> b8fc18c0
 
 export type VNodeNormalizedRefAtom = {
   i: ComponentInternalInstance
@@ -102,9 +97,9 @@
   | VNodeUpdateHook[]
 
 // https://github.com/microsoft/TypeScript/issues/33099
-export type VNodeProps<ComponentInstance = object> = {
+export type VNodeProps = {
   key?: string | number | symbol
-  ref?: VNodeRef<ComponentInstance>
+  ref?: VNodeRef
   ref_for?: boolean
   ref_key?: string
 
