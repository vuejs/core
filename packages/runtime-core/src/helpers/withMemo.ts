--- conflicted
+++ resolved
@@ -13,19 +13,15 @@
   const ret = render()
 
   // shallow clone
-  ret.memo = memo.slice(0, memo.length)
+  ret.memo = memo.slice()
   return (cache[index] = ret)
 }
 
-<<<<<<< HEAD
-export function isMemoSame(prev: any[], next: any[]) {
+export function isMemoSame(cached: VNode, memo: any[]) {
+  const prev: any[] = cached.memo!
   if (prev.length != next.length) {
     return false
   }
-=======
-export function isMemoSame(cached: VNode, memo: any[]) {
-  const prev: any[] = cached.memo!
->>>>>>> 2641422a
   for (let i = 0; i < prev.length; i++) {
     if (prev[i] !== memo[i]) {
       return false
