--- conflicted
+++ resolved
@@ -1,14 +1,8 @@
 import {
   currentInstance,
-<<<<<<< HEAD
   type ConcreteComponent,
   type ComponentOptions,
-  getComponentName
-=======
-  ConcreteComponent,
-  ComponentOptions,
   getComponentName,
->>>>>>> 3ee3d266
 } from '../component'
 import { currentRenderingInstance } from '../componentRenderContext'
 import { type Directive } from '../directives'
