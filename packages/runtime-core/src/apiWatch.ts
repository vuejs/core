--- conflicted
+++ resolved
@@ -6,15 +6,9 @@
   ReactiveEffect,
   isReactive,
   ReactiveFlags,
-<<<<<<< HEAD
   type EffectScheduler,
   type DebuggerOptions,
-  getCurrentScope
-=======
-  EffectScheduler,
-  DebuggerOptions,
   getCurrentScope,
->>>>>>> 3ee3d266
 } from '@vue/reactivity'
 import { type SchedulerJob, queueJob } from './scheduler'
 import {
