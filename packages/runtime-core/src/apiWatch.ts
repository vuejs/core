--- conflicted
+++ resolved
@@ -273,27 +273,18 @@
     getter = () => traverse(baseGetter())
   }
 
-<<<<<<< HEAD
-  let cleanup: () => void
+  let cleanup: (() => void) | undefined
   const onCleanupCbs = new Set<() => void>()
   let onCleanup: OnCleanup = (fn: () => void) => {
     onCleanupCbs.add(fn)
-    if (!cleanup) {
-      cleanup = effect.onStop = () => {
-        callWithAsyncErrorHandling(
-          [...onCleanupCbs],
-          instance,
-          ErrorCodes.WATCH_CLEANUP
-        )
-        onCleanupCbs.clear()
-      }
-=======
-  let cleanup: (() => void) | undefined
-  let onCleanup: OnCleanup = (fn: () => void) => {
     cleanup = effect.onStop = () => {
-      callWithErrorHandling(fn, instance, ErrorCodes.WATCH_CLEANUP)
+      callWithAsyncErrorHandling(
+        [...onCleanupCbs],
+        instance,
+        ErrorCodes.WATCH_CLEANUP
+      )
       cleanup = effect.onStop = undefined
->>>>>>> d5585184
+      onCleanupCbs.clear()
     }
   }
 
