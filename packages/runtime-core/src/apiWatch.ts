--- conflicted
+++ resolved
@@ -190,13 +190,8 @@
     }
   }
 
-  // TODO remove in 3.5
-  if (__DEV__ && deep !== void 0 && typeof deep === 'number') {
-    warn(
-      `watch() "deep" option with number value will be used as watch depth in future versions. ` +
-        `Please use a boolean instead to avoid potential breakage.`,
-    )
-  }
+  // Convert the `deep` option to a number type.
+  deep = deep === true ? Infinity : deep === false ? 0 : deep
 
   if (__DEV__ && !cb) {
     if (immediate !== undefined) {
@@ -232,8 +227,8 @@
   const reactiveGetter = (source: object) => {
     // traverse will happen in wrapped getter below
     if (deep) return source
-    // for `deep: false` or shallow reactive, only traverse root-level properties
-    if (isShallow(source) || deep === false) return traverse(source, 1)
+    // for `deep: false | 0` or shallow reactive, only traverse root-level properties
+    if (isShallow(source) || deep === 0) return traverse(source, 1)
     // for `deep: undefined` on a reactive object, deeply traverse all properties
     return traverse(source)
   }
@@ -475,28 +470,13 @@
 
 export function traverse(
   value: unknown,
-<<<<<<< HEAD
-  depth?: number | boolean,
-  currentDepth = 0,
-=======
   depth = Infinity,
->>>>>>> b295cdf4
   seen?: Set<unknown>,
 ) {
   if (depth <= 0 || !isObject(value) || (value as any)[ReactiveFlags.SKIP]) {
     return value
   }
 
-<<<<<<< HEAD
-  if (typeof depth === 'number' && depth > 0) {
-    if (currentDepth >= depth) {
-      return value
-    }
-    currentDepth++
-  }
-
-=======
->>>>>>> b295cdf4
   seen = seen || new Set()
   if (seen.has(value)) {
     return value
