import {
  type ComputedRef,
  type DebuggerOptions,
  type EffectScheduler,
  ReactiveEffect,
  ReactiveFlags,
  type Ref,
  getCurrentScope,
  isReactive,
  isRef,
  isShallow,
} from '@vue/reactivity'
import { type SchedulerJob, queueJob } from './scheduler'
import {
  EMPTY_OBJ,
  NOOP,
  extend,
  hasChanged,
  isArray,
  isFunction,
  isMap,
  isObject,
  isPlainObject,
  isSet,
  isString,
  remove,
} from '@vue/shared'
import {
  type ComponentInternalInstance,
  currentInstance,
  isInSSRComponentSetup,
  setCurrentInstance,
} from './component'
import {
  ErrorCodes,
  callWithAsyncErrorHandling,
  callWithErrorHandling,
} from './errorHandling'
import { queuePostRenderEffect } from './renderer'
import { warn } from './warning'
import { DeprecationTypes } from './compat/compatConfig'
import { checkCompatEnabled, isCompatEnabled } from './compat/compatConfig'
import type { ObjectWatchOptionItem } from './componentOptions'
import { useSSRContext } from './helpers/useSsrContext'

export type WatchEffect = (onCleanup: OnCleanup) => void

export type WatchSource<T = any> = Ref<T> | ComputedRef<T> | (() => T)

export type WatchCallback<V = any, OV = any> = (
  value: V,
  oldValue: OV,
  onCleanup: OnCleanup,
) => any

type MapSources<T, Immediate> = {
  [K in keyof T]: T[K] extends WatchSource<infer V>
    ? Immediate extends true
      ? V | undefined
      : V
    : T[K] extends object
      ? Immediate extends true
        ? T[K] | undefined
        : T[K]
      : never
}

type OnCleanup = (cleanupFn: () => void) => void

export interface WatchOptionsBase extends DebuggerOptions {
  flush?: 'pre' | 'post' | 'sync'
}

export interface WatchOptions<Immediate = boolean> extends WatchOptionsBase {
  immediate?: Immediate
  deep?: boolean | number
  once?: boolean
}

export type WatchStopHandle = () => void

// Simple effect.
export function watchEffect(
  effect: WatchEffect,
  options?: WatchOptionsBase,
): WatchStopHandle {
  return doWatch(effect, null, options)
}

export function watchPostEffect(
  effect: WatchEffect,
  options?: DebuggerOptions,
) {
  return doWatch(
    effect,
    null,
    __DEV__ ? extend({}, options as any, { flush: 'post' }) : { flush: 'post' },
  )
}

export function watchSyncEffect(
  effect: WatchEffect,
  options?: DebuggerOptions,
) {
  return doWatch(
    effect,
    null,
    __DEV__ ? extend({}, options as any, { flush: 'sync' }) : { flush: 'sync' },
  )
}

// initial value for watchers to trigger on undefined initial values
const INITIAL_WATCHER_VALUE = {}

type MultiWatchSources = (WatchSource<unknown> | object)[]

// overload: single source + cb
export function watch<T, Immediate extends Readonly<boolean> = false>(
  source: WatchSource<T>,
  cb: WatchCallback<T, Immediate extends true ? T | undefined : T>,
  options?: WatchOptions<Immediate>,
): WatchStopHandle

// overload: array of multiple sources + cb
export function watch<
  T extends MultiWatchSources,
  Immediate extends Readonly<boolean> = false,
>(
  sources: [...T],
  cb: WatchCallback<MapSources<T, false>, MapSources<T, Immediate>>,
  options?: WatchOptions<Immediate>,
): WatchStopHandle

// overload: multiple sources w/ `as const`
// watch([foo, bar] as const, () => {})
// somehow [...T] breaks when the type is readonly
export function watch<
  T extends Readonly<MultiWatchSources>,
  Immediate extends Readonly<boolean> = false,
>(
  source: T,
  cb: WatchCallback<MapSources<T, false>, MapSources<T, Immediate>>,
  options?: WatchOptions<Immediate>,
): WatchStopHandle

// overload: watching reactive object w/ cb
export function watch<
  T extends object,
  Immediate extends Readonly<boolean> = false,
>(
  source: T,
  cb: WatchCallback<T, Immediate extends true ? T | undefined : T>,
  options?: WatchOptions<Immediate>,
): WatchStopHandle

// implementation
export function watch<T = any, Immediate extends Readonly<boolean> = false>(
  source: T | WatchSource<T>,
  cb: any,
  options?: WatchOptions<Immediate>,
): WatchStopHandle {
  if (__DEV__ && !isFunction(cb)) {
    warn(
      `\`watch(fn, options?)\` signature has been moved to a separate API. ` +
        `Use \`watchEffect(fn, options?)\` instead. \`watch\` now only ` +
        `supports \`watch(source, cb, options?) signature.`,
    )
  }
  return doWatch(source as any, cb, options)
}

function doWatch(
  source: WatchSource | WatchSource[] | WatchEffect | object,
  cb: WatchCallback | null,
  {
    immediate,
    deep,
    flush,
    once,
    onTrack,
    onTrigger,
  }: WatchOptions = EMPTY_OBJ,
): WatchStopHandle {
  if (cb && once) {
    const _cb = cb
    cb = (...args) => {
      _cb(...args)
      unwatch()
    }
  }

  // TODO remove in 3.5
  if (__DEV__ && deep !== void 0 && typeof deep === 'number') {
    warn(
      `watch() "deep" option with number value will be used as watch depth in future versions. ` +
        `Please use a boolean instead to avoid potential breakage.`,
    )
  }

  if (__DEV__ && !cb) {
    if (immediate !== undefined) {
      warn(
        `watch() "immediate" option is only respected when using the ` +
          `watch(source, callback, options?) signature.`,
      )
    }
    if (deep !== undefined) {
      warn(
        `watch() "deep" option is only respected when using the ` +
          `watch(source, callback, options?) signature.`,
      )
    }
    if (once !== undefined) {
      warn(
        `watch() "once" option is only respected when using the ` +
          `watch(source, callback, options?) signature.`,
      )
    }
  }

  const warnInvalidSource = (s: unknown) => {
    warn(
      `Invalid watch source: `,
      s,
      `A watch source can only be a getter/effect function, a ref, ` +
        `a reactive object, or an array of these types.`,
    )
  }

  const instance = currentInstance
  const reactiveGetter = (source: object) =>
    deep === true
      ? source // traverse will happen in wrapped getter below
      : // for deep: false, only traverse root-level properties
        traverse(source, deep === false ? 1 : undefined)

  let getter: () => any
  let forceTrigger = false
  let isMultiSource = false

  if (isRef(source)) {
    getter = () => source.value
    forceTrigger = isShallow(source)
  } else if (isReactive(source)) {
<<<<<<< HEAD
    getter = () => source
    if (isShallow(source) || deep === false) deep = 1
    if (deep === void 0) deep = true
=======
    getter = () => reactiveGetter(source)
>>>>>>> 9636357c
    forceTrigger = true
  } else if (isArray(source)) {
    isMultiSource = true
    forceTrigger = source.some(s => isReactive(s) || isShallow(s))
    getter = () =>
      source.map(s => {
        if (isRef(s)) {
          return s.value
        } else if (isReactive(s)) {
          return reactiveGetter(s)
        } else if (isFunction(s)) {
          return callWithErrorHandling(s, instance, ErrorCodes.WATCH_GETTER)
        } else {
          __DEV__ && warnInvalidSource(s)
        }
      })
  } else if (isFunction(source)) {
    if (cb) {
      // getter with cb
      getter = () =>
        callWithErrorHandling(source, instance, ErrorCodes.WATCH_GETTER)
    } else {
      // no cb -> simple effect
      getter = () => {
        if (cleanup) {
          cleanup()
        }
        return callWithAsyncErrorHandling(
          source,
          instance,
          ErrorCodes.WATCH_CALLBACK,
          [onCleanup],
        )
      }
    }
  } else {
    getter = NOOP
    __DEV__ && warnInvalidSource(source)
  }

  // 2.x array mutation watch compat
  if (__COMPAT__ && cb && !deep) {
    const baseGetter = getter
    getter = () => {
      const val = baseGetter()
      if (
        isArray(val) &&
        checkCompatEnabled(DeprecationTypes.WATCH_ARRAY, instance)
      ) {
        traverse(val, deep)
      }
      return val
    }
  }

  if (cb && deep) {
    const baseGetter = getter
    getter = () => traverse(baseGetter(), deep)
  }

  let cleanup: (() => void) | undefined
  let onCleanup: OnCleanup = (fn: () => void) => {
    cleanup = effect.onStop = () => {
      callWithErrorHandling(fn, instance, ErrorCodes.WATCH_CLEANUP)
      cleanup = effect.onStop = undefined
    }
  }

  // in SSR there is no need to setup an actual effect, and it should be noop
  // unless it's eager or sync flush
  let ssrCleanup: (() => void)[] | undefined
  if (__SSR__ && isInSSRComponentSetup) {
    // we will also not call the invalidate callback (+ runner is not set up)
    onCleanup = NOOP
    if (!cb) {
      getter()
    } else if (immediate) {
      callWithAsyncErrorHandling(cb, instance, ErrorCodes.WATCH_CALLBACK, [
        getter(),
        isMultiSource ? [] : undefined,
        onCleanup,
      ])
    }
    if (flush === 'sync') {
      const ctx = useSSRContext()!
      ssrCleanup = ctx.__watcherHandles || (ctx.__watcherHandles = [])
    } else {
      return NOOP
    }
  }

  let oldValue: any = isMultiSource
    ? new Array((source as []).length).fill(INITIAL_WATCHER_VALUE)
    : INITIAL_WATCHER_VALUE
  const job: SchedulerJob = () => {
    if (!effect.active || !effect.dirty) {
      return
    }
    if (cb) {
      // watch(source, cb)
      const newValue = effect.run()
      if (
        deep ||
        forceTrigger ||
        (isMultiSource
          ? (newValue as any[]).some((v, i) => hasChanged(v, oldValue[i]))
          : hasChanged(newValue, oldValue)) ||
        (__COMPAT__ &&
          isArray(newValue) &&
          isCompatEnabled(DeprecationTypes.WATCH_ARRAY, instance))
      ) {
        // cleanup before running cb again
        if (cleanup) {
          cleanup()
        }
        callWithAsyncErrorHandling(cb, instance, ErrorCodes.WATCH_CALLBACK, [
          newValue,
          // pass undefined as the old value when it's changed for the first time
          oldValue === INITIAL_WATCHER_VALUE
            ? undefined
            : isMultiSource && oldValue[0] === INITIAL_WATCHER_VALUE
              ? []
              : oldValue,
          onCleanup,
        ])
        oldValue = newValue
      }
    } else {
      // watchEffect
      effect.run()
    }
  }

  // important: mark the job as a watcher callback so that scheduler knows
  // it is allowed to self-trigger (#1727)
  job.allowRecurse = !!cb

  let scheduler: EffectScheduler
  if (flush === 'sync') {
    scheduler = job as any // the scheduler function gets called directly
  } else if (flush === 'post') {
    scheduler = () => queuePostRenderEffect(job, instance && instance.suspense)
  } else {
    // default: 'pre'
    job.pre = true
    if (instance) job.id = instance.uid
    scheduler = () => queueJob(job)
  }

  const effect = new ReactiveEffect(getter, NOOP, scheduler)

  const scope = getCurrentScope()
  const unwatch = () => {
    effect.stop()
    if (scope) {
      remove(scope.effects, effect)
    }
  }

  if (__DEV__) {
    effect.onTrack = onTrack
    effect.onTrigger = onTrigger
  }

  // initial run
  if (cb) {
    if (immediate) {
      job()
    } else {
      oldValue = effect.run()
    }
  } else if (flush === 'post') {
    queuePostRenderEffect(
      effect.run.bind(effect),
      instance && instance.suspense,
    )
  } else {
    effect.run()
  }

  if (__SSR__ && ssrCleanup) ssrCleanup.push(unwatch)
  return unwatch
}

// this.$watch
export function instanceWatch(
  this: ComponentInternalInstance,
  source: string | Function,
  value: WatchCallback | ObjectWatchOptionItem,
  options?: WatchOptions,
): WatchStopHandle {
  const publicThis = this.proxy as any
  const getter = isString(source)
    ? source.includes('.')
      ? createPathGetter(publicThis, source)
      : () => publicThis[source]
    : source.bind(publicThis, publicThis)
  let cb
  if (isFunction(value)) {
    cb = value
  } else {
    cb = value.handler as Function
    options = value
  }
  const reset = setCurrentInstance(this)
  const res = doWatch(getter, cb.bind(publicThis), options)
  reset()
  return res
}

export function createPathGetter(ctx: any, path: string) {
  const segments = path.split('.')
  return () => {
    let cur = ctx
    for (let i = 0; i < segments.length && cur; i++) {
      cur = cur[segments[i]]
    }
    return cur
  }
}

export function traverse(
  value: unknown,
  depth?: number | boolean,
  currentDepth = 0,
  seen?: Set<unknown>,
) {
  if (!isObject(value) || (value as any)[ReactiveFlags.SKIP]) {
    return value
  }

  if (typeof depth === 'number' && depth > 0) {
    if (currentDepth >= depth) {
      return value
    }
    currentDepth++
  }

  seen = seen || new Set()
  if (seen.has(value)) {
    return value
  }
  seen.add(value)
  if (isRef(value)) {
    traverse(value.value, depth, currentDepth, seen)
  } else if (isArray(value)) {
    for (let i = 0; i < value.length; i++) {
      traverse(value[i], depth, currentDepth, seen)
    }
  } else if (isSet(value) || isMap(value)) {
    value.forEach((v: any) => {
      traverse(v, depth, currentDepth, seen)
    })
  } else if (isPlainObject(value)) {
    for (const key in value) {
      traverse(value[key], depth, currentDepth, seen)
    }
  }
  return value
}<|MERGE_RESOLUTION|>--- conflicted
+++ resolved
@@ -228,11 +228,14 @@
   }
 
   const instance = currentInstance
-  const reactiveGetter = (source: object) =>
-    deep === true
-      ? source // traverse will happen in wrapped getter below
-      : // for deep: false, only traverse root-level properties
-        traverse(source, deep === false ? 1 : undefined)
+  const reactiveGetter = (source: object) => {
+    // traverse will happen in wrapped getter below
+    if (deep) return source
+    // for `deep: false` or shallow reactive, only traverse root-level properties
+    if (isShallow(source) || deep === false) return traverse(source, 1)
+    // for `deep: undefined` on a reactive object, deeply traverse all properties
+    return traverse(source)
+  }
 
   let getter: () => any
   let forceTrigger = false
@@ -242,13 +245,7 @@
     getter = () => source.value
     forceTrigger = isShallow(source)
   } else if (isReactive(source)) {
-<<<<<<< HEAD
-    getter = () => source
-    if (isShallow(source) || deep === false) deep = 1
-    if (deep === void 0) deep = true
-=======
     getter = () => reactiveGetter(source)
->>>>>>> 9636357c
     forceTrigger = true
   } else if (isArray(source)) {
     isMultiSource = true
