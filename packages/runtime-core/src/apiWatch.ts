--- conflicted
+++ resolved
@@ -171,7 +171,8 @@
 
   let getter: () => any
   let forceTrigger = false
-  let isSourceArray: boolean = false
+  let isMultiSource = false
+
   if (isRef(source)) {
     getter = () => (source as Ref).value
     forceTrigger = !!(source as Ref)._shallow
@@ -179,13 +180,13 @@
     getter = () => source
     deep = true
   } else if (isArray(source)) {
-    isSourceArray = true
+    isMultiSource = true
+    forceTrigger = source.some(isReactive)
     getter = () =>
       source.map(s => {
         if (isRef(s)) {
           return s.value
         } else if (isReactive(s)) {
-          deep = true
           return traverse(s)
         } else if (isFunction(s)) {
           return callWithErrorHandling(s, instance, ErrorCodes.WATCH_GETTER, [
@@ -268,7 +269,7 @@
     return NOOP
   }
 
-  let oldValue = isArray(source) ? [] : INITIAL_WATCHER_VALUE
+  let oldValue = isMultiSource ? [] : INITIAL_WATCHER_VALUE
   const job: SchedulerJob = () => {
     if (!runner.active) {
       return
@@ -276,30 +277,18 @@
     if (cb) {
       // watch(source, cb)
       const newValue = runner()
-<<<<<<< HEAD
-      let change: boolean = false
-
-      if (isSourceArray && isArray(newValue) && isArray(oldValue)) {
-        for (let i = 0; i < newValue.length && i < oldValue.length; i++) {
-          if (hasChanged(newValue[i], oldValue[i])) {
-            change = true
-            break
-          }
-        }
-      } else {
-        change = hasChanged(newValue, oldValue)
-      }
-      if (deep || forceTrigger || change) {
-=======
       if (
         deep ||
         forceTrigger ||
-        hasChanged(newValue, oldValue) ||
+        (isMultiSource
+          ? (newValue as any[]).some((v, i) =>
+              hasChanged(v, (oldValue as any[])[i])
+            )
+          : hasChanged(newValue, oldValue)) ||
         (__COMPAT__ &&
           isArray(newValue) &&
           isCompatEnabled(DeprecationTypes.WATCH_ARRAY, instance))
       ) {
->>>>>>> 349eb0f0
         // cleanup before running cb again
         if (cleanup) {
           cleanup()
