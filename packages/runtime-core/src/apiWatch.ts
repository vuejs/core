import {
  type WatchOptions as BaseWatchOptions,
  type DebuggerOptions,
  EffectFlags,
  type ReactiveMarker,
  type WatchCallback,
  type WatchEffect,
  type WatchHandle,
  type WatchSource,
<<<<<<< HEAD
  watch as baseWatch,
  traverse,
=======
  WatcherEffect,
>>>>>>> 5ef769b3
} from '@vue/reactivity'
import { type SchedulerJob, SchedulerJobFlags, queueJob } from './scheduler'
import {
  EMPTY_OBJ,
  NOOP,
  extend,
  isArray,
  isFunction,
  isString,
} from '@vue/shared'
import {
  type ComponentInternalInstance,
  type GenericComponentInstance,
  currentInstance,
  isInSSRComponentSetup,
  setCurrentInstance,
} from './component'
import { callWithAsyncErrorHandling } from './errorHandling'
import { queuePostRenderEffect } from './renderer'
import { warn } from './warning'
import {
  DeprecationTypes,
  checkCompatEnabled,
  isCompatEnabled,
} from './compat/compatConfig'
import type { ObjectWatchOptionItem } from './componentOptions'
import { useSSRContext } from './helpers/useSsrContext'
import type { ComponentPublicInstance } from './componentPublicInstance'

export type {
  WatchHandle,
  WatchStopHandle,
  WatchEffect,
  WatchSource,
  WatchCallback,
  OnCleanup,
} from '@vue/reactivity'

type MaybeUndefined<T, I> = I extends true ? T | undefined : T

type MapSources<T, Immediate> = {
  [K in keyof T]: T[K] extends WatchSource<infer V>
    ? MaybeUndefined<V, Immediate>
    : T[K] extends object
      ? MaybeUndefined<T[K], Immediate>
      : never
}

export interface WatchEffectOptions extends DebuggerOptions {
  flush?: 'pre' | 'post' | 'sync'
}

export interface WatchOptions<Immediate = boolean> extends WatchEffectOptions {
  immediate?: Immediate
  deep?: boolean | number
  once?: boolean
}

// Simple effect.
export function watchEffect(
  effect: WatchEffect,
  options?: WatchEffectOptions,
): WatchHandle {
  return doWatch(effect, null, options)
}

export function watchPostEffect(
  effect: WatchEffect,
  options?: DebuggerOptions,
): WatchHandle {
  return doWatch(
    effect,
    null,
    __DEV__
      ? extend({}, options as WatchEffectOptions, { flush: 'post' })
      : { flush: 'post' },
  )
}

export function watchSyncEffect(
  effect: WatchEffect,
  options?: DebuggerOptions,
): WatchHandle {
  return doWatch(
    effect,
    null,
    __DEV__
      ? extend({}, options as WatchEffectOptions, { flush: 'sync' })
      : { flush: 'sync' },
  )
}

export type MultiWatchSources = (WatchSource<unknown> | object)[]

// overload: single source + cb
export function watch<T, Immediate extends Readonly<boolean> = false>(
  source: WatchSource<T>,
  cb: WatchCallback<T, MaybeUndefined<T, Immediate>>,
  options?: WatchOptions<Immediate>,
): WatchHandle

// overload: reactive array or tuple of multiple sources + cb
export function watch<
  T extends Readonly<MultiWatchSources>,
  Immediate extends Readonly<boolean> = false,
>(
  sources: readonly [...T] | T,
  cb: [T] extends [ReactiveMarker]
    ? WatchCallback<T, MaybeUndefined<T, Immediate>>
    : WatchCallback<MapSources<T, false>, MapSources<T, Immediate>>,
  options?: WatchOptions<Immediate>,
): WatchHandle

// overload: array of multiple sources + cb
export function watch<
  T extends MultiWatchSources,
  Immediate extends Readonly<boolean> = false,
>(
  sources: [...T],
  cb: WatchCallback<MapSources<T, false>, MapSources<T, Immediate>>,
  options?: WatchOptions<Immediate>,
): WatchHandle

// overload: watching reactive object w/ cb
export function watch<
  T extends object,
  Immediate extends Readonly<boolean> = false,
>(
  source: T,
  cb: WatchCallback<T, MaybeUndefined<T, Immediate>>,
  options?: WatchOptions<Immediate>,
): WatchHandle

// implementation
export function watch<T = any, Immediate extends Readonly<boolean> = false>(
  source: T | WatchSource<T>,
  cb: WatchCallback,
  options?: WatchOptions<Immediate>,
): WatchHandle {
  if (__DEV__ && !isFunction(cb)) {
    warn(
      `\`watch(fn, options?)\` signature has been moved to a separate API. ` +
        `Use \`watchEffect(fn, options?)\` instead. \`watch\` now only ` +
        `supports \`watch(source, cb, options?) signature.`,
    )
  }
  return doWatch(source as any, cb, options)
}

class RenderWatcherEffect extends WatcherEffect {
  job: SchedulerJob

  constructor(
    instance: GenericComponentInstance | null,
    source: WatchSource | WatchSource[] | WatchEffect | object,
    cb: WatchCallback | null,
    options: BaseWatchOptions,
    private flush: 'pre' | 'post' | 'sync',
  ) {
    super(source, cb, options)

    const job: SchedulerJob = () => {
      if (this.dirty) {
        this.run()
      }
    }
    // important: mark the job as a watcher callback so that scheduler knows
    // it is allowed to self-trigger (#1727)
    if (cb) {
      this.flags |= EffectFlags.ALLOW_RECURSE
      job.flags! |= SchedulerJobFlags.ALLOW_RECURSE
    }
    if (instance) {
      job.i = instance
    }
    this.job = job
  }

  notify(): void {
    const flags = this.flags
    if (!(flags & EffectFlags.PAUSED)) {
      const flush = this.flush
      const job = this.job
      if (flush === 'post') {
        queuePostRenderEffect(job, undefined, job.i ? job.i.suspense : null)
      } else if (flush === 'pre') {
        queueJob(job, job.i ? job.i.uid : undefined, true)
      } else {
        job()
      }
    }
  }
}

function doWatch(
  source: WatchSource | WatchSource[] | WatchEffect | object,
  cb: WatchCallback | null,
  options: WatchOptions = EMPTY_OBJ,
): WatchHandle {
  const { immediate, deep, flush = 'pre', once } = options

  if (__DEV__ && !cb) {
    if (immediate !== undefined) {
      warn(
        `watch() "immediate" option is only respected when using the ` +
          `watch(source, callback, options?) signature.`,
      )
    }
    if (deep !== undefined) {
      warn(
        `watch() "deep" option is only respected when using the ` +
          `watch(source, callback, options?) signature.`,
      )
    }
    if (once !== undefined) {
      warn(
        `watch() "once" option is only respected when using the ` +
          `watch(source, callback, options?) signature.`,
      )
    }
  }

  const baseWatchOptions: BaseWatchOptions = extend({}, options)

  if (__DEV__) baseWatchOptions.onWarn = warn

  // immediate watcher or watchEffect
  const runsImmediately = (cb && immediate) || (!cb && flush !== 'post')
  let ssrCleanup: (() => void)[] | undefined
  if (__SSR__ && isInSSRComponentSetup) {
    if (flush === 'sync') {
      const ctx = useSSRContext()!
      ssrCleanup = ctx.__watcherHandles || (ctx.__watcherHandles = [])
    } else if (!runsImmediately) {
      const watchStopHandle = () => {}
      watchStopHandle.stop = NOOP
      watchStopHandle.resume = NOOP
      watchStopHandle.pause = NOOP
      return watchStopHandle
    }
  }

  const instance = currentInstance
  baseWatchOptions.call = (fn, type, args) =>
    callWithAsyncErrorHandling(fn, instance, type, args)

  const effect = new RenderWatcherEffect(
    instance,
    source,
    cb,
    baseWatchOptions,
    flush,
  )

  // initial run
  if (cb) {
    effect.run(true)
  } else if (flush === 'post') {
    queuePostRenderEffect(effect.job, undefined, instance && instance.suspense)
  } else {
    effect.run(true)
  }

  const stop = effect.stop.bind(effect) as WatchHandle
  stop.pause = effect.pause.bind(effect)
  stop.resume = effect.resume.bind(effect)
  stop.stop = stop

  if (__SSR__ && isInSSRComponentSetup) {
    if (ssrCleanup) {
      ssrCleanup.push(stop)
    } else if (runsImmediately) {
      stop()
    }
  }

  return stop
}

export function createCompatWatchGetter(
  baseGetter: () => any,
  instance: ComponentInternalInstance,
) {
  return (): any => {
    const val = baseGetter()
    if (
      isArray(val) &&
      checkCompatEnabled(DeprecationTypes.WATCH_ARRAY, instance)
    ) {
      traverse(val, 1)
    }
    return val
  }
}

// this.$watch
export function instanceWatch(
  this: ComponentInternalInstance,
  source: string | Function,
  value: WatchCallback | ObjectWatchOptionItem,
  options?: WatchOptions,
): WatchHandle {
<<<<<<< HEAD
  const publicThis = this.proxy as any
  let getter = isString(source)
=======
  const publicThis = this.proxy
  const getter = isString(source)
>>>>>>> 5ef769b3
    ? source.includes('.')
      ? createPathGetter(publicThis!, source)
      : () => publicThis![source as keyof typeof publicThis]
    : source.bind(publicThis, publicThis)
  let cb
  if (isFunction(value)) {
    cb = value
  } else {
    cb = value.handler as Function
    options = value
  }
<<<<<<< HEAD

  if (
    __COMPAT__ &&
    isString(source) &&
    isCompatEnabled(DeprecationTypes.WATCH_ARRAY, this)
  ) {
    const deep = options && options.deep
    if (!deep) {
      options = extend({ compatWatchArray: true }, options)
      getter = createCompatWatchGetter(getter, this)
    }
  }

  const reset = setCurrentInstance(this)
=======
  const prev = setCurrentInstance(this)
>>>>>>> 5ef769b3
  const res = doWatch(getter, cb.bind(publicThis), options)
  setCurrentInstance(...prev)
  return res
}

export function createPathGetter(
  ctx: ComponentPublicInstance,
  path: string,
): () => WatchSource | WatchSource[] | WatchEffect | object {
  const segments = path.split('.')
  return (): WatchSource | WatchSource[] | WatchEffect | object => {
    let cur = ctx
    for (let i = 0; i < segments.length && cur; i++) {
      cur = cur[segments[i] as keyof typeof cur]
    }
    return cur
  }
}<|MERGE_RESOLUTION|>--- conflicted
+++ resolved
@@ -7,12 +7,8 @@
   type WatchEffect,
   type WatchHandle,
   type WatchSource,
-<<<<<<< HEAD
-  watch as baseWatch,
+  WatcherEffect,
   traverse,
-=======
-  WatcherEffect,
->>>>>>> 5ef769b3
 } from '@vue/reactivity'
 import { type SchedulerJob, SchedulerJobFlags, queueJob } from './scheduler'
 import {
@@ -315,13 +311,8 @@
   value: WatchCallback | ObjectWatchOptionItem,
   options?: WatchOptions,
 ): WatchHandle {
-<<<<<<< HEAD
-  const publicThis = this.proxy as any
+  const publicThis = this.proxy
   let getter = isString(source)
-=======
-  const publicThis = this.proxy
-  const getter = isString(source)
->>>>>>> 5ef769b3
     ? source.includes('.')
       ? createPathGetter(publicThis!, source)
       : () => publicThis![source as keyof typeof publicThis]
@@ -333,7 +324,6 @@
     cb = value.handler as Function
     options = value
   }
-<<<<<<< HEAD
 
   if (
     __COMPAT__ &&
@@ -347,10 +337,7 @@
     }
   }
 
-  const reset = setCurrentInstance(this)
-=======
   const prev = setCurrentInstance(this)
->>>>>>> 5ef769b3
   const res = doWatch(getter, cb.bind(publicThis), options)
   setCurrentInstance(...prev)
   return res
