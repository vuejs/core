--- conflicted
+++ resolved
@@ -1,28 +1,4 @@
 import {
-<<<<<<< HEAD
-  type BaseWatchErrorCodes,
-  type BaseWatchOptions,
-  type ComputedRef,
-  type DebuggerOptions,
-  type ReactiveMarker,
-  type Ref,
-  baseWatch,
-  getCurrentScope,
-} from '@vue/reactivity'
-import {
-  type SchedulerFactory,
-  createPreScheduler,
-  createSyncScheduler,
-} from './scheduler'
-import {
-  EMPTY_OBJ,
-  NOOP,
-  extend,
-  isFunction,
-  isString,
-  remove,
-} from '@vue/shared'
-=======
   type WatchOptions as BaseWatchOptions,
   type DebuggerOptions,
   type ReactiveMarker,
@@ -34,20 +10,14 @@
 } from '@vue/reactivity'
 import { type SchedulerJob, SchedulerJobFlags, queueJob } from './scheduler'
 import { EMPTY_OBJ, NOOP, extend, isFunction, isString } from '@vue/shared'
->>>>>>> 9a36f2a0
 import {
   type ComponentInternalInstance,
   currentInstance,
   isInSSRComponentSetup,
   setCurrentInstance,
 } from './component'
-<<<<<<< HEAD
-import { handleError as handleErrorWithInstance } from './errorHandling'
-import { createPostRenderScheduler } from './renderer'
-=======
 import { callWithAsyncErrorHandling } from './errorHandling'
 import { queuePostRenderEffect } from './renderer'
->>>>>>> 9a36f2a0
 import { warn } from './warning'
 import type { ObjectWatchOptionItem } from './componentOptions'
 import { useSSRContext } from './helpers/useSsrContext'
@@ -168,17 +138,6 @@
   return doWatch(source as any, cb, options)
 }
 
-function getScheduler(flush: WatchOptionsBase['flush']): SchedulerFactory {
-  if (flush === 'post') {
-    return createPostRenderScheduler
-  }
-  if (flush === 'sync') {
-    return createSyncScheduler
-  }
-  // default: 'pre'
-  return createPreScheduler
-}
-
 function doWatch(
   source: WatchSource | WatchSource[] | WatchEffect | object,
   cb: WatchCallback | null,
@@ -207,15 +166,9 @@
     }
   }
 
-<<<<<<< HEAD
-  const extendOptions: BaseWatchOptions = {}
-
-  if (__DEV__) extendOptions.onWarn = warn
-=======
   const baseWatchOptions: BaseWatchOptions = extend({}, options)
 
   if (__DEV__) baseWatchOptions.onWarn = warn
->>>>>>> 9a36f2a0
 
   let ssrCleanup: (() => void)[] | undefined
   if (__SSR__ && isInSSRComponentSetup) {
@@ -224,11 +177,7 @@
       ssrCleanup = ctx.__watcherHandles || (ctx.__watcherHandles = [])
     } else if (!cb || immediate) {
       // immediately watch or watchEffect
-<<<<<<< HEAD
-      extendOptions.once = true
-=======
       baseWatchOptions.once = true
->>>>>>> 9a36f2a0
     } else {
       const watchStopHandle = () => {}
       watchStopHandle.stop = NOOP
@@ -239,24 +188,6 @@
   }
 
   const instance = currentInstance
-<<<<<<< HEAD
-  extendOptions.onError = (err: unknown, type: BaseWatchErrorCodes) =>
-    handleErrorWithInstance(err, instance, type)
-  extendOptions.scheduler = getScheduler(flush)(instance)
-
-  const effect = baseWatch(source, cb, extend({}, options, extendOptions))
-  const scope = getCurrentScope()
-  const watchHandle: WatchHandle = () => {
-    effect.stop()
-    if (scope) {
-      remove(scope.effects, effect)
-    }
-  }
-
-  watchHandle.pause = effect.pause.bind(effect)
-  watchHandle.resume = effect.resume.bind(effect)
-  watchHandle.stop = watchHandle
-=======
   baseWatchOptions.call = (fn, type, args) =>
     callWithAsyncErrorHandling(fn, instance, type, args)
 
@@ -294,7 +225,6 @@
   }
 
   const watchHandle = baseWatch(source, cb, baseWatchOptions)
->>>>>>> 9a36f2a0
 
   if (__SSR__ && ssrCleanup) ssrCleanup.push(watchHandle)
   return watchHandle
