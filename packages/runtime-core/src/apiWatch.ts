import {
  isRef,
  isShallow,
  Ref,
  ComputedRef,
  ReactiveEffect,
  isReactive,
  ReactiveFlags,
  EffectScheduler,
  DebuggerOptions,
  getCurrentScope
} from '@vue/reactivity'
import { SchedulerJob, queueJob } from './scheduler'
import {
  EMPTY_OBJ,
  isObject,
  isArray,
  isFunction,
  isString,
  hasChanged,
  NOOP,
  remove,
  isMap,
  isSet,
  isPlainObject,
  extend
} from '@vue/shared'
import {
  currentInstance,
  ComponentInternalInstance,
  isInSSRComponentSetup,
  setCurrentInstance,
  unsetCurrentInstance
} from './component'
import {
  ErrorCodes,
  callWithErrorHandling,
  callWithAsyncErrorHandling
} from './errorHandling'
import { queuePostRenderEffect } from './renderer'
import { warn } from './warning'
import { DeprecationTypes } from './compat/compatConfig'
import { checkCompatEnabled, isCompatEnabled } from './compat/compatConfig'
import { ObjectWatchOptionItem } from './componentOptions'
import { useSSRContext } from '@vue/runtime-core'

export type WatchEffect = (onCleanup: OnCleanup) => void

export type WatchSource<T = any> = Ref<T> | ComputedRef<T> | (() => T)

export type WatchCallback<V = any, OV = any> = (
  value: V,
  oldValue: OV,
  onCleanup: OnCleanup
) => any

type MapSources<T, Immediate> = {
  [K in keyof T]: T[K] extends WatchSource<infer V>
    ? Immediate extends true
      ? V | undefined
      : V
    : T[K] extends object
      ? Immediate extends true
        ? T[K] | undefined
        : T[K]
      : never
}

type OnCleanup = (cleanupFn: () => void) => void

export interface WatchOptionsBase extends DebuggerOptions {
  flush?: 'pre' | 'post' | 'sync'
}

export interface WatchOptions<Immediate = boolean> extends WatchOptionsBase {
  immediate?: Immediate
  deep?: boolean
<<<<<<< HEAD
  depth?: number
=======
  once?: boolean
>>>>>>> bcca475d
}

export type WatchStopHandle = () => void

// Simple effect.
export function watchEffect(
  effect: WatchEffect,
  options?: WatchOptionsBase
): WatchStopHandle {
  return doWatch(effect, null, options)
}

export function watchPostEffect(
  effect: WatchEffect,
  options?: DebuggerOptions
) {
  return doWatch(
    effect,
    null,
    __DEV__ ? extend({}, options as any, { flush: 'post' }) : { flush: 'post' }
  )
}

export function watchSyncEffect(
  effect: WatchEffect,
  options?: DebuggerOptions
) {
  return doWatch(
    effect,
    null,
    __DEV__ ? extend({}, options as any, { flush: 'sync' }) : { flush: 'sync' }
  )
}

// initial value for watchers to trigger on undefined initial values
const INITIAL_WATCHER_VALUE = {}

type MultiWatchSources = (WatchSource<unknown> | object)[]

// overload: array of multiple sources + cb
export function watch<
  T extends MultiWatchSources,
  Immediate extends Readonly<boolean> = false
>(
  sources: [...T],
  cb: WatchCallback<MapSources<T, false>, MapSources<T, Immediate>>,
  options?: WatchOptions<Immediate>
): WatchStopHandle

// overload: multiple sources w/ `as const`
// watch([foo, bar] as const, () => {})
// somehow [...T] breaks when the type is readonly
export function watch<
  T extends Readonly<MultiWatchSources>,
  Immediate extends Readonly<boolean> = false
>(
  source: T,
  cb: WatchCallback<MapSources<T, false>, MapSources<T, Immediate>>,
  options?: WatchOptions<Immediate>
): WatchStopHandle

// overload: single source + cb
export function watch<T, Immediate extends Readonly<boolean> = false>(
  source: WatchSource<T>,
  cb: WatchCallback<T, Immediate extends true ? T | undefined : T>,
  options?: WatchOptions<Immediate>
): WatchStopHandle

// overload: watching reactive object w/ cb
export function watch<
  T extends object,
  Immediate extends Readonly<boolean> = false
>(
  source: T,
  cb: WatchCallback<T, Immediate extends true ? T | undefined : T>,
  options?: WatchOptions<Immediate>
): WatchStopHandle

// implementation
export function watch<T = any, Immediate extends Readonly<boolean> = false>(
  source: T | WatchSource<T>,
  cb: any,
  options?: WatchOptions<Immediate>
): WatchStopHandle {
  if (__DEV__ && !isFunction(cb)) {
    warn(
      `\`watch(fn, options?)\` signature has been moved to a separate API. ` +
        `Use \`watchEffect(fn, options?)\` instead. \`watch\` now only ` +
        `supports \`watch(source, cb, options?) signature.`
    )
  }
  return doWatch(source as any, cb, options)
}

function doWatch(
  source: WatchSource | WatchSource[] | WatchEffect | object,
  cb: WatchCallback | null,
<<<<<<< HEAD
  {
    immediate,
    deep,
    flush,
    depth,
    onTrack,
    onTrigger
  }: WatchOptions = EMPTY_OBJ
=======
  { immediate, deep, flush, once, onTrack, onTrigger }: WatchOptions = EMPTY_OBJ
>>>>>>> bcca475d
): WatchStopHandle {
  if (cb && once) {
    const _cb = cb
    cb = (...args) => {
      _cb(...args)
      unwatch()
    }
  }

  if (__DEV__ && !cb) {
    if (immediate !== undefined) {
      warn(
        `watch() "immediate" option is only respected when using the ` +
          `watch(source, callback, options?) signature.`
      )
    }
    if (deep !== undefined) {
      warn(
        `watch() "deep" option is only respected when using the ` +
          `watch(source, callback, options?) signature.`
      )
    }
    if (once !== undefined) {
      warn(
        `watch() "once" option is only respected when using the ` +
          `watch(source, callback, options?) signature.`
      )
    }
  }

  const warnInvalidSource = (s: unknown) => {
    warn(
      `Invalid watch source: `,
      s,
      `A watch source can only be a getter/effect function, a ref, ` +
        `a reactive object, or an array of these types.`
    )
  }

  const instance =
    getCurrentScope() === currentInstance?.scope ? currentInstance : null
  // const instance = currentInstance
  let getter: () => any
  let forceTrigger = false
  let isMultiSource = false

  if (isRef(source)) {
    getter = () => source.value
    forceTrigger = isShallow(source)
  } else if (isReactive(source)) {
    getter = () => source
    if (!deep) deep = true
  } else if (isArray(source)) {
    isMultiSource = true
    forceTrigger = source.some(s => isReactive(s) || isShallow(s))
    getter = () =>
      source.map(s => {
        if (isRef(s)) {
          return s.value
        } else if (isReactive(s)) {
          return traverse(s)
        } else if (isFunction(s)) {
          return callWithErrorHandling(s, instance, ErrorCodes.WATCH_GETTER)
        } else {
          __DEV__ && warnInvalidSource(s)
        }
      })
  } else if (isFunction(source)) {
    if (cb) {
      // getter with cb
      getter = () =>
        callWithErrorHandling(source, instance, ErrorCodes.WATCH_GETTER)
    } else {
      // no cb -> simple effect
      getter = () => {
        if (instance && instance.isUnmounted) {
          return
        }
        if (cleanup) {
          cleanup()
        }
        return callWithAsyncErrorHandling(
          source,
          instance,
          ErrorCodes.WATCH_CALLBACK,
          [onCleanup]
        )
      }
    }
  } else {
    getter = NOOP
    __DEV__ && warnInvalidSource(source)
  }

  // 2.x array mutation watch compat
  if (__COMPAT__ && cb && !deep) {
    const baseGetter = getter
    getter = () => {
      const val = baseGetter()
      if (
        isArray(val) &&
        checkCompatEnabled(DeprecationTypes.WATCH_ARRAY, instance)
      ) {
        traverse(val)
      }
      return val
    }
  }

  if (cb && deep) {
    const baseGetter = getter
    getter = () => traverse(baseGetter(), depth)
  }

  let cleanup: (() => void) | undefined
  let onCleanup: OnCleanup = (fn: () => void) => {
    cleanup = effect.onStop = () => {
      callWithErrorHandling(fn, instance, ErrorCodes.WATCH_CLEANUP)
      cleanup = effect.onStop = undefined
    }
  }

  // in SSR there is no need to setup an actual effect, and it should be noop
  // unless it's eager or sync flush
  let ssrCleanup: (() => void)[] | undefined
  if (__SSR__ && isInSSRComponentSetup) {
    // we will also not call the invalidate callback (+ runner is not set up)
    onCleanup = NOOP
    if (!cb) {
      getter()
    } else if (immediate) {
      callWithAsyncErrorHandling(cb, instance, ErrorCodes.WATCH_CALLBACK, [
        getter(),
        isMultiSource ? [] : undefined,
        onCleanup
      ])
    }
    if (flush === 'sync') {
      const ctx = useSSRContext()!
      ssrCleanup = ctx.__watcherHandles || (ctx.__watcherHandles = [])
    } else {
      return NOOP
    }
  }

  let oldValue: any = isMultiSource
    ? new Array((source as []).length).fill(INITIAL_WATCHER_VALUE)
    : INITIAL_WATCHER_VALUE
  const job: SchedulerJob = () => {
    if (!effect.active || !effect.dirty) {
      return
    }
    if (cb) {
      // watch(source, cb)
      const newValue = effect.run()
      if (
        deep ||
        forceTrigger ||
        (isMultiSource
          ? (newValue as any[]).some((v, i) => hasChanged(v, oldValue[i]))
          : hasChanged(newValue, oldValue)) ||
        (__COMPAT__ &&
          isArray(newValue) &&
          isCompatEnabled(DeprecationTypes.WATCH_ARRAY, instance))
      ) {
        // cleanup before running cb again
        if (cleanup) {
          cleanup()
        }
        callWithAsyncErrorHandling(cb, instance, ErrorCodes.WATCH_CALLBACK, [
          newValue,
          // pass undefined as the old value when it's changed for the first time
          oldValue === INITIAL_WATCHER_VALUE
            ? undefined
            : isMultiSource && oldValue[0] === INITIAL_WATCHER_VALUE
              ? []
              : oldValue,
          onCleanup
        ])
        oldValue = newValue
      }
    } else {
      // watchEffect
      effect.run()
    }
  }

  // important: mark the job as a watcher callback so that scheduler knows
  // it is allowed to self-trigger (#1727)
  job.allowRecurse = !!cb

  let scheduler: EffectScheduler
  if (flush === 'sync') {
    scheduler = job as any // the scheduler function gets called directly
  } else if (flush === 'post') {
    scheduler = () => queuePostRenderEffect(job, instance && instance.suspense)
  } else {
    // default: 'pre'
    job.pre = true
    if (instance) job.id = instance.uid
    scheduler = () => queueJob(job)
  }

  const effect = new ReactiveEffect(getter, NOOP, scheduler)

  const unwatch = () => {
    effect.stop()
    if (instance && instance.scope) {
      remove(instance.scope.effects!, effect)
    }
  }

  if (__DEV__) {
    effect.onTrack = onTrack
    effect.onTrigger = onTrigger
  }

  // initial run
  if (cb) {
    if (immediate) {
      job()
    } else {
      oldValue = effect.run()
    }
  } else if (flush === 'post') {
    queuePostRenderEffect(
      effect.run.bind(effect),
      instance && instance.suspense
    )
  } else {
    effect.run()
  }

  if (__SSR__ && ssrCleanup) ssrCleanup.push(unwatch)
  return unwatch
}

// this.$watch
export function instanceWatch(
  this: ComponentInternalInstance,
  source: string | Function,
  value: WatchCallback | ObjectWatchOptionItem,
  options?: WatchOptions
): WatchStopHandle {
  const publicThis = this.proxy as any
  const getter = isString(source)
    ? source.includes('.')
      ? createPathGetter(publicThis, source)
      : () => publicThis[source]
    : source.bind(publicThis, publicThis)
  let cb
  if (isFunction(value)) {
    cb = value
  } else {
    cb = value.handler as Function
    options = value
  }
  const cur = currentInstance
  setCurrentInstance(this)
  const res = doWatch(getter, cb.bind(publicThis), options)
  if (cur) {
    setCurrentInstance(cur)
  } else {
    unsetCurrentInstance()
  }
  return res
}

export function createPathGetter(ctx: any, path: string) {
  const segments = path.split('.')
  return () => {
    let cur = ctx
    for (let i = 0; i < segments.length && cur; i++) {
      cur = cur[segments[i]]
    }
    return cur
  }
}

export function traverse(
  value: unknown,
  depth?: number,
  currentDepth = 0,
  seen?: Set<unknown>
) {
  if (!isObject(value) || (value as any)[ReactiveFlags.SKIP]) {
    return value
  }

  if (depth && depth > 0) {
    if (currentDepth >= depth) {
      return value
    }
    currentDepth++
  }

  seen = seen || new Set()
  if (seen.has(value)) {
    return value
  }
  seen.add(value)
  if (isRef(value)) {
    traverse(value.value, depth, currentDepth, seen)
  } else if (isArray(value)) {
    for (let i = 0; i < value.length; i++) {
      traverse(value[i], depth, currentDepth, seen)
    }
  } else if (isSet(value) || isMap(value)) {
    value.forEach((v: any) => {
      traverse(v, depth, currentDepth, seen)
    })
  } else if (isPlainObject(value)) {
    for (const key in value) {
      traverse(value[key], depth, currentDepth, seen)
    }
  }
  return value
}<|MERGE_RESOLUTION|>--- conflicted
+++ resolved
@@ -75,11 +75,8 @@
 export interface WatchOptions<Immediate = boolean> extends WatchOptionsBase {
   immediate?: Immediate
   deep?: boolean
-<<<<<<< HEAD
   depth?: number
-=======
   once?: boolean
->>>>>>> bcca475d
 }
 
 export type WatchStopHandle = () => void
@@ -177,18 +174,15 @@
 function doWatch(
   source: WatchSource | WatchSource[] | WatchEffect | object,
   cb: WatchCallback | null,
-<<<<<<< HEAD
   {
     immediate,
     deep,
     flush,
     depth,
+    once,
     onTrack,
     onTrigger
   }: WatchOptions = EMPTY_OBJ
-=======
-  { immediate, deep, flush, once, onTrack, onTrigger }: WatchOptions = EMPTY_OBJ
->>>>>>> bcca475d
 ): WatchStopHandle {
   if (cb && once) {
     const _cb = cb
