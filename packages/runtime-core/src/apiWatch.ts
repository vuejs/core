--- conflicted
+++ resolved
@@ -233,17 +233,11 @@
     getter = () => source.value
     forceTrigger = isShallow(source)
   } else if (isReactive(source)) {
-<<<<<<< HEAD
-    getter = () => source
-    if (!deep || isShallow(source)) depth = 1
-    deep = true
-=======
     getter =
       isShallow(source) || deep === false
         ? () => traverse(source, 1)
         : () => traverse(source)
     forceTrigger = true
->>>>>>> 4f703d12
   } else if (isArray(source)) {
     isMultiSource = true
     forceTrigger = source.some(s => isReactive(s) || isShallow(s))
@@ -252,11 +246,7 @@
         if (isRef(s)) {
           return s.value
         } else if (isReactive(s)) {
-<<<<<<< HEAD
-          return traverse(s, isShallow(s) ? 1 : depth)
-=======
           return traverse(s, isShallow(s) || deep === false ? 1 : undefined)
->>>>>>> 4f703d12
         } else if (isFunction(s)) {
           return callWithErrorHandling(s, instance, ErrorCodes.WATCH_GETTER)
         } else {
