import {
  type ComputedRef,
  type DebuggerOptions,
  type EffectScheduler,
  ReactiveEffect,
  ReactiveFlags,
  type Ref,
  getCurrentScope,
  isReactive,
  isRef,
  isShallow,
} from '@vue/reactivity'
import { type SchedulerJob, queueJob } from './scheduler'
import {
  EMPTY_OBJ,
  NOOP,
  extend,
  hasChanged,
  isArray,
  isFunction,
  isMap,
  isObject,
  isPlainObject,
  isSet,
  isString,
  remove,
} from '@vue/shared'
import {
  type ComponentInternalInstance,
  currentInstance,
  isInSSRComponentSetup,
  setCurrentInstance,
  unsetCurrentInstance,
} from './component'
import {
  ErrorCodes,
  callWithAsyncErrorHandling,
  callWithErrorHandling,
} from './errorHandling'
import { queuePostRenderEffect } from './renderer'
import { warn } from './warning'
import { DeprecationTypes } from './compat/compatConfig'
import { checkCompatEnabled, isCompatEnabled } from './compat/compatConfig'
import type { ObjectWatchOptionItem } from './componentOptions'
import { useSSRContext } from '@vue/runtime-core'

export type WatchEffect = (onCleanup: OnCleanup) => void

export type WatchSource<T = any> = Ref<T> | ComputedRef<T> | (() => T)

export type WatchCallback<V = any, OV = any> = (
  value: V,
  oldValue: OV,
  onCleanup: OnCleanup,
) => any

type MapSources<T, Immediate> = {
  [K in keyof T]: T[K] extends WatchSource<infer V>
    ? Immediate extends true
      ? V | undefined
      : V
    : T[K] extends object
      ? Immediate extends true
        ? T[K] | undefined
        : T[K]
      : never
}

type OnCleanup = (cleanupFn: () => void) => void

export interface WatchOptionsBase extends DebuggerOptions {
  flush?: 'pre' | 'post' | 'sync'
}

export interface WatchOptions<Immediate = boolean> extends WatchOptionsBase {
  immediate?: Immediate
  deep?: boolean
  depth?: number
  once?: boolean
}

export type WatchStopHandle = () => void

// Simple effect.
export function watchEffect(
  effect: WatchEffect,
  options?: WatchOptionsBase,
): WatchStopHandle {
  return doWatch(effect, null, options)
}

export function watchPostEffect(
  effect: WatchEffect,
  options?: DebuggerOptions,
) {
  return doWatch(
    effect,
    null,
    __DEV__ ? extend({}, options as any, { flush: 'post' }) : { flush: 'post' },
  )
}

export function watchSyncEffect(
  effect: WatchEffect,
  options?: DebuggerOptions,
) {
  return doWatch(
    effect,
    null,
    __DEV__ ? extend({}, options as any, { flush: 'sync' }) : { flush: 'sync' },
  )
}

// initial value for watchers to trigger on undefined initial values
const INITIAL_WATCHER_VALUE = {}

type MultiWatchSources = (WatchSource<unknown> | object)[]

// overload: array of multiple sources + cb
export function watch<
  T extends MultiWatchSources,
  Immediate extends Readonly<boolean> = false,
>(
  sources: [...T],
  cb: WatchCallback<MapSources<T, false>, MapSources<T, Immediate>>,
  options?: WatchOptions<Immediate>,
): WatchStopHandle

// overload: multiple sources w/ `as const`
// watch([foo, bar] as const, () => {})
// somehow [...T] breaks when the type is readonly
export function watch<
  T extends Readonly<MultiWatchSources>,
  Immediate extends Readonly<boolean> = false,
>(
  source: T,
  cb: WatchCallback<MapSources<T, false>, MapSources<T, Immediate>>,
  options?: WatchOptions<Immediate>,
): WatchStopHandle

// overload: single source + cb
export function watch<T, Immediate extends Readonly<boolean> = false>(
  source: WatchSource<T>,
  cb: WatchCallback<T, Immediate extends true ? T | undefined : T>,
  options?: WatchOptions<Immediate>,
): WatchStopHandle

// overload: watching reactive object w/ cb
export function watch<
  T extends object,
  Immediate extends Readonly<boolean> = false,
>(
  source: T,
  cb: WatchCallback<T, Immediate extends true ? T | undefined : T>,
  options?: WatchOptions<Immediate>,
): WatchStopHandle

// implementation
export function watch<T = any, Immediate extends Readonly<boolean> = false>(
  source: T | WatchSource<T>,
  cb: any,
  options?: WatchOptions<Immediate>,
): WatchStopHandle {
  if (__DEV__ && !isFunction(cb)) {
    warn(
      `\`watch(fn, options?)\` signature has been moved to a separate API. ` +
        `Use \`watchEffect(fn, options?)\` instead. \`watch\` now only ` +
        `supports \`watch(source, cb, options?) signature.`,
    )
  }
  return doWatch(source as any, cb, options)
}

function doWatch(
  source: WatchSource | WatchSource[] | WatchEffect | object,
  cb: WatchCallback | null,
  {
    immediate,
    deep,
    flush,
<<<<<<< HEAD
    depth,
    once,
    onTrack,
    onTrigger
  }: WatchOptions = EMPTY_OBJ
=======
    once,
    onTrack,
    onTrigger,
  }: WatchOptions = EMPTY_OBJ,
>>>>>>> ef90a992
): WatchStopHandle {
  if (cb && once) {
    const _cb = cb
    cb = (...args) => {
      _cb(...args)
      unwatch()
    }
  }

  if (__DEV__ && !cb) {
    if (immediate !== undefined) {
      warn(
        `watch() "immediate" option is only respected when using the ` +
          `watch(source, callback, options?) signature.`,
      )
    }
    if (deep !== undefined) {
      warn(
        `watch() "deep" option is only respected when using the ` +
          `watch(source, callback, options?) signature.`,
      )
    }
    if (once !== undefined) {
      warn(
        `watch() "once" option is only respected when using the ` +
          `watch(source, callback, options?) signature.`,
      )
    }
  }

  const warnInvalidSource = (s: unknown) => {
    warn(
      `Invalid watch source: `,
      s,
      `A watch source can only be a getter/effect function, a ref, ` +
        `a reactive object, or an array of these types.`,
    )
  }

  const instance =
    getCurrentScope() === currentInstance?.scope ? currentInstance : null
  // const instance = currentInstance
  let getter: () => any
  let forceTrigger = false
  let isMultiSource = false

  if (isRef(source)) {
    getter = () => source.value
    forceTrigger = isShallow(source)
  } else if (isReactive(source)) {
    getter = () => source
    deep = true
    if (isShallow(source)) depth = 1
  } else if (isArray(source)) {
    isMultiSource = true
    forceTrigger = source.some(s => isReactive(s) || isShallow(s))
    getter = () =>
      source.map(s => {
        if (isRef(s)) {
          return s.value
        } else if (isReactive(s)) {
          return traverse(s, isShallow(s) ? 1 : depth)
        } else if (isFunction(s)) {
          return callWithErrorHandling(s, instance, ErrorCodes.WATCH_GETTER)
        } else {
          __DEV__ && warnInvalidSource(s)
        }
      })
  } else if (isFunction(source)) {
    if (cb) {
      // getter with cb
      getter = () =>
        callWithErrorHandling(source, instance, ErrorCodes.WATCH_GETTER)
    } else {
      // no cb -> simple effect
      getter = () => {
        if (instance && instance.isUnmounted) {
          return
        }
        if (cleanup) {
          cleanup()
        }
        return callWithAsyncErrorHandling(
          source,
          instance,
          ErrorCodes.WATCH_CALLBACK,
          [onCleanup],
        )
      }
    }
  } else {
    getter = NOOP
    __DEV__ && warnInvalidSource(source)
  }

  // 2.x array mutation watch compat
  if (__COMPAT__ && cb && !deep) {
    const baseGetter = getter
    getter = () => {
      const val = baseGetter()
      if (
        isArray(val) &&
        checkCompatEnabled(DeprecationTypes.WATCH_ARRAY, instance)
      ) {
        traverse(val, depth)
      }
      return val
    }
  }

  if (cb && deep) {
    const baseGetter = getter
    getter = () => traverse(baseGetter(), depth)
  }

  let cleanup: (() => void) | undefined
  let onCleanup: OnCleanup = (fn: () => void) => {
    cleanup = effect.onStop = () => {
      callWithErrorHandling(fn, instance, ErrorCodes.WATCH_CLEANUP)
      cleanup = effect.onStop = undefined
    }
  }

  // in SSR there is no need to setup an actual effect, and it should be noop
  // unless it's eager or sync flush
  let ssrCleanup: (() => void)[] | undefined
  if (__SSR__ && isInSSRComponentSetup) {
    // we will also not call the invalidate callback (+ runner is not set up)
    onCleanup = NOOP
    if (!cb) {
      getter()
    } else if (immediate) {
      callWithAsyncErrorHandling(cb, instance, ErrorCodes.WATCH_CALLBACK, [
        getter(),
        isMultiSource ? [] : undefined,
        onCleanup,
      ])
    }
    if (flush === 'sync') {
      const ctx = useSSRContext()!
      ssrCleanup = ctx.__watcherHandles || (ctx.__watcherHandles = [])
    } else {
      return NOOP
    }
  }

  let oldValue: any = isMultiSource
    ? new Array((source as []).length).fill(INITIAL_WATCHER_VALUE)
    : INITIAL_WATCHER_VALUE
  const job: SchedulerJob = () => {
    if (!effect.active || !effect.dirty) {
      return
    }
    if (cb) {
      // watch(source, cb)
      const newValue = effect.run()
      if (
        deep ||
        forceTrigger ||
        (isMultiSource
          ? (newValue as any[]).some((v, i) => hasChanged(v, oldValue[i]))
          : hasChanged(newValue, oldValue)) ||
        (__COMPAT__ &&
          isArray(newValue) &&
          isCompatEnabled(DeprecationTypes.WATCH_ARRAY, instance))
      ) {
        // cleanup before running cb again
        if (cleanup) {
          cleanup()
        }
        callWithAsyncErrorHandling(cb, instance, ErrorCodes.WATCH_CALLBACK, [
          newValue,
          // pass undefined as the old value when it's changed for the first time
          oldValue === INITIAL_WATCHER_VALUE
            ? undefined
            : isMultiSource && oldValue[0] === INITIAL_WATCHER_VALUE
              ? []
              : oldValue,
          onCleanup,
        ])
        oldValue = newValue
      }
    } else {
      // watchEffect
      effect.run()
    }
  }

  // important: mark the job as a watcher callback so that scheduler knows
  // it is allowed to self-trigger (#1727)
  job.allowRecurse = !!cb

  let scheduler: EffectScheduler
  if (flush === 'sync') {
    scheduler = job as any // the scheduler function gets called directly
  } else if (flush === 'post') {
    scheduler = () => queuePostRenderEffect(job, instance && instance.suspense)
  } else {
    // default: 'pre'
    job.pre = true
    if (instance) job.id = instance.uid
    scheduler = () => queueJob(job)
  }

  const effect = new ReactiveEffect(getter, NOOP, scheduler)

  const unwatch = () => {
    effect.stop()
    if (instance && instance.scope) {
      remove(instance.scope.effects!, effect)
    }
  }

  if (__DEV__) {
    effect.onTrack = onTrack
    effect.onTrigger = onTrigger
  }

  // initial run
  if (cb) {
    if (immediate) {
      job()
    } else {
      oldValue = effect.run()
    }
  } else if (flush === 'post') {
    queuePostRenderEffect(
      effect.run.bind(effect),
      instance && instance.suspense,
    )
  } else {
    effect.run()
  }

  if (__SSR__ && ssrCleanup) ssrCleanup.push(unwatch)
  return unwatch
}

// this.$watch
export function instanceWatch(
  this: ComponentInternalInstance,
  source: string | Function,
  value: WatchCallback | ObjectWatchOptionItem,
  options?: WatchOptions,
): WatchStopHandle {
  const publicThis = this.proxy as any
  const getter = isString(source)
    ? source.includes('.')
      ? createPathGetter(publicThis, source)
      : () => publicThis[source]
    : source.bind(publicThis, publicThis)
  let cb
  if (isFunction(value)) {
    cb = value
  } else {
    cb = value.handler as Function
    options = value
  }
  const cur = currentInstance
  setCurrentInstance(this)
  const res = doWatch(getter, cb.bind(publicThis), options)
  if (cur) {
    setCurrentInstance(cur)
  } else {
    unsetCurrentInstance()
  }
  return res
}

export function createPathGetter(ctx: any, path: string) {
  const segments = path.split('.')
  return () => {
    let cur = ctx
    for (let i = 0; i < segments.length && cur; i++) {
      cur = cur[segments[i]]
    }
    return cur
  }
}

export function traverse(
  value: unknown,
  depth?: number,
  currentDepth = 0,
  seen?: Set<unknown>
) {
  if (!isObject(value) || (value as any)[ReactiveFlags.SKIP]) {
    return value
  }

  if (depth && depth > 0) {
    if (currentDepth >= depth) {
      return value
    }
    currentDepth++
  }

  seen = seen || new Set()
  if (seen.has(value)) {
    return value
  }
  seen.add(value)
  if (isRef(value)) {
    traverse(value.value, depth, currentDepth, seen)
  } else if (isArray(value)) {
    for (let i = 0; i < value.length; i++) {
      traverse(value[i], depth, currentDepth, seen)
    }
  } else if (isSet(value) || isMap(value)) {
    value.forEach((v: any) => {
      traverse(v, depth, currentDepth, seen)
    })
  } else if (isPlainObject(value)) {
    for (const key in value) {
      traverse(value[key], depth, currentDepth, seen)
    }
  }
  return value
}<|MERGE_RESOLUTION|>--- conflicted
+++ resolved
@@ -178,18 +178,11 @@
     immediate,
     deep,
     flush,
-<<<<<<< HEAD
     depth,
-    once,
-    onTrack,
-    onTrigger
-  }: WatchOptions = EMPTY_OBJ
-=======
     once,
     onTrack,
     onTrigger,
   }: WatchOptions = EMPTY_OBJ,
->>>>>>> ef90a992
 ): WatchStopHandle {
   if (cb && once) {
     const _cb = cb
