--- conflicted
+++ resolved
@@ -1168,7 +1168,6 @@
         if (instance.refs !== EMPTY_OBJ) {
           instance.refs = {}
         }
-<<<<<<< HEAD
         let shouldPatch = true
         // if patch component in the process of transition
         if (instance.subTree.transition) {
@@ -1185,31 +1184,18 @@
             prevTree,
             nextTree,
             // parent may have changed if it's in a portal
-            hostParentNode(prevTree.el as HostNode) as HostElement,
+            hostParentNode(prevTree.el!)!,
             // anchor may have changed if it's in a fragment
             getNextHostNode(prevTree),
             instance,
             parentSuspense,
             isSVG
           )
+          next.el = nextTree.el
         } else {
           nextTree.el = prevTree.el
         }
-        instance.vnode.el = nextTree.el
-=======
-        patch(
-          prevTree,
-          nextTree,
-          // parent may have changed if it's in a portal
-          hostParentNode(prevTree.el!)!,
-          // anchor may have changed if it's in a fragment
-          getNextHostNode(prevTree),
-          instance,
-          parentSuspense,
-          isSVG
-        )
-        next.el = nextTree.el
->>>>>>> b7b0d16b
+        // instance.vnode.el = nextTree.el
         if (next === null) {
           // self-triggered update. In case of HOC, update parent component
           // vnode el. HOC is indicated by parent instance's subTree pointing
