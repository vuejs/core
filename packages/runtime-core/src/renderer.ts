--- conflicted
+++ resolved
@@ -629,11 +629,7 @@
   ) => {
     let el: RendererElement
     let vnodeHook: VNodeHook | undefined | null
-<<<<<<< HEAD
-    const { type, props, shapeFlag, patchFlag, transition, dirs } = vnode
-=======
-    const { props, shapeFlag, transition, dirs } = vnode
->>>>>>> 75dbbb80
+    const { props, shapeFlag, patchFlag, transition, dirs } = vnode
 
     el = vnode.el = hostCreateElement(
       vnode.type as string,
