--- conflicted
+++ resolved
@@ -14,15 +14,10 @@
   normalizeVNode,
 } from './vnode'
 import {
-<<<<<<< HEAD
-  ComponentInternalInstance,
-  ComponentOptions,
-  ConcreteComponent,
-=======
   type ComponentInternalInstance,
   type ComponentOptions,
   type Data,
->>>>>>> d94d8d4b
+  ConcreteComponent,
   createComponentInstance,
   setupComponent,
 } from './component'
