--- conflicted
+++ resolved
@@ -9,27 +9,16 @@
   createVNode,
   isSameVNodeType,
   Static,
-<<<<<<< HEAD
   type VNodeHook,
   type VNodeProps,
-  invokeVNodeHook
-=======
-  VNodeHook,
-  VNodeProps,
   invokeVNodeHook,
->>>>>>> 3ee3d266
 } from './vnode'
 import {
   type ComponentInternalInstance,
   type ComponentOptions,
   createComponentInstance,
-<<<<<<< HEAD
   type Data,
-  setupComponent
-=======
-  Data,
   setupComponent,
->>>>>>> 3ee3d266
 } from './component'
 import {
   filterSingleRoot,
@@ -54,11 +43,7 @@
   flushPostFlushCbs,
   invalidateJob,
   flushPreFlushCbs,
-<<<<<<< HEAD
-  type SchedulerJob
-=======
-  SchedulerJob,
->>>>>>> 3ee3d266
+  type SchedulerJob,
 } from './scheduler'
 import { pauseTracking, resetTracking, ReactiveEffect } from '@vue/reactivity'
 import { updateProps } from './componentProps'
@@ -69,11 +54,7 @@
 import {
   type SuspenseBoundary,
   queueEffectWithSuspense,
-<<<<<<< HEAD
-  type SuspenseImpl
-=======
-  SuspenseImpl,
->>>>>>> 3ee3d266
+  type SuspenseImpl,
 } from './components/Suspense'
 import { type TeleportImpl, type TeleportVNode } from './components/Teleport'
 import { isKeepAlive, type KeepAliveContext } from './components/KeepAlive'
