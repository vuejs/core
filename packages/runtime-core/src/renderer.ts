import {
  Comment,
  Fragment,
  Static,
  Text,
  type VNode,
  type VNodeArrayChildren,
  type VNodeHook,
  type VNodeProps,
  cloneIfMounted,
  createVNode,
  invokeVNodeHook,
  isSameVNodeType,
  normalizeVNode,
} from './vnode'
import {
  type ComponentInternalInstance,
  type ComponentOptions,
  type Data,
  createComponentInstance,
  setupComponent,
} from './component'
import {
  filterSingleRoot,
  renderComponentRoot,
  shouldUpdateComponent,
  updateHOCHostEl,
} from './componentRenderUtils'
import {
  EMPTY_ARR,
  EMPTY_OBJ,
  NOOP,
  PatchFlags,
  ShapeFlags,
  getGlobalThis,
  invokeArrayFns,
  isArray,
  isReservedProp,
} from '@vue/shared'
import {
  type SchedulerJob,
  flushPostFlushCbs,
  flushPreFlushCbs,
  invalidateJob,
  queueJob,
  queuePostFlushCb,
} from './scheduler'
import { ReactiveEffect, pauseTracking, resetTracking } from '@vue/reactivity'
import { updateProps } from './componentProps'
import { updateSlots } from './componentSlots'
import { popWarningContext, pushWarningContext, warn } from './warning'
import { type CreateAppFunction, createAppAPI } from './apiCreateApp'
import { setRef } from './rendererTemplateRef'
import {
  type SuspenseBoundary,
  type SuspenseImpl,
  queueEffectWithSuspense,
} from './components/Suspense'
<<<<<<< HEAD
import {
  TeleportImpl,
  TeleportVNode,
  setTeleportOwnerAttrToEl,
  updateTeleportsCssVarsFast,
  setTeleportIdTOVNode
} from './components/Teleport'
import { isKeepAlive, KeepAliveContext } from './components/KeepAlive'
import { registerHMR, unregisterHMR, isHmrUpdating } from './hmr'
import { createHydrationFunctions, RootHydrateFunction } from './hydration'
=======
import type { TeleportImpl, TeleportVNode } from './components/Teleport'
import { type KeepAliveContext, isKeepAlive } from './components/KeepAlive'
import { isHmrUpdating, registerHMR, unregisterHMR } from './hmr'
import { type RootHydrateFunction, createHydrationFunctions } from './hydration'
>>>>>>> d94d8d4b
import { invokeDirectiveHook } from './directives'
import { endMeasure, startMeasure } from './profiling'
import {
  devtoolsComponentAdded,
  devtoolsComponentRemoved,
  devtoolsComponentUpdated,
  setDevtoolsHook,
} from './devtools'
import { initFeatureFlags } from './featureFlags'
import { isAsyncWrapper } from './apiAsyncComponent'
import { isCompatEnabled } from './compat/compatConfig'
import { DeprecationTypes } from './compat/compatConfig'
import type { TransitionHooks } from './components/BaseTransition'

export interface Renderer<HostElement = RendererElement> {
  render: RootRenderFunction<HostElement>
  createApp: CreateAppFunction<HostElement>
}

export interface HydrationRenderer extends Renderer<Element | ShadowRoot> {
  hydrate: RootHydrateFunction
}

export type ElementNamespace = 'svg' | 'mathml' | undefined

export type RootRenderFunction<HostElement = RendererElement> = (
  vnode: VNode | null,
  container: HostElement,
  namespace?: ElementNamespace,
) => void

export interface RendererOptions<
  HostNode = RendererNode,
  HostElement = RendererElement,
> {
  patchProp(
    el: HostElement,
    key: string,
    prevValue: any,
    nextValue: any,
    namespace?: ElementNamespace,
    prevChildren?: VNode<HostNode, HostElement>[],
    parentComponent?: ComponentInternalInstance | null,
    parentSuspense?: SuspenseBoundary | null,
    unmountChildren?: UnmountChildrenFn,
  ): void
  insert(el: HostNode, parent: HostElement, anchor?: HostNode | null): void
  remove(el: HostNode): void
  createElement(
    type: string,
    namespace?: ElementNamespace,
    isCustomizedBuiltIn?: string,
    vnodeProps?: (VNodeProps & { [key: string]: any }) | null,
  ): HostElement
  createText(text: string): HostNode
  createComment(text: string): HostNode
  setText(node: HostNode, text: string): void
  setElementText(node: HostElement, text: string): void
  parentNode(node: HostNode): HostElement | null
  nextSibling(node: HostNode): HostNode | null
  querySelector?(selector: string): HostElement | null
  setScopeId?(el: HostElement, id: string): void
  cloneNode?(node: HostNode): HostNode
  insertStaticContent?(
    content: string,
    parent: HostElement,
    anchor: HostNode | null,
    namespace: ElementNamespace,
    start?: HostNode | null,
    end?: HostNode | null,
  ): [HostNode, HostNode]
}

// Renderer Node can technically be any object in the context of core renderer
// logic - they are never directly operated on and always passed to the node op
// functions provided via options, so the internal constraint is really just
// a generic object.
export interface RendererNode {
  [key: string]: any
}

export interface RendererElement extends RendererNode {}

// An object exposing the internals of a renderer, passed to tree-shakeable
// features so that they can be decoupled from this file. Keys are shortened
// to optimize bundle size.
export interface RendererInternals<
  HostNode = RendererNode,
  HostElement = RendererElement,
> {
  p: PatchFn
  um: UnmountFn
  r: RemoveFn
  m: MoveFn
  mt: MountComponentFn
  mc: MountChildrenFn
  pc: PatchChildrenFn
  pbc: PatchBlockChildrenFn
  n: NextFn
  o: RendererOptions<HostNode, HostElement>
}

// These functions are created inside a closure and therefore their types cannot
// be directly exported. In order to avoid maintaining function signatures in
// two places, we declare them once here and use them inside the closure.
type PatchFn = (
  n1: VNode | null, // null means this is a mount
  n2: VNode,
  container: RendererElement,
  anchor?: RendererNode | null,
  parentComponent?: ComponentInternalInstance | null,
  parentSuspense?: SuspenseBoundary | null,
  namespace?: ElementNamespace,
  slotScopeIds?: string[] | null,
  optimized?: boolean,
) => void

type MountChildrenFn = (
  children: VNodeArrayChildren,
  container: RendererElement,
  anchor: RendererNode | null,
  parentComponent: ComponentInternalInstance | null,
  parentSuspense: SuspenseBoundary | null,
  namespace: ElementNamespace,
  slotScopeIds: string[] | null,
  optimized: boolean,
  start?: number,
) => void

type PatchChildrenFn = (
  n1: VNode | null,
  n2: VNode,
  container: RendererElement,
  anchor: RendererNode | null,
  parentComponent: ComponentInternalInstance | null,
  parentSuspense: SuspenseBoundary | null,
  namespace: ElementNamespace,
  slotScopeIds: string[] | null,
  optimized: boolean,
) => void

type PatchBlockChildrenFn = (
  oldChildren: VNode[],
  newChildren: VNode[],
  fallbackContainer: RendererElement,
  parentComponent: ComponentInternalInstance | null,
  parentSuspense: SuspenseBoundary | null,
  namespace: ElementNamespace,
  slotScopeIds: string[] | null,
) => void

type MoveFn = (
  vnode: VNode,
  container: RendererElement,
  anchor: RendererNode | null,
  type: MoveType,
  parentSuspense?: SuspenseBoundary | null,
) => void

type NextFn = (vnode: VNode) => RendererNode | null

type UnmountFn = (
  vnode: VNode,
  parentComponent: ComponentInternalInstance | null,
  parentSuspense: SuspenseBoundary | null,
  doRemove?: boolean,
  optimized?: boolean,
) => void

type RemoveFn = (vnode: VNode) => void

type UnmountChildrenFn = (
  children: VNode[],
  parentComponent: ComponentInternalInstance | null,
  parentSuspense: SuspenseBoundary | null,
  doRemove?: boolean,
  optimized?: boolean,
  start?: number,
) => void

export type MountComponentFn = (
  initialVNode: VNode,
  container: RendererElement,
  anchor: RendererNode | null,
  parentComponent: ComponentInternalInstance | null,
  parentSuspense: SuspenseBoundary | null,
  namespace: ElementNamespace,
  optimized: boolean,
) => void

type ProcessTextOrCommentFn = (
  n1: VNode | null,
  n2: VNode,
  container: RendererElement,
  anchor: RendererNode | null,
) => void

export type SetupRenderEffectFn = (
  instance: ComponentInternalInstance,
  initialVNode: VNode,
  container: RendererElement,
  anchor: RendererNode | null,
  parentSuspense: SuspenseBoundary | null,
  namespace: ElementNamespace,
  optimized: boolean,
) => void

export enum MoveType {
  ENTER,
  LEAVE,
  REORDER,
}

export const queuePostRenderEffect = __FEATURE_SUSPENSE__
  ? __TEST__
    ? // vitest can't seem to handle eager circular dependency
      (fn: Function | Function[], suspense: SuspenseBoundary | null) =>
        queueEffectWithSuspense(fn, suspense)
    : queueEffectWithSuspense
  : queuePostFlushCb

/**
 * The createRenderer function accepts two generic arguments:
 * HostNode and HostElement, corresponding to Node and Element types in the
 * host environment. For example, for runtime-dom, HostNode would be the DOM
 * `Node` interface and HostElement would be the DOM `Element` interface.
 *
 * Custom renderers can pass in the platform specific types like this:
 *
 * ``` js
 * const { render, createApp } = createRenderer<Node, Element>({
 *   patchProp,
 *   ...nodeOps
 * })
 * ```
 */
export function createRenderer<
  HostNode = RendererNode,
  HostElement = RendererElement,
>(options: RendererOptions<HostNode, HostElement>) {
  return baseCreateRenderer<HostNode, HostElement>(options)
}

// Separate API for creating hydration-enabled renderer.
// Hydration logic is only used when calling this function, making it
// tree-shakable.
export function createHydrationRenderer(
  options: RendererOptions<Node, Element>,
) {
  return baseCreateRenderer(options, createHydrationFunctions)
}

// overload 1: no hydration
function baseCreateRenderer<
  HostNode = RendererNode,
  HostElement = RendererElement,
>(options: RendererOptions<HostNode, HostElement>): Renderer<HostElement>

// overload 2: with hydration
function baseCreateRenderer(
  options: RendererOptions<Node, Element>,
  createHydrationFns: typeof createHydrationFunctions,
): HydrationRenderer

// implementation
function baseCreateRenderer(
  options: RendererOptions,
  createHydrationFns?: typeof createHydrationFunctions,
): any {
  // compile-time feature flags check
  if (__ESM_BUNDLER__ && !__TEST__) {
    initFeatureFlags()
  }

  const target = getGlobalThis()
  target.__VUE__ = true
  if (__DEV__ || __FEATURE_PROD_DEVTOOLS__) {
    setDevtoolsHook(target.__VUE_DEVTOOLS_GLOBAL_HOOK__, target)
  }

  const {
    insert: hostInsert,
    remove: hostRemove,
    patchProp: hostPatchProp,
    createElement: hostCreateElement,
    createText: hostCreateText,
    createComment: hostCreateComment,
    setText: hostSetText,
    setElementText: hostSetElementText,
    parentNode: hostParentNode,
    nextSibling: hostNextSibling,
    setScopeId: hostSetScopeId = NOOP,
    insertStaticContent: hostInsertStaticContent,
  } = options

  // Note: functions inside this closure should use `const xxx = () => {}`
  // style in order to prevent being inlined by minifiers.
  const patch: PatchFn = (
    n1,
    n2,
    container,
    anchor = null,
    parentComponent = null,
    parentSuspense = null,
    namespace = undefined,
    slotScopeIds = null,
    optimized = __DEV__ && isHmrUpdating ? false : !!n2.dynamicChildren,
  ) => {
    if (n1 === n2) {
      return
    }

    // patching & not same type, unmount old tree
    if (n1 && !isSameVNodeType(n1, n2)) {
      anchor = getNextHostNode(n1)
      unmount(n1, parentComponent, parentSuspense, true)
      n1 = null
    }

    if (n2.patchFlag === PatchFlags.BAIL) {
      optimized = false
      n2.dynamicChildren = null
    }

    const { type, ref, shapeFlag } = n2
    switch (type) {
      case Text:
        processText(n1, n2, container, anchor)
        break
      case Comment:
        processCommentNode(n1, n2, container, anchor)
        break
      case Static:
        if (n1 == null) {
          mountStaticNode(n2, container, anchor, namespace)
        } else if (__DEV__) {
          patchStaticNode(n1, n2, container, namespace)
        }
        break
      case Fragment:
        processFragment(
          n1,
          n2,
          container,
          anchor,
          parentComponent,
          parentSuspense,
          namespace,
          slotScopeIds,
          optimized,
        )
        break
      default:
        if (shapeFlag & ShapeFlags.ELEMENT) {
          processElement(
            n1,
            n2,
            container,
            anchor,
            parentComponent,
            parentSuspense,
            namespace,
            slotScopeIds,
            optimized,
          )
        } else if (shapeFlag & ShapeFlags.COMPONENT) {
          processComponent(
            n1,
            n2,
            container,
            anchor,
            parentComponent,
            parentSuspense,
            namespace,
            slotScopeIds,
            optimized,
          )
        } else if (shapeFlag & ShapeFlags.TELEPORT) {
          ;(type as typeof TeleportImpl).process(
            n1 as TeleportVNode,
            n2 as TeleportVNode,
            container,
            anchor,
            parentComponent,
            parentSuspense,
            namespace,
            slotScopeIds,
            optimized,
            internals,
          )
        } else if (__FEATURE_SUSPENSE__ && shapeFlag & ShapeFlags.SUSPENSE) {
          ;(type as typeof SuspenseImpl).process(
            n1,
            n2,
            container,
            anchor,
            parentComponent,
            parentSuspense,
            namespace,
            slotScopeIds,
            optimized,
            internals,
          )
        } else if (__DEV__) {
          warn('Invalid VNode type:', type, `(${typeof type})`)
        }
    }

    // set ref
    if (ref != null && parentComponent) {
      setRef(ref, n1 && n1.ref, parentSuspense, n2 || n1, !n2)
    }
  }

  const processText: ProcessTextOrCommentFn = (n1, n2, container, anchor) => {
    if (n1 == null) {
      hostInsert(
        (n2.el = hostCreateText(n2.children as string)),
        container,
        anchor,
      )
    } else {
      const el = (n2.el = n1.el!)
      if (n2.children !== n1.children) {
        hostSetText(el, n2.children as string)
      }
    }
  }

  const processCommentNode: ProcessTextOrCommentFn = (
    n1,
    n2,
    container,
    anchor,
  ) => {
    if (n1 == null) {
      hostInsert(
        (n2.el = hostCreateComment((n2.children as string) || '')),
        container,
        anchor,
      )
    } else {
      // there's no support for dynamic comments
      n2.el = n1.el
    }
  }

  const mountStaticNode = (
    n2: VNode,
    container: RendererElement,
    anchor: RendererNode | null,
    namespace: ElementNamespace,
  ) => {
    // static nodes are only present when used with compiler-dom/runtime-dom
    // which guarantees presence of hostInsertStaticContent.
    ;[n2.el, n2.anchor] = hostInsertStaticContent!(
      n2.children as string,
      container,
      anchor,
      namespace,
      n2.el,
      n2.anchor,
    )
  }

  /**
   * Dev / HMR only
   */
  const patchStaticNode = (
    n1: VNode,
    n2: VNode,
    container: RendererElement,
    namespace: ElementNamespace,
  ) => {
    // static nodes are only patched during dev for HMR
    if (n2.children !== n1.children) {
      const anchor = hostNextSibling(n1.anchor!)
      // remove existing
      removeStaticNode(n1)
      // insert new
      ;[n2.el, n2.anchor] = hostInsertStaticContent!(
        n2.children as string,
        container,
        anchor,
        namespace,
      )
    } else {
      n2.el = n1.el
      n2.anchor = n1.anchor
    }
  }

  const moveStaticNode = (
    { el, anchor }: VNode,
    container: RendererElement,
    nextSibling: RendererNode | null,
  ) => {
    let next
    while (el && el !== anchor) {
      next = hostNextSibling(el)
      hostInsert(el, container, nextSibling)
      el = next
    }
    hostInsert(anchor!, container, nextSibling)
  }

  const removeStaticNode = ({ el, anchor }: VNode) => {
    let next
    while (el && el !== anchor) {
      next = hostNextSibling(el)
      hostRemove(el)
      el = next
    }
    hostRemove(anchor!)
  }

  const processElement = (
    n1: VNode | null,
    n2: VNode,
    container: RendererElement,
    anchor: RendererNode | null,
    parentComponent: ComponentInternalInstance | null,
    parentSuspense: SuspenseBoundary | null,
    namespace: ElementNamespace,
    slotScopeIds: string[] | null,
    optimized: boolean,
  ) => {
<<<<<<< HEAD
    isSVG = isSVG || n2.type === 'svg'
    setTeleportIdTOVNode(n2, parentComponent)
=======
    if (n2.type === 'svg') {
      namespace = 'svg'
    } else if (n2.type === 'math') {
      namespace = 'mathml'
    }

>>>>>>> d94d8d4b
    if (n1 == null) {
      mountElement(
        n2,
        container,
        anchor,
        parentComponent,
        parentSuspense,
        namespace,
        slotScopeIds,
        optimized,
      )
    } else {
      patchElement(
        n1,
        n2,
        parentComponent,
        parentSuspense,
        namespace,
        slotScopeIds,
        optimized,
      )
    }
  }

  const mountElement = (
    vnode: VNode,
    container: RendererElement,
    anchor: RendererNode | null,
    parentComponent: ComponentInternalInstance | null,
    parentSuspense: SuspenseBoundary | null,
    namespace: ElementNamespace,
    slotScopeIds: string[] | null,
    optimized: boolean,
  ) => {
    let el: RendererElement
    let vnodeHook: VNodeHook | undefined | null
<<<<<<< HEAD
    const { type, shapeFlag, transition, dirs } = vnode
    let props = setTeleportOwnerAttrToEl(vnode.props, vnode)
=======
    const { props, shapeFlag, transition, dirs } = vnode
>>>>>>> d94d8d4b

    el = vnode.el = hostCreateElement(
      vnode.type as string,
      namespace,
      props && props.is,
      props,
    )

    // mount children first, since some props may rely on child content
    // being already rendered, e.g. `<select value>`
    if (shapeFlag & ShapeFlags.TEXT_CHILDREN) {
      hostSetElementText(el, vnode.children as string)
    } else if (shapeFlag & ShapeFlags.ARRAY_CHILDREN) {
      mountChildren(
        vnode.children as VNodeArrayChildren,
        el,
        null,
        parentComponent,
        parentSuspense,
        resolveChildrenNamespace(vnode, namespace),
        slotScopeIds,
        optimized,
      )
    }

    if (dirs) {
      invokeDirectiveHook(vnode, null, parentComponent, 'created')
    }
    // scopeId
    setScopeId(el, vnode, vnode.scopeId, slotScopeIds, parentComponent)
    // props
    if (props) {
      for (const key in props) {
        if (key !== 'value' && !isReservedProp(key)) {
          hostPatchProp(
            el,
            key,
            null,
            props[key],
            namespace,
            vnode.children as VNode[],
            parentComponent,
            parentSuspense,
            unmountChildren,
          )
        }
      }
      /**
       * Special case for setting value on DOM elements:
       * - it can be order-sensitive (e.g. should be set *after* min/max, #2325, #4024)
       * - it needs to be forced (#1471)
       * #2353 proposes adding another renderer option to configure this, but
       * the properties affects are so finite it is worth special casing it
       * here to reduce the complexity. (Special casing it also should not
       * affect non-DOM renderers)
       */
      if ('value' in props) {
        hostPatchProp(el, 'value', null, props.value, namespace)
      }
      if ((vnodeHook = props.onVnodeBeforeMount)) {
        invokeVNodeHook(vnodeHook, parentComponent, vnode)
      }
    }

    if (__DEV__ || __FEATURE_PROD_DEVTOOLS__) {
      Object.defineProperty(el, '__vnode', {
        value: vnode,
        enumerable: false,
      })
      Object.defineProperty(el, '__vueParentComponent', {
        value: parentComponent,
        enumerable: false,
      })
    }
    if (dirs) {
      invokeDirectiveHook(vnode, null, parentComponent, 'beforeMount')
    }
    // #1583 For inside suspense + suspense not resolved case, enter hook should call when suspense resolved
    // #1689 For inside suspense + suspense resolved case, just call it
    const needCallTransitionHooks = needTransition(parentSuspense, transition)
    if (needCallTransitionHooks) {
      transition!.beforeEnter(el)
    }
    hostInsert(el, container, anchor)

    updateTeleportsCssVarsFast(vnode, parentSuspense)

    if (
      (vnodeHook = props && props.onVnodeMounted) ||
      needCallTransitionHooks ||
      dirs
    ) {
      queuePostRenderEffect(() => {
        vnodeHook && invokeVNodeHook(vnodeHook, parentComponent, vnode)
        needCallTransitionHooks && transition!.enter(el)
        dirs && invokeDirectiveHook(vnode, null, parentComponent, 'mounted')
      }, parentSuspense)
    }
  }

  const setScopeId = (
    el: RendererElement,
    vnode: VNode,
    scopeId: string | null,
    slotScopeIds: string[] | null,
    parentComponent: ComponentInternalInstance | null,
  ) => {
    if (scopeId) {
      hostSetScopeId(el, scopeId)
    }
    if (slotScopeIds) {
      for (let i = 0; i < slotScopeIds.length; i++) {
        hostSetScopeId(el, slotScopeIds[i])
      }
    }
    if (parentComponent) {
      let subTree = parentComponent.subTree
      if (
        __DEV__ &&
        subTree.patchFlag > 0 &&
        subTree.patchFlag & PatchFlags.DEV_ROOT_FRAGMENT
      ) {
        subTree =
          filterSingleRoot(subTree.children as VNodeArrayChildren) || subTree
      }
      if (vnode === subTree) {
        const parentVNode = parentComponent.vnode
        setScopeId(
          el,
          parentVNode,
          parentVNode.scopeId,
          parentVNode.slotScopeIds,
          parentComponent.parent,
        )
      }
    }
  }

  const mountChildren: MountChildrenFn = (
    children,
    container,
    anchor,
    parentComponent,
    parentSuspense,
    namespace: ElementNamespace,
    slotScopeIds,
    optimized,
    start = 0,
  ) => {
    for (let i = start; i < children.length; i++) {
      const child = (children[i] = optimized
        ? cloneIfMounted(children[i] as VNode)
        : normalizeVNode(children[i]))
      patch(
        null,
        child,
        container,
        anchor,
        parentComponent,
        parentSuspense,
        namespace,
        slotScopeIds,
        optimized,
      )
    }
  }

  const patchElement = (
    n1: VNode,
    n2: VNode,
    parentComponent: ComponentInternalInstance | null,
    parentSuspense: SuspenseBoundary | null,
    namespace: ElementNamespace,
    slotScopeIds: string[] | null,
    optimized: boolean,
  ) => {
    const el = (n2.el = n1.el!)
    let { patchFlag, dynamicChildren, dirs } = n2
    // #1426 take the old vnode's patch flag into account since user may clone a
    // compiler-generated vnode, which de-opts to FULL_PROPS
    patchFlag |= n1.patchFlag & PatchFlags.FULL_PROPS
    const oldProps = n1.props || EMPTY_OBJ
    const newProps = n2.props || EMPTY_OBJ
    let vnodeHook: VNodeHook | undefined | null

    // disable recurse in beforeUpdate hooks
    parentComponent && toggleRecurse(parentComponent, false)
    if ((vnodeHook = newProps.onVnodeBeforeUpdate)) {
      invokeVNodeHook(vnodeHook, parentComponent, n2, n1)
    }
    if (dirs) {
      invokeDirectiveHook(n2, n1, parentComponent, 'beforeUpdate')
    }
    parentComponent && toggleRecurse(parentComponent, true)

    if (__DEV__ && isHmrUpdating) {
      // HMR updated, force full diff
      patchFlag = 0
      optimized = false
      dynamicChildren = null
    }

    if (dynamicChildren) {
      patchBlockChildren(
        n1.dynamicChildren!,
        dynamicChildren,
        el,
        parentComponent,
        parentSuspense,
        resolveChildrenNamespace(n2, namespace),
        slotScopeIds,
      )
      if (__DEV__) {
        // necessary for HMR
        traverseStaticChildren(n1, n2)
      }
    } else if (!optimized) {
      // full diff
      patchChildren(
        n1,
        n2,
        el,
        null,
        parentComponent,
        parentSuspense,
        resolveChildrenNamespace(n2, namespace),
        slotScopeIds,
        false,
      )
    }

    if (patchFlag > 0) {
      // the presence of a patchFlag means this element's render code was
      // generated by the compiler and can take the fast path.
      // in this path old node and new node are guaranteed to have the same shape
      // (i.e. at the exact same position in the source template)
      if (patchFlag & PatchFlags.FULL_PROPS) {
        // element props contain dynamic keys, full diff needed
        patchProps(
          el,
          n2,
          oldProps,
          newProps,
          parentComponent,
          parentSuspense,
          namespace,
        )
      } else {
        // class
        // this flag is matched when the element has dynamic class bindings.
        if (patchFlag & PatchFlags.CLASS) {
          if (oldProps.class !== newProps.class) {
            hostPatchProp(el, 'class', null, newProps.class, namespace)
          }
        }

        // style
        // this flag is matched when the element has dynamic style bindings
        if (patchFlag & PatchFlags.STYLE) {
          hostPatchProp(el, 'style', oldProps.style, newProps.style, namespace)
        }

        // props
        // This flag is matched when the element has dynamic prop/attr bindings
        // other than class and style. The keys of dynamic prop/attrs are saved for
        // faster iteration.
        // Note dynamic keys like :[foo]="bar" will cause this optimization to
        // bail out and go through a full diff because we need to unset the old key
        if (patchFlag & PatchFlags.PROPS) {
          // if the flag is present then dynamicProps must be non-null
          const propsToUpdate = n2.dynamicProps!
          for (let i = 0; i < propsToUpdate.length; i++) {
            const key = propsToUpdate[i]
            const prev = oldProps[key]
            const next = newProps[key]
            // #1471 force patch value
            if (next !== prev || key === 'value') {
              hostPatchProp(
                el,
                key,
                prev,
                next,
                namespace,
                n1.children as VNode[],
                parentComponent,
                parentSuspense,
                unmountChildren,
              )
            }
          }
        }
      }

      // text
      // This flag is matched when the element has only dynamic text children.
      if (patchFlag & PatchFlags.TEXT) {
        if (n1.children !== n2.children) {
          hostSetElementText(el, n2.children as string)
        }
      }
    } else if (!optimized && dynamicChildren == null) {
      // unoptimized, full diff
      patchProps(
        el,
        n2,
        oldProps,
        newProps,
        parentComponent,
        parentSuspense,
        namespace,
      )
    }

    if ((vnodeHook = newProps.onVnodeUpdated) || dirs) {
      queuePostRenderEffect(() => {
        vnodeHook && invokeVNodeHook(vnodeHook, parentComponent, n2, n1)
        dirs && invokeDirectiveHook(n2, n1, parentComponent, 'updated')
      }, parentSuspense)
    }
  }

  // The fast path for blocks.
  const patchBlockChildren: PatchBlockChildrenFn = (
    oldChildren,
    newChildren,
    fallbackContainer,
    parentComponent,
    parentSuspense,
    namespace: ElementNamespace,
    slotScopeIds,
  ) => {
    for (let i = 0; i < newChildren.length; i++) {
      const oldVNode = oldChildren[i]
      const newVNode = newChildren[i]
      // Determine the container (parent element) for the patch.
      const container =
        // oldVNode may be an errored async setup() component inside Suspense
        // which will not have a mounted element
        oldVNode.el &&
        // - In the case of a Fragment, we need to provide the actual parent
        // of the Fragment itself so it can move its children.
        (oldVNode.type === Fragment ||
          // - In the case of different nodes, there is going to be a replacement
          // which also requires the correct parent container
          !isSameVNodeType(oldVNode, newVNode) ||
          // - In the case of a component, it could contain anything.
          oldVNode.shapeFlag & (ShapeFlags.COMPONENT | ShapeFlags.TELEPORT))
          ? hostParentNode(oldVNode.el)!
          : // In other cases, the parent container is not actually used so we
            // just pass the block element here to avoid a DOM parentNode call.
            fallbackContainer
      patch(
        oldVNode,
        newVNode,
        container,
        null,
        parentComponent,
        parentSuspense,
        namespace,
        slotScopeIds,
        true,
      )
    }
  }

  const patchProps = (
    el: RendererElement,
    vnode: VNode,
    oldProps: Data,
    newProps: Data,
    parentComponent: ComponentInternalInstance | null,
    parentSuspense: SuspenseBoundary | null,
    namespace: ElementNamespace,
  ) => {
    if (oldProps !== newProps) {
      if (oldProps !== EMPTY_OBJ) {
        for (const key in oldProps) {
          if (!isReservedProp(key) && !(key in newProps)) {
            hostPatchProp(
              el,
              key,
              oldProps[key],
              null,
              namespace,
              vnode.children as VNode[],
              parentComponent,
              parentSuspense,
              unmountChildren,
            )
          }
        }
      }
      for (const key in newProps) {
        // empty string is not valid prop
        if (isReservedProp(key)) continue
        const next = newProps[key]
        const prev = oldProps[key]
        // defer patching value
        if (next !== prev && key !== 'value') {
          hostPatchProp(
            el,
            key,
            prev,
            next,
            namespace,
            vnode.children as VNode[],
            parentComponent,
            parentSuspense,
            unmountChildren,
          )
        }
      }
      if ('value' in newProps) {
        hostPatchProp(el, 'value', oldProps.value, newProps.value, namespace)
      }
    }
  }

  const processFragment = (
    n1: VNode | null,
    n2: VNode,
    container: RendererElement,
    anchor: RendererNode | null,
    parentComponent: ComponentInternalInstance | null,
    parentSuspense: SuspenseBoundary | null,
    namespace: ElementNamespace,
    slotScopeIds: string[] | null,
    optimized: boolean,
  ) => {
    const fragmentStartAnchor = (n2.el = n1 ? n1.el : hostCreateText(''))!
    const fragmentEndAnchor = (n2.anchor = n1 ? n1.anchor : hostCreateText(''))!

    let { patchFlag, dynamicChildren, slotScopeIds: fragmentSlotScopeIds } = n2

    if (
      __DEV__ &&
      // #5523 dev root fragment may inherit directives
      (isHmrUpdating || patchFlag & PatchFlags.DEV_ROOT_FRAGMENT)
    ) {
      // HMR updated / Dev root fragment (w/ comments), force full diff
      patchFlag = 0
      optimized = false
      dynamicChildren = null
    }

    // check if this is a slot fragment with :slotted scope ids
    if (fragmentSlotScopeIds) {
      slotScopeIds = slotScopeIds
        ? slotScopeIds.concat(fragmentSlotScopeIds)
        : fragmentSlotScopeIds
    }

    setTeleportIdTOVNode(n2, parentComponent)

    if (n1 == null) {
      hostInsert(fragmentStartAnchor, container, anchor)
      hostInsert(fragmentEndAnchor, container, anchor)
      // a fragment can only have array children
      // since they are either generated by the compiler, or implicitly created
      // from arrays.
      mountChildren(
        n2.children as VNodeArrayChildren,
        container,
        fragmentEndAnchor,
        parentComponent,
        parentSuspense,
        namespace,
        slotScopeIds,
        optimized,
      )
    } else {
      if (
        patchFlag > 0 &&
        patchFlag & PatchFlags.STABLE_FRAGMENT &&
        dynamicChildren &&
        // #2715 the previous fragment could've been a BAILed one as a result
        // of renderSlot() with no valid children
        n1.dynamicChildren
      ) {
        // a stable fragment (template root or <template v-for>) doesn't need to
        // patch children order, but it may contain dynamicChildren.
        patchBlockChildren(
          n1.dynamicChildren,
          dynamicChildren,
          container,
          parentComponent,
          parentSuspense,
          namespace,
          slotScopeIds,
        )
        if (__DEV__) {
          // necessary for HMR
          traverseStaticChildren(n1, n2)
        } else if (
          // #2080 if the stable fragment has a key, it's a <template v-for> that may
          //  get moved around. Make sure all root level vnodes inherit el.
          // #2134 or if it's a component root, it may also get moved around
          // as the component is being moved.
          n2.key != null ||
          (parentComponent && n2 === parentComponent.subTree)
        ) {
          traverseStaticChildren(n1, n2, true /* shallow */)
        }
      } else {
        // keyed / unkeyed, or manual fragments.
        // for keyed & unkeyed, since they are compiler generated from v-for,
        // each child is guaranteed to be a block so the fragment will never
        // have dynamicChildren.
        patchChildren(
          n1,
          n2,
          container,
          fragmentEndAnchor,
          parentComponent,
          parentSuspense,
          namespace,
          slotScopeIds,
          optimized,
        )
      }
    }
  }

  const processComponent = (
    n1: VNode | null,
    n2: VNode,
    container: RendererElement,
    anchor: RendererNode | null,
    parentComponent: ComponentInternalInstance | null,
    parentSuspense: SuspenseBoundary | null,
    namespace: ElementNamespace,
    slotScopeIds: string[] | null,
    optimized: boolean,
  ) => {
    n2.slotScopeIds = slotScopeIds

    setTeleportIdTOVNode(n2, parentComponent)

    if (n1 == null) {
      if (n2.shapeFlag & ShapeFlags.COMPONENT_KEPT_ALIVE) {
        ;(parentComponent!.ctx as KeepAliveContext).activate(
          n2,
          container,
          anchor,
          namespace,
          optimized,
        )
      } else {
        mountComponent(
          n2,
          container,
          anchor,
          parentComponent,
          parentSuspense,
          namespace,
          optimized,
        )
      }
    } else {
      updateComponent(n1, n2, optimized)
    }
  }

  const mountComponent: MountComponentFn = (
    initialVNode,
    container,
    anchor,
    parentComponent,
    parentSuspense,
    namespace: ElementNamespace,
    optimized,
  ) => {
    // 2.x compat may pre-create the component instance before actually
    // mounting
    const compatMountInstance =
      __COMPAT__ && initialVNode.isCompatRoot && initialVNode.component
    const instance: ComponentInternalInstance =
      compatMountInstance ||
      (initialVNode.component = createComponentInstance(
        initialVNode,
        parentComponent,
        parentSuspense,
      ))

    if (__DEV__ && instance.type.__hmrId) {
      registerHMR(instance)
    }

    if (__DEV__) {
      pushWarningContext(initialVNode)
      startMeasure(instance, `mount`)
    }

    // inject renderer internals for keepAlive
    if (isKeepAlive(initialVNode)) {
      ;(instance.ctx as KeepAliveContext).renderer = internals
    }

    // resolve props and slots for setup context
    if (!(__COMPAT__ && compatMountInstance)) {
      if (__DEV__) {
        startMeasure(instance, `init`)
      }
      setupComponent(instance)
      if (__DEV__) {
        endMeasure(instance, `init`)
      }
    }

    // setup() is async. This component relies on async logic to be resolved
    // before proceeding
    if (__FEATURE_SUSPENSE__ && instance.asyncDep) {
      parentSuspense && parentSuspense.registerDep(instance, setupRenderEffect)

      // Give it a placeholder if this is not hydration
      // TODO handle self-defined fallback
      if (!initialVNode.el) {
        const placeholder = (instance.subTree = createVNode(Comment))
        processCommentNode(null, placeholder, container!, anchor)
      }
    } else {
      setupRenderEffect(
        instance,
        initialVNode,
        container,
        anchor,
        parentSuspense,
        namespace,
        optimized,
      )
    }

    if (__DEV__) {
      popWarningContext()
      endMeasure(instance, `mount`)
    }
  }

  const updateComponent = (n1: VNode, n2: VNode, optimized: boolean) => {
    const instance = (n2.component = n1.component)!
    if (shouldUpdateComponent(n1, n2, optimized)) {
      if (
        __FEATURE_SUSPENSE__ &&
        instance.asyncDep &&
        !instance.asyncResolved
      ) {
        // async & still pending - just update props and slots
        // since the component's reactive effect for render isn't set-up yet
        if (__DEV__) {
          pushWarningContext(n2)
        }
        updateComponentPreRender(instance, n2, optimized)
        if (__DEV__) {
          popWarningContext()
        }
        return
      } else {
        // normal update
        instance.next = n2
        // in case the child component is also queued, remove it to avoid
        // double updating the same child component in the same flush.
        invalidateJob(instance.update)
        // instance.update is the reactive effect.
        instance.effect.dirty = true
        instance.update()
      }
    } else {
      // no update needed. just copy over properties
      n2.el = n1.el
      instance.vnode = n2
    }
  }

  const setupRenderEffect: SetupRenderEffectFn = (
    instance,
    initialVNode,
    container,
    anchor,
    parentSuspense,
    namespace: ElementNamespace,
    optimized,
  ) => {
    const componentUpdateFn = () => {
      if (!instance.isMounted) {
        let vnodeHook: VNodeHook | null | undefined
        const { el, props } = initialVNode
        const { bm, m, parent } = instance
        const isAsyncWrapperVNode = isAsyncWrapper(initialVNode)

        toggleRecurse(instance, false)
        // beforeMount hook
        if (bm) {
          invokeArrayFns(bm)
        }
        // onVnodeBeforeMount
        if (
          !isAsyncWrapperVNode &&
          (vnodeHook = props && props.onVnodeBeforeMount)
        ) {
          invokeVNodeHook(vnodeHook, parent, initialVNode)
        }
        if (
          __COMPAT__ &&
          isCompatEnabled(DeprecationTypes.INSTANCE_EVENT_HOOKS, instance)
        ) {
          instance.emit('hook:beforeMount')
        }
        toggleRecurse(instance, true)

        if (el && hydrateNode) {
          // vnode has adopted host node - perform hydration instead of mount.
          const hydrateSubTree = () => {
            if (__DEV__) {
              startMeasure(instance, `render`)
            }
            instance.subTree = renderComponentRoot(instance)
            if (__DEV__) {
              endMeasure(instance, `render`)
            }
            if (__DEV__) {
              startMeasure(instance, `hydrate`)
            }
            hydrateNode!(
              el as Node,
              instance.subTree,
              instance,
              parentSuspense,
              null,
            )
            if (__DEV__) {
              endMeasure(instance, `hydrate`)
            }
          }

          if (isAsyncWrapperVNode) {
            ;(initialVNode.type as ComponentOptions).__asyncLoader!().then(
              // note: we are moving the render call into an async callback,
              // which means it won't track dependencies - but it's ok because
              // a server-rendered async wrapper is already in resolved state
              // and it will never need to change.
              () => !instance.isUnmounted && hydrateSubTree(),
            )
          } else {
            hydrateSubTree()
          }
        } else {
          if (__DEV__) {
            startMeasure(instance, `render`)
          }
          const subTree = (instance.subTree = renderComponentRoot(instance))
          if (__DEV__) {
            endMeasure(instance, `render`)
          }
          if (__DEV__) {
            startMeasure(instance, `patch`)
          }
          patch(
            null,
            subTree,
            container,
            anchor,
            instance,
            parentSuspense,
            namespace,
          )
          if (__DEV__) {
            endMeasure(instance, `patch`)
          }
          initialVNode.el = subTree.el
        }
        // mounted hook
        if (m) {
          queuePostRenderEffect(m, parentSuspense)
        }
        // onVnodeMounted
        if (
          !isAsyncWrapperVNode &&
          (vnodeHook = props && props.onVnodeMounted)
        ) {
          const scopedInitialVNode = initialVNode
          queuePostRenderEffect(
            () => invokeVNodeHook(vnodeHook!, parent, scopedInitialVNode),
            parentSuspense,
          )
        }
        if (
          __COMPAT__ &&
          isCompatEnabled(DeprecationTypes.INSTANCE_EVENT_HOOKS, instance)
        ) {
          queuePostRenderEffect(
            () => instance.emit('hook:mounted'),
            parentSuspense,
          )
        }

        // activated hook for keep-alive roots.
        // #1742 activated hook must be accessed after first render
        // since the hook may be injected by a child keep-alive
        if (
          initialVNode.shapeFlag & ShapeFlags.COMPONENT_SHOULD_KEEP_ALIVE ||
          (parent &&
            isAsyncWrapper(parent.vnode) &&
            parent.vnode.shapeFlag & ShapeFlags.COMPONENT_SHOULD_KEEP_ALIVE)
        ) {
          instance.a && queuePostRenderEffect(instance.a, parentSuspense)
          if (
            __COMPAT__ &&
            isCompatEnabled(DeprecationTypes.INSTANCE_EVENT_HOOKS, instance)
          ) {
            queuePostRenderEffect(
              () => instance.emit('hook:activated'),
              parentSuspense,
            )
          }
        }
        instance.isMounted = true

        if (__DEV__ || __FEATURE_PROD_DEVTOOLS__) {
          devtoolsComponentAdded(instance)
        }

        // #2458: deference mount-only object parameters to prevent memleaks
        initialVNode = container = anchor = null as any
      } else {
        let { next, bu, u, parent, vnode } = instance

        if (__FEATURE_SUSPENSE__) {
          const nonHydratedAsyncRoot = locateNonHydratedAsyncRoot(instance)
          // we are trying to update some async comp before hydration
          // this will cause crash because we don't know the root node yet
          if (nonHydratedAsyncRoot) {
            // only sync the properties and abort the rest of operations
            if (next) {
              next.el = vnode.el
              updateComponentPreRender(instance, next, optimized)
            }
            // and continue the rest of operations once the deps are resolved
            nonHydratedAsyncRoot.asyncDep!.then(() => {
              // the instance may be destroyed during the time period
              if (!instance.isUnmounted) {
                componentUpdateFn()
              }
            })
            return
          }
        }

        // updateComponent
        // This is triggered by mutation of component's own state (next: null)
        // OR parent calling processComponent (next: VNode)
        let originNext = next
        let vnodeHook: VNodeHook | null | undefined
        if (__DEV__) {
          pushWarningContext(next || instance.vnode)
        }

        // Disallow component effect recursion during pre-lifecycle hooks.
        toggleRecurse(instance, false)
        if (next) {
          next.el = vnode.el
          updateComponentPreRender(instance, next, optimized)
        } else {
          next = vnode
        }

        // beforeUpdate hook
        if (bu) {
          invokeArrayFns(bu)
        }
        // onVnodeBeforeUpdate
        if ((vnodeHook = next.props && next.props.onVnodeBeforeUpdate)) {
          invokeVNodeHook(vnodeHook, parent, next, vnode)
        }
        if (
          __COMPAT__ &&
          isCompatEnabled(DeprecationTypes.INSTANCE_EVENT_HOOKS, instance)
        ) {
          instance.emit('hook:beforeUpdate')
        }
        toggleRecurse(instance, true)

        // render
        if (__DEV__) {
          startMeasure(instance, `render`)
        }
        const nextTree = renderComponentRoot(instance)
        if (__DEV__) {
          endMeasure(instance, `render`)
        }
        const prevTree = instance.subTree
        instance.subTree = nextTree

        if (__DEV__) {
          startMeasure(instance, `patch`)
        }
        patch(
          prevTree,
          nextTree,
          // parent may have changed if it's in a teleport
          hostParentNode(prevTree.el!)!,
          // anchor may have changed if it's in a fragment
          getNextHostNode(prevTree),
          instance,
          parentSuspense,
          namespace,
        )
        if (__DEV__) {
          endMeasure(instance, `patch`)
        }
        next.el = nextTree.el
        if (originNext === null) {
          // self-triggered update. In case of HOC, update parent component
          // vnode el. HOC is indicated by parent instance's subTree pointing
          // to child component's vnode
          updateHOCHostEl(instance, nextTree.el)
        }
        // updated hook
        if (u) {
          queuePostRenderEffect(u, parentSuspense)
        }
        // onVnodeUpdated
        if ((vnodeHook = next.props && next.props.onVnodeUpdated)) {
          queuePostRenderEffect(
            () => invokeVNodeHook(vnodeHook!, parent, next!, vnode),
            parentSuspense,
          )
        }
        if (
          __COMPAT__ &&
          isCompatEnabled(DeprecationTypes.INSTANCE_EVENT_HOOKS, instance)
        ) {
          queuePostRenderEffect(
            () => instance.emit('hook:updated'),
            parentSuspense,
          )
        }

        if (__DEV__ || __FEATURE_PROD_DEVTOOLS__) {
          devtoolsComponentUpdated(instance)
        }

        if (__DEV__) {
          popWarningContext()
        }
      }
    }

    // create reactive effect for rendering
    const effect = (instance.effect = new ReactiveEffect(
      componentUpdateFn,
      NOOP,
      () => queueJob(update),
      instance.scope, // track it in component's effect scope
    ))

    const update: SchedulerJob = (instance.update = () => {
      if (effect.dirty) {
        effect.run()
      }
    })
    update.id = instance.uid
    // allowRecurse
    // #1801, #2043 component render effects should allow recursive updates
    toggleRecurse(instance, true)

    if (__DEV__) {
      effect.onTrack = instance.rtc
        ? e => invokeArrayFns(instance.rtc!, e)
        : void 0
      effect.onTrigger = instance.rtg
        ? e => invokeArrayFns(instance.rtg!, e)
        : void 0
      update.ownerInstance = instance
    }

    update()
  }

  const updateComponentPreRender = (
    instance: ComponentInternalInstance,
    nextVNode: VNode,
    optimized: boolean,
  ) => {
    nextVNode.component = instance
    const prevProps = instance.vnode.props
    instance.vnode = nextVNode
    instance.next = null
    updateProps(instance, nextVNode.props, prevProps, optimized)
    updateSlots(instance, nextVNode.children, optimized)

    pauseTracking()
    // props update may have triggered pre-flush watchers.
    // flush them before the render update.
    flushPreFlushCbs(instance)
    resetTracking()
  }

  const patchChildren: PatchChildrenFn = (
    n1,
    n2,
    container,
    anchor,
    parentComponent,
    parentSuspense,
    namespace: ElementNamespace,
    slotScopeIds,
    optimized = false,
  ) => {
    const c1 = n1 && n1.children
    const prevShapeFlag = n1 ? n1.shapeFlag : 0
    const c2 = n2.children

    const { patchFlag, shapeFlag } = n2
    // fast path
    if (patchFlag > 0) {
      if (patchFlag & PatchFlags.KEYED_FRAGMENT) {
        // this could be either fully-keyed or mixed (some keyed some not)
        // presence of patchFlag means children are guaranteed to be arrays
        patchKeyedChildren(
          c1 as VNode[],
          c2 as VNodeArrayChildren,
          container,
          anchor,
          parentComponent,
          parentSuspense,
          namespace,
          slotScopeIds,
          optimized,
        )
        return
      } else if (patchFlag & PatchFlags.UNKEYED_FRAGMENT) {
        // unkeyed
        patchUnkeyedChildren(
          c1 as VNode[],
          c2 as VNodeArrayChildren,
          container,
          anchor,
          parentComponent,
          parentSuspense,
          namespace,
          slotScopeIds,
          optimized,
        )
        return
      }
    }

    // children has 3 possibilities: text, array or no children.
    if (shapeFlag & ShapeFlags.TEXT_CHILDREN) {
      // text children fast path
      if (prevShapeFlag & ShapeFlags.ARRAY_CHILDREN) {
        unmountChildren(c1 as VNode[], parentComponent, parentSuspense)
      }
      if (c2 !== c1) {
        hostSetElementText(container, c2 as string)
      }
    } else {
      if (prevShapeFlag & ShapeFlags.ARRAY_CHILDREN) {
        // prev children was array
        if (shapeFlag & ShapeFlags.ARRAY_CHILDREN) {
          // two arrays, cannot assume anything, do full diff
          patchKeyedChildren(
            c1 as VNode[],
            c2 as VNodeArrayChildren,
            container,
            anchor,
            parentComponent,
            parentSuspense,
            namespace,
            slotScopeIds,
            optimized,
          )
        } else {
          // no new children, just unmount old
          unmountChildren(c1 as VNode[], parentComponent, parentSuspense, true)
        }
      } else {
        // prev children was text OR null
        // new children is array OR null
        if (prevShapeFlag & ShapeFlags.TEXT_CHILDREN) {
          hostSetElementText(container, '')
        }
        // mount new if array
        if (shapeFlag & ShapeFlags.ARRAY_CHILDREN) {
          mountChildren(
            c2 as VNodeArrayChildren,
            container,
            anchor,
            parentComponent,
            parentSuspense,
            namespace,
            slotScopeIds,
            optimized,
          )
        }
      }
    }
  }

  const patchUnkeyedChildren = (
    c1: VNode[],
    c2: VNodeArrayChildren,
    container: RendererElement,
    anchor: RendererNode | null,
    parentComponent: ComponentInternalInstance | null,
    parentSuspense: SuspenseBoundary | null,
    namespace: ElementNamespace,
    slotScopeIds: string[] | null,
    optimized: boolean,
  ) => {
    c1 = c1 || EMPTY_ARR
    c2 = c2 || EMPTY_ARR
    const oldLength = c1.length
    const newLength = c2.length
    const commonLength = Math.min(oldLength, newLength)
    let i
    for (i = 0; i < commonLength; i++) {
      const nextChild = (c2[i] = optimized
        ? cloneIfMounted(c2[i] as VNode)
        : normalizeVNode(c2[i]))
      patch(
        c1[i],
        nextChild,
        container,
        null,
        parentComponent,
        parentSuspense,
        namespace,
        slotScopeIds,
        optimized,
      )
    }
    if (oldLength > newLength) {
      // remove old
      unmountChildren(
        c1,
        parentComponent,
        parentSuspense,
        true,
        false,
        commonLength,
      )
    } else {
      // mount new
      mountChildren(
        c2,
        container,
        anchor,
        parentComponent,
        parentSuspense,
        namespace,
        slotScopeIds,
        optimized,
        commonLength,
      )
    }
  }

  // can be all-keyed or mixed
  const patchKeyedChildren = (
    c1: VNode[],
    c2: VNodeArrayChildren,
    container: RendererElement,
    parentAnchor: RendererNode | null,
    parentComponent: ComponentInternalInstance | null,
    parentSuspense: SuspenseBoundary | null,
    namespace: ElementNamespace,
    slotScopeIds: string[] | null,
    optimized: boolean,
  ) => {
    let i = 0
    const l2 = c2.length
    let e1 = c1.length - 1 // prev ending index
    let e2 = l2 - 1 // next ending index

    // 1. sync from start
    // (a b) c
    // (a b) d e
    while (i <= e1 && i <= e2) {
      const n1 = c1[i]
      const n2 = (c2[i] = optimized
        ? cloneIfMounted(c2[i] as VNode)
        : normalizeVNode(c2[i]))
      if (isSameVNodeType(n1, n2)) {
        patch(
          n1,
          n2,
          container,
          null,
          parentComponent,
          parentSuspense,
          namespace,
          slotScopeIds,
          optimized,
        )
      } else {
        break
      }
      i++
    }

    // 2. sync from end
    // a (b c)
    // d e (b c)
    while (i <= e1 && i <= e2) {
      const n1 = c1[e1]
      const n2 = (c2[e2] = optimized
        ? cloneIfMounted(c2[e2] as VNode)
        : normalizeVNode(c2[e2]))
      if (isSameVNodeType(n1, n2)) {
        patch(
          n1,
          n2,
          container,
          null,
          parentComponent,
          parentSuspense,
          namespace,
          slotScopeIds,
          optimized,
        )
      } else {
        break
      }
      e1--
      e2--
    }

    // 3. common sequence + mount
    // (a b)
    // (a b) c
    // i = 2, e1 = 1, e2 = 2
    // (a b)
    // c (a b)
    // i = 0, e1 = -1, e2 = 0
    if (i > e1) {
      if (i <= e2) {
        const nextPos = e2 + 1
        const anchor = nextPos < l2 ? (c2[nextPos] as VNode).el : parentAnchor
        while (i <= e2) {
          patch(
            null,
            (c2[i] = optimized
              ? cloneIfMounted(c2[i] as VNode)
              : normalizeVNode(c2[i])),
            container,
            anchor,
            parentComponent,
            parentSuspense,
            namespace,
            slotScopeIds,
            optimized,
          )
          i++
        }
      }
    }

    // 4. common sequence + unmount
    // (a b) c
    // (a b)
    // i = 2, e1 = 2, e2 = 1
    // a (b c)
    // (b c)
    // i = 0, e1 = 0, e2 = -1
    else if (i > e2) {
      while (i <= e1) {
        unmount(c1[i], parentComponent, parentSuspense, true)
        i++
      }
    }

    // 5. unknown sequence
    // [i ... e1 + 1]: a b [c d e] f g
    // [i ... e2 + 1]: a b [e d c h] f g
    // i = 2, e1 = 4, e2 = 5
    else {
      const s1 = i // prev starting index
      const s2 = i // next starting index

      // 5.1 build key:index map for newChildren
      const keyToNewIndexMap: Map<string | number | symbol, number> = new Map()
      for (i = s2; i <= e2; i++) {
        const nextChild = (c2[i] = optimized
          ? cloneIfMounted(c2[i] as VNode)
          : normalizeVNode(c2[i]))
        if (nextChild.key != null) {
          if (__DEV__ && keyToNewIndexMap.has(nextChild.key)) {
            warn(
              `Duplicate keys found during update:`,
              JSON.stringify(nextChild.key),
              `Make sure keys are unique.`,
            )
          }
          keyToNewIndexMap.set(nextChild.key, i)
        }
      }

      // 5.2 loop through old children left to be patched and try to patch
      // matching nodes & remove nodes that are no longer present
      let j
      let patched = 0
      const toBePatched = e2 - s2 + 1
      let moved = false
      // used to track whether any node has moved
      let maxNewIndexSoFar = 0
      // works as Map<newIndex, oldIndex>
      // Note that oldIndex is offset by +1
      // and oldIndex = 0 is a special value indicating the new node has
      // no corresponding old node.
      // used for determining longest stable subsequence
      const newIndexToOldIndexMap = new Array(toBePatched)
      for (i = 0; i < toBePatched; i++) newIndexToOldIndexMap[i] = 0

      for (i = s1; i <= e1; i++) {
        const prevChild = c1[i]
        if (patched >= toBePatched) {
          // all new children have been patched so this can only be a removal
          unmount(prevChild, parentComponent, parentSuspense, true)
          continue
        }
        let newIndex
        if (prevChild.key != null) {
          newIndex = keyToNewIndexMap.get(prevChild.key)
        } else {
          // key-less node, try to locate a key-less node of the same type
          for (j = s2; j <= e2; j++) {
            if (
              newIndexToOldIndexMap[j - s2] === 0 &&
              isSameVNodeType(prevChild, c2[j] as VNode)
            ) {
              newIndex = j
              break
            }
          }
        }
        if (newIndex === undefined) {
          unmount(prevChild, parentComponent, parentSuspense, true)
        } else {
          newIndexToOldIndexMap[newIndex - s2] = i + 1
          if (newIndex >= maxNewIndexSoFar) {
            maxNewIndexSoFar = newIndex
          } else {
            moved = true
          }
          patch(
            prevChild,
            c2[newIndex] as VNode,
            container,
            null,
            parentComponent,
            parentSuspense,
            namespace,
            slotScopeIds,
            optimized,
          )
          patched++
        }
      }

      // 5.3 move and mount
      // generate longest stable subsequence only when nodes have moved
      const increasingNewIndexSequence = moved
        ? getSequence(newIndexToOldIndexMap)
        : EMPTY_ARR
      j = increasingNewIndexSequence.length - 1
      // looping backwards so that we can use last patched node as anchor
      for (i = toBePatched - 1; i >= 0; i--) {
        const nextIndex = s2 + i
        const nextChild = c2[nextIndex] as VNode
        const anchor =
          nextIndex + 1 < l2 ? (c2[nextIndex + 1] as VNode).el : parentAnchor
        if (newIndexToOldIndexMap[i] === 0) {
          // mount new
          patch(
            null,
            nextChild,
            container,
            anchor,
            parentComponent,
            parentSuspense,
            namespace,
            slotScopeIds,
            optimized,
          )
        } else if (moved) {
          // move if:
          // There is no stable subsequence (e.g. a reverse)
          // OR current node is not among the stable sequence
          if (j < 0 || i !== increasingNewIndexSequence[j]) {
            move(nextChild, container, anchor, MoveType.REORDER)
          } else {
            j--
          }
        }
      }
    }
  }

  const move: MoveFn = (
    vnode,
    container,
    anchor,
    moveType,
    parentSuspense = null,
  ) => {
    const { el, type, transition, children, shapeFlag } = vnode
    if (shapeFlag & ShapeFlags.COMPONENT) {
      move(vnode.component!.subTree, container, anchor, moveType)
      return
    }

    if (__FEATURE_SUSPENSE__ && shapeFlag & ShapeFlags.SUSPENSE) {
      vnode.suspense!.move(container, anchor, moveType)
      return
    }

    if (shapeFlag & ShapeFlags.TELEPORT) {
      ;(type as typeof TeleportImpl).move(vnode, container, anchor, internals)
      return
    }

    if (type === Fragment) {
      hostInsert(el!, container, anchor)
      for (let i = 0; i < (children as VNode[]).length; i++) {
        move((children as VNode[])[i], container, anchor, moveType)
      }
      hostInsert(vnode.anchor!, container, anchor)
      return
    }

    if (type === Static) {
      moveStaticNode(vnode, container, anchor)
      return
    }

    // single nodes
    const needTransition =
      moveType !== MoveType.REORDER &&
      shapeFlag & ShapeFlags.ELEMENT &&
      transition
    if (needTransition) {
      if (moveType === MoveType.ENTER) {
        transition!.beforeEnter(el!)
        hostInsert(el!, container, anchor)
        queuePostRenderEffect(() => transition!.enter(el!), parentSuspense)
      } else {
        const { leave, delayLeave, afterLeave } = transition!
        const remove = () => hostInsert(el!, container, anchor)
        const performLeave = () => {
          leave(el!, () => {
            remove()
            afterLeave && afterLeave()
          })
        }
        if (delayLeave) {
          delayLeave(el!, remove, performLeave)
        } else {
          performLeave()
        }
      }
    } else {
      hostInsert(el!, container, anchor)
    }
  }

  const unmount: UnmountFn = (
    vnode,
    parentComponent,
    parentSuspense,
    doRemove = false,
    optimized = false,
  ) => {
    const {
      type,
      props,
      ref,
      children,
      dynamicChildren,
      shapeFlag,
      patchFlag,
      dirs,
    } = vnode
    // unset ref
    if (ref != null) {
      setRef(ref, null, parentSuspense, vnode, true)
    }

    if (shapeFlag & ShapeFlags.COMPONENT_SHOULD_KEEP_ALIVE) {
      ;(parentComponent!.ctx as KeepAliveContext).deactivate(vnode)
      return
    }

    const shouldInvokeDirs = shapeFlag & ShapeFlags.ELEMENT && dirs
    const shouldInvokeVnodeHook = !isAsyncWrapper(vnode)

    let vnodeHook: VNodeHook | undefined | null
    if (
      shouldInvokeVnodeHook &&
      (vnodeHook = props && props.onVnodeBeforeUnmount)
    ) {
      invokeVNodeHook(vnodeHook, parentComponent, vnode)
    }

    if (shapeFlag & ShapeFlags.COMPONENT) {
      unmountComponent(vnode.component!, parentSuspense, doRemove)
    } else {
      if (__FEATURE_SUSPENSE__ && shapeFlag & ShapeFlags.SUSPENSE) {
        vnode.suspense!.unmount(parentSuspense, doRemove)
        return
      }

      if (shouldInvokeDirs) {
        invokeDirectiveHook(vnode, null, parentComponent, 'beforeUnmount')
      }

      if (shapeFlag & ShapeFlags.TELEPORT) {
        ;(vnode.type as typeof TeleportImpl).remove(
          vnode,
          parentComponent,
          parentSuspense,
          optimized,
          internals,
          doRemove,
        )
      } else if (
        dynamicChildren &&
        // #1153: fast path should not be taken for non-stable (v-for) fragments
        (type !== Fragment ||
          (patchFlag > 0 && patchFlag & PatchFlags.STABLE_FRAGMENT))
      ) {
        // fast path for block nodes: only need to unmount dynamic children.
        unmountChildren(
          dynamicChildren,
          parentComponent,
          parentSuspense,
          false,
          true,
        )
      } else if (
        (type === Fragment &&
          patchFlag &
            (PatchFlags.KEYED_FRAGMENT | PatchFlags.UNKEYED_FRAGMENT)) ||
        (!optimized && shapeFlag & ShapeFlags.ARRAY_CHILDREN)
      ) {
        unmountChildren(children as VNode[], parentComponent, parentSuspense)
      }

      if (doRemove) {
        remove(vnode)
      }
    }

    if (
      (shouldInvokeVnodeHook &&
        (vnodeHook = props && props.onVnodeUnmounted)) ||
      shouldInvokeDirs
    ) {
      queuePostRenderEffect(() => {
        vnodeHook && invokeVNodeHook(vnodeHook, parentComponent, vnode)
        shouldInvokeDirs &&
          invokeDirectiveHook(vnode, null, parentComponent, 'unmounted')
      }, parentSuspense)
    }
  }

  const remove: RemoveFn = vnode => {
    const { type, el, anchor, transition } = vnode
    if (type === Fragment) {
      if (
        __DEV__ &&
        vnode.patchFlag > 0 &&
        vnode.patchFlag & PatchFlags.DEV_ROOT_FRAGMENT &&
        transition &&
        !transition.persisted
      ) {
        ;(vnode.children as VNode[]).forEach(child => {
          if (child.type === Comment) {
            hostRemove(child.el!)
          } else {
            remove(child)
          }
        })
      } else {
        removeFragment(el!, anchor!)
      }
      return
    }

    if (type === Static) {
      removeStaticNode(vnode)
      return
    }

    const performRemove = () => {
      hostRemove(el!)
      if (transition && !transition.persisted && transition.afterLeave) {
        transition.afterLeave()
      }
    }

    if (
      vnode.shapeFlag & ShapeFlags.ELEMENT &&
      transition &&
      !transition.persisted
    ) {
      const { leave, delayLeave } = transition
      const performLeave = () => leave(el!, performRemove)
      if (delayLeave) {
        delayLeave(vnode.el!, performRemove, performLeave)
      } else {
        performLeave()
      }
    } else {
      performRemove()
    }
  }

  const removeFragment = (cur: RendererNode, end: RendererNode) => {
    // For fragments, directly remove all contained DOM nodes.
    // (fragment child nodes cannot have transition)
    let next
    while (cur !== end) {
      next = hostNextSibling(cur)!
      hostRemove(cur)
      cur = next
    }
    hostRemove(end)
  }

  const unmountComponent = (
    instance: ComponentInternalInstance,
    parentSuspense: SuspenseBoundary | null,
    doRemove?: boolean,
  ) => {
    if (__DEV__ && instance.type.__hmrId) {
      unregisterHMR(instance)
    }

    const { bum, scope, update, subTree, um } = instance

    // beforeUnmount hook
    if (bum) {
      invokeArrayFns(bum)
    }

    if (
      __COMPAT__ &&
      isCompatEnabled(DeprecationTypes.INSTANCE_EVENT_HOOKS, instance)
    ) {
      instance.emit('hook:beforeDestroy')
    }

    // stop effects in component scope
    scope.stop()

    // update may be null if a component is unmounted before its async
    // setup has resolved.
    if (update) {
      // so that scheduler will no longer invoke it
      update.active = false
      unmount(subTree, instance, parentSuspense, doRemove)
    }
    // unmounted hook
    if (um) {
      queuePostRenderEffect(um, parentSuspense)
    }
    if (
      __COMPAT__ &&
      isCompatEnabled(DeprecationTypes.INSTANCE_EVENT_HOOKS, instance)
    ) {
      queuePostRenderEffect(
        () => instance.emit('hook:destroyed'),
        parentSuspense,
      )
    }
    queuePostRenderEffect(() => {
      instance.isUnmounted = true
    }, parentSuspense)

    // A component with async dep inside a pending suspense is unmounted before
    // its async dep resolves. This should remove the dep from the suspense, and
    // cause the suspense to resolve immediately if that was the last dep.
    if (
      __FEATURE_SUSPENSE__ &&
      parentSuspense &&
      parentSuspense.pendingBranch &&
      !parentSuspense.isUnmounted &&
      instance.asyncDep &&
      !instance.asyncResolved &&
      instance.suspenseId === parentSuspense.pendingId
    ) {
      parentSuspense.deps--
      if (parentSuspense.deps === 0) {
        parentSuspense.resolve()
      }
    }

    if (__DEV__ || __FEATURE_PROD_DEVTOOLS__) {
      devtoolsComponentRemoved(instance)
    }
  }

  const unmountChildren: UnmountChildrenFn = (
    children,
    parentComponent,
    parentSuspense,
    doRemove = false,
    optimized = false,
    start = 0,
  ) => {
    for (let i = start; i < children.length; i++) {
      unmount(children[i], parentComponent, parentSuspense, doRemove, optimized)
    }
  }

  const getNextHostNode: NextFn = vnode => {
    if (vnode.shapeFlag & ShapeFlags.COMPONENT) {
      return getNextHostNode(vnode.component!.subTree)
    }
    if (__FEATURE_SUSPENSE__ && vnode.shapeFlag & ShapeFlags.SUSPENSE) {
      return vnode.suspense!.next()
    }
    return hostNextSibling((vnode.anchor || vnode.el)!)
  }

  const render: RootRenderFunction = (vnode, container, namespace) => {
    if (vnode == null) {
      if (container._vnode) {
        unmount(container._vnode, null, null, true)
      }
    } else {
      patch(
        container._vnode || null,
        vnode,
        container,
        null,
        null,
        null,
        namespace,
      )
    }
    flushPreFlushCbs()
    flushPostFlushCbs()
    container._vnode = vnode
  }

  const internals: RendererInternals = {
    p: patch,
    um: unmount,
    m: move,
    r: remove,
    mt: mountComponent,
    mc: mountChildren,
    pc: patchChildren,
    pbc: patchBlockChildren,
    n: getNextHostNode,
    o: options,
  }

  let hydrate: ReturnType<typeof createHydrationFunctions>[0] | undefined
  let hydrateNode: ReturnType<typeof createHydrationFunctions>[1] | undefined
  if (createHydrationFns) {
    ;[hydrate, hydrateNode] = createHydrationFns(
      internals as RendererInternals<Node, Element>,
    )
  }

  return {
    render,
    hydrate,
    createApp: createAppAPI(render, hydrate),
  }
}

function resolveChildrenNamespace(
  { type, props }: VNode,
  currentNamespace: ElementNamespace,
): ElementNamespace {
  return (currentNamespace === 'svg' && type === 'foreignObject') ||
    (currentNamespace === 'mathml' &&
      type === 'annotation-xml' &&
      props &&
      props.encoding &&
      props.encoding.includes('html'))
    ? undefined
    : currentNamespace
}

function toggleRecurse(
  { effect, update }: ComponentInternalInstance,
  allowed: boolean,
) {
  effect.allowRecurse = update.allowRecurse = allowed
}

export function needTransition(
  parentSuspense: SuspenseBoundary | null,
  transition: TransitionHooks | null,
) {
  return (
    (!parentSuspense || (parentSuspense && !parentSuspense.pendingBranch)) &&
    transition &&
    !transition.persisted
  )
}

/**
 * #1156
 * When a component is HMR-enabled, we need to make sure that all static nodes
 * inside a block also inherit the DOM element from the previous tree so that
 * HMR updates (which are full updates) can retrieve the element for patching.
 *
 * #2080
 * Inside keyed `template` fragment static children, if a fragment is moved,
 * the children will always be moved. Therefore, in order to ensure correct move
 * position, el should be inherited from previous nodes.
 */
export function traverseStaticChildren(n1: VNode, n2: VNode, shallow = false) {
  const ch1 = n1.children
  const ch2 = n2.children
  if (isArray(ch1) && isArray(ch2)) {
    for (let i = 0; i < ch1.length; i++) {
      // this is only called in the optimized path so array children are
      // guaranteed to be vnodes
      const c1 = ch1[i] as VNode
      let c2 = ch2[i] as VNode
      if (c2.shapeFlag & ShapeFlags.ELEMENT && !c2.dynamicChildren) {
        if (c2.patchFlag <= 0 || c2.patchFlag === PatchFlags.NEED_HYDRATION) {
          c2 = ch2[i] = cloneIfMounted(ch2[i] as VNode)
          c2.el = c1.el
        }
        if (!shallow) traverseStaticChildren(c1, c2)
      }
      // #6852 also inherit for text nodes
      if (c2.type === Text) {
        c2.el = c1.el
      }
      // also inherit for comment nodes, but not placeholders (e.g. v-if which
      // would have received .el during block patch)
      if (__DEV__ && c2.type === Comment && !c2.el) {
        c2.el = c1.el
      }
    }
  }
}

// https://en.wikipedia.org/wiki/Longest_increasing_subsequence
function getSequence(arr: number[]): number[] {
  const p = arr.slice()
  const result = [0]
  let i, j, u, v, c
  const len = arr.length
  for (i = 0; i < len; i++) {
    const arrI = arr[i]
    if (arrI !== 0) {
      j = result[result.length - 1]
      if (arr[j] < arrI) {
        p[i] = j
        result.push(i)
        continue
      }
      u = 0
      v = result.length - 1
      while (u < v) {
        c = (u + v) >> 1
        if (arr[result[c]] < arrI) {
          u = c + 1
        } else {
          v = c
        }
      }
      if (arrI < arr[result[u]]) {
        if (u > 0) {
          p[i] = result[u - 1]
        }
        result[u] = i
      }
    }
  }
  u = result.length
  v = result[u - 1]
  while (u-- > 0) {
    result[u] = v
    v = p[v]
  }
  return result
}

function locateNonHydratedAsyncRoot(
  instance: ComponentInternalInstance,
): ComponentInternalInstance | undefined {
  const subComponent = instance.subTree.component
  if (subComponent) {
    if (subComponent.asyncDep && !subComponent.asyncResolved) {
      return subComponent
    } else {
      return locateNonHydratedAsyncRoot(subComponent)
    }
  }
}<|MERGE_RESOLUTION|>--- conflicted
+++ resolved
@@ -56,23 +56,15 @@
   type SuspenseImpl,
   queueEffectWithSuspense,
 } from './components/Suspense'
-<<<<<<< HEAD
+import type { TeleportImpl, TeleportVNode } from './components/Teleport'
 import {
-  TeleportImpl,
-  TeleportVNode,
   setTeleportOwnerAttrToEl,
   updateTeleportsCssVarsFast,
-  setTeleportIdTOVNode
+  setTeleportIdTOVNode,
 } from './components/Teleport'
-import { isKeepAlive, KeepAliveContext } from './components/KeepAlive'
-import { registerHMR, unregisterHMR, isHmrUpdating } from './hmr'
-import { createHydrationFunctions, RootHydrateFunction } from './hydration'
-=======
-import type { TeleportImpl, TeleportVNode } from './components/Teleport'
 import { type KeepAliveContext, isKeepAlive } from './components/KeepAlive'
 import { isHmrUpdating, registerHMR, unregisterHMR } from './hmr'
 import { type RootHydrateFunction, createHydrationFunctions } from './hydration'
->>>>>>> d94d8d4b
 import { invokeDirectiveHook } from './directives'
 import { endMeasure, startMeasure } from './profiling'
 import {
@@ -600,17 +592,12 @@
     slotScopeIds: string[] | null,
     optimized: boolean,
   ) => {
-<<<<<<< HEAD
-    isSVG = isSVG || n2.type === 'svg'
-    setTeleportIdTOVNode(n2, parentComponent)
-=======
     if (n2.type === 'svg') {
       namespace = 'svg'
     } else if (n2.type === 'math') {
       namespace = 'mathml'
     }
-
->>>>>>> d94d8d4b
+    setTeleportIdTOVNode(n2, parentComponent)
     if (n1 == null) {
       mountElement(
         n2,
@@ -647,13 +634,8 @@
   ) => {
     let el: RendererElement
     let vnodeHook: VNodeHook | undefined | null
-<<<<<<< HEAD
-    const { type, shapeFlag, transition, dirs } = vnode
+    const { shapeFlag, transition, dirs } = vnode
     let props = setTeleportOwnerAttrToEl(vnode.props, vnode)
-=======
-    const { props, shapeFlag, transition, dirs } = vnode
->>>>>>> d94d8d4b
-
     el = vnode.el = hostCreateElement(
       vnode.type as string,
       namespace,
