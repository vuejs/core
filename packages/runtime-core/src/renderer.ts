import {
  Comment,
  Fragment,
  Static,
  Text,
  type VNode,
  type VNodeArrayChildren,
  type VNodeHook,
  type VNodeProps,
  VaporSlot,
  cloneIfMounted,
  cloneVNode,
  createVNode,
  invokeVNodeHook,
  isSameVNodeType,
  normalizeVNode,
} from './vnode'
import {
  type ComponentInternalInstance,
  type ComponentOptions,
  type ConcreteComponent,
  type Data,
  type GenericComponentInstance,
  type LifecycleHook,
  createComponentInstance,
  getComponentPublicInstance,
  setupComponent,
} from './component'
import {
  filterSingleRoot,
  renderComponentRoot,
  shouldUpdateComponent,
  updateHOCHostEl,
} from './componentRenderUtils'
import {
  EMPTY_ARR,
  EMPTY_OBJ,
  NOOP,
  PatchFlags,
  ShapeFlags,
  def,
  getGlobalThis,
  getSequence,
  invokeArrayFns,
  isArray,
  isReservedProp,
} from '@vue/shared'
import {
  type SchedulerJob,
  SchedulerJobFlags,
  type SchedulerJobs,
  flushOnAppMount,
  flushPreFlushCbs,
  queueJob,
  queuePostFlushCb,
} from './scheduler'
import {
  EffectFlags,
  ReactiveEffect,
  setActiveSub,
  setCurrentScope,
} from '@vue/reactivity'
import { updateProps } from './componentProps'
import { updateSlots } from './componentSlots'
import { popWarningContext, pushWarningContext, warn } from './warning'
import {
  type AppMountFn,
  type AppUnmountFn,
  type CreateAppFunction,
  createAppAPI,
} from './apiCreateApp'
import { setRef } from './rendererTemplateRef'
import {
  type SuspenseBoundary,
  type SuspenseImpl,
  isSuspense,
  queueEffectWithSuspense,
} from './components/Suspense'
import {
  TeleportEndKey,
  type TeleportImpl,
  type TeleportVNode,
} from './components/Teleport'
import { type KeepAliveContext, isKeepAlive } from './components/KeepAlive'
import { isHmrUpdating, registerHMR, unregisterHMR } from './hmr'
import { type RootHydrateFunction, createHydrationFunctions } from './hydration'
import { invokeDirectiveHook } from './directives'
import { endMeasure, startMeasure } from './profiling'
import {
  devtoolsComponentAdded,
  devtoolsComponentRemoved,
  devtoolsComponentUpdated,
  setDevtoolsHook,
} from './devtools'
import { initFeatureFlags } from './featureFlags'
import { isAsyncWrapper } from './apiAsyncComponent'
import { isCompatEnabled } from './compat/compatConfig'
import { DeprecationTypes } from './compat/compatConfig'
import type { VaporInteropInterface } from './apiCreateApp'
import { type TransitionHooks, leaveCbKey } from './components/BaseTransition'
import type { VueElement } from '@vue/runtime-dom'

export interface Renderer<HostElement = RendererElement> {
  render: RootRenderFunction<HostElement>
  createApp: CreateAppFunction<HostElement>
  internals: RendererInternals
}

export interface HydrationRenderer extends Renderer<Element | ShadowRoot> {
  hydrate: RootHydrateFunction
}

export type ElementNamespace = 'svg' | 'mathml' | undefined

export type RootRenderFunction<HostElement = RendererElement> = (
  vnode: VNode | null,
  container: HostElement,
  namespace?: ElementNamespace,
) => void

export interface RendererOptions<
  HostNode = RendererNode,
  HostElement = RendererElement,
> {
  patchProp(
    el: HostElement,
    key: string,
    prevValue: any,
    nextValue: any,
    namespace?: ElementNamespace,
    parentComponent?: ComponentInternalInstance | null,
  ): void
  insert(el: HostNode, parent: HostElement, anchor?: HostNode | null): void
  remove(el: HostNode): void
  createElement(
    type: string,
    namespace?: ElementNamespace,
    isCustomizedBuiltIn?: string,
    vnodeProps?: (VNodeProps & { [key: string]: any }) | null,
  ): HostElement
  createText(text: string): HostNode
  createComment(text: string): HostNode
  setText(node: HostNode, text: string): void
  setElementText(node: HostElement, text: string): void
  parentNode(node: HostNode): HostElement | null
  nextSibling(node: HostNode): HostNode | null
  querySelector?(selector: string): HostElement | null
  setScopeId?(el: HostElement, id: string): void
  cloneNode?(node: HostNode): HostNode
  insertStaticContent?(
    content: string,
    parent: HostElement,
    anchor: HostNode | null,
    namespace: ElementNamespace,
    start?: HostNode | null,
    end?: HostNode | null,
  ): [HostNode, HostNode]
}

// Renderer Node can technically be any object in the context of core renderer
// logic - they are never directly operated on and always passed to the node op
// functions provided via options, so the internal constraint is really just
// a generic object.
export interface RendererNode {
  [key: string | symbol]: any
}

export interface RendererElement extends RendererNode {}

// An object exposing the internals of a renderer, passed to tree-shakeable
// features so that they can be decoupled from this file. Keys are shortened
// to optimize bundle size.
export interface RendererInternals<
  HostNode = RendererNode,
  HostElement = RendererElement,
> {
  p: PatchFn
  um: UnmountFn
  r: RemoveFn
  m: MoveFn
  mt: MountComponentFn
  umt: UnmountComponentFn
  mc: MountChildrenFn
  pc: PatchChildrenFn
  pbc: PatchBlockChildrenFn
  n: NextFn
  o: RendererOptions<HostNode, HostElement>
}

// These functions are created inside a closure and therefore their types cannot
// be directly exported. In order to avoid maintaining function signatures in
// two places, we declare them once here and use them inside the closure.
type PatchFn = (
  n1: VNode | null, // null means this is a mount
  n2: VNode,
  container: RendererElement,
  anchor?: RendererNode | null,
  parentComponent?: ComponentInternalInstance | null,
  parentSuspense?: SuspenseBoundary | null,
  namespace?: ElementNamespace,
  slotScopeIds?: string[] | null,
  optimized?: boolean,
) => void

type MountChildrenFn = (
  children: VNodeArrayChildren,
  container: RendererElement,
  anchor: RendererNode | null,
  parentComponent: ComponentInternalInstance | null,
  parentSuspense: SuspenseBoundary | null,
  namespace: ElementNamespace,
  slotScopeIds: string[] | null,
  optimized: boolean,
  start?: number,
) => void

type PatchChildrenFn = (
  n1: VNode | null,
  n2: VNode,
  container: RendererElement,
  anchor: RendererNode | null,
  parentComponent: ComponentInternalInstance | null,
  parentSuspense: SuspenseBoundary | null,
  namespace: ElementNamespace,
  slotScopeIds: string[] | null,
  optimized: boolean,
) => void

type PatchBlockChildrenFn = (
  oldChildren: VNode[],
  newChildren: VNode[],
  fallbackContainer: RendererElement,
  parentComponent: ComponentInternalInstance | null,
  parentSuspense: SuspenseBoundary | null,
  namespace: ElementNamespace,
  slotScopeIds: string[] | null,
) => void

type MoveFn = (
  vnode: VNode,
  container: RendererElement,
  anchor: RendererNode | null,
  type: MoveType,
  parentComponent: ComponentInternalInstance | null,
  parentSuspense?: SuspenseBoundary | null,
) => void

type NextFn = (vnode: VNode) => RendererNode | null

type UnmountFn = (
  vnode: VNode,
  parentComponent: ComponentInternalInstance | null,
  parentSuspense: SuspenseBoundary | null,
  doRemove?: boolean,
  optimized?: boolean,
) => void

type RemoveFn = (vnode: VNode) => void

type UnmountChildrenFn = (
  children: VNode[],
  parentComponent: ComponentInternalInstance | null,
  parentSuspense: SuspenseBoundary | null,
  doRemove?: boolean,
  optimized?: boolean,
  start?: number,
) => void

export type MountComponentFn = (
  initialVNode: VNode,
  container: RendererElement,
  anchor: RendererNode | null,
  parentComponent: ComponentInternalInstance | null,
  parentSuspense: SuspenseBoundary | null,
  namespace: ElementNamespace,
  optimized: boolean,
) => void

export type UnmountComponentFn = (
  instance: ComponentInternalInstance,
  parentSuspense: SuspenseBoundary | null,
  doRemove?: boolean,
) => void

type ProcessTextOrCommentFn = (
  n1: VNode | null,
  n2: VNode,
  container: RendererElement,
  anchor: RendererNode | null,
) => void

export type SetupRenderEffectFn = (
  instance: ComponentInternalInstance,
  initialVNode: VNode,
  container: RendererElement,
  anchor: RendererNode | null,
  parentSuspense: SuspenseBoundary | null,
  namespace: ElementNamespace,
  optimized: boolean,
) => void

export enum MoveType {
  ENTER,
  LEAVE,
  REORDER,
}

export const queuePostRenderEffect: (
  fn: SchedulerJobs,
  id: number | undefined,
  suspense: SuspenseBoundary | null,
) => void = __FEATURE_SUSPENSE__
  ? __TEST__
    ? // vitest can't seem to handle eager circular dependency
      (
        fn: Function | Function[],
        id: number | undefined,
        suspense: SuspenseBoundary | null,
      ) => queueEffectWithSuspense(fn, id, suspense)
    : queueEffectWithSuspense
  : queuePostFlushCb

/**
 * The createRenderer function accepts two generic arguments:
 * HostNode and HostElement, corresponding to Node and Element types in the
 * host environment. For example, for runtime-dom, HostNode would be the DOM
 * `Node` interface and HostElement would be the DOM `Element` interface.
 *
 * Custom renderers can pass in the platform specific types like this:
 *
 * ``` js
 * const { render, createApp } = createRenderer<Node, Element>({
 *   patchProp,
 *   ...nodeOps
 * })
 * ```
 */
export function createRenderer<
  HostNode = RendererNode,
  HostElement = RendererElement,
>(options: RendererOptions<HostNode, HostElement>): Renderer<HostElement> {
  return baseCreateRenderer<HostNode, HostElement>(options)
}

// Separate API for creating hydration-enabled renderer.
// Hydration logic is only used when calling this function, making it
// tree-shakable.
export function createHydrationRenderer(
  options: RendererOptions<Node, Element>,
): HydrationRenderer {
  return baseCreateRenderer(options, createHydrationFunctions)
}

// overload 1: no hydration
function baseCreateRenderer<
  HostNode = RendererNode,
  HostElement = RendererElement,
>(options: RendererOptions<HostNode, HostElement>): Renderer<HostElement>

// overload 2: with hydration
function baseCreateRenderer(
  options: RendererOptions<Node, Element>,
  createHydrationFns: typeof createHydrationFunctions,
): HydrationRenderer

// implementation
function baseCreateRenderer(
  options: RendererOptions,
  createHydrationFns?: typeof createHydrationFunctions,
): any {
  // compile-time feature flags check
  if (__ESM_BUNDLER__ && !__TEST__) {
    initFeatureFlags()
  }

  const target = getGlobalThis()
  target.__VUE__ = true
  if (__DEV__ || __FEATURE_PROD_DEVTOOLS__) {
    setDevtoolsHook(target.__VUE_DEVTOOLS_GLOBAL_HOOK__, target)
  }

  const {
    insert: hostInsert,
    remove: hostRemove,
    patchProp: hostPatchProp,
    createElement: hostCreateElement,
    createText: hostCreateText,
    createComment: hostCreateComment,
    setText: hostSetText,
    setElementText: hostSetElementText,
    parentNode: hostParentNode,
    nextSibling: hostNextSibling,
    setScopeId: hostSetScopeId = NOOP,
    insertStaticContent: hostInsertStaticContent,
  } = options

  // Note: functions inside this closure should use `const xxx = () => {}`
  // style in order to prevent being inlined by minifiers.
  const patch: PatchFn = (
    n1,
    n2,
    container,
    anchor = null,
    parentComponent = null,
    parentSuspense = null,
    namespace = undefined,
    slotScopeIds = null,
    optimized = __DEV__ && isHmrUpdating ? false : !!n2.dynamicChildren,
  ) => {
    if (n1 === n2) {
      return
    }

    // patching & not same type, unmount old tree
    if (n1 && !isSameVNodeType(n1, n2)) {
      anchor = getNextHostNode(n1)
      unmount(n1, parentComponent, parentSuspense, true)
      n1 = null
    }

    if (n2.patchFlag === PatchFlags.BAIL) {
      optimized = false
      n2.dynamicChildren = null
    }

    const { type, ref, shapeFlag } = n2
    switch (type) {
      case Text:
        processText(n1, n2, container, anchor)
        break
      case Comment:
        processCommentNode(n1, n2, container, anchor)
        break
      case Static:
        if (n1 == null) {
          mountStaticNode(n2, container, anchor, namespace)
        } else if (__DEV__) {
          patchStaticNode(n1, n2, container, namespace)
        }
        break
      case Fragment:
        processFragment(
          n1,
          n2,
          container,
          anchor,
          parentComponent,
          parentSuspense,
          namespace,
          slotScopeIds,
          optimized,
        )
        break
      case VaporSlot:
        getVaporInterface(parentComponent, n2).slot(n1, n2, container, anchor)
        break
      default:
        if (shapeFlag & ShapeFlags.ELEMENT) {
          processElement(
            n1,
            n2,
            container,
            anchor,
            parentComponent,
            parentSuspense,
            namespace,
            slotScopeIds,
            optimized,
          )
        } else if (shapeFlag & ShapeFlags.COMPONENT) {
          processComponent(
            n1,
            n2,
            container,
            anchor,
            parentComponent,
            parentSuspense,
            namespace,
            slotScopeIds,
            optimized,
          )
        } else if (shapeFlag & ShapeFlags.TELEPORT) {
          ;(type as typeof TeleportImpl).process(
            n1 as TeleportVNode,
            n2 as TeleportVNode,
            container,
            anchor,
            parentComponent,
            parentSuspense,
            namespace,
            slotScopeIds,
            optimized,
            internals,
          )
        } else if (__FEATURE_SUSPENSE__ && shapeFlag & ShapeFlags.SUSPENSE) {
          ;(type as typeof SuspenseImpl).process(
            n1,
            n2,
            container,
            anchor,
            parentComponent,
            parentSuspense,
            namespace,
            slotScopeIds,
            optimized,
            internals,
          )
        } else if (__DEV__) {
          warn('Invalid VNode type:', type, `(${typeof type})`)
        }
    }

    // set ref
    if (ref != null && parentComponent) {
      setRef(ref, n1 && n1.ref, parentSuspense, n2 || n1, !n2)
    } else if (ref == null && n1 && n1.ref != null) {
      setRef(n1.ref, null, parentSuspense, n1, true)
    }
  }

  const processText: ProcessTextOrCommentFn = (n1, n2, container, anchor) => {
    if (n1 == null) {
      hostInsert(
        (n2.el = hostCreateText(n2.children as string)),
        container,
        anchor,
      )
    } else {
      const el = (n2.el = n1.el!)
      if (n2.children !== n1.children) {
        hostSetText(el, n2.children as string)
      }
    }
  }

  const processCommentNode: ProcessTextOrCommentFn = (
    n1,
    n2,
    container,
    anchor,
  ) => {
    if (n1 == null) {
      hostInsert(
        (n2.el = hostCreateComment((n2.children as string) || '')),
        container,
        anchor,
      )
    } else {
      // there's no support for dynamic comments
      n2.el = n1.el
    }
  }

  const mountStaticNode = (
    n2: VNode,
    container: RendererElement,
    anchor: RendererNode | null,
    namespace: ElementNamespace,
  ) => {
    // static nodes are only present when used with compiler-dom/runtime-dom
    // which guarantees presence of hostInsertStaticContent.
    ;[n2.el, n2.anchor] = hostInsertStaticContent!(
      n2.children as string,
      container,
      anchor,
      namespace,
      n2.el,
      n2.anchor,
    )
  }

  /**
   * Dev / HMR only
   */
  const patchStaticNode = (
    n1: VNode,
    n2: VNode,
    container: RendererElement,
    namespace: ElementNamespace,
  ) => {
    // static nodes are only patched during dev for HMR
    if (n2.children !== n1.children) {
      const anchor = hostNextSibling(n1.anchor!)
      // remove existing
      removeStaticNode(n1)
      // insert new
      ;[n2.el, n2.anchor] = hostInsertStaticContent!(
        n2.children as string,
        container,
        anchor,
        namespace,
      )
    } else {
      n2.el = n1.el
      n2.anchor = n1.anchor
    }
  }

  const moveStaticNode = (
    { el, anchor }: VNode,
    container: RendererElement,
    nextSibling: RendererNode | null,
  ) => {
    let next
    while (el && el !== anchor) {
      next = hostNextSibling(el)
      hostInsert(el, container, nextSibling)
      el = next
    }
    hostInsert(anchor!, container, nextSibling)
  }

  const removeStaticNode = ({ el, anchor }: VNode) => {
    let next
    while (el && el !== anchor) {
      next = hostNextSibling(el)
      hostRemove(el)
      el = next
    }
    hostRemove(anchor!)
  }

  const processElement = (
    n1: VNode | null,
    n2: VNode,
    container: RendererElement,
    anchor: RendererNode | null,
    parentComponent: ComponentInternalInstance | null,
    parentSuspense: SuspenseBoundary | null,
    namespace: ElementNamespace,
    slotScopeIds: string[] | null,
    optimized: boolean,
  ) => {
    if (n2.type === 'svg') {
      namespace = 'svg'
    } else if (n2.type === 'math') {
      namespace = 'mathml'
    }

    if (n1 == null) {
      mountElement(
        n2,
        container,
        anchor,
        parentComponent,
        parentSuspense,
        namespace,
        slotScopeIds,
        optimized,
      )
    } else {
      patchElement(
        n1,
        n2,
        parentComponent,
        parentSuspense,
        namespace,
        slotScopeIds,
        optimized,
      )
    }
  }

  const mountElement = (
    vnode: VNode,
    container: RendererElement,
    anchor: RendererNode | null,
    parentComponent: ComponentInternalInstance | null,
    parentSuspense: SuspenseBoundary | null,
    namespace: ElementNamespace,
    slotScopeIds: string[] | null,
    optimized: boolean,
  ) => {
    let el: RendererElement
    let vnodeHook: VNodeHook | undefined | null
    const { props, shapeFlag, transition, dirs } = vnode

    el = vnode.el = hostCreateElement(
      vnode.type as string,
      namespace,
      props && props.is,
      props,
    )

    // mount children first, since some props may rely on child content
    // being already rendered, e.g. `<select value>`
    if (shapeFlag & ShapeFlags.TEXT_CHILDREN) {
      hostSetElementText(el, vnode.children as string)
    } else if (shapeFlag & ShapeFlags.ARRAY_CHILDREN) {
      mountChildren(
        vnode.children as VNodeArrayChildren,
        el,
        null,
        parentComponent,
        parentSuspense,
        resolveChildrenNamespace(vnode, namespace),
        slotScopeIds,
        optimized,
      )
    }

    if (dirs) {
      invokeDirectiveHook(vnode, null, parentComponent, 'created')
    }
    // scopeId
    setScopeId(el, vnode, vnode.scopeId, slotScopeIds, parentComponent)
    // props
    if (props) {
      for (const key in props) {
        if (key !== 'value' && !isReservedProp(key)) {
          hostPatchProp(el, key, null, props[key], namespace, parentComponent)
        }
      }
      /**
       * Special case for setting value on DOM elements:
       * - it can be order-sensitive (e.g. should be set *after* min/max, #2325, #4024)
       * - it needs to be forced (#1471)
       * #2353 proposes adding another renderer option to configure this, but
       * the properties affects are so finite it is worth special casing it
       * here to reduce the complexity. (Special casing it also should not
       * affect non-DOM renderers)
       */
      if ('value' in props) {
        hostPatchProp(el, 'value', null, props.value, namespace)
      }
      if ((vnodeHook = props.onVnodeBeforeMount)) {
        invokeVNodeHook(vnodeHook, parentComponent, vnode)
      }
    }

    if (__DEV__ || __FEATURE_PROD_DEVTOOLS__) {
      def(el, '__vnode', vnode, true)
      def(el, '__vueParentComponent', parentComponent, true)
    }

    if (dirs) {
      invokeDirectiveHook(vnode, null, parentComponent, 'beforeMount')
    }
    // #1583 For inside suspense + suspense not resolved case, enter hook should call when suspense resolved
    // #1689 For inside suspense + suspense resolved case, just call it
    if (transition) {
      performTransitionEnter(
        el,
        transition,
        () => hostInsert(el, container, anchor),
        parentSuspense,
      )
    } else {
      hostInsert(el, container, anchor)
    }

    if ((vnodeHook = props && props.onVnodeMounted) || dirs) {
      queuePostRenderEffect(
        () => {
          vnodeHook && invokeVNodeHook(vnodeHook, parentComponent, vnode)
          dirs && invokeDirectiveHook(vnode, null, parentComponent, 'mounted')
        },
        undefined,
        parentSuspense,
      )
    }
  }

  const setScopeId = (
    el: RendererElement,
    vnode: VNode,
    scopeId: string | null,
    slotScopeIds: string[] | null,
    parentComponent: GenericComponentInstance | null,
  ) => {
    if (scopeId) {
      hostSetScopeId(el, scopeId)
    }
    if (slotScopeIds) {
      for (let i = 0; i < slotScopeIds.length; i++) {
        hostSetScopeId(el, slotScopeIds[i])
      }
    }
    let subTree = parentComponent && parentComponent.subTree
    if (subTree) {
      if (
        __DEV__ &&
        subTree.patchFlag > 0 &&
        subTree.patchFlag & PatchFlags.DEV_ROOT_FRAGMENT
      ) {
        subTree =
          filterSingleRoot(subTree.children as VNodeArrayChildren) || subTree
      }
      if (
        vnode === subTree ||
        (isSuspense(subTree.type) &&
          (subTree.ssContent === vnode || subTree.ssFallback === vnode))
      ) {
        const parentVNode = parentComponent!.vnode!
        setScopeId(
          el,
          parentVNode,
          parentVNode.scopeId,
          parentVNode.slotScopeIds,
          parentComponent!.parent,
        )
      }
    }
  }

  const mountChildren: MountChildrenFn = (
    children,
    container,
    anchor,
    parentComponent,
    parentSuspense,
    namespace: ElementNamespace,
    slotScopeIds,
    optimized,
    start = 0,
  ) => {
    for (let i = start; i < children.length; i++) {
      const child = (children[i] = optimized
        ? cloneIfMounted(children[i] as VNode)
        : normalizeVNode(children[i]))
      patch(
        null,
        child,
        container,
        anchor,
        parentComponent,
        parentSuspense,
        namespace,
        slotScopeIds,
        optimized,
      )
    }
  }

  const patchElement = (
    n1: VNode,
    n2: VNode,
    parentComponent: ComponentInternalInstance | null,
    parentSuspense: SuspenseBoundary | null,
    namespace: ElementNamespace,
    slotScopeIds: string[] | null,
    optimized: boolean,
  ) => {
    const el = (n2.el = n1.el!)
    if (__DEV__ || __FEATURE_PROD_DEVTOOLS__) {
      el.__vnode = n2
    }
    let { patchFlag, dynamicChildren, dirs } = n2
    // #1426 take the old vnode's patch flag into account since user may clone a
    // compiler-generated vnode, which de-opts to FULL_PROPS
    patchFlag |= n1.patchFlag & PatchFlags.FULL_PROPS
    const oldProps = n1.props || EMPTY_OBJ
    const newProps = n2.props || EMPTY_OBJ
    let vnodeHook: VNodeHook | undefined | null

    // disable recurse in beforeUpdate hooks
    parentComponent && toggleRecurse(parentComponent, false)
    if ((vnodeHook = newProps.onVnodeBeforeUpdate)) {
      invokeVNodeHook(vnodeHook, parentComponent, n2, n1)
    }
    if (dirs) {
      invokeDirectiveHook(n2, n1, parentComponent, 'beforeUpdate')
    }
    parentComponent && toggleRecurse(parentComponent, true)

    if (__DEV__ && isHmrUpdating) {
      // HMR updated, force full diff
      patchFlag = 0
      optimized = false
      dynamicChildren = null
    }

    // #9135 innerHTML / textContent unset needs to happen before possible
    // new children mount
    if (
      (oldProps.innerHTML && newProps.innerHTML == null) ||
      (oldProps.textContent && newProps.textContent == null)
    ) {
      hostSetElementText(el, '')
    }

    if (dynamicChildren) {
      patchBlockChildren(
        n1.dynamicChildren!,
        dynamicChildren,
        el,
        parentComponent,
        parentSuspense,
        resolveChildrenNamespace(n2, namespace),
        slotScopeIds,
      )
      if (__DEV__) {
        // necessary for HMR
        traverseStaticChildren(n1, n2)
      }
    } else if (!optimized) {
      // full diff
      patchChildren(
        n1,
        n2,
        el,
        null,
        parentComponent,
        parentSuspense,
        resolveChildrenNamespace(n2, namespace),
        slotScopeIds,
        false,
      )
    }

    if (patchFlag > 0) {
      // the presence of a patchFlag means this element's render code was
      // generated by the compiler and can take the fast path.
      // in this path old node and new node are guaranteed to have the same shape
      // (i.e. at the exact same position in the source template)
      if (patchFlag & PatchFlags.FULL_PROPS) {
        // element props contain dynamic keys, full diff needed
        patchProps(el, oldProps, newProps, parentComponent, namespace)
      } else {
        // class
        // this flag is matched when the element has dynamic class bindings.
        if (patchFlag & PatchFlags.CLASS) {
          if (oldProps.class !== newProps.class) {
            hostPatchProp(el, 'class', null, newProps.class, namespace)
          }
        }

        // style
        // this flag is matched when the element has dynamic style bindings
        if (patchFlag & PatchFlags.STYLE) {
          hostPatchProp(el, 'style', oldProps.style, newProps.style, namespace)
        }

        // props
        // This flag is matched when the element has dynamic prop/attr bindings
        // other than class and style. The keys of dynamic prop/attrs are saved for
        // faster iteration.
        // Note dynamic keys like :[foo]="bar" will cause this optimization to
        // bail out and go through a full diff because we need to unset the old key
        if (patchFlag & PatchFlags.PROPS) {
          // if the flag is present then dynamicProps must be non-null
          const propsToUpdate = n2.dynamicProps!
          for (let i = 0; i < propsToUpdate.length; i++) {
            const key = propsToUpdate[i]
            const prev = oldProps[key]
            const next = newProps[key]
            // #1471 force patch value
            if (next !== prev || key === 'value') {
              hostPatchProp(el, key, prev, next, namespace, parentComponent)
            }
          }
        }
      }

      // text
      // This flag is matched when the element has only dynamic text children.
      if (patchFlag & PatchFlags.TEXT) {
        if (n1.children !== n2.children) {
          hostSetElementText(el, n2.children as string)
        }
      }
    } else if (!optimized && dynamicChildren == null) {
      // unoptimized, full diff
      patchProps(el, oldProps, newProps, parentComponent, namespace)
    }

    if ((vnodeHook = newProps.onVnodeUpdated) || dirs) {
      queuePostRenderEffect(
        () => {
          vnodeHook && invokeVNodeHook(vnodeHook, parentComponent, n2, n1)
          dirs && invokeDirectiveHook(n2, n1, parentComponent, 'updated')
        },
        undefined,
        parentSuspense,
      )
    }
  }

  // The fast path for blocks.
  const patchBlockChildren: PatchBlockChildrenFn = (
    oldChildren,
    newChildren,
    fallbackContainer,
    parentComponent,
    parentSuspense,
    namespace: ElementNamespace,
    slotScopeIds,
  ) => {
    for (let i = 0; i < newChildren.length; i++) {
      const oldVNode = oldChildren[i]
      const newVNode = newChildren[i]
      // Determine the container (parent element) for the patch.
      const container =
        // oldVNode may be an errored async setup() component inside Suspense
        // which will not have a mounted element
        oldVNode.el &&
        // - In the case of a Fragment, we need to provide the actual parent
        // of the Fragment itself so it can move its children.
        (oldVNode.type === Fragment ||
          // - In the case of different nodes, there is going to be a replacement
          // which also requires the correct parent container
          !isSameVNodeType(oldVNode, newVNode) ||
          // - In the case of a component, it could contain anything.
          oldVNode.shapeFlag &
            (ShapeFlags.COMPONENT | ShapeFlags.TELEPORT | ShapeFlags.SUSPENSE))
          ? hostParentNode(oldVNode.el)!
          : // In other cases, the parent container is not actually used so we
            // just pass the block element here to avoid a DOM parentNode call.
            fallbackContainer
      patch(
        oldVNode,
        newVNode,
        container,
        null,
        parentComponent,
        parentSuspense,
        namespace,
        slotScopeIds,
        true,
      )
    }
  }

  const patchProps = (
    el: RendererElement,
    oldProps: Data,
    newProps: Data,
    parentComponent: ComponentInternalInstance | null,
    namespace: ElementNamespace,
  ) => {
    if (oldProps !== newProps) {
      if (oldProps !== EMPTY_OBJ) {
        for (const key in oldProps) {
          if (!isReservedProp(key) && !(key in newProps)) {
            hostPatchProp(
              el,
              key,
              oldProps[key],
              null,
              namespace,
              parentComponent,
            )
          }
        }
      }
      for (const key in newProps) {
        // empty string is not valid prop
        if (isReservedProp(key)) continue
        const next = newProps[key]
        const prev = oldProps[key]
        // defer patching value
        if (next !== prev && key !== 'value') {
          hostPatchProp(el, key, prev, next, namespace, parentComponent)
        }
      }
      if ('value' in newProps) {
        hostPatchProp(el, 'value', oldProps.value, newProps.value, namespace)
      }
    }
  }

  const processFragment = (
    n1: VNode | null,
    n2: VNode,
    container: RendererElement,
    anchor: RendererNode | null,
    parentComponent: ComponentInternalInstance | null,
    parentSuspense: SuspenseBoundary | null,
    namespace: ElementNamespace,
    slotScopeIds: string[] | null,
    optimized: boolean,
  ) => {
    const fragmentStartAnchor = (n2.el = n1 ? n1.el : hostCreateText(''))!
    const fragmentEndAnchor = (n2.anchor = n1 ? n1.anchor : hostCreateText(''))!

    let { patchFlag, dynamicChildren, slotScopeIds: fragmentSlotScopeIds } = n2

    if (
      __DEV__ &&
      // #5523 dev root fragment may inherit directives
      (isHmrUpdating || patchFlag & PatchFlags.DEV_ROOT_FRAGMENT)
    ) {
      // HMR updated / Dev root fragment (w/ comments), force full diff
      patchFlag = 0
      optimized = false
      dynamicChildren = null
    }

    // check if this is a slot fragment with :slotted scope ids
    if (fragmentSlotScopeIds) {
      slotScopeIds = slotScopeIds
        ? slotScopeIds.concat(fragmentSlotScopeIds)
        : fragmentSlotScopeIds
    }

    if (n1 == null) {
      hostInsert(fragmentStartAnchor, container, anchor)
      hostInsert(fragmentEndAnchor, container, anchor)
      // a fragment can only have array children
      // since they are either generated by the compiler, or implicitly created
      // from arrays.
      mountChildren(
        // #10007
        // such fragment like `<></>` will be compiled into
        // a fragment which doesn't have a children.
        // In this case fallback to an empty array
        (n2.children || []) as VNodeArrayChildren,
        container,
        fragmentEndAnchor,
        parentComponent,
        parentSuspense,
        namespace,
        slotScopeIds,
        optimized,
      )
    } else {
      if (
        patchFlag > 0 &&
        patchFlag & PatchFlags.STABLE_FRAGMENT &&
        dynamicChildren &&
        // #2715 the previous fragment could've been a BAILed one as a result
        // of renderSlot() with no valid children
        n1.dynamicChildren
      ) {
        // a stable fragment (template root or <template v-for>) doesn't need to
        // patch children order, but it may contain dynamicChildren.
        patchBlockChildren(
          n1.dynamicChildren,
          dynamicChildren,
          container,
          parentComponent,
          parentSuspense,
          namespace,
          slotScopeIds,
        )
        if (__DEV__) {
          // necessary for HMR
          traverseStaticChildren(n1, n2)
        } else if (
          // #2080 if the stable fragment has a key, it's a <template v-for> that may
          //  get moved around. Make sure all root level vnodes inherit el.
          // #2134 or if it's a component root, it may also get moved around
          // as the component is being moved.
          n2.key != null ||
          (parentComponent && n2 === parentComponent.subTree)
        ) {
          traverseStaticChildren(n1, n2, true /* shallow */)
        }
      } else {
        // keyed / unkeyed, or manual fragments.
        // for keyed & unkeyed, since they are compiler generated from v-for,
        // each child is guaranteed to be a block so the fragment will never
        // have dynamicChildren.
        patchChildren(
          n1,
          n2,
          container,
          fragmentEndAnchor,
          parentComponent,
          parentSuspense,
          namespace,
          slotScopeIds,
          optimized,
        )
      }
    }
  }

  const processComponent = (
    n1: VNode | null,
    n2: VNode,
    container: RendererElement,
    anchor: RendererNode | null,
    parentComponent: ComponentInternalInstance | null,
    parentSuspense: SuspenseBoundary | null,
    namespace: ElementNamespace,
    slotScopeIds: string[] | null,
    optimized: boolean,
  ) => {
    n2.slotScopeIds = slotScopeIds

    if ((n2.type as ConcreteComponent).__vapor) {
      if (n1 == null) {
        getVaporInterface(parentComponent, n2).mount(
          n2,
          container,
          anchor,
          parentComponent,
        )
      } else {
        getVaporInterface(parentComponent, n2).update(
          n1,
          n2,
          shouldUpdateComponent(n1, n2, optimized),
        )
      }
    } else if (n1 == null) {
      if (n2.shapeFlag & ShapeFlags.COMPONENT_KEPT_ALIVE) {
        ;(parentComponent!.ctx as KeepAliveContext).activate(
          n2,
          container,
          anchor,
          namespace,
          optimized,
        )
      } else {
        mountComponent(
          n2,
          container,
          anchor,
          parentComponent,
          parentSuspense,
          namespace,
          optimized,
        )
      }
    } else {
      updateComponent(n1, n2, optimized)
    }
  }

  const mountComponent: MountComponentFn = (
    initialVNode,
    container,
    anchor,
    parentComponent,
    parentSuspense,
    namespace: ElementNamespace,
    optimized,
  ) => {
    // 2.x compat may pre-create the component instance before actually
    // mounting
    const compatMountInstance =
      __COMPAT__ && initialVNode.isCompatRoot && initialVNode.component
    const instance: ComponentInternalInstance =
      compatMountInstance ||
      (initialVNode.component = createComponentInstance(
        initialVNode,
        parentComponent,
        parentSuspense,
      ))

    if (__DEV__ && instance.type.__hmrId) {
      registerHMR(instance)
    }

    if (__DEV__) {
      pushWarningContext(initialVNode)
      startMeasure(instance, `mount`)
    }

    // inject renderer internals for keepAlive
    if (isKeepAlive(initialVNode)) {
      ;(instance.ctx as KeepAliveContext).renderer = internals
    }

    // resolve props and slots for setup context
    if (!(__COMPAT__ && compatMountInstance)) {
      if (__DEV__) {
        startMeasure(instance, `init`)
      }
      setupComponent(instance, false, optimized)
      if (__DEV__) {
        endMeasure(instance, `init`)
      }
    }

    // avoid hydration for hmr updating
    if (__DEV__ && isHmrUpdating) initialVNode.el = null

    // setup() is async. This component relies on async logic to be resolved
    // before proceeding
    if (__FEATURE_SUSPENSE__ && instance.asyncDep) {
      parentSuspense &&
        parentSuspense.registerDep(instance, setupRenderEffect, optimized)

      // Give it a placeholder if this is not hydration
      // TODO handle self-defined fallback
      if (!initialVNode.el) {
        const placeholder = (instance.subTree = createVNode(Comment))
        processCommentNode(null, placeholder, container!, anchor)
        initialVNode.placeholder = placeholder.el
      }
    } else {
      setupRenderEffect(
        instance,
        initialVNode,
        container,
        anchor,
        parentSuspense,
        namespace,
        optimized,
      )
    }

    if (__DEV__) {
      popWarningContext()
      endMeasure(instance, `mount`)
    }
  }

  const updateComponent = (n1: VNode, n2: VNode, optimized: boolean) => {
    const instance = (n2.component = n1.component)!
    if (shouldUpdateComponent(n1, n2, optimized)) {
      if (
        __FEATURE_SUSPENSE__ &&
        instance.asyncDep &&
        !instance.asyncResolved
      ) {
        // async & still pending - just update props and slots
        // since the component's reactive effect for render isn't set-up yet
        if (__DEV__) {
          pushWarningContext(n2)
        }
        updateComponentPreRender(instance, n2, optimized)
        if (__DEV__) {
          popWarningContext()
        }
        return
      } else {
        // normal update
        instance.next = n2
        // instance.update is the reactive effect.
        instance.effect.run()
      }
    } else {
      // no update needed. just copy over properties
      n2.el = n1.el
      instance.vnode = n2
    }
  }

  class SetupRenderEffect extends ReactiveEffect {
    job: SchedulerJob

    constructor(
      private instance: ComponentInternalInstance,
      private initialVNode: VNode,
      private container: RendererElement,
      private anchor: RendererNode | null,
      private parentSuspense: SuspenseBoundary | null,
      private namespace: ElementNamespace,
      private optimized: boolean,
    ) {
      const prevScope = setCurrentScope(instance.scope)
      super()
      setCurrentScope(prevScope)

      this.job = instance.job = () => {
        if (this.dirty) {
          this.run()
        }
      }
      this.job.i = instance

      if (__DEV__) {
        this.onTrack = instance.rtc
          ? e => invokeArrayFns(instance.rtc!, e)
          : void 0
        this.onTrigger = instance.rtg
          ? e => invokeArrayFns(instance.rtg!, e)
          : void 0
      }
    }

    notify(): void {
      if (!(this.flags & EffectFlags.PAUSED)) {
        const job = this.job
        queueJob(job, job.i!.uid)
      }
    }

    fn() {
      const {
        instance,
        initialVNode,
        container,
        anchor,
        parentSuspense,
        namespace,
        optimized,
      } = this
      if (!instance.isMounted) {
        let vnodeHook: VNodeHook | null | undefined
        const { el, props } = initialVNode
        const { bm, m, parent, root, type } = instance
        const isAsyncWrapperVNode = isAsyncWrapper(initialVNode)

        toggleRecurse(instance, false)
        // beforeMount hook
        if (bm) {
          invokeArrayFns(bm)
        }
        // onVnodeBeforeMount
        if (
          !isAsyncWrapperVNode &&
          (vnodeHook = props && props.onVnodeBeforeMount)
        ) {
          invokeVNodeHook(vnodeHook, parent, initialVNode)
        }
        if (
          __COMPAT__ &&
          isCompatEnabled(DeprecationTypes.INSTANCE_EVENT_HOOKS, instance)
        ) {
          instance.emit('hook:beforeMount')
        }
        toggleRecurse(instance, true)

        if (el && hydrateNode) {
          // vnode has adopted host node - perform hydration instead of mount.
          const hydrateSubTree = () => {
            if (__DEV__) {
              startMeasure(instance, `render`)
            }
            instance.subTree = renderComponentRoot(instance)
            if (__DEV__) {
              endMeasure(instance, `render`)
            }
            if (__DEV__) {
              startMeasure(instance, `hydrate`)
            }
            hydrateNode!(
              el as Node,
              instance.subTree,
              instance,
              parentSuspense,
              null,
            )
            if (__DEV__) {
              endMeasure(instance, `hydrate`)
            }
          }

          if (
            isAsyncWrapperVNode &&
            (type as ComponentOptions).__asyncHydrate
          ) {
            ;(type as ComponentOptions).__asyncHydrate!(
              el as Element,
              instance,
              hydrateSubTree,
            )
          } else {
            hydrateSubTree()
          }
        } else {
          // custom element style injection
          if (
            (root as ComponentInternalInstance).ce &&
            // @ts-expect-error _def is private
            ((root as ComponentInternalInstance).ce as VueElement)._def
              .shadowRoot !== false
          ) {
            ;(root as ComponentInternalInstance).ce!._injectChildStyle(type)
          }

          if (__DEV__) {
            startMeasure(instance, `render`)
          }
          const subTree = (instance.subTree = renderComponentRoot(instance))
          if (__DEV__) {
            endMeasure(instance, `render`)
          }
          if (__DEV__) {
            startMeasure(instance, `patch`)
          }
          patch(
            null,
            subTree,
            container,
            anchor,
            instance,
            parentSuspense,
            namespace,
          )
          if (__DEV__) {
            endMeasure(instance, `patch`)
          }
          initialVNode.el = subTree.el
        }
        // mounted hook
        if (m) {
          queuePostRenderEffect(m, undefined, parentSuspense)
        }
        // onVnodeMounted
        if (
          !isAsyncWrapperVNode &&
          (vnodeHook = props && props.onVnodeMounted)
        ) {
          const scopedInitialVNode = initialVNode
          queuePostRenderEffect(
            () => invokeVNodeHook(vnodeHook!, parent, scopedInitialVNode),
            undefined,
            parentSuspense,
          )
        }
        if (
          __COMPAT__ &&
          isCompatEnabled(DeprecationTypes.INSTANCE_EVENT_HOOKS, instance)
        ) {
          queuePostRenderEffect(
            () => instance.emit('hook:mounted'),
            undefined,
            parentSuspense,
          )
        }

        // activated hook for keep-alive roots.
        // #1742 activated hook must be accessed after first render
        // since the hook may be injected by a child keep-alive
        if (
          initialVNode.shapeFlag & ShapeFlags.COMPONENT_SHOULD_KEEP_ALIVE ||
          (parent &&
            parent.vnode &&
            isAsyncWrapper(parent.vnode) &&
            parent.vnode.shapeFlag & ShapeFlags.COMPONENT_SHOULD_KEEP_ALIVE)
        ) {
          instance.a &&
            queuePostRenderEffect(instance.a, undefined, parentSuspense)
          if (
            __COMPAT__ &&
            isCompatEnabled(DeprecationTypes.INSTANCE_EVENT_HOOKS, instance)
          ) {
            queuePostRenderEffect(
              () => instance.emit('hook:activated'),
              undefined,
              parentSuspense,
            )
          }
        }
        instance.isMounted = true

        if (__DEV__ || __FEATURE_PROD_DEVTOOLS__) {
          devtoolsComponentAdded(instance)
        }

        // #2458: deference mount-only object parameters to prevent memleaks
        this.initialVNode = this.container = this.anchor = null as any
      } else {
        let { next, bu, u, parent, vnode } = instance

        if (__FEATURE_SUSPENSE__) {
          const nonHydratedAsyncRoot = locateNonHydratedAsyncRoot(instance)
          // we are trying to update some async comp before hydration
          // this will cause crash because we don't know the root node yet
          if (nonHydratedAsyncRoot) {
            // only sync the properties and abort the rest of operations
            if (next) {
              next.el = vnode.el
              updateComponentPreRender(instance, next, optimized)
            }
            // and continue the rest of operations once the deps are resolved
            nonHydratedAsyncRoot.asyncDep!.then(() => {
              // the instance may be destroyed during the time period
              if (!instance.isUnmounted) {
                this.fn()
              }
            })
            return
          }
        }

        // updateComponent
        // This is triggered by mutation of component's own state (next: null)
        // OR parent calling processComponent (next: VNode)
        let originNext = next
        let vnodeHook: VNodeHook | null | undefined
        if (__DEV__) {
          pushWarningContext(next || instance.vnode)
        }

        // Disallow component effect recursion during pre-lifecycle hooks.
        toggleRecurse(instance, false)
        if (next) {
          next.el = vnode.el
          updateComponentPreRender(instance, next, optimized)
        } else {
          next = vnode
        }

        // beforeUpdate hook
        if (bu) {
          invokeArrayFns(bu)
        }
        // onVnodeBeforeUpdate
        if ((vnodeHook = next.props && next.props.onVnodeBeforeUpdate)) {
          invokeVNodeHook(vnodeHook, parent, next, vnode)
        }
        if (
          __COMPAT__ &&
          isCompatEnabled(DeprecationTypes.INSTANCE_EVENT_HOOKS, instance)
        ) {
          instance.emit('hook:beforeUpdate')
        }
        toggleRecurse(instance, true)

        // render
        if (__DEV__) {
          startMeasure(instance, `render`)
        }
        const nextTree = renderComponentRoot(instance)
        if (__DEV__) {
          endMeasure(instance, `render`)
        }
        const prevTree = instance.subTree
        instance.subTree = nextTree

        if (__DEV__) {
          startMeasure(instance, `patch`)
        }
        patch(
          prevTree,
          nextTree,
          // parent may have changed if it's in a teleport
          hostParentNode(prevTree.el!)!,
          // anchor may have changed if it's in a fragment
          getNextHostNode(prevTree),
          instance,
          parentSuspense,
          namespace,
        )
        if (__DEV__) {
          endMeasure(instance, `patch`)
        }
        next.el = nextTree.el
        if (originNext === null) {
          // self-triggered update. In case of HOC, update parent component
          // vnode el. HOC is indicated by parent instance's subTree pointing
          // to child component's vnode
          updateHOCHostEl(instance, nextTree.el)
        }
        // updated hook
        if (u) {
          queuePostRenderEffect(u, undefined, parentSuspense)
        }
        // onVnodeUpdated
        if ((vnodeHook = next.props && next.props.onVnodeUpdated)) {
          queuePostRenderEffect(
            () => invokeVNodeHook(vnodeHook!, parent, next!, vnode),
            undefined,
            parentSuspense,
          )
        }
        if (
          __COMPAT__ &&
          isCompatEnabled(DeprecationTypes.INSTANCE_EVENT_HOOKS, instance)
        ) {
          queuePostRenderEffect(
            () => instance.emit('hook:updated'),
            undefined,
            parentSuspense,
          )
        }

        if (__DEV__ || __FEATURE_PROD_DEVTOOLS__) {
          devtoolsComponentUpdated(instance)
        }

        if (__DEV__) {
          popWarningContext()
        }
      }
    }
  }

  const setupRenderEffect: SetupRenderEffectFn = (
    instance,
    initialVNode,
    container,
    anchor,
    parentSuspense,
    namespace: ElementNamespace,
    optimized,
  ) => {
    // create reactive effect for rendering
    const effect = (instance.effect = new SetupRenderEffect(
      instance,
      initialVNode,
      container,
      anchor,
      parentSuspense,
      namespace,
      optimized,
    ))
    instance.update = effect.run.bind(effect)

    // allowRecurse
    // #1801, #2043 component render effects should allow recursive updates
    toggleRecurse(instance, true)

    effect.run()
  }

  const updateComponentPreRender = (
    instance: ComponentInternalInstance,
    nextVNode: VNode,
    optimized: boolean,
  ) => {
    nextVNode.component = instance
    const prevProps = instance.vnode.props
    instance.vnode = nextVNode
    instance.next = null
    updateProps(instance, nextVNode.props, prevProps, optimized)
    updateSlots(instance, nextVNode.children, optimized)

    const prevSub = setActiveSub()
    // props update may have triggered pre-flush watchers.
    // flush them before the render update.
    flushPreFlushCbs(instance)
    setActiveSub(prevSub)
  }

  const patchChildren: PatchChildrenFn = (
    n1,
    n2,
    container,
    anchor,
    parentComponent,
    parentSuspense,
    namespace: ElementNamespace,
    slotScopeIds,
    optimized = false,
  ) => {
    const c1 = n1 && n1.children
    const prevShapeFlag = n1 ? n1.shapeFlag : 0
    const c2 = n2.children

    const { patchFlag, shapeFlag } = n2
    // fast path
    if (patchFlag > 0) {
      if (patchFlag & PatchFlags.KEYED_FRAGMENT) {
        // this could be either fully-keyed or mixed (some keyed some not)
        // presence of patchFlag means children are guaranteed to be arrays
        patchKeyedChildren(
          c1 as VNode[],
          c2 as VNodeArrayChildren,
          container,
          anchor,
          parentComponent,
          parentSuspense,
          namespace,
          slotScopeIds,
          optimized,
        )
        return
      } else if (patchFlag & PatchFlags.UNKEYED_FRAGMENT) {
        // unkeyed
        patchUnkeyedChildren(
          c1 as VNode[],
          c2 as VNodeArrayChildren,
          container,
          anchor,
          parentComponent,
          parentSuspense,
          namespace,
          slotScopeIds,
          optimized,
        )
        return
      }
    }

    // children has 3 possibilities: text, array or no children.
    if (shapeFlag & ShapeFlags.TEXT_CHILDREN) {
      // text children fast path
      if (prevShapeFlag & ShapeFlags.ARRAY_CHILDREN) {
        unmountChildren(c1 as VNode[], parentComponent, parentSuspense)
      }
      if (c2 !== c1) {
        hostSetElementText(container, c2 as string)
      }
    } else {
      if (prevShapeFlag & ShapeFlags.ARRAY_CHILDREN) {
        // prev children was array
        if (shapeFlag & ShapeFlags.ARRAY_CHILDREN) {
          // two arrays, cannot assume anything, do full diff
          patchKeyedChildren(
            c1 as VNode[],
            c2 as VNodeArrayChildren,
            container,
            anchor,
            parentComponent,
            parentSuspense,
            namespace,
            slotScopeIds,
            optimized,
          )
        } else {
          // no new children, just unmount old
          unmountChildren(c1 as VNode[], parentComponent, parentSuspense, true)
        }
      } else {
        // prev children was text OR null
        // new children is array OR null
        if (prevShapeFlag & ShapeFlags.TEXT_CHILDREN) {
          hostSetElementText(container, '')
        }
        // mount new if array
        if (shapeFlag & ShapeFlags.ARRAY_CHILDREN) {
          mountChildren(
            c2 as VNodeArrayChildren,
            container,
            anchor,
            parentComponent,
            parentSuspense,
            namespace,
            slotScopeIds,
            optimized,
          )
        }
      }
    }
  }

  const patchUnkeyedChildren = (
    c1: VNode[],
    c2: VNodeArrayChildren,
    container: RendererElement,
    anchor: RendererNode | null,
    parentComponent: ComponentInternalInstance | null,
    parentSuspense: SuspenseBoundary | null,
    namespace: ElementNamespace,
    slotScopeIds: string[] | null,
    optimized: boolean,
  ) => {
    c1 = c1 || EMPTY_ARR
    c2 = c2 || EMPTY_ARR
    const oldLength = c1.length
    const newLength = c2.length
    const commonLength = Math.min(oldLength, newLength)
    let i
    for (i = 0; i < commonLength; i++) {
      const nextChild = (c2[i] = optimized
        ? cloneIfMounted(c2[i] as VNode)
        : normalizeVNode(c2[i]))
      patch(
        c1[i],
        nextChild,
        container,
        null,
        parentComponent,
        parentSuspense,
        namespace,
        slotScopeIds,
        optimized,
      )
    }
    if (oldLength > newLength) {
      // remove old
      unmountChildren(
        c1,
        parentComponent,
        parentSuspense,
        true,
        false,
        commonLength,
      )
    } else {
      // mount new
      mountChildren(
        c2,
        container,
        anchor,
        parentComponent,
        parentSuspense,
        namespace,
        slotScopeIds,
        optimized,
        commonLength,
      )
    }
  }

  // can be all-keyed or mixed
  const patchKeyedChildren = (
    c1: VNode[],
    c2: VNodeArrayChildren,
    container: RendererElement,
    parentAnchor: RendererNode | null,
    parentComponent: ComponentInternalInstance | null,
    parentSuspense: SuspenseBoundary | null,
    namespace: ElementNamespace,
    slotScopeIds: string[] | null,
    optimized: boolean,
  ) => {
    let i = 0
    const l2 = c2.length
    let e1 = c1.length - 1 // prev ending index
    let e2 = l2 - 1 // next ending index

    // 1. sync from start
    // (a b) c
    // (a b) d e
    while (i <= e1 && i <= e2) {
      const n1 = c1[i]
      const n2 = (c2[i] = optimized
        ? cloneIfMounted(c2[i] as VNode)
        : normalizeVNode(c2[i]))
      if (isSameVNodeType(n1, n2)) {
        patch(
          n1,
          n2,
          container,
          null,
          parentComponent,
          parentSuspense,
          namespace,
          slotScopeIds,
          optimized,
        )
      } else {
        break
      }
      i++
    }

    // 2. sync from end
    // a (b c)
    // d e (b c)
    while (i <= e1 && i <= e2) {
      const n1 = c1[e1]
      const n2 = (c2[e2] = optimized
        ? cloneIfMounted(c2[e2] as VNode)
        : normalizeVNode(c2[e2]))
      if (isSameVNodeType(n1, n2)) {
        patch(
          n1,
          n2,
          container,
          null,
          parentComponent,
          parentSuspense,
          namespace,
          slotScopeIds,
          optimized,
        )
      } else {
        break
      }
      e1--
      e2--
    }

    // 3. common sequence + mount
    // (a b)
    // (a b) c
    // i = 2, e1 = 1, e2 = 2
    // (a b)
    // c (a b)
    // i = 0, e1 = -1, e2 = 0
    if (i > e1) {
      if (i <= e2) {
        const nextPos = e2 + 1
        const anchor = nextPos < l2 ? (c2[nextPos] as VNode).el : parentAnchor
        while (i <= e2) {
          patch(
            null,
            (c2[i] = optimized
              ? cloneIfMounted(c2[i] as VNode)
              : normalizeVNode(c2[i])),
            container,
            anchor,
            parentComponent,
            parentSuspense,
            namespace,
            slotScopeIds,
            optimized,
          )
          i++
        }
      }
    }

    // 4. common sequence + unmount
    // (a b) c
    // (a b)
    // i = 2, e1 = 2, e2 = 1
    // a (b c)
    // (b c)
    // i = 0, e1 = 0, e2 = -1
    else if (i > e2) {
      while (i <= e1) {
        unmount(c1[i], parentComponent, parentSuspense, true)
        i++
      }
    }

    // 5. unknown sequence
    // [i ... e1 + 1]: a b [c d e] f g
    // [i ... e2 + 1]: a b [e d c h] f g
    // i = 2, e1 = 4, e2 = 5
    else {
      const s1 = i // prev starting index
      const s2 = i // next starting index

      // 5.1 build key:index map for newChildren
      const keyToNewIndexMap: Map<PropertyKey, number> = new Map()
      for (i = s2; i <= e2; i++) {
        const nextChild = (c2[i] = optimized
          ? cloneIfMounted(c2[i] as VNode)
          : normalizeVNode(c2[i]))
        if (nextChild.key != null) {
          if (__DEV__ && keyToNewIndexMap.has(nextChild.key)) {
            warn(
              `Duplicate keys found during update:`,
              JSON.stringify(nextChild.key),
              `Make sure keys are unique.`,
            )
          }
          keyToNewIndexMap.set(nextChild.key, i)
        }
      }

      // 5.2 loop through old children left to be patched and try to patch
      // matching nodes & remove nodes that are no longer present
      let j
      let patched = 0
      const toBePatched = e2 - s2 + 1
      let moved = false
      // used to track whether any node has moved
      let maxNewIndexSoFar = 0
      // works as Map<newIndex, oldIndex>
      // Note that oldIndex is offset by +1
      // and oldIndex = 0 is a special value indicating the new node has
      // no corresponding old node.
      // used for determining longest stable subsequence
      const newIndexToOldIndexMap = new Array(toBePatched)
      for (i = 0; i < toBePatched; i++) newIndexToOldIndexMap[i] = 0

      for (i = s1; i <= e1; i++) {
        const prevChild = c1[i]
        if (patched >= toBePatched) {
          // all new children have been patched so this can only be a removal
          unmount(prevChild, parentComponent, parentSuspense, true)
          continue
        }
        let newIndex
        if (prevChild.key != null) {
          newIndex = keyToNewIndexMap.get(prevChild.key)
        } else {
          // key-less node, try to locate a key-less node of the same type
          for (j = s2; j <= e2; j++) {
            if (
              newIndexToOldIndexMap[j - s2] === 0 &&
              isSameVNodeType(prevChild, c2[j] as VNode)
            ) {
              newIndex = j
              break
            }
          }
        }
        if (newIndex === undefined) {
          unmount(prevChild, parentComponent, parentSuspense, true)
        } else {
          newIndexToOldIndexMap[newIndex - s2] = i + 1
          if (newIndex >= maxNewIndexSoFar) {
            maxNewIndexSoFar = newIndex
          } else {
            moved = true
          }
          patch(
            prevChild,
            c2[newIndex] as VNode,
            container,
            null,
            parentComponent,
            parentSuspense,
            namespace,
            slotScopeIds,
            optimized,
          )
          patched++
        }
      }

      // 5.3 move and mount
      // generate longest stable subsequence only when nodes have moved
      const increasingNewIndexSequence = moved
        ? getSequence(newIndexToOldIndexMap)
        : EMPTY_ARR
      j = increasingNewIndexSequence.length - 1
      // looping backwards so that we can use last patched node as anchor
      for (i = toBePatched - 1; i >= 0; i--) {
        const nextIndex = s2 + i
        const nextChild = c2[nextIndex] as VNode
        const anchorVNode = c2[nextIndex + 1] as VNode
        const anchor =
          nextIndex + 1 < l2
            ? // #13559, fallback to el placeholder for unresolved async component
              anchorVNode.el || anchorVNode.placeholder
            : parentAnchor
        if (newIndexToOldIndexMap[i] === 0) {
          // mount new
          patch(
            null,
            nextChild,
            container,
            anchor,
            parentComponent,
            parentSuspense,
            namespace,
            slotScopeIds,
            optimized,
          )
        } else if (moved) {
          // move if:
          // There is no stable subsequence (e.g. a reverse)
          // OR current node is not among the stable sequence
          if (j < 0 || i !== increasingNewIndexSequence[j]) {
            move(
              nextChild,
              container,
              anchor,
              MoveType.REORDER,
              parentComponent,
            )
          } else {
            j--
          }
        }
      }
    }
  }

  const move: MoveFn = (
    vnode,
    container,
    anchor,
    moveType,
    parentComponent,
    parentSuspense = null,
  ) => {
    const { el, type, transition, children, shapeFlag } = vnode
    if (shapeFlag & ShapeFlags.COMPONENT) {
      if ((type as ConcreteComponent).__vapor) {
        getVaporInterface(parentComponent, vnode).move(vnode, container, anchor)
      } else {
        move(
          vnode.component!.subTree,
          container,
          anchor,
          moveType,
          parentComponent,
        )
      }
      return
    }

    if (__FEATURE_SUSPENSE__ && shapeFlag & ShapeFlags.SUSPENSE) {
      vnode.suspense!.move(container, anchor, moveType)
      return
    }

    if (shapeFlag & ShapeFlags.TELEPORT) {
      ;(type as typeof TeleportImpl).move(
        vnode,
        container,
        anchor,
        internals,
        parentComponent,
      )
      return
    }

    if (type === Fragment) {
      hostInsert(el!, container, anchor)
      for (let i = 0; i < (children as VNode[]).length; i++) {
        move(
          (children as VNode[])[i],
          container,
          anchor,
          moveType,
          parentComponent,
        )
      }
      hostInsert(vnode.anchor!, container, anchor)
      return
    }

    if (type === Static) {
      moveStaticNode(vnode, container, anchor)
      return
    }

    // single nodes
    const needTransition =
      moveType !== MoveType.REORDER &&
      shapeFlag & ShapeFlags.ELEMENT &&
      transition
    if (needTransition) {
      if (moveType === MoveType.ENTER) {
        performTransitionEnter(
          el!,
          transition,
          () => hostInsert(el!, container, anchor),
          parentSuspense,
          true,
        )
      } else {
        const { leave, delayLeave, afterLeave } = transition!
        const remove = () => {
          if (vnode.ctx!.isUnmounted) {
            hostRemove(el!)
          } else {
            hostInsert(el!, container, anchor)
          }
        }
        const performLeave = () => {
          // #13153 move kept-alive node before v-show transition leave finishes
          // it needs to call the leaving callback to ensure element's `display`
          // is `none`
          if (el!._isLeaving) {
            el![leaveCbKey](true /* cancelled */)
          }
          leave(el!, () => {
            remove()
            afterLeave && afterLeave()
          })
        }
        if (delayLeave) {
          delayLeave(el!, remove, performLeave)
        } else {
          performLeave()
        }
      }
    } else {
      hostInsert(el!, container, anchor)
    }
  }

  const unmount: UnmountFn = (
    vnode,
    parentComponent,
    parentSuspense,
    doRemove = false,
    optimized = false,
  ) => {
    const {
      type,
      props,
      ref,
      children,
      dynamicChildren,
      shapeFlag,
      patchFlag,
      dirs,
      cacheIndex,
    } = vnode

    if (patchFlag === PatchFlags.BAIL) {
      optimized = false
    }

    // unset ref
    if (ref != null) {
      const prevSub = setActiveSub()
      setRef(ref, null, parentSuspense, vnode, true)
      setActiveSub(prevSub)
    }

    // #6593 should clean memo cache when unmount
    if (cacheIndex != null) {
      parentComponent!.renderCache[cacheIndex] = undefined
    }

    if (shapeFlag & ShapeFlags.COMPONENT_SHOULD_KEEP_ALIVE) {
      ;(parentComponent!.ctx as KeepAliveContext).deactivate(vnode)
      return
    }

    const shouldInvokeDirs = shapeFlag & ShapeFlags.ELEMENT && dirs
    const shouldInvokeVnodeHook = !isAsyncWrapper(vnode)

    let vnodeHook: VNodeHook | undefined | null
    if (
      shouldInvokeVnodeHook &&
      (vnodeHook = props && props.onVnodeBeforeUnmount)
    ) {
      invokeVNodeHook(vnodeHook, parentComponent, vnode)
    }

    if (shapeFlag & ShapeFlags.COMPONENT) {
      if ((type as ConcreteComponent).__vapor) {
        getVaporInterface(parentComponent, vnode).unmount(vnode, doRemove)
        return
      } else {
        unmountComponent(vnode.component!, parentSuspense, doRemove)
      }
    } else {
      if (__FEATURE_SUSPENSE__ && shapeFlag & ShapeFlags.SUSPENSE) {
        vnode.suspense!.unmount(parentSuspense, doRemove)
        return
      }

      if (shouldInvokeDirs) {
        invokeDirectiveHook(vnode, null, parentComponent, 'beforeUnmount')
      }

      if (shapeFlag & ShapeFlags.TELEPORT) {
        ;(vnode.type as typeof TeleportImpl).remove(
          vnode,
          parentComponent,
          parentSuspense,
          internals,
          doRemove,
        )
      } else if (
        dynamicChildren &&
        // #5154
        // when v-once is used inside a block, setBlockTracking(-1) marks the
        // parent block with hasOnce: true
        // so that it doesn't take the fast path during unmount - otherwise
        // components nested in v-once are never unmounted.
        !dynamicChildren.hasOnce &&
        // #1153: fast path should not be taken for non-stable (v-for) fragments
        (type !== Fragment ||
          (patchFlag > 0 && patchFlag & PatchFlags.STABLE_FRAGMENT))
      ) {
        // fast path for block nodes: only need to unmount dynamic children.
        unmountChildren(
          dynamicChildren,
          parentComponent,
          parentSuspense,
          false,
          true,
        )
      } else if (
        (type === Fragment &&
          patchFlag &
            (PatchFlags.KEYED_FRAGMENT | PatchFlags.UNKEYED_FRAGMENT)) ||
        (!optimized && shapeFlag & ShapeFlags.ARRAY_CHILDREN)
      ) {
        unmountChildren(children as VNode[], parentComponent, parentSuspense)
      }

      if (type === VaporSlot) {
        getVaporInterface(parentComponent, vnode).unmount(vnode, doRemove)
        return
      }

      if (doRemove) {
        remove(vnode)
      }
    }

    if (
      (shouldInvokeVnodeHook &&
        (vnodeHook = props && props.onVnodeUnmounted)) ||
      shouldInvokeDirs
    ) {
      queuePostRenderEffect(
        () => {
          vnodeHook && invokeVNodeHook(vnodeHook, parentComponent, vnode)
          shouldInvokeDirs &&
            invokeDirectiveHook(vnode, null, parentComponent, 'unmounted')
        },
        undefined,
        parentSuspense,
      )
    }
  }

  const remove: RemoveFn = vnode => {
    const { type, el, anchor, transition } = vnode
    if (type === Fragment) {
      if (
        __DEV__ &&
        vnode.patchFlag > 0 &&
        vnode.patchFlag & PatchFlags.DEV_ROOT_FRAGMENT &&
        transition &&
        !transition.persisted
      ) {
        ;(vnode.children as VNode[]).forEach(child => {
          if (child.type === Comment) {
            hostRemove(child.el!)
          } else {
            remove(child)
          }
        })
      } else {
        removeFragment(el!, anchor!)
      }
      return
    }

    if (type === Static) {
      removeStaticNode(vnode)
      return
    }

    if (transition) {
      performTransitionLeave(
        el!,
        transition,
        () => hostRemove(el!),
        !!(vnode.shapeFlag & ShapeFlags.ELEMENT),
      )
    } else {
      hostRemove(el!)
    }
  }

  const removeFragment = (cur: RendererNode, end: RendererNode) => {
    // For fragments, directly remove all contained DOM nodes.
    // (fragment child nodes cannot have transition)
    let next
    while (cur !== end) {
      next = hostNextSibling(cur)!
      hostRemove(cur)
      cur = next
    }
    hostRemove(end)
  }

  const unmountComponent: UnmountComponentFn = (
    instance,
    parentSuspense,
    doRemove,
  ) => {
    if (__DEV__ && instance.type.__hmrId) {
      unregisterHMR(instance)
    }

    const { bum, scope, effect, subTree, um, m, a } = instance
    invalidateMount(m)
    invalidateMount(a)

    // beforeUnmount hook
    if (bum) {
      invokeArrayFns(bum)
    }

    if (
      __COMPAT__ &&
      isCompatEnabled(DeprecationTypes.INSTANCE_EVENT_HOOKS, instance)
    ) {
      instance.emit('hook:beforeDestroy')
    }

    // stop effects in component scope
    scope.stop()

    // job may be null if a component is unmounted before its async
    // setup has resolved.
    if (effect) {
      // so that scheduler will no longer invoke it
      effect.stop()
      unmount(subTree, instance, parentSuspense, doRemove)
    }
    // unmounted hook
    if (um) {
      queuePostRenderEffect(um, undefined, parentSuspense)
    }
    if (
      __COMPAT__ &&
      isCompatEnabled(DeprecationTypes.INSTANCE_EVENT_HOOKS, instance)
    ) {
      queuePostRenderEffect(
        () => instance.emit('hook:destroyed'),
        undefined,
        parentSuspense,
      )
    }
    queuePostRenderEffect(
      () => (instance.isUnmounted = true),
      undefined,
      parentSuspense,
    )

    if (__DEV__ || __FEATURE_PROD_DEVTOOLS__) {
      devtoolsComponentRemoved(instance)
    }
  }

  const unmountChildren: UnmountChildrenFn = (
    children,
    parentComponent,
    parentSuspense,
    doRemove = false,
    optimized = false,
    start = 0,
  ) => {
    for (let i = start; i < children.length; i++) {
      unmount(children[i], parentComponent, parentSuspense, doRemove, optimized)
    }
  }

  const getNextHostNode: NextFn = vnode => {
    if (vnode.shapeFlag & ShapeFlags.COMPONENT) {
      if ((vnode.type as ConcreteComponent).__vapor) {
        return hostNextSibling(vnode.anchor!)
      }
      return getNextHostNode(vnode.component!.subTree)
    }
    if (__FEATURE_SUSPENSE__ && vnode.shapeFlag & ShapeFlags.SUSPENSE) {
      return vnode.suspense!.next()
    }
    const el = hostNextSibling((vnode.anchor || vnode.el)!)
    // #9071, #9313
    // teleported content can mess up nextSibling searches during patch so
    // we need to skip them during nextSibling search
    const teleportEnd = el && el[TeleportEndKey]
    return teleportEnd ? hostNextSibling(teleportEnd) : el
  }

  const render: RootRenderFunction = (vnode, container, namespace) => {
    if (vnode == null) {
      if (container._vnode) {
        unmount(container._vnode, null, null, true)
      }
    } else {
      patch(
        container._vnode || null,
        vnode,
        container,
        null,
        null,
        null,
        namespace,
      )
    }
    container._vnode = vnode
    flushOnAppMount()
  }

  const internals: RendererInternals = {
    p: patch,
    um: unmount,
    m: move,
    r: remove,
    mt: mountComponent,
    umt: unmountComponent,
    mc: mountChildren,
    pc: patchChildren,
    pbc: patchBlockChildren,
    n: getNextHostNode,
    o: options,
  }

  let hydrate: ReturnType<typeof createHydrationFunctions>[0] | undefined
  let hydrateNode: ReturnType<typeof createHydrationFunctions>[1] | undefined
  if (createHydrationFns) {
    ;[hydrate, hydrateNode] = createHydrationFns(
      internals as RendererInternals<Node, Element>,
    )
  }

  const mountApp: AppMountFn<Element> = (
    app,
    container,
    isHydrate,
    namespace,
  ) => {
    const vnode = app._ceVNode || createVNode(app._component, app._props)
    // store app context on the root VNode.
    // this will be set on the root instance on initial mount.
    vnode.appContext = app._context

    if (namespace === true) {
      namespace = 'svg'
    } else if (namespace === false) {
      namespace = undefined
    }

    // HMR root reload
    if (__DEV__) {
      app._context.reload = () => {
        const cloned = cloneVNode(vnode)
        // avoid hydration for hmr updating
        cloned.el = null
        // casting to ElementNamespace because TS doesn't guarantee type narrowing
        // over function boundaries
        render(cloned, container, namespace as ElementNamespace)
      }
    }

    if (isHydrate && hydrate) {
      hydrate(vnode as VNode<Node, Element>, container as any)
    } else {
      render(vnode, container, namespace)
    }

    return vnode.component!
  }

  const unmountApp: AppUnmountFn = app => {
    render(null, app._container)
  }

  return {
    render,
    hydrate,
    internals,
    createApp: createAppAPI(
      mountApp,
      unmountApp,
      getComponentPublicInstance as any,
      render,
    ),
  }
}

function resolveChildrenNamespace(
  { type, props }: VNode,
  currentNamespace: ElementNamespace,
): ElementNamespace {
  return (currentNamespace === 'svg' && type === 'foreignObject') ||
    (currentNamespace === 'mathml' &&
      type === 'annotation-xml' &&
      props &&
      props.encoding &&
      props.encoding.includes('html'))
    ? undefined
    : currentNamespace
}

function toggleRecurse(
  { effect, job, vapor }: ComponentInternalInstance,
  allowed: boolean,
) {
  if (!vapor) {
    if (allowed) {
      effect.flags |= EffectFlags.ALLOW_RECURSE
      job.flags! |= SchedulerJobFlags.ALLOW_RECURSE
    } else {
      effect.flags &= ~EffectFlags.ALLOW_RECURSE
      job.flags! &= ~SchedulerJobFlags.ALLOW_RECURSE
    }
  }
}

export function needTransition(
  parentSuspense: SuspenseBoundary | null,
  transition: TransitionHooks | null,
): boolean | null {
  return (
    (!parentSuspense || (parentSuspense && !parentSuspense.pendingBranch)) &&
    transition &&
    !transition.persisted
  )
}

/**
 * #1156
 * When a component is HMR-enabled, we need to make sure that all static nodes
 * inside a block also inherit the DOM element from the previous tree so that
 * HMR updates (which are full updates) can retrieve the element for patching.
 *
 * #2080
 * Inside keyed `template` fragment static children, if a fragment is moved,
 * the children will always be moved. Therefore, in order to ensure correct move
 * position, el should be inherited from previous nodes.
 */
export function traverseStaticChildren(
  n1: VNode,
  n2: VNode,
  shallow = false,
): void {
  const ch1 = n1.children
  const ch2 = n2.children
  if (isArray(ch1) && isArray(ch2)) {
    for (let i = 0; i < ch1.length; i++) {
      // this is only called in the optimized path so array children are
      // guaranteed to be vnodes
      const c1 = ch1[i] as VNode
      let c2 = ch2[i] as VNode
      if (c2.shapeFlag & ShapeFlags.ELEMENT && !c2.dynamicChildren) {
        if (c2.patchFlag <= 0 || c2.patchFlag === PatchFlags.NEED_HYDRATION) {
          c2 = ch2[i] = cloneIfMounted(ch2[i] as VNode)
          c2.el = c1.el
        }
        if (!shallow && c2.patchFlag !== PatchFlags.BAIL)
          traverseStaticChildren(c1, c2)
      }
      // #6852 also inherit for text nodes
      if (
        c2.type === Text &&
        // avoid cached text nodes retaining detached dom nodes
        c2.patchFlag !== PatchFlags.CACHED
      ) {
        c2.el = c1.el
      }
      // #2324 also inherit for comment nodes, but not placeholders (e.g. v-if which
      // would have received .el during block patch)
      if (c2.type === Comment && !c2.el) {
        c2.el = c1.el
      }

      if (__DEV__) {
        c2.el && (c2.el.__vnode = c2)
      }
    }
  }
}

function locateNonHydratedAsyncRoot(
  instance: ComponentInternalInstance,
): ComponentInternalInstance | undefined {
<<<<<<< HEAD
  const subComponent = instance.subTree && instance.subTree.component
=======
  const subComponent = instance.vapor ? null : instance.subTree.component
>>>>>>> c4f41ee7
  if (subComponent) {
    if (subComponent.asyncDep && !subComponent.asyncResolved) {
      return subComponent
    } else {
      return locateNonHydratedAsyncRoot(subComponent)
    }
  }
}

export function invalidateMount(hooks: LifecycleHook | undefined): void {
  if (hooks) {
    for (let i = 0; i < hooks.length; i++)
      hooks[i].flags! |= SchedulerJobFlags.DISPOSED
  }
}

// shared between vdom and vapor
export function performTransitionEnter(
  el: RendererElement,
  transition: TransitionHooks,
  insert: () => void,
  parentSuspense: SuspenseBoundary | null,
  force: boolean = false,
): void {
  if (force || needTransition(parentSuspense, transition)) {
    transition.beforeEnter(el)
    insert()
    queuePostRenderEffect(() => transition.enter(el), undefined, parentSuspense)
  } else {
    insert()
  }
}

// shared between vdom and vapor
export function performTransitionLeave(
  el: RendererElement,
  transition: TransitionHooks,
  remove: () => void,
  isElement: boolean = true,
): void {
  const performRemove = () => {
    remove()
    if (transition && !transition.persisted && transition.afterLeave) {
      transition.afterLeave()
    }
  }

  if (isElement && transition && !transition.persisted) {
    const { leave, delayLeave } = transition
    const performLeave = () => leave(el, performRemove)
    if (delayLeave) {
      delayLeave(el, performRemove, performLeave)
    } else {
      performLeave()
    }
  } else {
    performRemove()
  }
}

export function getVaporInterface(
  instance: ComponentInternalInstance | null,
  vnode: VNode,
): VaporInteropInterface {
  const ctx = instance ? instance.appContext : vnode.appContext
  const res = ctx && ctx.vapor
  if (__DEV__ && !res) {
    warn(
      `Vapor component found in vdom tree but vapor-in-vdom interop was not installed. ` +
        `Make sure to install it:\n` +
        `\`\`\`\nimport { vaporInteropPlugin } from 'vue'\n` +
        `app.use(vaporInteropPlugin)\n` +
        `\`\`\``,
    )
  }
  return res!
}<|MERGE_RESOLUTION|>--- conflicted
+++ resolved
@@ -2696,11 +2696,7 @@
 function locateNonHydratedAsyncRoot(
   instance: ComponentInternalInstance,
 ): ComponentInternalInstance | undefined {
-<<<<<<< HEAD
   const subComponent = instance.subTree && instance.subTree.component
-=======
-  const subComponent = instance.vapor ? null : instance.subTree.component
->>>>>>> c4f41ee7
   if (subComponent) {
     if (subComponent.asyncDep && !subComponent.asyncResolved) {
       return subComponent
