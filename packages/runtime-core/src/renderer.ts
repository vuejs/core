--- conflicted
+++ resolved
@@ -2503,21 +2503,14 @@
       if (c2.type === Text) {
         c2.el = c1.el
       }
-<<<<<<< HEAD
-      // also inherit for comment nodes, but not placeholders (e.g. v-if which
+      // #2324 also inherit for comment nodes, but not placeholders (e.g. v-if which
       // would have received .el during block patch)
       if (c2.type === Comment && !c2.el) {
         c2.el = c1.el
-=======
+      }
+      
       if (__DEV__) {
-        // #2324 also inherit for comment nodes, but not placeholders (e.g. v-if which
-        // would have received .el during block patch)
-        if (c2.type === Comment && !c2.el) {
-          c2.el = c1.el
-        }
-
         c2.el && (c2.el.__vnode = c2)
->>>>>>> f7dad6da
       }
     }
   }
