--- conflicted
+++ resolved
@@ -2616,11 +2616,7 @@
 function locateNonHydratedAsyncRoot(
   instance: ComponentInternalInstance,
 ): ComponentInternalInstance | undefined {
-<<<<<<< HEAD
   const subComponent = instance.vapor ? null : instance.subTree.component
-=======
-  const subComponent = instance.subTree && instance.subTree.component
->>>>>>> cb8830fd
   if (subComponent) {
     if (subComponent.asyncDep && !subComponent.asyncResolved) {
       return subComponent
@@ -2637,11 +2633,6 @@
   }
 }
 
-<<<<<<< HEAD
-/**
- * @internal
- */
-=======
 // shared between vdom and vapor
 export function performTransitionEnter(
   el: RendererElement,
@@ -2685,7 +2676,6 @@
   }
 }
 
->>>>>>> cb8830fd
 export function getVaporInterface(
   instance: ComponentInternalInstance | null,
   vnode: VNode,
