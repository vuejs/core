import {
  Comment,
  Fragment,
  Static,
  Text,
  type VNode,
  type VNodeArrayChildren,
  type VNodeHook,
  type VNodeProps,
  VaporSlot,
  cloneIfMounted,
  cloneVNode,
  createVNode,
  invokeVNodeHook,
  isSameVNodeType,
  normalizeVNode,
} from './vnode'
import {
  type ComponentInternalInstance,
  type ComponentOptions,
  type ConcreteComponent,
  type Data,
  type GenericComponentInstance,
  type LifecycleHook,
  createComponentInstance,
  getComponentPublicInstance,
  setupComponent,
} from './component'
import {
  filterSingleRoot,
  renderComponentRoot,
  shouldUpdateComponent,
  updateHOCHostEl,
} from './componentRenderUtils'
import {
  EMPTY_ARR,
  EMPTY_OBJ,
  NOOP,
  PatchFlags,
  ShapeFlags,
  def,
  getGlobalThis,
  getSequence,
  invokeArrayFns,
  isArray,
  isReservedProp,
} from '@vue/shared'
import {
  type SchedulerJob,
  SchedulerJobFlags,
  type SchedulerJobs,
  flushOnAppMount,
  flushPreFlushCbs,
  queueJob,
  queuePostFlushCb,
} from './scheduler'
import {
  EffectFlags,
  ReactiveEffect,
  setActiveSub,
  setCurrentScope,
} from '@vue/reactivity'
import { updateProps } from './componentProps'
import { updateSlots } from './componentSlots'
import { popWarningContext, pushWarningContext, warn } from './warning'
import {
  type AppMountFn,
  type AppUnmountFn,
  type CreateAppFunction,
  createAppAPI,
} from './apiCreateApp'
import { setRef } from './rendererTemplateRef'
import {
  type SuspenseBoundary,
  type SuspenseImpl,
  isSuspense,
  queueEffectWithSuspense,
} from './components/Suspense'
import {
  TeleportEndKey,
  type TeleportImpl,
  type TeleportVNode,
} from './components/Teleport'
import { type KeepAliveContext, isKeepAlive } from './components/KeepAlive'
import { isHmrUpdating, registerHMR, unregisterHMR } from './hmr'
import { type RootHydrateFunction, createHydrationFunctions } from './hydration'
import { invokeDirectiveHook } from './directives'
import { endMeasure, startMeasure } from './profiling'
import {
  devtoolsComponentAdded,
  devtoolsComponentRemoved,
  devtoolsComponentUpdated,
  setDevtoolsHook,
} from './devtools'
import { initFeatureFlags } from './featureFlags'
import { isAsyncWrapper } from './apiAsyncComponent'
import { isCompatEnabled } from './compat/compatConfig'
import { DeprecationTypes } from './compat/compatConfig'
import type { TransitionHooks } from './components/BaseTransition'
import type { VaporInteropInterface } from './apiCreateApp'
import type { VueElement } from '@vue/runtime-dom'

export interface Renderer<HostElement = RendererElement> {
  render: RootRenderFunction<HostElement>
  createApp: CreateAppFunction<HostElement>
  internals: RendererInternals
}

export interface HydrationRenderer extends Renderer<Element | ShadowRoot> {
  hydrate: RootHydrateFunction
}

export type ElementNamespace = 'svg' | 'mathml' | undefined

export type RootRenderFunction<HostElement = RendererElement> = (
  vnode: VNode | null,
  container: HostElement,
  namespace?: ElementNamespace,
) => void

export interface RendererOptions<
  HostNode = RendererNode,
  HostElement = RendererElement,
> {
  patchProp(
    el: HostElement,
    key: string,
    prevValue: any,
    nextValue: any,
    namespace?: ElementNamespace,
    parentComponent?: ComponentInternalInstance | null,
  ): void
  insert(el: HostNode, parent: HostElement, anchor?: HostNode | null): void
  remove(el: HostNode): void
  createElement(
    type: string,
    namespace?: ElementNamespace,
    isCustomizedBuiltIn?: string,
    vnodeProps?: (VNodeProps & { [key: string]: any }) | null,
  ): HostElement
  createText(text: string): HostNode
  createComment(text: string): HostNode
  setText(node: HostNode, text: string): void
  setElementText(node: HostElement, text: string): void
  parentNode(node: HostNode): HostElement | null
  nextSibling(node: HostNode): HostNode | null
  querySelector?(selector: string): HostElement | null
  setScopeId?(el: HostElement, id: string): void
  cloneNode?(node: HostNode): HostNode
  insertStaticContent?(
    content: string,
    parent: HostElement,
    anchor: HostNode | null,
    namespace: ElementNamespace,
    start?: HostNode | null,
    end?: HostNode | null,
  ): [HostNode, HostNode]
}

// Renderer Node can technically be any object in the context of core renderer
// logic - they are never directly operated on and always passed to the node op
// functions provided via options, so the internal constraint is really just
// a generic object.
export interface RendererNode {
  [key: string | symbol]: any
}

export interface RendererElement extends RendererNode {}

// An object exposing the internals of a renderer, passed to tree-shakeable
// features so that they can be decoupled from this file. Keys are shortened
// to optimize bundle size.
export interface RendererInternals<
  HostNode = RendererNode,
  HostElement = RendererElement,
> {
  p: PatchFn
  um: UnmountFn
  r: RemoveFn
  m: MoveFn
  mt: MountComponentFn
  umt: UnmountComponentFn
  mc: MountChildrenFn
  pc: PatchChildrenFn
  pbc: PatchBlockChildrenFn
  n: NextFn
  o: RendererOptions<HostNode, HostElement>
}

// These functions are created inside a closure and therefore their types cannot
// be directly exported. In order to avoid maintaining function signatures in
// two places, we declare them once here and use them inside the closure.
type PatchFn = (
  n1: VNode | null, // null means this is a mount
  n2: VNode,
  container: RendererElement,
  anchor?: RendererNode | null,
  parentComponent?: ComponentInternalInstance | null,
  parentSuspense?: SuspenseBoundary | null,
  namespace?: ElementNamespace,
  slotScopeIds?: string[] | null,
  optimized?: boolean,
) => void

type MountChildrenFn = (
  children: VNodeArrayChildren,
  container: RendererElement,
  anchor: RendererNode | null,
  parentComponent: ComponentInternalInstance | null,
  parentSuspense: SuspenseBoundary | null,
  namespace: ElementNamespace,
  slotScopeIds: string[] | null,
  optimized: boolean,
  start?: number,
) => void

type PatchChildrenFn = (
  n1: VNode | null,
  n2: VNode,
  container: RendererElement,
  anchor: RendererNode | null,
  parentComponent: ComponentInternalInstance | null,
  parentSuspense: SuspenseBoundary | null,
  namespace: ElementNamespace,
  slotScopeIds: string[] | null,
  optimized: boolean,
) => void

type PatchBlockChildrenFn = (
  oldChildren: VNode[],
  newChildren: VNode[],
  fallbackContainer: RendererElement,
  parentComponent: ComponentInternalInstance | null,
  parentSuspense: SuspenseBoundary | null,
  namespace: ElementNamespace,
  slotScopeIds: string[] | null,
) => void

type MoveFn = (
  vnode: VNode,
  container: RendererElement,
  anchor: RendererNode | null,
  type: MoveType,
  parentComponent: ComponentInternalInstance | null,
  parentSuspense?: SuspenseBoundary | null,
) => void

type NextFn = (vnode: VNode) => RendererNode | null

type UnmountFn = (
  vnode: VNode,
  parentComponent: ComponentInternalInstance | null,
  parentSuspense: SuspenseBoundary | null,
  doRemove?: boolean,
  optimized?: boolean,
) => void

type RemoveFn = (vnode: VNode) => void

type UnmountChildrenFn = (
  children: VNode[],
  parentComponent: ComponentInternalInstance | null,
  parentSuspense: SuspenseBoundary | null,
  doRemove?: boolean,
  optimized?: boolean,
  start?: number,
) => void

export type MountComponentFn = (
  initialVNode: VNode,
  container: RendererElement,
  anchor: RendererNode | null,
  parentComponent: ComponentInternalInstance | null,
  parentSuspense: SuspenseBoundary | null,
  namespace: ElementNamespace,
  optimized: boolean,
) => void

export type UnmountComponentFn = (
  instance: ComponentInternalInstance,
  parentSuspense: SuspenseBoundary | null,
  doRemove?: boolean,
) => void

type ProcessTextOrCommentFn = (
  n1: VNode | null,
  n2: VNode,
  container: RendererElement,
  anchor: RendererNode | null,
) => void

export type SetupRenderEffectFn = (
  instance: ComponentInternalInstance,
  initialVNode: VNode,
  container: RendererElement,
  anchor: RendererNode | null,
  parentSuspense: SuspenseBoundary | null,
  namespace: ElementNamespace,
  optimized: boolean,
) => void

export enum MoveType {
  ENTER,
  LEAVE,
  REORDER,
}

export const queuePostRenderEffect: (
  fn: SchedulerJobs,
  id: number | undefined,
  suspense: SuspenseBoundary | null,
) => void = __FEATURE_SUSPENSE__
  ? __TEST__
    ? // vitest can't seem to handle eager circular dependency
      (
        fn: Function | Function[],
        id: number | undefined,
        suspense: SuspenseBoundary | null,
      ) => queueEffectWithSuspense(fn, id, suspense)
    : queueEffectWithSuspense
  : queuePostFlushCb

/**
 * The createRenderer function accepts two generic arguments:
 * HostNode and HostElement, corresponding to Node and Element types in the
 * host environment. For example, for runtime-dom, HostNode would be the DOM
 * `Node` interface and HostElement would be the DOM `Element` interface.
 *
 * Custom renderers can pass in the platform specific types like this:
 *
 * ``` js
 * const { render, createApp } = createRenderer<Node, Element>({
 *   patchProp,
 *   ...nodeOps
 * })
 * ```
 */
export function createRenderer<
  HostNode = RendererNode,
  HostElement = RendererElement,
>(options: RendererOptions<HostNode, HostElement>): Renderer<HostElement> {
  return baseCreateRenderer<HostNode, HostElement>(options)
}

// Separate API for creating hydration-enabled renderer.
// Hydration logic is only used when calling this function, making it
// tree-shakable.
export function createHydrationRenderer(
  options: RendererOptions<Node, Element>,
): HydrationRenderer {
  return baseCreateRenderer(options, createHydrationFunctions)
}

// overload 1: no hydration
function baseCreateRenderer<
  HostNode = RendererNode,
  HostElement = RendererElement,
>(options: RendererOptions<HostNode, HostElement>): Renderer<HostElement>

// overload 2: with hydration
function baseCreateRenderer(
  options: RendererOptions<Node, Element>,
  createHydrationFns: typeof createHydrationFunctions,
): HydrationRenderer

// implementation
function baseCreateRenderer(
  options: RendererOptions,
  createHydrationFns?: typeof createHydrationFunctions,
): any {
  // compile-time feature flags check
  if (__ESM_BUNDLER__ && !__TEST__) {
    initFeatureFlags()
  }

  const target = getGlobalThis()
  target.__VUE__ = true
  if (__DEV__ || __FEATURE_PROD_DEVTOOLS__) {
    setDevtoolsHook(target.__VUE_DEVTOOLS_GLOBAL_HOOK__, target)
  }

  const {
    insert: hostInsert,
    remove: hostRemove,
    patchProp: hostPatchProp,
    createElement: hostCreateElement,
    createText: hostCreateText,
    createComment: hostCreateComment,
    setText: hostSetText,
    setElementText: hostSetElementText,
    parentNode: hostParentNode,
    nextSibling: hostNextSibling,
    setScopeId: hostSetScopeId = NOOP,
    insertStaticContent: hostInsertStaticContent,
  } = options

  // Note: functions inside this closure should use `const xxx = () => {}`
  // style in order to prevent being inlined by minifiers.
  const patch: PatchFn = (
    n1,
    n2,
    container,
    anchor = null,
    parentComponent = null,
    parentSuspense = null,
    namespace = undefined,
    slotScopeIds = null,
    optimized = __DEV__ && isHmrUpdating ? false : !!n2.dynamicChildren,
  ) => {
    if (n1 === n2) {
      return
    }

    // patching & not same type, unmount old tree
    if (n1 && !isSameVNodeType(n1, n2)) {
      anchor = getNextHostNode(n1)
      unmount(n1, parentComponent, parentSuspense, true)
      n1 = null
    }

    if (n2.patchFlag === PatchFlags.BAIL) {
      optimized = false
      n2.dynamicChildren = null
    }

    const { type, ref, shapeFlag } = n2
    switch (type) {
      case Text:
        processText(n1, n2, container, anchor)
        break
      case Comment:
        processCommentNode(n1, n2, container, anchor)
        break
      case Static:
        if (n1 == null) {
          mountStaticNode(n2, container, anchor, namespace)
        } else if (__DEV__) {
          patchStaticNode(n1, n2, container, namespace)
        }
        break
      case Fragment:
        processFragment(
          n1,
          n2,
          container,
          anchor,
          parentComponent,
          parentSuspense,
          namespace,
          slotScopeIds,
          optimized,
        )
        break
      case VaporSlot:
        getVaporInterface(parentComponent, n2).slot(n1, n2, container, anchor)
        break
      default:
        if (shapeFlag & ShapeFlags.ELEMENT) {
          processElement(
            n1,
            n2,
            container,
            anchor,
            parentComponent,
            parentSuspense,
            namespace,
            slotScopeIds,
            optimized,
          )
        } else if (shapeFlag & ShapeFlags.COMPONENT) {
          processComponent(
            n1,
            n2,
            container,
            anchor,
            parentComponent,
            parentSuspense,
            namespace,
            slotScopeIds,
            optimized,
          )
        } else if (shapeFlag & ShapeFlags.TELEPORT) {
          ;(type as typeof TeleportImpl).process(
            n1 as TeleportVNode,
            n2 as TeleportVNode,
            container,
            anchor,
            parentComponent,
            parentSuspense,
            namespace,
            slotScopeIds,
            optimized,
            internals,
          )
        } else if (__FEATURE_SUSPENSE__ && shapeFlag & ShapeFlags.SUSPENSE) {
          ;(type as typeof SuspenseImpl).process(
            n1,
            n2,
            container,
            anchor,
            parentComponent,
            parentSuspense,
            namespace,
            slotScopeIds,
            optimized,
            internals,
          )
        } else if (__DEV__) {
          warn('Invalid VNode type:', type, `(${typeof type})`)
        }
    }

    // set ref
    if (ref != null && parentComponent) {
      setRef(ref, n1 && n1.ref, parentSuspense, n2 || n1, !n2)
    } else if (ref == null && n1 && n1.ref != null) {
      setRef(n1.ref, null, parentSuspense, n1, true)
    }
  }

  const processText: ProcessTextOrCommentFn = (n1, n2, container, anchor) => {
    if (n1 == null) {
      hostInsert(
        (n2.el = hostCreateText(n2.children as string)),
        container,
        anchor,
      )
    } else {
      const el = (n2.el = n1.el!)
      if (n2.children !== n1.children) {
        hostSetText(el, n2.children as string)
      }
    }
  }

  const processCommentNode: ProcessTextOrCommentFn = (
    n1,
    n2,
    container,
    anchor,
  ) => {
    if (n1 == null) {
      hostInsert(
        (n2.el = hostCreateComment((n2.children as string) || '')),
        container,
        anchor,
      )
    } else {
      // there's no support for dynamic comments
      n2.el = n1.el
    }
  }

  const mountStaticNode = (
    n2: VNode,
    container: RendererElement,
    anchor: RendererNode | null,
    namespace: ElementNamespace,
  ) => {
    // static nodes are only present when used with compiler-dom/runtime-dom
    // which guarantees presence of hostInsertStaticContent.
    ;[n2.el, n2.anchor] = hostInsertStaticContent!(
      n2.children as string,
      container,
      anchor,
      namespace,
      n2.el,
      n2.anchor,
    )
  }

  /**
   * Dev / HMR only
   */
  const patchStaticNode = (
    n1: VNode,
    n2: VNode,
    container: RendererElement,
    namespace: ElementNamespace,
  ) => {
    // static nodes are only patched during dev for HMR
    if (n2.children !== n1.children) {
      const anchor = hostNextSibling(n1.anchor!)
      // remove existing
      removeStaticNode(n1)
      // insert new
      ;[n2.el, n2.anchor] = hostInsertStaticContent!(
        n2.children as string,
        container,
        anchor,
        namespace,
      )
    } else {
      n2.el = n1.el
      n2.anchor = n1.anchor
    }
  }

  const moveStaticNode = (
    { el, anchor }: VNode,
    container: RendererElement,
    nextSibling: RendererNode | null,
  ) => {
    let next
    while (el && el !== anchor) {
      next = hostNextSibling(el)
      hostInsert(el, container, nextSibling)
      el = next
    }
    hostInsert(anchor!, container, nextSibling)
  }

  const removeStaticNode = ({ el, anchor }: VNode) => {
    let next
    while (el && el !== anchor) {
      next = hostNextSibling(el)
      hostRemove(el)
      el = next
    }
    hostRemove(anchor!)
  }

  const processElement = (
    n1: VNode | null,
    n2: VNode,
    container: RendererElement,
    anchor: RendererNode | null,
    parentComponent: ComponentInternalInstance | null,
    parentSuspense: SuspenseBoundary | null,
    namespace: ElementNamespace,
    slotScopeIds: string[] | null,
    optimized: boolean,
  ) => {
    if (n2.type === 'svg') {
      namespace = 'svg'
    } else if (n2.type === 'math') {
      namespace = 'mathml'
    }

    if (n1 == null) {
      mountElement(
        n2,
        container,
        anchor,
        parentComponent,
        parentSuspense,
        namespace,
        slotScopeIds,
        optimized,
      )
    } else {
      patchElement(
        n1,
        n2,
        parentComponent,
        parentSuspense,
        namespace,
        slotScopeIds,
        optimized,
      )
    }
  }

  const mountElement = (
    vnode: VNode,
    container: RendererElement,
    anchor: RendererNode | null,
    parentComponent: ComponentInternalInstance | null,
    parentSuspense: SuspenseBoundary | null,
    namespace: ElementNamespace,
    slotScopeIds: string[] | null,
    optimized: boolean,
  ) => {
    let el: RendererElement
    let vnodeHook: VNodeHook | undefined | null
    const { props, shapeFlag, transition, dirs } = vnode

    el = vnode.el = hostCreateElement(
      vnode.type as string,
      namespace,
      props && props.is,
      props,
    )

    // mount children first, since some props may rely on child content
    // being already rendered, e.g. `<select value>`
    if (shapeFlag & ShapeFlags.TEXT_CHILDREN) {
      hostSetElementText(el, vnode.children as string)
    } else if (shapeFlag & ShapeFlags.ARRAY_CHILDREN) {
      mountChildren(
        vnode.children as VNodeArrayChildren,
        el,
        null,
        parentComponent,
        parentSuspense,
        resolveChildrenNamespace(vnode, namespace),
        slotScopeIds,
        optimized,
      )
    }

    if (dirs) {
      invokeDirectiveHook(vnode, null, parentComponent, 'created')
    }
    // scopeId
    setScopeId(el, vnode, vnode.scopeId, slotScopeIds, parentComponent)
    // props
    if (props) {
      for (const key in props) {
        if (key !== 'value' && !isReservedProp(key)) {
          hostPatchProp(el, key, null, props[key], namespace, parentComponent)
        }
      }
      /**
       * Special case for setting value on DOM elements:
       * - it can be order-sensitive (e.g. should be set *after* min/max, #2325, #4024)
       * - it needs to be forced (#1471)
       * #2353 proposes adding another renderer option to configure this, but
       * the properties affects are so finite it is worth special casing it
       * here to reduce the complexity. (Special casing it also should not
       * affect non-DOM renderers)
       */
      if ('value' in props) {
        hostPatchProp(el, 'value', null, props.value, namespace)
      }
      if ((vnodeHook = props.onVnodeBeforeMount)) {
        invokeVNodeHook(vnodeHook, parentComponent, vnode)
      }
    }

    if (__DEV__ || __FEATURE_PROD_DEVTOOLS__) {
      def(el, '__vnode', vnode, true)
      def(el, '__vueParentComponent', parentComponent, true)
    }

    if (dirs) {
      invokeDirectiveHook(vnode, null, parentComponent, 'beforeMount')
    }
    // #1583 For inside suspense + suspense not resolved case, enter hook should call when suspense resolved
    // #1689 For inside suspense + suspense resolved case, just call it
    if (transition) {
      performTransitionEnter(
        el,
        transition,
        () => hostInsert(el, container, anchor),
        parentSuspense,
      )
    } else {
      hostInsert(el, container, anchor)
    }
<<<<<<< HEAD

    if ((vnodeHook = props && props.onVnodeMounted) || dirs) {
      queuePostRenderEffect(() => {
        vnodeHook && invokeVNodeHook(vnodeHook, parentComponent, vnode)
        dirs && invokeDirectiveHook(vnode, null, parentComponent, 'mounted')
      }, parentSuspense)
=======
    hostInsert(el, container, anchor)
    if (
      (vnodeHook = props && props.onVnodeMounted) ||
      needCallTransitionHooks ||
      dirs
    ) {
      queuePostRenderEffect(
        () => {
          vnodeHook && invokeVNodeHook(vnodeHook, parentComponent, vnode)
          needCallTransitionHooks && transition!.enter(el)
          dirs && invokeDirectiveHook(vnode, null, parentComponent, 'mounted')
        },
        undefined,
        parentSuspense,
      )
>>>>>>> f4934ac1
    }
  }

  const setScopeId = (
    el: RendererElement,
    vnode: VNode,
    scopeId: string | null,
    slotScopeIds: string[] | null,
    parentComponent: GenericComponentInstance | null,
  ) => {
    if (scopeId) {
      hostSetScopeId(el, scopeId)
    }
    if (slotScopeIds) {
      for (let i = 0; i < slotScopeIds.length; i++) {
        hostSetScopeId(el, slotScopeIds[i])
      }
    }
    let subTree = parentComponent && parentComponent.subTree
    if (subTree) {
      if (
        __DEV__ &&
        subTree.patchFlag > 0 &&
        subTree.patchFlag & PatchFlags.DEV_ROOT_FRAGMENT
      ) {
        subTree =
          filterSingleRoot(subTree.children as VNodeArrayChildren) || subTree
      }
      if (
        vnode === subTree ||
        (isSuspense(subTree.type) &&
          (subTree.ssContent === vnode || subTree.ssFallback === vnode))
      ) {
        const parentVNode = parentComponent!.vnode!
        setScopeId(
          el,
          parentVNode,
          parentVNode.scopeId,
          parentVNode.slotScopeIds,
          parentComponent!.parent,
        )
      }
    }
  }

  const mountChildren: MountChildrenFn = (
    children,
    container,
    anchor,
    parentComponent,
    parentSuspense,
    namespace: ElementNamespace,
    slotScopeIds,
    optimized,
    start = 0,
  ) => {
    for (let i = start; i < children.length; i++) {
      const child = (children[i] = optimized
        ? cloneIfMounted(children[i] as VNode)
        : normalizeVNode(children[i]))
      patch(
        null,
        child,
        container,
        anchor,
        parentComponent,
        parentSuspense,
        namespace,
        slotScopeIds,
        optimized,
      )
    }
  }

  const patchElement = (
    n1: VNode,
    n2: VNode,
    parentComponent: ComponentInternalInstance | null,
    parentSuspense: SuspenseBoundary | null,
    namespace: ElementNamespace,
    slotScopeIds: string[] | null,
    optimized: boolean,
  ) => {
    const el = (n2.el = n1.el!)
    if (__DEV__ || __FEATURE_PROD_DEVTOOLS__) {
      el.__vnode = n2
    }
    let { patchFlag, dynamicChildren, dirs } = n2
    // #1426 take the old vnode's patch flag into account since user may clone a
    // compiler-generated vnode, which de-opts to FULL_PROPS
    patchFlag |= n1.patchFlag & PatchFlags.FULL_PROPS
    const oldProps = n1.props || EMPTY_OBJ
    const newProps = n2.props || EMPTY_OBJ
    let vnodeHook: VNodeHook | undefined | null

    // disable recurse in beforeUpdate hooks
    parentComponent && toggleRecurse(parentComponent, false)
    if ((vnodeHook = newProps.onVnodeBeforeUpdate)) {
      invokeVNodeHook(vnodeHook, parentComponent, n2, n1)
    }
    if (dirs) {
      invokeDirectiveHook(n2, n1, parentComponent, 'beforeUpdate')
    }
    parentComponent && toggleRecurse(parentComponent, true)

    if (__DEV__ && isHmrUpdating) {
      // HMR updated, force full diff
      patchFlag = 0
      optimized = false
      dynamicChildren = null
    }

    // #9135 innerHTML / textContent unset needs to happen before possible
    // new children mount
    if (
      (oldProps.innerHTML && newProps.innerHTML == null) ||
      (oldProps.textContent && newProps.textContent == null)
    ) {
      hostSetElementText(el, '')
    }

    if (dynamicChildren) {
      patchBlockChildren(
        n1.dynamicChildren!,
        dynamicChildren,
        el,
        parentComponent,
        parentSuspense,
        resolveChildrenNamespace(n2, namespace),
        slotScopeIds,
      )
      if (__DEV__) {
        // necessary for HMR
        traverseStaticChildren(n1, n2)
      }
    } else if (!optimized) {
      // full diff
      patchChildren(
        n1,
        n2,
        el,
        null,
        parentComponent,
        parentSuspense,
        resolveChildrenNamespace(n2, namespace),
        slotScopeIds,
        false,
      )
    }

    if (patchFlag > 0) {
      // the presence of a patchFlag means this element's render code was
      // generated by the compiler and can take the fast path.
      // in this path old node and new node are guaranteed to have the same shape
      // (i.e. at the exact same position in the source template)
      if (patchFlag & PatchFlags.FULL_PROPS) {
        // element props contain dynamic keys, full diff needed
        patchProps(el, oldProps, newProps, parentComponent, namespace)
      } else {
        // class
        // this flag is matched when the element has dynamic class bindings.
        if (patchFlag & PatchFlags.CLASS) {
          if (oldProps.class !== newProps.class) {
            hostPatchProp(el, 'class', null, newProps.class, namespace)
          }
        }

        // style
        // this flag is matched when the element has dynamic style bindings
        if (patchFlag & PatchFlags.STYLE) {
          hostPatchProp(el, 'style', oldProps.style, newProps.style, namespace)
        }

        // props
        // This flag is matched when the element has dynamic prop/attr bindings
        // other than class and style. The keys of dynamic prop/attrs are saved for
        // faster iteration.
        // Note dynamic keys like :[foo]="bar" will cause this optimization to
        // bail out and go through a full diff because we need to unset the old key
        if (patchFlag & PatchFlags.PROPS) {
          // if the flag is present then dynamicProps must be non-null
          const propsToUpdate = n2.dynamicProps!
          for (let i = 0; i < propsToUpdate.length; i++) {
            const key = propsToUpdate[i]
            const prev = oldProps[key]
            const next = newProps[key]
            // #1471 force patch value
            if (next !== prev || key === 'value') {
              hostPatchProp(el, key, prev, next, namespace, parentComponent)
            }
          }
        }
      }

      // text
      // This flag is matched when the element has only dynamic text children.
      if (patchFlag & PatchFlags.TEXT) {
        if (n1.children !== n2.children) {
          hostSetElementText(el, n2.children as string)
        }
      }
    } else if (!optimized && dynamicChildren == null) {
      // unoptimized, full diff
      patchProps(el, oldProps, newProps, parentComponent, namespace)
    }

    if ((vnodeHook = newProps.onVnodeUpdated) || dirs) {
      queuePostRenderEffect(
        () => {
          vnodeHook && invokeVNodeHook(vnodeHook, parentComponent, n2, n1)
          dirs && invokeDirectiveHook(n2, n1, parentComponent, 'updated')
        },
        undefined,
        parentSuspense,
      )
    }
  }

  // The fast path for blocks.
  const patchBlockChildren: PatchBlockChildrenFn = (
    oldChildren,
    newChildren,
    fallbackContainer,
    parentComponent,
    parentSuspense,
    namespace: ElementNamespace,
    slotScopeIds,
  ) => {
    for (let i = 0; i < newChildren.length; i++) {
      const oldVNode = oldChildren[i]
      const newVNode = newChildren[i]
      // Determine the container (parent element) for the patch.
      const container =
        // oldVNode may be an errored async setup() component inside Suspense
        // which will not have a mounted element
        oldVNode.el &&
        // - In the case of a Fragment, we need to provide the actual parent
        // of the Fragment itself so it can move its children.
        (oldVNode.type === Fragment ||
          // - In the case of different nodes, there is going to be a replacement
          // which also requires the correct parent container
          !isSameVNodeType(oldVNode, newVNode) ||
          // - In the case of a component, it could contain anything.
          oldVNode.shapeFlag &
            (ShapeFlags.COMPONENT | ShapeFlags.TELEPORT | ShapeFlags.SUSPENSE))
          ? hostParentNode(oldVNode.el)!
          : // In other cases, the parent container is not actually used so we
            // just pass the block element here to avoid a DOM parentNode call.
            fallbackContainer
      patch(
        oldVNode,
        newVNode,
        container,
        null,
        parentComponent,
        parentSuspense,
        namespace,
        slotScopeIds,
        true,
      )
    }
  }

  const patchProps = (
    el: RendererElement,
    oldProps: Data,
    newProps: Data,
    parentComponent: ComponentInternalInstance | null,
    namespace: ElementNamespace,
  ) => {
    if (oldProps !== newProps) {
      if (oldProps !== EMPTY_OBJ) {
        for (const key in oldProps) {
          if (!isReservedProp(key) && !(key in newProps)) {
            hostPatchProp(
              el,
              key,
              oldProps[key],
              null,
              namespace,
              parentComponent,
            )
          }
        }
      }
      for (const key in newProps) {
        // empty string is not valid prop
        if (isReservedProp(key)) continue
        const next = newProps[key]
        const prev = oldProps[key]
        // defer patching value
        if (next !== prev && key !== 'value') {
          hostPatchProp(el, key, prev, next, namespace, parentComponent)
        }
      }
      if ('value' in newProps) {
        hostPatchProp(el, 'value', oldProps.value, newProps.value, namespace)
      }
    }
  }

  const processFragment = (
    n1: VNode | null,
    n2: VNode,
    container: RendererElement,
    anchor: RendererNode | null,
    parentComponent: ComponentInternalInstance | null,
    parentSuspense: SuspenseBoundary | null,
    namespace: ElementNamespace,
    slotScopeIds: string[] | null,
    optimized: boolean,
  ) => {
    const fragmentStartAnchor = (n2.el = n1 ? n1.el : hostCreateText(''))!
    const fragmentEndAnchor = (n2.anchor = n1 ? n1.anchor : hostCreateText(''))!

    let { patchFlag, dynamicChildren, slotScopeIds: fragmentSlotScopeIds } = n2

    if (
      __DEV__ &&
      // #5523 dev root fragment may inherit directives
      (isHmrUpdating || patchFlag & PatchFlags.DEV_ROOT_FRAGMENT)
    ) {
      // HMR updated / Dev root fragment (w/ comments), force full diff
      patchFlag = 0
      optimized = false
      dynamicChildren = null
    }

    // check if this is a slot fragment with :slotted scope ids
    if (fragmentSlotScopeIds) {
      slotScopeIds = slotScopeIds
        ? slotScopeIds.concat(fragmentSlotScopeIds)
        : fragmentSlotScopeIds
    }

    if (n1 == null) {
      hostInsert(fragmentStartAnchor, container, anchor)
      hostInsert(fragmentEndAnchor, container, anchor)
      // a fragment can only have array children
      // since they are either generated by the compiler, or implicitly created
      // from arrays.
      mountChildren(
        // #10007
        // such fragment like `<></>` will be compiled into
        // a fragment which doesn't have a children.
        // In this case fallback to an empty array
        (n2.children || []) as VNodeArrayChildren,
        container,
        fragmentEndAnchor,
        parentComponent,
        parentSuspense,
        namespace,
        slotScopeIds,
        optimized,
      )
    } else {
      if (
        patchFlag > 0 &&
        patchFlag & PatchFlags.STABLE_FRAGMENT &&
        dynamicChildren &&
        // #2715 the previous fragment could've been a BAILed one as a result
        // of renderSlot() with no valid children
        n1.dynamicChildren
      ) {
        // a stable fragment (template root or <template v-for>) doesn't need to
        // patch children order, but it may contain dynamicChildren.
        patchBlockChildren(
          n1.dynamicChildren,
          dynamicChildren,
          container,
          parentComponent,
          parentSuspense,
          namespace,
          slotScopeIds,
        )
        if (__DEV__) {
          // necessary for HMR
          traverseStaticChildren(n1, n2)
        } else if (
          // #2080 if the stable fragment has a key, it's a <template v-for> that may
          //  get moved around. Make sure all root level vnodes inherit el.
          // #2134 or if it's a component root, it may also get moved around
          // as the component is being moved.
          n2.key != null ||
          (parentComponent && n2 === parentComponent.subTree)
        ) {
          traverseStaticChildren(n1, n2, true /* shallow */)
        }
      } else {
        // keyed / unkeyed, or manual fragments.
        // for keyed & unkeyed, since they are compiler generated from v-for,
        // each child is guaranteed to be a block so the fragment will never
        // have dynamicChildren.
        patchChildren(
          n1,
          n2,
          container,
          fragmentEndAnchor,
          parentComponent,
          parentSuspense,
          namespace,
          slotScopeIds,
          optimized,
        )
      }
    }
  }

  const processComponent = (
    n1: VNode | null,
    n2: VNode,
    container: RendererElement,
    anchor: RendererNode | null,
    parentComponent: ComponentInternalInstance | null,
    parentSuspense: SuspenseBoundary | null,
    namespace: ElementNamespace,
    slotScopeIds: string[] | null,
    optimized: boolean,
  ) => {
    n2.slotScopeIds = slotScopeIds

    if ((n2.type as ConcreteComponent).__vapor) {
      if (n1 == null) {
        getVaporInterface(parentComponent, n2).mount(
          n2,
          container,
          anchor,
          parentComponent,
        )
      } else {
        getVaporInterface(parentComponent, n2).update(
          n1,
          n2,
          shouldUpdateComponent(n1, n2, optimized),
        )
      }
    } else if (n1 == null) {
      if (n2.shapeFlag & ShapeFlags.COMPONENT_KEPT_ALIVE) {
        ;(parentComponent!.ctx as KeepAliveContext).activate(
          n2,
          container,
          anchor,
          namespace,
          optimized,
        )
      } else {
        mountComponent(
          n2,
          container,
          anchor,
          parentComponent,
          parentSuspense,
          namespace,
          optimized,
        )
      }
    } else {
      updateComponent(n1, n2, optimized)
    }
  }

  const mountComponent: MountComponentFn = (
    initialVNode,
    container,
    anchor,
    parentComponent,
    parentSuspense,
    namespace: ElementNamespace,
    optimized,
  ) => {
    // 2.x compat may pre-create the component instance before actually
    // mounting
    const compatMountInstance =
      __COMPAT__ && initialVNode.isCompatRoot && initialVNode.component
    const instance: ComponentInternalInstance =
      compatMountInstance ||
      (initialVNode.component = createComponentInstance(
        initialVNode,
        parentComponent,
        parentSuspense,
      ))

    if (__DEV__ && instance.type.__hmrId) {
      registerHMR(instance)
    }

    if (__DEV__) {
      pushWarningContext(initialVNode)
      startMeasure(instance, `mount`)
    }

    // inject renderer internals for keepAlive
    if (isKeepAlive(initialVNode)) {
      ;(instance.ctx as KeepAliveContext).renderer = internals
    }

    // resolve props and slots for setup context
    if (!(__COMPAT__ && compatMountInstance)) {
      if (__DEV__) {
        startMeasure(instance, `init`)
      }
      setupComponent(instance, false, optimized)
      if (__DEV__) {
        endMeasure(instance, `init`)
      }
    }

    // avoid hydration for hmr updating
    if (__DEV__ && isHmrUpdating) initialVNode.el = null

    // setup() is async. This component relies on async logic to be resolved
    // before proceeding
    if (__FEATURE_SUSPENSE__ && instance.asyncDep) {
      parentSuspense &&
        parentSuspense.registerDep(instance, setupRenderEffect, optimized)

      // Give it a placeholder if this is not hydration
      // TODO handle self-defined fallback
      if (!initialVNode.el) {
        const placeholder = (instance.subTree = createVNode(Comment))
        processCommentNode(null, placeholder, container!, anchor)
      }
    } else {
      setupRenderEffect(
        instance,
        initialVNode,
        container,
        anchor,
        parentSuspense,
        namespace,
        optimized,
      )
    }

    if (__DEV__) {
      popWarningContext()
      endMeasure(instance, `mount`)
    }
  }

  const updateComponent = (n1: VNode, n2: VNode, optimized: boolean) => {
    const instance = (n2.component = n1.component)!
    if (shouldUpdateComponent(n1, n2, optimized)) {
      if (
        __FEATURE_SUSPENSE__ &&
        instance.asyncDep &&
        !instance.asyncResolved
      ) {
        // async & still pending - just update props and slots
        // since the component's reactive effect for render isn't set-up yet
        if (__DEV__) {
          pushWarningContext(n2)
        }
        updateComponentPreRender(instance, n2, optimized)
        if (__DEV__) {
          popWarningContext()
        }
        return
      } else {
        // normal update
        instance.next = n2
        // instance.update is the reactive effect.
        instance.effect.run()
      }
    } else {
      // no update needed. just copy over properties
      n2.el = n1.el
      instance.vnode = n2
    }
  }

  class SetupRenderEffect extends ReactiveEffect {
    job: SchedulerJob

    constructor(
      private instance: ComponentInternalInstance,
      private initialVNode: VNode,
      private container: RendererElement,
      private anchor: RendererNode | null,
      private parentSuspense: SuspenseBoundary | null,
      private namespace: ElementNamespace,
      private optimized: boolean,
    ) {
      const prevScope = setCurrentScope(instance.scope)
      super()
      setCurrentScope(prevScope)

      this.job = instance.job = () => {
        if (this.dirty) {
          this.run()
        }
      }
      this.job.i = instance

      if (__DEV__) {
        this.onTrack = instance.rtc
          ? e => invokeArrayFns(instance.rtc!, e)
          : void 0
        this.onTrigger = instance.rtg
          ? e => invokeArrayFns(instance.rtg!, e)
          : void 0
      }
    }

    notify(): void {
      if (!(this.flags & EffectFlags.PAUSED)) {
        const job = this.job
        queueJob(job, job.i!.uid)
      }
    }

    fn() {
      const {
        instance,
        initialVNode,
        container,
        anchor,
        parentSuspense,
        namespace,
        optimized,
      } = this
      if (!instance.isMounted) {
        let vnodeHook: VNodeHook | null | undefined
        const { el, props } = initialVNode
        const { bm, m, parent, root, type } = instance
        const isAsyncWrapperVNode = isAsyncWrapper(initialVNode)

        toggleRecurse(instance, false)
        // beforeMount hook
        if (bm) {
          invokeArrayFns(bm)
        }
        // onVnodeBeforeMount
        if (
          !isAsyncWrapperVNode &&
          (vnodeHook = props && props.onVnodeBeforeMount)
        ) {
          invokeVNodeHook(vnodeHook, parent, initialVNode)
        }
        if (
          __COMPAT__ &&
          isCompatEnabled(DeprecationTypes.INSTANCE_EVENT_HOOKS, instance)
        ) {
          instance.emit('hook:beforeMount')
        }
        toggleRecurse(instance, true)

        if (el && hydrateNode) {
          // vnode has adopted host node - perform hydration instead of mount.
          const hydrateSubTree = () => {
            if (__DEV__) {
              startMeasure(instance, `render`)
            }
            instance.subTree = renderComponentRoot(instance)
            if (__DEV__) {
              endMeasure(instance, `render`)
            }
            if (__DEV__) {
              startMeasure(instance, `hydrate`)
            }
            hydrateNode!(
              el as Node,
              instance.subTree,
              instance,
              parentSuspense,
              null,
            )
            if (__DEV__) {
              endMeasure(instance, `hydrate`)
            }
          }

          if (
            isAsyncWrapperVNode &&
            (type as ComponentOptions).__asyncHydrate
          ) {
            ;(type as ComponentOptions).__asyncHydrate!(
              el as Element,
              instance,
              hydrateSubTree,
            )
          } else {
            hydrateSubTree()
          }
        } else {
          // custom element style injection
          if (
            (root as ComponentInternalInstance).ce &&
            // @ts-expect-error _def is private
            ((root as ComponentInternalInstance).ce as VueElement)._def
              .shadowRoot !== false
          ) {
            ;(root as ComponentInternalInstance).ce!._injectChildStyle(type)
          }

          if (__DEV__) {
            startMeasure(instance, `render`)
          }
          const subTree = (instance.subTree = renderComponentRoot(instance))
          if (__DEV__) {
            endMeasure(instance, `render`)
          }
          if (__DEV__) {
            startMeasure(instance, `patch`)
          }
          patch(
            null,
            subTree,
            container,
            anchor,
            instance,
            parentSuspense,
            namespace,
          )
          if (__DEV__) {
            endMeasure(instance, `patch`)
          }
          initialVNode.el = subTree.el
        }
        // mounted hook
        if (m) {
          queuePostRenderEffect(m, undefined, parentSuspense)
        }
        // onVnodeMounted
        if (
          !isAsyncWrapperVNode &&
          (vnodeHook = props && props.onVnodeMounted)
        ) {
          const scopedInitialVNode = initialVNode
          queuePostRenderEffect(
            () => invokeVNodeHook(vnodeHook!, parent, scopedInitialVNode),
            undefined,
            parentSuspense,
          )
        }
        if (
          __COMPAT__ &&
          isCompatEnabled(DeprecationTypes.INSTANCE_EVENT_HOOKS, instance)
        ) {
          queuePostRenderEffect(
            () => instance.emit('hook:mounted'),
            undefined,
            parentSuspense,
          )
        }

        // activated hook for keep-alive roots.
        // #1742 activated hook must be accessed after first render
        // since the hook may be injected by a child keep-alive
        if (
          initialVNode.shapeFlag & ShapeFlags.COMPONENT_SHOULD_KEEP_ALIVE ||
          (parent &&
            parent.vnode &&
            isAsyncWrapper(parent.vnode) &&
            parent.vnode.shapeFlag & ShapeFlags.COMPONENT_SHOULD_KEEP_ALIVE)
        ) {
          instance.a &&
            queuePostRenderEffect(instance.a, undefined, parentSuspense)
          if (
            __COMPAT__ &&
            isCompatEnabled(DeprecationTypes.INSTANCE_EVENT_HOOKS, instance)
          ) {
            queuePostRenderEffect(
              () => instance.emit('hook:activated'),
              undefined,
              parentSuspense,
            )
          }
        }
        instance.isMounted = true

        if (__DEV__ || __FEATURE_PROD_DEVTOOLS__) {
          devtoolsComponentAdded(instance)
        }

        // #2458: deference mount-only object parameters to prevent memleaks
        this.initialVNode = this.container = this.anchor = null as any
      } else {
        let { next, bu, u, parent, vnode } = instance

        if (__FEATURE_SUSPENSE__) {
          const nonHydratedAsyncRoot = locateNonHydratedAsyncRoot(instance)
          // we are trying to update some async comp before hydration
          // this will cause crash because we don't know the root node yet
          if (nonHydratedAsyncRoot) {
            // only sync the properties and abort the rest of operations
            if (next) {
              next.el = vnode.el
              updateComponentPreRender(instance, next, optimized)
            }
            // and continue the rest of operations once the deps are resolved
            nonHydratedAsyncRoot.asyncDep!.then(() => {
              // the instance may be destroyed during the time period
              if (!instance.isUnmounted) {
                this.fn()
              }
            })
            return
          }
        }

        // updateComponent
        // This is triggered by mutation of component's own state (next: null)
        // OR parent calling processComponent (next: VNode)
        let originNext = next
        let vnodeHook: VNodeHook | null | undefined
        if (__DEV__) {
          pushWarningContext(next || instance.vnode)
        }

        // Disallow component effect recursion during pre-lifecycle hooks.
        toggleRecurse(instance, false)
        if (next) {
          next.el = vnode.el
          updateComponentPreRender(instance, next, optimized)
        } else {
          next = vnode
        }

        // beforeUpdate hook
        if (bu) {
          invokeArrayFns(bu)
        }
        // onVnodeBeforeUpdate
        if ((vnodeHook = next.props && next.props.onVnodeBeforeUpdate)) {
          invokeVNodeHook(vnodeHook, parent, next, vnode)
        }
        if (
          __COMPAT__ &&
          isCompatEnabled(DeprecationTypes.INSTANCE_EVENT_HOOKS, instance)
        ) {
          instance.emit('hook:beforeUpdate')
        }
        toggleRecurse(instance, true)

        // render
        if (__DEV__) {
          startMeasure(instance, `render`)
        }
        const nextTree = renderComponentRoot(instance)
        if (__DEV__) {
          endMeasure(instance, `render`)
        }
        const prevTree = instance.subTree
        instance.subTree = nextTree

        if (__DEV__) {
          startMeasure(instance, `patch`)
        }
        patch(
          prevTree,
          nextTree,
          // parent may have changed if it's in a teleport
          hostParentNode(prevTree.el!)!,
          // anchor may have changed if it's in a fragment
          getNextHostNode(prevTree),
          instance,
          parentSuspense,
          namespace,
        )
        if (__DEV__) {
          endMeasure(instance, `patch`)
        }
        next.el = nextTree.el
        if (originNext === null) {
          // self-triggered update. In case of HOC, update parent component
          // vnode el. HOC is indicated by parent instance's subTree pointing
          // to child component's vnode
          updateHOCHostEl(instance, nextTree.el)
        }
        // updated hook
        if (u) {
          queuePostRenderEffect(u, undefined, parentSuspense)
        }
        // onVnodeUpdated
        if ((vnodeHook = next.props && next.props.onVnodeUpdated)) {
          queuePostRenderEffect(
            () => invokeVNodeHook(vnodeHook!, parent, next!, vnode),
            undefined,
            parentSuspense,
          )
        }
        if (
          __COMPAT__ &&
          isCompatEnabled(DeprecationTypes.INSTANCE_EVENT_HOOKS, instance)
        ) {
          queuePostRenderEffect(
            () => instance.emit('hook:updated'),
            undefined,
            parentSuspense,
          )
        }

        if (__DEV__ || __FEATURE_PROD_DEVTOOLS__) {
          devtoolsComponentUpdated(instance)
        }

        if (__DEV__) {
          popWarningContext()
        }
      }
    }
  }

  const setupRenderEffect: SetupRenderEffectFn = (
    instance,
    initialVNode,
    container,
    anchor,
    parentSuspense,
    namespace: ElementNamespace,
    optimized,
  ) => {
    // create reactive effect for rendering
    const effect = (instance.effect = new SetupRenderEffect(
      instance,
      initialVNode,
      container,
      anchor,
      parentSuspense,
      namespace,
      optimized,
    ))
    instance.update = effect.run.bind(effect)

    // allowRecurse
    // #1801, #2043 component render effects should allow recursive updates
    toggleRecurse(instance, true)

    effect.run()
  }

  const updateComponentPreRender = (
    instance: ComponentInternalInstance,
    nextVNode: VNode,
    optimized: boolean,
  ) => {
    nextVNode.component = instance
    const prevProps = instance.vnode.props
    instance.vnode = nextVNode
    instance.next = null
    updateProps(instance, nextVNode.props, prevProps, optimized)
    updateSlots(instance, nextVNode.children, optimized)

    const prevSub = setActiveSub()
    // props update may have triggered pre-flush watchers.
    // flush them before the render update.
    flushPreFlushCbs(instance)
    setActiveSub(prevSub)
  }

  const patchChildren: PatchChildrenFn = (
    n1,
    n2,
    container,
    anchor,
    parentComponent,
    parentSuspense,
    namespace: ElementNamespace,
    slotScopeIds,
    optimized = false,
  ) => {
    const c1 = n1 && n1.children
    const prevShapeFlag = n1 ? n1.shapeFlag : 0
    const c2 = n2.children

    const { patchFlag, shapeFlag } = n2
    // fast path
    if (patchFlag > 0) {
      if (patchFlag & PatchFlags.KEYED_FRAGMENT) {
        // this could be either fully-keyed or mixed (some keyed some not)
        // presence of patchFlag means children are guaranteed to be arrays
        patchKeyedChildren(
          c1 as VNode[],
          c2 as VNodeArrayChildren,
          container,
          anchor,
          parentComponent,
          parentSuspense,
          namespace,
          slotScopeIds,
          optimized,
        )
        return
      } else if (patchFlag & PatchFlags.UNKEYED_FRAGMENT) {
        // unkeyed
        patchUnkeyedChildren(
          c1 as VNode[],
          c2 as VNodeArrayChildren,
          container,
          anchor,
          parentComponent,
          parentSuspense,
          namespace,
          slotScopeIds,
          optimized,
        )
        return
      }
    }

    // children has 3 possibilities: text, array or no children.
    if (shapeFlag & ShapeFlags.TEXT_CHILDREN) {
      // text children fast path
      if (prevShapeFlag & ShapeFlags.ARRAY_CHILDREN) {
        unmountChildren(c1 as VNode[], parentComponent, parentSuspense)
      }
      if (c2 !== c1) {
        hostSetElementText(container, c2 as string)
      }
    } else {
      if (prevShapeFlag & ShapeFlags.ARRAY_CHILDREN) {
        // prev children was array
        if (shapeFlag & ShapeFlags.ARRAY_CHILDREN) {
          // two arrays, cannot assume anything, do full diff
          patchKeyedChildren(
            c1 as VNode[],
            c2 as VNodeArrayChildren,
            container,
            anchor,
            parentComponent,
            parentSuspense,
            namespace,
            slotScopeIds,
            optimized,
          )
        } else {
          // no new children, just unmount old
          unmountChildren(c1 as VNode[], parentComponent, parentSuspense, true)
        }
      } else {
        // prev children was text OR null
        // new children is array OR null
        if (prevShapeFlag & ShapeFlags.TEXT_CHILDREN) {
          hostSetElementText(container, '')
        }
        // mount new if array
        if (shapeFlag & ShapeFlags.ARRAY_CHILDREN) {
          mountChildren(
            c2 as VNodeArrayChildren,
            container,
            anchor,
            parentComponent,
            parentSuspense,
            namespace,
            slotScopeIds,
            optimized,
          )
        }
      }
    }
  }

  const patchUnkeyedChildren = (
    c1: VNode[],
    c2: VNodeArrayChildren,
    container: RendererElement,
    anchor: RendererNode | null,
    parentComponent: ComponentInternalInstance | null,
    parentSuspense: SuspenseBoundary | null,
    namespace: ElementNamespace,
    slotScopeIds: string[] | null,
    optimized: boolean,
  ) => {
    c1 = c1 || EMPTY_ARR
    c2 = c2 || EMPTY_ARR
    const oldLength = c1.length
    const newLength = c2.length
    const commonLength = Math.min(oldLength, newLength)
    let i
    for (i = 0; i < commonLength; i++) {
      const nextChild = (c2[i] = optimized
        ? cloneIfMounted(c2[i] as VNode)
        : normalizeVNode(c2[i]))
      patch(
        c1[i],
        nextChild,
        container,
        null,
        parentComponent,
        parentSuspense,
        namespace,
        slotScopeIds,
        optimized,
      )
    }
    if (oldLength > newLength) {
      // remove old
      unmountChildren(
        c1,
        parentComponent,
        parentSuspense,
        true,
        false,
        commonLength,
      )
    } else {
      // mount new
      mountChildren(
        c2,
        container,
        anchor,
        parentComponent,
        parentSuspense,
        namespace,
        slotScopeIds,
        optimized,
        commonLength,
      )
    }
  }

  // can be all-keyed or mixed
  const patchKeyedChildren = (
    c1: VNode[],
    c2: VNodeArrayChildren,
    container: RendererElement,
    parentAnchor: RendererNode | null,
    parentComponent: ComponentInternalInstance | null,
    parentSuspense: SuspenseBoundary | null,
    namespace: ElementNamespace,
    slotScopeIds: string[] | null,
    optimized: boolean,
  ) => {
    let i = 0
    const l2 = c2.length
    let e1 = c1.length - 1 // prev ending index
    let e2 = l2 - 1 // next ending index

    // 1. sync from start
    // (a b) c
    // (a b) d e
    while (i <= e1 && i <= e2) {
      const n1 = c1[i]
      const n2 = (c2[i] = optimized
        ? cloneIfMounted(c2[i] as VNode)
        : normalizeVNode(c2[i]))
      if (isSameVNodeType(n1, n2)) {
        patch(
          n1,
          n2,
          container,
          null,
          parentComponent,
          parentSuspense,
          namespace,
          slotScopeIds,
          optimized,
        )
      } else {
        break
      }
      i++
    }

    // 2. sync from end
    // a (b c)
    // d e (b c)
    while (i <= e1 && i <= e2) {
      const n1 = c1[e1]
      const n2 = (c2[e2] = optimized
        ? cloneIfMounted(c2[e2] as VNode)
        : normalizeVNode(c2[e2]))
      if (isSameVNodeType(n1, n2)) {
        patch(
          n1,
          n2,
          container,
          null,
          parentComponent,
          parentSuspense,
          namespace,
          slotScopeIds,
          optimized,
        )
      } else {
        break
      }
      e1--
      e2--
    }

    // 3. common sequence + mount
    // (a b)
    // (a b) c
    // i = 2, e1 = 1, e2 = 2
    // (a b)
    // c (a b)
    // i = 0, e1 = -1, e2 = 0
    if (i > e1) {
      if (i <= e2) {
        const nextPos = e2 + 1
        const anchor = nextPos < l2 ? (c2[nextPos] as VNode).el : parentAnchor
        while (i <= e2) {
          patch(
            null,
            (c2[i] = optimized
              ? cloneIfMounted(c2[i] as VNode)
              : normalizeVNode(c2[i])),
            container,
            anchor,
            parentComponent,
            parentSuspense,
            namespace,
            slotScopeIds,
            optimized,
          )
          i++
        }
      }
    }

    // 4. common sequence + unmount
    // (a b) c
    // (a b)
    // i = 2, e1 = 2, e2 = 1
    // a (b c)
    // (b c)
    // i = 0, e1 = 0, e2 = -1
    else if (i > e2) {
      while (i <= e1) {
        unmount(c1[i], parentComponent, parentSuspense, true)
        i++
      }
    }

    // 5. unknown sequence
    // [i ... e1 + 1]: a b [c d e] f g
    // [i ... e2 + 1]: a b [e d c h] f g
    // i = 2, e1 = 4, e2 = 5
    else {
      const s1 = i // prev starting index
      const s2 = i // next starting index

      // 5.1 build key:index map for newChildren
      const keyToNewIndexMap: Map<PropertyKey, number> = new Map()
      for (i = s2; i <= e2; i++) {
        const nextChild = (c2[i] = optimized
          ? cloneIfMounted(c2[i] as VNode)
          : normalizeVNode(c2[i]))
        if (nextChild.key != null) {
          if (__DEV__ && keyToNewIndexMap.has(nextChild.key)) {
            warn(
              `Duplicate keys found during update:`,
              JSON.stringify(nextChild.key),
              `Make sure keys are unique.`,
            )
          }
          keyToNewIndexMap.set(nextChild.key, i)
        }
      }

      // 5.2 loop through old children left to be patched and try to patch
      // matching nodes & remove nodes that are no longer present
      let j
      let patched = 0
      const toBePatched = e2 - s2 + 1
      let moved = false
      // used to track whether any node has moved
      let maxNewIndexSoFar = 0
      // works as Map<newIndex, oldIndex>
      // Note that oldIndex is offset by +1
      // and oldIndex = 0 is a special value indicating the new node has
      // no corresponding old node.
      // used for determining longest stable subsequence
      const newIndexToOldIndexMap = new Array(toBePatched)
      for (i = 0; i < toBePatched; i++) newIndexToOldIndexMap[i] = 0

      for (i = s1; i <= e1; i++) {
        const prevChild = c1[i]
        if (patched >= toBePatched) {
          // all new children have been patched so this can only be a removal
          unmount(prevChild, parentComponent, parentSuspense, true)
          continue
        }
        let newIndex
        if (prevChild.key != null) {
          newIndex = keyToNewIndexMap.get(prevChild.key)
        } else {
          // key-less node, try to locate a key-less node of the same type
          for (j = s2; j <= e2; j++) {
            if (
              newIndexToOldIndexMap[j - s2] === 0 &&
              isSameVNodeType(prevChild, c2[j] as VNode)
            ) {
              newIndex = j
              break
            }
          }
        }
        if (newIndex === undefined) {
          unmount(prevChild, parentComponent, parentSuspense, true)
        } else {
          newIndexToOldIndexMap[newIndex - s2] = i + 1
          if (newIndex >= maxNewIndexSoFar) {
            maxNewIndexSoFar = newIndex
          } else {
            moved = true
          }
          patch(
            prevChild,
            c2[newIndex] as VNode,
            container,
            null,
            parentComponent,
            parentSuspense,
            namespace,
            slotScopeIds,
            optimized,
          )
          patched++
        }
      }

      // 5.3 move and mount
      // generate longest stable subsequence only when nodes have moved
      const increasingNewIndexSequence = moved
        ? getSequence(newIndexToOldIndexMap)
        : EMPTY_ARR
      j = increasingNewIndexSequence.length - 1
      // looping backwards so that we can use last patched node as anchor
      for (i = toBePatched - 1; i >= 0; i--) {
        const nextIndex = s2 + i
        const nextChild = c2[nextIndex] as VNode
        const anchor =
          nextIndex + 1 < l2 ? (c2[nextIndex + 1] as VNode).el : parentAnchor
        if (newIndexToOldIndexMap[i] === 0) {
          // mount new
          patch(
            null,
            nextChild,
            container,
            anchor,
            parentComponent,
            parentSuspense,
            namespace,
            slotScopeIds,
            optimized,
          )
        } else if (moved) {
          // move if:
          // There is no stable subsequence (e.g. a reverse)
          // OR current node is not among the stable sequence
          if (j < 0 || i !== increasingNewIndexSequence[j]) {
            move(
              nextChild,
              container,
              anchor,
              MoveType.REORDER,
              parentComponent,
            )
          } else {
            j--
          }
        }
      }
    }
  }

  const move: MoveFn = (
    vnode,
    container,
    anchor,
    moveType,
    parentComponent,
    parentSuspense = null,
  ) => {
    const { el, type, transition, children, shapeFlag } = vnode
    if (shapeFlag & ShapeFlags.COMPONENT) {
      if ((type as ConcreteComponent).__vapor) {
        getVaporInterface(parentComponent, vnode).move(vnode, container, anchor)
      } else {
        move(
          vnode.component!.subTree,
          container,
          anchor,
          moveType,
          parentComponent,
        )
      }
      return
    }

    if (__FEATURE_SUSPENSE__ && shapeFlag & ShapeFlags.SUSPENSE) {
      vnode.suspense!.move(container, anchor, moveType)
      return
    }

    if (shapeFlag & ShapeFlags.TELEPORT) {
      ;(type as typeof TeleportImpl).move(
        vnode,
        container,
        anchor,
        internals,
        parentComponent,
      )
      return
    }

    if (type === Fragment) {
      hostInsert(el!, container, anchor)
      for (let i = 0; i < (children as VNode[]).length; i++) {
        move(
          (children as VNode[])[i],
          container,
          anchor,
          moveType,
          parentComponent,
        )
      }
      hostInsert(vnode.anchor!, container, anchor)
      return
    }

    if (type === Static) {
      moveStaticNode(vnode, container, anchor)
      return
    }

    // single nodes
    const needTransition =
      moveType !== MoveType.REORDER &&
      shapeFlag & ShapeFlags.ELEMENT &&
      transition
    if (needTransition) {
      if (moveType === MoveType.ENTER) {
<<<<<<< HEAD
        performTransitionEnter(
          el!,
          transition,
          () => hostInsert(el!, container, anchor),
=======
        transition!.beforeEnter(el!)
        hostInsert(el!, container, anchor)
        queuePostRenderEffect(
          () => transition!.enter(el!),
          undefined,
>>>>>>> f4934ac1
          parentSuspense,
        )
      } else {
        const { leave, delayLeave, afterLeave } = transition!
        const remove = () => {
          if (vnode.ctx!.isUnmounted) {
            hostRemove(el!)
          } else {
            hostInsert(el!, container, anchor)
          }
        }
        const performLeave = () => {
          leave(el!, () => {
            remove()
            afterLeave && afterLeave()
          })
        }
        if (delayLeave) {
          delayLeave(el!, remove, performLeave)
        } else {
          performLeave()
        }
      }
    } else {
      hostInsert(el!, container, anchor)
    }
  }

  const unmount: UnmountFn = (
    vnode,
    parentComponent,
    parentSuspense,
    doRemove = false,
    optimized = false,
  ) => {
    const {
      type,
      props,
      ref,
      children,
      dynamicChildren,
      shapeFlag,
      patchFlag,
      dirs,
      cacheIndex,
    } = vnode

    if (patchFlag === PatchFlags.BAIL) {
      optimized = false
    }

    // unset ref
    if (ref != null) {
      const prevSub = setActiveSub()
      setRef(ref, null, parentSuspense, vnode, true)
      setActiveSub(prevSub)
    }

    // #6593 should clean memo cache when unmount
    if (cacheIndex != null) {
      parentComponent!.renderCache[cacheIndex] = undefined
    }

    if (shapeFlag & ShapeFlags.COMPONENT_SHOULD_KEEP_ALIVE) {
      ;(parentComponent!.ctx as KeepAliveContext).deactivate(vnode)
      return
    }

    const shouldInvokeDirs = shapeFlag & ShapeFlags.ELEMENT && dirs
    const shouldInvokeVnodeHook = !isAsyncWrapper(vnode)

    let vnodeHook: VNodeHook | undefined | null
    if (
      shouldInvokeVnodeHook &&
      (vnodeHook = props && props.onVnodeBeforeUnmount)
    ) {
      invokeVNodeHook(vnodeHook, parentComponent, vnode)
    }

    if (shapeFlag & ShapeFlags.COMPONENT) {
      if ((type as ConcreteComponent).__vapor) {
        getVaporInterface(parentComponent, vnode).unmount(vnode, doRemove)
        return
      } else {
        unmountComponent(vnode.component!, parentSuspense, doRemove)
      }
    } else {
      if (__FEATURE_SUSPENSE__ && shapeFlag & ShapeFlags.SUSPENSE) {
        vnode.suspense!.unmount(parentSuspense, doRemove)
        return
      }

      if (shouldInvokeDirs) {
        invokeDirectiveHook(vnode, null, parentComponent, 'beforeUnmount')
      }

      if (shapeFlag & ShapeFlags.TELEPORT) {
        ;(vnode.type as typeof TeleportImpl).remove(
          vnode,
          parentComponent,
          parentSuspense,
          internals,
          doRemove,
        )
      } else if (
        dynamicChildren &&
        // #5154
        // when v-once is used inside a block, setBlockTracking(-1) marks the
        // parent block with hasOnce: true
        // so that it doesn't take the fast path during unmount - otherwise
        // components nested in v-once are never unmounted.
        !dynamicChildren.hasOnce &&
        // #1153: fast path should not be taken for non-stable (v-for) fragments
        (type !== Fragment ||
          (patchFlag > 0 && patchFlag & PatchFlags.STABLE_FRAGMENT))
      ) {
        // fast path for block nodes: only need to unmount dynamic children.
        unmountChildren(
          dynamicChildren,
          parentComponent,
          parentSuspense,
          false,
          true,
        )
      } else if (
        (type === Fragment &&
          patchFlag &
            (PatchFlags.KEYED_FRAGMENT | PatchFlags.UNKEYED_FRAGMENT)) ||
        (!optimized && shapeFlag & ShapeFlags.ARRAY_CHILDREN)
      ) {
        unmountChildren(children as VNode[], parentComponent, parentSuspense)
      }

      if (type === VaporSlot) {
        getVaporInterface(parentComponent, vnode).unmount(vnode, doRemove)
        return
      }

      if (doRemove) {
        remove(vnode)
      }
    }

    if (
      (shouldInvokeVnodeHook &&
        (vnodeHook = props && props.onVnodeUnmounted)) ||
      shouldInvokeDirs
    ) {
      queuePostRenderEffect(
        () => {
          vnodeHook && invokeVNodeHook(vnodeHook, parentComponent, vnode)
          shouldInvokeDirs &&
            invokeDirectiveHook(vnode, null, parentComponent, 'unmounted')
        },
        undefined,
        parentSuspense,
      )
    }
  }

  const remove: RemoveFn = vnode => {
    const { type, el, anchor, transition } = vnode
    if (type === Fragment) {
      if (
        __DEV__ &&
        vnode.patchFlag > 0 &&
        vnode.patchFlag & PatchFlags.DEV_ROOT_FRAGMENT &&
        transition &&
        !transition.persisted
      ) {
        ;(vnode.children as VNode[]).forEach(child => {
          if (child.type === Comment) {
            hostRemove(child.el!)
          } else {
            remove(child)
          }
        })
      } else {
        removeFragment(el!, anchor!)
      }
      return
    }

    if (type === Static) {
      removeStaticNode(vnode)
      return
    }

    if (transition) {
      performTransitionLeave(
        el!,
        transition,
        () => hostRemove(el!),
        !!(vnode.shapeFlag & ShapeFlags.ELEMENT),
      )
    } else {
      hostRemove(el!)
    }
  }

  const removeFragment = (cur: RendererNode, end: RendererNode) => {
    // For fragments, directly remove all contained DOM nodes.
    // (fragment child nodes cannot have transition)
    let next
    while (cur !== end) {
      next = hostNextSibling(cur)!
      hostRemove(cur)
      cur = next
    }
    hostRemove(end)
  }

  const unmountComponent: UnmountComponentFn = (
    instance,
    parentSuspense,
    doRemove,
  ) => {
    if (__DEV__ && instance.type.__hmrId) {
      unregisterHMR(instance)
    }

    const {
      bum,
      scope,
      effect,
      subTree,
      um,
      m,
      a,
      parent,
      slots: { __: slotCacheKeys },
    } = instance
    invalidateMount(m)
    invalidateMount(a)

    // beforeUnmount hook
    if (bum) {
      invokeArrayFns(bum)
    }

    // remove slots content from parent renderCache
    if (parent && isArray(slotCacheKeys)) {
      slotCacheKeys.forEach(v => {
        ;(parent as ComponentInternalInstance).renderCache[v] = undefined
      })
    }

    if (
      __COMPAT__ &&
      isCompatEnabled(DeprecationTypes.INSTANCE_EVENT_HOOKS, instance)
    ) {
      instance.emit('hook:beforeDestroy')
    }

    // stop effects in component scope
    scope.stop()

    // job may be null if a component is unmounted before its async
    // setup has resolved.
    if (effect) {
      // so that scheduler will no longer invoke it
      effect.stop()
      unmount(subTree, instance, parentSuspense, doRemove)
    }
    // unmounted hook
    if (um) {
      queuePostRenderEffect(um, undefined, parentSuspense)
    }
    if (
      __COMPAT__ &&
      isCompatEnabled(DeprecationTypes.INSTANCE_EVENT_HOOKS, instance)
    ) {
      queuePostRenderEffect(
        () => instance.emit('hook:destroyed'),
        undefined,
        parentSuspense,
      )
    }
    queuePostRenderEffect(
      () => (instance.isUnmounted = true),
      undefined,
      parentSuspense,
    )

    // A component with async dep inside a pending suspense is unmounted before
    // its async dep resolves. This should remove the dep from the suspense, and
    // cause the suspense to resolve immediately if that was the last dep.
    if (
      __FEATURE_SUSPENSE__ &&
      parentSuspense &&
      parentSuspense.pendingBranch &&
      !parentSuspense.isUnmounted &&
      instance.asyncDep &&
      !instance.asyncResolved &&
      instance.suspenseId === parentSuspense.pendingId
    ) {
      parentSuspense.deps--
      if (parentSuspense.deps === 0) {
        parentSuspense.resolve()
      }
    }

    if (__DEV__ || __FEATURE_PROD_DEVTOOLS__) {
      devtoolsComponentRemoved(instance)
    }
  }

  const unmountChildren: UnmountChildrenFn = (
    children,
    parentComponent,
    parentSuspense,
    doRemove = false,
    optimized = false,
    start = 0,
  ) => {
    for (let i = start; i < children.length; i++) {
      unmount(children[i], parentComponent, parentSuspense, doRemove, optimized)
    }
  }

  const getNextHostNode: NextFn = vnode => {
    if (vnode.shapeFlag & ShapeFlags.COMPONENT) {
      if ((vnode.type as ConcreteComponent).__vapor) {
        return hostNextSibling(vnode.anchor!)
      }
      return getNextHostNode(vnode.component!.subTree)
    }
    if (__FEATURE_SUSPENSE__ && vnode.shapeFlag & ShapeFlags.SUSPENSE) {
      return vnode.suspense!.next()
    }
    const el = hostNextSibling((vnode.anchor || vnode.el)!)
    // #9071, #9313
    // teleported content can mess up nextSibling searches during patch so
    // we need to skip them during nextSibling search
    const teleportEnd = el && el[TeleportEndKey]
    return teleportEnd ? hostNextSibling(teleportEnd) : el
  }

  const render: RootRenderFunction = (vnode, container, namespace) => {
    if (vnode == null) {
      if (container._vnode) {
        unmount(container._vnode, null, null, true)
      }
    } else {
      patch(
        container._vnode || null,
        vnode,
        container,
        null,
        null,
        null,
        namespace,
      )
    }
    container._vnode = vnode
    flushOnAppMount()
  }

  const internals: RendererInternals = {
    p: patch,
    um: unmount,
    m: move,
    r: remove,
    mt: mountComponent,
    umt: unmountComponent,
    mc: mountChildren,
    pc: patchChildren,
    pbc: patchBlockChildren,
    n: getNextHostNode,
    o: options,
  }

  let hydrate: ReturnType<typeof createHydrationFunctions>[0] | undefined
  let hydrateNode: ReturnType<typeof createHydrationFunctions>[1] | undefined
  if (createHydrationFns) {
    ;[hydrate, hydrateNode] = createHydrationFns(
      internals as RendererInternals<Node, Element>,
    )
  }

  const mountApp: AppMountFn<Element> = (
    app,
    container,
    isHydrate,
    namespace,
  ) => {
    const vnode = app._ceVNode || createVNode(app._component, app._props)
    // store app context on the root VNode.
    // this will be set on the root instance on initial mount.
    vnode.appContext = app._context

    if (namespace === true) {
      namespace = 'svg'
    } else if (namespace === false) {
      namespace = undefined
    }

    // HMR root reload
    if (__DEV__) {
      app._context.reload = () => {
        const cloned = cloneVNode(vnode)
        // avoid hydration for hmr updating
        cloned.el = null
        // casting to ElementNamespace because TS doesn't guarantee type narrowing
        // over function boundaries
        render(cloned, container, namespace as ElementNamespace)
      }
    }

    if (isHydrate && hydrate) {
      hydrate(vnode as VNode<Node, Element>, container as any)
    } else {
      render(vnode, container, namespace)
    }

    return vnode.component!
  }

  const unmountApp: AppUnmountFn = app => {
    render(null, app._container)
  }

  return {
    render,
    hydrate,
    internals,
    createApp: createAppAPI(
      mountApp,
      unmountApp,
      getComponentPublicInstance as any,
      render,
    ),
  }
}

function resolveChildrenNamespace(
  { type, props }: VNode,
  currentNamespace: ElementNamespace,
): ElementNamespace {
  return (currentNamespace === 'svg' && type === 'foreignObject') ||
    (currentNamespace === 'mathml' &&
      type === 'annotation-xml' &&
      props &&
      props.encoding &&
      props.encoding.includes('html'))
    ? undefined
    : currentNamespace
}

function toggleRecurse(
  { effect, job, vapor }: ComponentInternalInstance,
  allowed: boolean,
) {
  if (!vapor) {
    if (allowed) {
      effect.flags |= EffectFlags.ALLOW_RECURSE
      job.flags! |= SchedulerJobFlags.ALLOW_RECURSE
    } else {
      effect.flags &= ~EffectFlags.ALLOW_RECURSE
      job.flags! &= ~SchedulerJobFlags.ALLOW_RECURSE
    }
  }
}

export function needTransition(
  parentSuspense: SuspenseBoundary | null,
  transition: TransitionHooks | null,
): boolean | null {
  return (
    (!parentSuspense || (parentSuspense && !parentSuspense.pendingBranch)) &&
    transition &&
    !transition.persisted
  )
}

/**
 * #1156
 * When a component is HMR-enabled, we need to make sure that all static nodes
 * inside a block also inherit the DOM element from the previous tree so that
 * HMR updates (which are full updates) can retrieve the element for patching.
 *
 * #2080
 * Inside keyed `template` fragment static children, if a fragment is moved,
 * the children will always be moved. Therefore, in order to ensure correct move
 * position, el should be inherited from previous nodes.
 */
export function traverseStaticChildren(
  n1: VNode,
  n2: VNode,
  shallow = false,
): void {
  const ch1 = n1.children
  const ch2 = n2.children
  if (isArray(ch1) && isArray(ch2)) {
    for (let i = 0; i < ch1.length; i++) {
      // this is only called in the optimized path so array children are
      // guaranteed to be vnodes
      const c1 = ch1[i] as VNode
      let c2 = ch2[i] as VNode
      if (c2.shapeFlag & ShapeFlags.ELEMENT && !c2.dynamicChildren) {
        if (c2.patchFlag <= 0 || c2.patchFlag === PatchFlags.NEED_HYDRATION) {
          c2 = ch2[i] = cloneIfMounted(ch2[i] as VNode)
          c2.el = c1.el
        }
        if (!shallow && c2.patchFlag !== PatchFlags.BAIL)
          traverseStaticChildren(c1, c2)
      }
      // #6852 also inherit for text nodes
      if (c2.type === Text) {
        c2.el = c1.el
      }
      // #2324 also inherit for comment nodes, but not placeholders (e.g. v-if which
      // would have received .el during block patch)
      if (c2.type === Comment && !c2.el) {
        c2.el = c1.el
      }

      if (__DEV__) {
        c2.el && (c2.el.__vnode = c2)
      }
    }
  }
}

function locateNonHydratedAsyncRoot(
  instance: ComponentInternalInstance,
): ComponentInternalInstance | undefined {
  const subComponent = instance.subTree && instance.subTree.component
  if (subComponent) {
    if (subComponent.asyncDep && !subComponent.asyncResolved) {
      return subComponent
    } else {
      return locateNonHydratedAsyncRoot(subComponent)
    }
  }
}

export function invalidateMount(hooks: LifecycleHook | undefined): void {
  if (hooks) {
    for (let i = 0; i < hooks.length; i++)
      hooks[i].flags! |= SchedulerJobFlags.DISPOSED
  }
}

// shared between vdom and vapor
export function performTransitionEnter(
  el: RendererElement,
  transition: TransitionHooks,
  insert: () => void,
  parentSuspense: SuspenseBoundary | null,
): void {
  if (needTransition(parentSuspense, transition)) {
    transition.beforeEnter(el)
    insert()
    queuePostRenderEffect(() => transition.enter(el), parentSuspense)
  } else {
    insert()
  }
}

// shared between vdom and vapor
export function performTransitionLeave(
  el: RendererElement,
  transition: TransitionHooks,
  remove: () => void,
  isElement: boolean = true,
): void {
  const performRemove = () => {
    remove()
    if (transition && !transition.persisted && transition.afterLeave) {
      transition.afterLeave()
    }
  }

  if (isElement && transition && !transition.persisted) {
    const { leave, delayLeave } = transition
    const performLeave = () => leave(el, performRemove)
    if (delayLeave) {
      delayLeave(el, performRemove, performLeave)
    } else {
      performLeave()
    }
  } else {
    performRemove()
  }
}

export function getVaporInterface(
  instance: ComponentInternalInstance | null,
  vnode: VNode,
): VaporInteropInterface {
  const ctx = instance ? instance.appContext : vnode.appContext
  const res = ctx && ctx.vapor
  if (__DEV__ && !res) {
    warn(
      `Vapor component found in vdom tree but vapor-in-vdom interop was not installed. ` +
        `Make sure to install it:\n` +
        `\`\`\`\nimport { vaporInteropPlugin } from 'vue'\n` +
        `app.use(vaporInteropPlugin)\n` +
        `\`\`\``,
    )
  }
  return res!
}<|MERGE_RESOLUTION|>--- conflicted
+++ resolved
@@ -748,30 +748,16 @@
     } else {
       hostInsert(el, container, anchor)
     }
-<<<<<<< HEAD
 
     if ((vnodeHook = props && props.onVnodeMounted) || dirs) {
-      queuePostRenderEffect(() => {
-        vnodeHook && invokeVNodeHook(vnodeHook, parentComponent, vnode)
-        dirs && invokeDirectiveHook(vnode, null, parentComponent, 'mounted')
-      }, parentSuspense)
-=======
-    hostInsert(el, container, anchor)
-    if (
-      (vnodeHook = props && props.onVnodeMounted) ||
-      needCallTransitionHooks ||
-      dirs
-    ) {
       queuePostRenderEffect(
         () => {
           vnodeHook && invokeVNodeHook(vnodeHook, parentComponent, vnode)
-          needCallTransitionHooks && transition!.enter(el)
           dirs && invokeDirectiveHook(vnode, null, parentComponent, 'mounted')
         },
         undefined,
         parentSuspense,
       )
->>>>>>> f4934ac1
     }
   }
 
@@ -2198,18 +2184,10 @@
       transition
     if (needTransition) {
       if (moveType === MoveType.ENTER) {
-<<<<<<< HEAD
         performTransitionEnter(
           el!,
           transition,
           () => hostInsert(el!, container, anchor),
-=======
-        transition!.beforeEnter(el!)
-        hostInsert(el!, container, anchor)
-        queuePostRenderEffect(
-          () => transition!.enter(el!),
-          undefined,
->>>>>>> f4934ac1
           parentSuspense,
         )
       } else {
@@ -2764,7 +2742,7 @@
   if (needTransition(parentSuspense, transition)) {
     transition.beforeEnter(el)
     insert()
-    queuePostRenderEffect(() => transition.enter(el), parentSuspense)
+    queuePostRenderEffect(() => transition.enter(el), undefined, parentSuspense)
   } else {
     insert()
   }
