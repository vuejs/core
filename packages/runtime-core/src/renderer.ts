import {
  Comment,
  Fragment,
  Static,
  Text,
  type VNode,
  type VNodeArrayChildren,
  type VNodeHook,
  type VNodeProps,
  VaporSlot,
  cloneIfMounted,
  cloneVNode,
  createVNode,
  invokeVNodeHook,
  isSameVNodeType,
  normalizeVNode,
} from './vnode'
import {
  type ComponentInternalInstance,
  type ComponentOptions,
  type ConcreteComponent,
  type Data,
  type GenericComponentInstance,
  type LifecycleHook,
  createComponentInstance,
  getComponentPublicInstance,
  setupComponent,
} from './component'
import {
  filterSingleRoot,
  renderComponentRoot,
  shouldUpdateComponent,
  updateHOCHostEl,
} from './componentRenderUtils'
import {
  EMPTY_ARR,
  EMPTY_OBJ,
  NOOP,
  PatchFlags,
  ShapeFlags,
  def,
  getGlobalThis,
  getSequence,
  invokeArrayFns,
  isArray,
  isReservedProp,
} from '@vue/shared'
import {
  type SchedulerJob,
  SchedulerJobFlags,
  type SchedulerJobs,
  flushOnAppMount,
  flushPreFlushCbs,
  queueJob,
  queuePostFlushCb,
} from './scheduler'
import {
  EffectFlags,
  ReactiveEffect,
  setActiveSub,
  setCurrentScope,
} from '@vue/reactivity'
import { updateProps } from './componentProps'
import { updateSlots } from './componentSlots'
import { popWarningContext, pushWarningContext, warn } from './warning'
import {
  type AppMountFn,
  type AppUnmountFn,
  type CreateAppFunction,
  createAppAPI,
} from './apiCreateApp'
import { setRef } from './rendererTemplateRef'
import {
  type SuspenseBoundary,
  type SuspenseImpl,
  isSuspense,
  queueEffectWithSuspense,
} from './components/Suspense'
import {
  TeleportEndKey,
  type TeleportImpl,
  type TeleportVNode,
} from './components/Teleport'
import { type KeepAliveContext, isKeepAlive } from './components/KeepAlive'
import { isHmrUpdating, registerHMR, unregisterHMR } from './hmr'
import { type RootHydrateFunction, createHydrationFunctions } from './hydration'
import { invokeDirectiveHook } from './directives'
import { endMeasure, startMeasure } from './profiling'
import {
  devtoolsComponentAdded,
  devtoolsComponentRemoved,
  devtoolsComponentUpdated,
  setDevtoolsHook,
} from './devtools'
import { initFeatureFlags } from './featureFlags'
import { isAsyncWrapper } from './apiAsyncComponent'
import { isCompatEnabled } from './compat/compatConfig'
import { DeprecationTypes } from './compat/compatConfig'
import type { TransitionHooks } from './components/BaseTransition'
import type { VaporInteropInterface } from './apiCreateApp'
import type { VueElement } from '@vue/runtime-dom'

export interface Renderer<HostElement = RendererElement> {
  render: RootRenderFunction<HostElement>
  createApp: CreateAppFunction<HostElement>
  internals: RendererInternals
}

export interface HydrationRenderer extends Renderer<Element | ShadowRoot> {
  hydrate: RootHydrateFunction
  hydrateNode: ReturnType<typeof createHydrationFunctions>[1]
}

export type ElementNamespace = 'svg' | 'mathml' | undefined

export type RootRenderFunction<HostElement = RendererElement> = (
  vnode: VNode | null,
  container: HostElement,
  namespace?: ElementNamespace,
) => void

export interface RendererOptions<
  HostNode = RendererNode,
  HostElement = RendererElement,
> {
  patchProp(
    el: HostElement,
    key: string,
    prevValue: any,
    nextValue: any,
    namespace?: ElementNamespace,
    parentComponent?: ComponentInternalInstance | null,
  ): void
  insert(el: HostNode, parent: HostElement, anchor?: HostNode | null): void
  remove(el: HostNode): void
  createElement(
    type: string,
    namespace?: ElementNamespace,
    isCustomizedBuiltIn?: string,
    vnodeProps?: (VNodeProps & { [key: string]: any }) | null,
  ): HostElement
  createText(text: string): HostNode
  createComment(text: string): HostNode
  setText(node: HostNode, text: string): void
  setElementText(node: HostElement, text: string): void
  parentNode(node: HostNode): HostElement | null
  nextSibling(node: HostNode): HostNode | null
  querySelector?(selector: string): HostElement | null
  setScopeId?(el: HostElement, id: string): void
  cloneNode?(node: HostNode): HostNode
  insertStaticContent?(
    content: string,
    parent: HostElement,
    anchor: HostNode | null,
    namespace: ElementNamespace,
    start?: HostNode | null,
    end?: HostNode | null,
  ): [HostNode, HostNode]
}

// Renderer Node can technically be any object in the context of core renderer
// logic - they are never directly operated on and always passed to the node op
// functions provided via options, so the internal constraint is really just
// a generic object.
export interface RendererNode {
  [key: string | symbol]: any
}

export interface RendererElement extends RendererNode {}

// An object exposing the internals of a renderer, passed to tree-shakeable
// features so that they can be decoupled from this file. Keys are shortened
// to optimize bundle size.
export interface RendererInternals<
  HostNode = RendererNode,
  HostElement = RendererElement,
> {
  p: PatchFn
  um: UnmountFn
  r: RemoveFn
  m: MoveFn
  mt: MountComponentFn
  umt: UnmountComponentFn
  mc: MountChildrenFn
  pc: PatchChildrenFn
  pbc: PatchBlockChildrenFn
  n: NextFn
  o: RendererOptions<HostNode, HostElement>
}

// These functions are created inside a closure and therefore their types cannot
// be directly exported. In order to avoid maintaining function signatures in
// two places, we declare them once here and use them inside the closure.
type PatchFn = (
  n1: VNode | null, // null means this is a mount
  n2: VNode,
  container: RendererElement,
  anchor?: RendererNode | null,
  parentComponent?: ComponentInternalInstance | null,
  parentSuspense?: SuspenseBoundary | null,
  namespace?: ElementNamespace,
  slotScopeIds?: string[] | null,
  optimized?: boolean,
) => void

type MountChildrenFn = (
  children: VNodeArrayChildren,
  container: RendererElement,
  anchor: RendererNode | null,
  parentComponent: ComponentInternalInstance | null,
  parentSuspense: SuspenseBoundary | null,
  namespace: ElementNamespace,
  slotScopeIds: string[] | null,
  optimized: boolean,
  start?: number,
) => void

type PatchChildrenFn = (
  n1: VNode | null,
  n2: VNode,
  container: RendererElement,
  anchor: RendererNode | null,
  parentComponent: ComponentInternalInstance | null,
  parentSuspense: SuspenseBoundary | null,
  namespace: ElementNamespace,
  slotScopeIds: string[] | null,
  optimized: boolean,
) => void

type PatchBlockChildrenFn = (
  oldChildren: VNode[],
  newChildren: VNode[],
  fallbackContainer: RendererElement,
  parentComponent: ComponentInternalInstance | null,
  parentSuspense: SuspenseBoundary | null,
  namespace: ElementNamespace,
  slotScopeIds: string[] | null,
) => void

type MoveFn = (
  vnode: VNode,
  container: RendererElement,
  anchor: RendererNode | null,
  type: MoveType,
  parentComponent: ComponentInternalInstance | null,
  parentSuspense?: SuspenseBoundary | null,
) => void

type NextFn = (vnode: VNode) => RendererNode | null

type UnmountFn = (
  vnode: VNode,
  parentComponent: ComponentInternalInstance | null,
  parentSuspense: SuspenseBoundary | null,
  doRemove?: boolean,
  optimized?: boolean,
) => void

type RemoveFn = (vnode: VNode) => void

type UnmountChildrenFn = (
  children: VNode[],
  parentComponent: ComponentInternalInstance | null,
  parentSuspense: SuspenseBoundary | null,
  doRemove?: boolean,
  optimized?: boolean,
  start?: number,
) => void

export type MountComponentFn = (
  initialVNode: VNode,
  container: RendererElement,
  anchor: RendererNode | null,
  parentComponent: ComponentInternalInstance | null,
  parentSuspense: SuspenseBoundary | null,
  namespace: ElementNamespace,
  optimized: boolean,
) => void

export type UnmountComponentFn = (
  instance: ComponentInternalInstance,
  parentSuspense: SuspenseBoundary | null,
  doRemove?: boolean,
) => void

type ProcessTextOrCommentFn = (
  n1: VNode | null,
  n2: VNode,
  container: RendererElement,
  anchor: RendererNode | null,
) => void

export type SetupRenderEffectFn = (
  instance: ComponentInternalInstance,
  initialVNode: VNode,
  container: RendererElement,
  anchor: RendererNode | null,
  parentSuspense: SuspenseBoundary | null,
  namespace: ElementNamespace,
  optimized: boolean,
) => void

export enum MoveType {
  ENTER,
  LEAVE,
  REORDER,
}

export const queuePostRenderEffect: (
  fn: SchedulerJobs,
  id: number | undefined,
  suspense: SuspenseBoundary | null,
) => void = __FEATURE_SUSPENSE__
  ? __TEST__
    ? // vitest can't seem to handle eager circular dependency
      (
        fn: Function | Function[],
        id: number | undefined,
        suspense: SuspenseBoundary | null,
      ) => queueEffectWithSuspense(fn, id, suspense)
    : queueEffectWithSuspense
  : queuePostFlushCb

/**
 * The createRenderer function accepts two generic arguments:
 * HostNode and HostElement, corresponding to Node and Element types in the
 * host environment. For example, for runtime-dom, HostNode would be the DOM
 * `Node` interface and HostElement would be the DOM `Element` interface.
 *
 * Custom renderers can pass in the platform specific types like this:
 *
 * ``` js
 * const { render, createApp } = createRenderer<Node, Element>({
 *   patchProp,
 *   ...nodeOps
 * })
 * ```
 */
export function createRenderer<
  HostNode = RendererNode,
  HostElement = RendererElement,
>(options: RendererOptions<HostNode, HostElement>): Renderer<HostElement> {
  return baseCreateRenderer<HostNode, HostElement>(options)
}

// Separate API for creating hydration-enabled renderer.
// Hydration logic is only used when calling this function, making it
// tree-shakable.
export function createHydrationRenderer(
  options: RendererOptions<Node, Element>,
): HydrationRenderer {
  return baseCreateRenderer(options, createHydrationFunctions)
}

// overload 1: no hydration
function baseCreateRenderer<
  HostNode = RendererNode,
  HostElement = RendererElement,
>(options: RendererOptions<HostNode, HostElement>): Renderer<HostElement>

// overload 2: with hydration
function baseCreateRenderer(
  options: RendererOptions<Node, Element>,
  createHydrationFns: typeof createHydrationFunctions,
): HydrationRenderer

// implementation
function baseCreateRenderer(
  options: RendererOptions,
  createHydrationFns?: typeof createHydrationFunctions,
): any {
  // compile-time feature flags check
  if (__ESM_BUNDLER__ && !__TEST__) {
    initFeatureFlags()
  }

  const target = getGlobalThis()
  target.__VUE__ = true
  if (__DEV__ || __FEATURE_PROD_DEVTOOLS__) {
    setDevtoolsHook(target.__VUE_DEVTOOLS_GLOBAL_HOOK__, target)
  }

  const {
    insert: hostInsert,
    remove: hostRemove,
    patchProp: hostPatchProp,
    createElement: hostCreateElement,
    createText: hostCreateText,
    createComment: hostCreateComment,
    setText: hostSetText,
    setElementText: hostSetElementText,
    parentNode: hostParentNode,
    nextSibling: hostNextSibling,
    setScopeId: hostSetScopeId = NOOP,
    insertStaticContent: hostInsertStaticContent,
  } = options

  // Note: functions inside this closure should use `const xxx = () => {}`
  // style in order to prevent being inlined by minifiers.
  const patch: PatchFn = (
    n1,
    n2,
    container,
    anchor = null,
    parentComponent = null,
    parentSuspense = null,
    namespace = undefined,
    slotScopeIds = null,
    optimized = __DEV__ && isHmrUpdating ? false : !!n2.dynamicChildren,
  ) => {
    if (n1 === n2) {
      return
    }

    // patching & not same type, unmount old tree
    if (n1 && !isSameVNodeType(n1, n2)) {
      anchor = getNextHostNode(n1)
      unmount(n1, parentComponent, parentSuspense, true)
      n1 = null
    }

    if (n2.patchFlag === PatchFlags.BAIL) {
      optimized = false
      n2.dynamicChildren = null
    }

    const { type, ref, shapeFlag } = n2
    switch (type) {
      case Text:
        processText(n1, n2, container, anchor)
        break
      case Comment:
        processCommentNode(n1, n2, container, anchor)
        break
      case Static:
        if (n1 == null) {
          mountStaticNode(n2, container, anchor, namespace)
        } else if (__DEV__) {
          patchStaticNode(n1, n2, container, namespace)
        }
        break
      case Fragment:
        processFragment(
          n1,
          n2,
          container,
          anchor,
          parentComponent,
          parentSuspense,
          namespace,
          slotScopeIds,
          optimized,
        )
        break
      case VaporSlot:
        getVaporInterface(parentComponent, n2).slot(n1, n2, container, anchor)
        break
      default:
        if (shapeFlag & ShapeFlags.ELEMENT) {
          processElement(
            n1,
            n2,
            container,
            anchor,
            parentComponent,
            parentSuspense,
            namespace,
            slotScopeIds,
            optimized,
          )
        } else if (shapeFlag & ShapeFlags.COMPONENT) {
          processComponent(
            n1,
            n2,
            container,
            anchor,
            parentComponent,
            parentSuspense,
            namespace,
            slotScopeIds,
            optimized,
          )
        } else if (shapeFlag & ShapeFlags.TELEPORT) {
          ;(type as typeof TeleportImpl).process(
            n1 as TeleportVNode,
            n2 as TeleportVNode,
            container,
            anchor,
            parentComponent,
            parentSuspense,
            namespace,
            slotScopeIds,
            optimized,
            internals,
          )
        } else if (__FEATURE_SUSPENSE__ && shapeFlag & ShapeFlags.SUSPENSE) {
          ;(type as typeof SuspenseImpl).process(
            n1,
            n2,
            container,
            anchor,
            parentComponent,
            parentSuspense,
            namespace,
            slotScopeIds,
            optimized,
            internals,
          )
        } else if (__DEV__) {
          warn('Invalid VNode type:', type, `(${typeof type})`)
        }
    }

    // set ref
    if (ref != null && parentComponent) {
      setRef(ref, n1 && n1.ref, parentSuspense, n2 || n1, !n2)
    } else if (ref == null && n1 && n1.ref != null) {
      setRef(n1.ref, null, parentSuspense, n1, true)
    }
  }

  const processText: ProcessTextOrCommentFn = (n1, n2, container, anchor) => {
    if (n1 == null) {
      hostInsert(
        (n2.el = hostCreateText(n2.children as string)),
        container,
        anchor,
      )
    } else {
      const el = (n2.el = n1.el!)
      if (n2.children !== n1.children) {
        hostSetText(el, n2.children as string)
      }
    }
  }

  const processCommentNode: ProcessTextOrCommentFn = (
    n1,
    n2,
    container,
    anchor,
  ) => {
    if (n1 == null) {
      hostInsert(
        (n2.el = hostCreateComment((n2.children as string) || '')),
        container,
        anchor,
      )
    } else {
      // there's no support for dynamic comments
      n2.el = n1.el
    }
  }

  const mountStaticNode = (
    n2: VNode,
    container: RendererElement,
    anchor: RendererNode | null,
    namespace: ElementNamespace,
  ) => {
    // static nodes are only present when used with compiler-dom/runtime-dom
    // which guarantees presence of hostInsertStaticContent.
    ;[n2.el, n2.anchor] = hostInsertStaticContent!(
      n2.children as string,
      container,
      anchor,
      namespace,
      n2.el,
      n2.anchor,
    )
  }

  /**
   * Dev / HMR only
   */
  const patchStaticNode = (
    n1: VNode,
    n2: VNode,
    container: RendererElement,
    namespace: ElementNamespace,
  ) => {
    // static nodes are only patched during dev for HMR
    if (n2.children !== n1.children) {
      const anchor = hostNextSibling(n1.anchor!)
      // remove existing
      removeStaticNode(n1)
      // insert new
      ;[n2.el, n2.anchor] = hostInsertStaticContent!(
        n2.children as string,
        container,
        anchor,
        namespace,
      )
    } else {
      n2.el = n1.el
      n2.anchor = n1.anchor
    }
  }

  const moveStaticNode = (
    { el, anchor }: VNode,
    container: RendererElement,
    nextSibling: RendererNode | null,
  ) => {
    let next
    while (el && el !== anchor) {
      next = hostNextSibling(el)
      hostInsert(el, container, nextSibling)
      el = next
    }
    hostInsert(anchor!, container, nextSibling)
  }

  const removeStaticNode = ({ el, anchor }: VNode) => {
    let next
    while (el && el !== anchor) {
      next = hostNextSibling(el)
      hostRemove(el)
      el = next
    }
    hostRemove(anchor!)
  }

  const processElement = (
    n1: VNode | null,
    n2: VNode,
    container: RendererElement,
    anchor: RendererNode | null,
    parentComponent: ComponentInternalInstance | null,
    parentSuspense: SuspenseBoundary | null,
    namespace: ElementNamespace,
    slotScopeIds: string[] | null,
    optimized: boolean,
  ) => {
    if (n2.type === 'svg') {
      namespace = 'svg'
    } else if (n2.type === 'math') {
      namespace = 'mathml'
    }

    if (n1 == null) {
      mountElement(
        n2,
        container,
        anchor,
        parentComponent,
        parentSuspense,
        namespace,
        slotScopeIds,
        optimized,
      )
    } else {
      patchElement(
        n1,
        n2,
        parentComponent,
        parentSuspense,
        namespace,
        slotScopeIds,
        optimized,
      )
    }
  }

  const mountElement = (
    vnode: VNode,
    container: RendererElement,
    anchor: RendererNode | null,
    parentComponent: ComponentInternalInstance | null,
    parentSuspense: SuspenseBoundary | null,
    namespace: ElementNamespace,
    slotScopeIds: string[] | null,
    optimized: boolean,
  ) => {
    let el: RendererElement
    let vnodeHook: VNodeHook | undefined | null
    const { props, shapeFlag, transition, dirs } = vnode

    el = vnode.el = hostCreateElement(
      vnode.type as string,
      namespace,
      props && props.is,
      props,
    )

    // mount children first, since some props may rely on child content
    // being already rendered, e.g. `<select value>`
    if (shapeFlag & ShapeFlags.TEXT_CHILDREN) {
      hostSetElementText(el, vnode.children as string)
    } else if (shapeFlag & ShapeFlags.ARRAY_CHILDREN) {
      mountChildren(
        vnode.children as VNodeArrayChildren,
        el,
        null,
        parentComponent,
        parentSuspense,
        resolveChildrenNamespace(vnode, namespace),
        slotScopeIds,
        optimized,
      )
    }

    if (dirs) {
      invokeDirectiveHook(vnode, null, parentComponent, 'created')
    }
    // scopeId
    setScopeId(el, vnode, vnode.scopeId, slotScopeIds, parentComponent)
    // props
    if (props) {
      for (const key in props) {
        if (key !== 'value' && !isReservedProp(key)) {
          hostPatchProp(el, key, null, props[key], namespace, parentComponent)
        }
      }
      /**
       * Special case for setting value on DOM elements:
       * - it can be order-sensitive (e.g. should be set *after* min/max, #2325, #4024)
       * - it needs to be forced (#1471)
       * #2353 proposes adding another renderer option to configure this, but
       * the properties affects are so finite it is worth special casing it
       * here to reduce the complexity. (Special casing it also should not
       * affect non-DOM renderers)
       */
      if ('value' in props) {
        hostPatchProp(el, 'value', null, props.value, namespace)
      }
      if ((vnodeHook = props.onVnodeBeforeMount)) {
        invokeVNodeHook(vnodeHook, parentComponent, vnode)
      }
    }

    if (__DEV__ || __FEATURE_PROD_DEVTOOLS__) {
      def(el, '__vnode', vnode, true)
      def(el, '__vueParentComponent', parentComponent, true)
    }

    if (dirs) {
      invokeDirectiveHook(vnode, null, parentComponent, 'beforeMount')
    }
    // #1583 For inside suspense + suspense not resolved case, enter hook should call when suspense resolved
    // #1689 For inside suspense + suspense resolved case, just call it
    if (transition) {
      performTransitionEnter(
        el,
        transition,
        () => hostInsert(el, container, anchor),
        parentSuspense,
      )
    } else {
      hostInsert(el, container, anchor)
    }
<<<<<<< HEAD

    if ((vnodeHook = props && props.onVnodeMounted) || dirs) {
      queuePostRenderEffect(() => {
        vnodeHook && invokeVNodeHook(vnodeHook, parentComponent, vnode)
        dirs && invokeDirectiveHook(vnode, null, parentComponent, 'mounted')
      }, parentSuspense)
=======
    hostInsert(el, container, anchor)
    if (
      (vnodeHook = props && props.onVnodeMounted) ||
      needCallTransitionHooks ||
      dirs
    ) {
      queuePostRenderEffect(
        () => {
          vnodeHook && invokeVNodeHook(vnodeHook, parentComponent, vnode)
          needCallTransitionHooks && transition!.enter(el)
          dirs && invokeDirectiveHook(vnode, null, parentComponent, 'mounted')
        },
        undefined,
        parentSuspense,
      )
>>>>>>> f70f9d1a
    }
  }

  const setScopeId = (
    el: RendererElement,
    vnode: VNode,
    scopeId: string | null,
    slotScopeIds: string[] | null,
    parentComponent: GenericComponentInstance | null,
  ) => {
    if (scopeId) {
      hostSetScopeId(el, scopeId)
    }
    if (slotScopeIds) {
      for (let i = 0; i < slotScopeIds.length; i++) {
        hostSetScopeId(el, slotScopeIds[i])
      }
    }
    const inheritedScopeIds = getInheritedScopeIds(vnode, parentComponent)
    for (let i = 0; i < inheritedScopeIds.length; i++) {
      hostSetScopeId(el, inheritedScopeIds[i])
    }
  }

  const mountChildren: MountChildrenFn = (
    children,
    container,
    anchor,
    parentComponent,
    parentSuspense,
    namespace: ElementNamespace,
    slotScopeIds,
    optimized,
    start = 0,
  ) => {
    for (let i = start; i < children.length; i++) {
      const child = (children[i] = optimized
        ? cloneIfMounted(children[i] as VNode)
        : normalizeVNode(children[i]))
      patch(
        null,
        child,
        container,
        anchor,
        parentComponent,
        parentSuspense,
        namespace,
        slotScopeIds,
        optimized,
      )
    }
  }

  const patchElement = (
    n1: VNode,
    n2: VNode,
    parentComponent: ComponentInternalInstance | null,
    parentSuspense: SuspenseBoundary | null,
    namespace: ElementNamespace,
    slotScopeIds: string[] | null,
    optimized: boolean,
  ) => {
    const el = (n2.el = n1.el!)
    if (__DEV__ || __FEATURE_PROD_DEVTOOLS__) {
      el.__vnode = n2
    }
    let { patchFlag, dynamicChildren, dirs } = n2
    // #1426 take the old vnode's patch flag into account since user may clone a
    // compiler-generated vnode, which de-opts to FULL_PROPS
    patchFlag |= n1.patchFlag & PatchFlags.FULL_PROPS
    const oldProps = n1.props || EMPTY_OBJ
    const newProps = n2.props || EMPTY_OBJ
    let vnodeHook: VNodeHook | undefined | null

    // disable recurse in beforeUpdate hooks
    parentComponent && toggleRecurse(parentComponent, false)
    if ((vnodeHook = newProps.onVnodeBeforeUpdate)) {
      invokeVNodeHook(vnodeHook, parentComponent, n2, n1)
    }
    if (dirs) {
      invokeDirectiveHook(n2, n1, parentComponent, 'beforeUpdate')
    }
    parentComponent && toggleRecurse(parentComponent, true)

    if (__DEV__ && isHmrUpdating) {
      // HMR updated, force full diff
      patchFlag = 0
      optimized = false
      dynamicChildren = null
    }

    // #9135 innerHTML / textContent unset needs to happen before possible
    // new children mount
    if (
      (oldProps.innerHTML && newProps.innerHTML == null) ||
      (oldProps.textContent && newProps.textContent == null)
    ) {
      hostSetElementText(el, '')
    }

    if (dynamicChildren) {
      patchBlockChildren(
        n1.dynamicChildren!,
        dynamicChildren,
        el,
        parentComponent,
        parentSuspense,
        resolveChildrenNamespace(n2, namespace),
        slotScopeIds,
      )
      if (__DEV__) {
        // necessary for HMR
        traverseStaticChildren(n1, n2)
      }
    } else if (!optimized) {
      // full diff
      patchChildren(
        n1,
        n2,
        el,
        null,
        parentComponent,
        parentSuspense,
        resolveChildrenNamespace(n2, namespace),
        slotScopeIds,
        false,
      )
    }

    if (patchFlag > 0) {
      // the presence of a patchFlag means this element's render code was
      // generated by the compiler and can take the fast path.
      // in this path old node and new node are guaranteed to have the same shape
      // (i.e. at the exact same position in the source template)
      if (patchFlag & PatchFlags.FULL_PROPS) {
        // element props contain dynamic keys, full diff needed
        patchProps(el, oldProps, newProps, parentComponent, namespace)
      } else {
        // class
        // this flag is matched when the element has dynamic class bindings.
        if (patchFlag & PatchFlags.CLASS) {
          if (oldProps.class !== newProps.class) {
            hostPatchProp(el, 'class', null, newProps.class, namespace)
          }
        }

        // style
        // this flag is matched when the element has dynamic style bindings
        if (patchFlag & PatchFlags.STYLE) {
          hostPatchProp(el, 'style', oldProps.style, newProps.style, namespace)
        }

        // props
        // This flag is matched when the element has dynamic prop/attr bindings
        // other than class and style. The keys of dynamic prop/attrs are saved for
        // faster iteration.
        // Note dynamic keys like :[foo]="bar" will cause this optimization to
        // bail out and go through a full diff because we need to unset the old key
        if (patchFlag & PatchFlags.PROPS) {
          // if the flag is present then dynamicProps must be non-null
          const propsToUpdate = n2.dynamicProps!
          for (let i = 0; i < propsToUpdate.length; i++) {
            const key = propsToUpdate[i]
            const prev = oldProps[key]
            const next = newProps[key]
            // #1471 force patch value
            if (next !== prev || key === 'value') {
              hostPatchProp(el, key, prev, next, namespace, parentComponent)
            }
          }
        }
      }

      // text
      // This flag is matched when the element has only dynamic text children.
      if (patchFlag & PatchFlags.TEXT) {
        if (n1.children !== n2.children) {
          hostSetElementText(el, n2.children as string)
        }
      }
    } else if (!optimized && dynamicChildren == null) {
      // unoptimized, full diff
      patchProps(el, oldProps, newProps, parentComponent, namespace)
    }

    if ((vnodeHook = newProps.onVnodeUpdated) || dirs) {
      queuePostRenderEffect(
        () => {
          vnodeHook && invokeVNodeHook(vnodeHook, parentComponent, n2, n1)
          dirs && invokeDirectiveHook(n2, n1, parentComponent, 'updated')
        },
        undefined,
        parentSuspense,
      )
    }
  }

  // The fast path for blocks.
  const patchBlockChildren: PatchBlockChildrenFn = (
    oldChildren,
    newChildren,
    fallbackContainer,
    parentComponent,
    parentSuspense,
    namespace: ElementNamespace,
    slotScopeIds,
  ) => {
    for (let i = 0; i < newChildren.length; i++) {
      const oldVNode = oldChildren[i]
      const newVNode = newChildren[i]
      // Determine the container (parent element) for the patch.
      const container =
        // oldVNode may be an errored async setup() component inside Suspense
        // which will not have a mounted element
        oldVNode.el &&
        // - In the case of a Fragment, we need to provide the actual parent
        // of the Fragment itself so it can move its children.
        (oldVNode.type === Fragment ||
          // - In the case of different nodes, there is going to be a replacement
          // which also requires the correct parent container
          !isSameVNodeType(oldVNode, newVNode) ||
          // - In the case of a component, it could contain anything.
          oldVNode.shapeFlag &
            (ShapeFlags.COMPONENT | ShapeFlags.TELEPORT | ShapeFlags.SUSPENSE))
          ? hostParentNode(oldVNode.el)!
          : // In other cases, the parent container is not actually used so we
            // just pass the block element here to avoid a DOM parentNode call.
            fallbackContainer
      patch(
        oldVNode,
        newVNode,
        container,
        null,
        parentComponent,
        parentSuspense,
        namespace,
        slotScopeIds,
        true,
      )
    }
  }

  const patchProps = (
    el: RendererElement,
    oldProps: Data,
    newProps: Data,
    parentComponent: ComponentInternalInstance | null,
    namespace: ElementNamespace,
  ) => {
    if (oldProps !== newProps) {
      if (oldProps !== EMPTY_OBJ) {
        for (const key in oldProps) {
          if (!isReservedProp(key) && !(key in newProps)) {
            hostPatchProp(
              el,
              key,
              oldProps[key],
              null,
              namespace,
              parentComponent,
            )
          }
        }
      }
      for (const key in newProps) {
        // empty string is not valid prop
        if (isReservedProp(key)) continue
        const next = newProps[key]
        const prev = oldProps[key]
        // defer patching value
        if (next !== prev && key !== 'value') {
          hostPatchProp(el, key, prev, next, namespace, parentComponent)
        }
      }
      if ('value' in newProps) {
        hostPatchProp(el, 'value', oldProps.value, newProps.value, namespace)
      }
    }
  }

  const processFragment = (
    n1: VNode | null,
    n2: VNode,
    container: RendererElement,
    anchor: RendererNode | null,
    parentComponent: ComponentInternalInstance | null,
    parentSuspense: SuspenseBoundary | null,
    namespace: ElementNamespace,
    slotScopeIds: string[] | null,
    optimized: boolean,
  ) => {
    const fragmentStartAnchor = (n2.el = n1 ? n1.el : hostCreateText(''))!
    const fragmentEndAnchor = (n2.anchor = n1 ? n1.anchor : hostCreateText(''))!

    let { patchFlag, dynamicChildren, slotScopeIds: fragmentSlotScopeIds } = n2

    if (
      __DEV__ &&
      // #5523 dev root fragment may inherit directives
      (isHmrUpdating || patchFlag & PatchFlags.DEV_ROOT_FRAGMENT)
    ) {
      // HMR updated / Dev root fragment (w/ comments), force full diff
      patchFlag = 0
      optimized = false
      dynamicChildren = null
    }

    // check if this is a slot fragment with :slotted scope ids
    if (fragmentSlotScopeIds) {
      slotScopeIds = slotScopeIds
        ? slotScopeIds.concat(fragmentSlotScopeIds)
        : fragmentSlotScopeIds
    }

    if (n1 == null) {
      hostInsert(fragmentStartAnchor, container, anchor)
      hostInsert(fragmentEndAnchor, container, anchor)
      // a fragment can only have array children
      // since they are either generated by the compiler, or implicitly created
      // from arrays.
      mountChildren(
        // #10007
        // such fragment like `<></>` will be compiled into
        // a fragment which doesn't have a children.
        // In this case fallback to an empty array
        (n2.children || []) as VNodeArrayChildren,
        container,
        fragmentEndAnchor,
        parentComponent,
        parentSuspense,
        namespace,
        slotScopeIds,
        optimized,
      )
    } else {
      if (
        patchFlag > 0 &&
        patchFlag & PatchFlags.STABLE_FRAGMENT &&
        dynamicChildren &&
        // #2715 the previous fragment could've been a BAILed one as a result
        // of renderSlot() with no valid children
        n1.dynamicChildren
      ) {
        // a stable fragment (template root or <template v-for>) doesn't need to
        // patch children order, but it may contain dynamicChildren.
        patchBlockChildren(
          n1.dynamicChildren,
          dynamicChildren,
          container,
          parentComponent,
          parentSuspense,
          namespace,
          slotScopeIds,
        )
        if (__DEV__) {
          // necessary for HMR
          traverseStaticChildren(n1, n2)
        } else if (
          // #2080 if the stable fragment has a key, it's a <template v-for> that may
          //  get moved around. Make sure all root level vnodes inherit el.
          // #2134 or if it's a component root, it may also get moved around
          // as the component is being moved.
          n2.key != null ||
          (parentComponent && n2 === parentComponent.subTree)
        ) {
          traverseStaticChildren(n1, n2, true /* shallow */)
        }
      } else {
        // keyed / unkeyed, or manual fragments.
        // for keyed & unkeyed, since they are compiler generated from v-for,
        // each child is guaranteed to be a block so the fragment will never
        // have dynamicChildren.
        patchChildren(
          n1,
          n2,
          container,
          fragmentEndAnchor,
          parentComponent,
          parentSuspense,
          namespace,
          slotScopeIds,
          optimized,
        )
      }
    }
  }

  const processComponent = (
    n1: VNode | null,
    n2: VNode,
    container: RendererElement,
    anchor: RendererNode | null,
    parentComponent: ComponentInternalInstance | null,
    parentSuspense: SuspenseBoundary | null,
    namespace: ElementNamespace,
    slotScopeIds: string[] | null,
    optimized: boolean,
  ) => {
    n2.slotScopeIds = slotScopeIds

    if ((n2.type as ConcreteComponent).__vapor) {
      if (n1 == null) {
        getVaporInterface(parentComponent, n2).mount(
          n2,
          container,
          anchor,
          parentComponent,
        )
      } else {
        getVaporInterface(parentComponent, n2).update(
          n1,
          n2,
          shouldUpdateComponent(n1, n2, optimized),
        )
      }
    } else if (n1 == null) {
      if (n2.shapeFlag & ShapeFlags.COMPONENT_KEPT_ALIVE) {
        ;(parentComponent!.ctx as KeepAliveContext).activate(
          n2,
          container,
          anchor,
          namespace,
          optimized,
        )
      } else {
        mountComponent(
          n2,
          container,
          anchor,
          parentComponent,
          parentSuspense,
          namespace,
          optimized,
        )
      }
    } else {
      updateComponent(n1, n2, optimized)
    }
  }

  const mountComponent: MountComponentFn = (
    initialVNode,
    container,
    anchor,
    parentComponent,
    parentSuspense,
    namespace: ElementNamespace,
    optimized,
  ) => {
    // 2.x compat may pre-create the component instance before actually
    // mounting
    const compatMountInstance =
      __COMPAT__ && initialVNode.isCompatRoot && initialVNode.component
    const instance: ComponentInternalInstance =
      compatMountInstance ||
      (initialVNode.component = createComponentInstance(
        initialVNode,
        parentComponent,
        parentSuspense,
      ))

    if (__DEV__ && instance.type.__hmrId) {
      registerHMR(instance)
    }

    if (__DEV__) {
      pushWarningContext(initialVNode)
      startMeasure(instance, `mount`)
    }

    // inject renderer internals for keepAlive
    if (isKeepAlive(initialVNode)) {
      ;(instance.ctx as KeepAliveContext).renderer = internals
    }

    // resolve props and slots for setup context
    if (!(__COMPAT__ && compatMountInstance)) {
      if (__DEV__) {
        startMeasure(instance, `init`)
      }
      setupComponent(instance, false, optimized)
      if (__DEV__) {
        endMeasure(instance, `init`)
      }
    }

    // avoid hydration for hmr updating
    if (__DEV__ && isHmrUpdating) initialVNode.el = null

    // setup() is async. This component relies on async logic to be resolved
    // before proceeding
    if (__FEATURE_SUSPENSE__ && instance.asyncDep) {
      parentSuspense &&
        parentSuspense.registerDep(instance, setupRenderEffect, optimized)

      // Give it a placeholder if this is not hydration
      // TODO handle self-defined fallback
      if (!initialVNode.el) {
        const placeholder = (instance.subTree = createVNode(Comment))
        processCommentNode(null, placeholder, container!, anchor)
      }
    } else {
      setupRenderEffect(
        instance,
        initialVNode,
        container,
        anchor,
        parentSuspense,
        namespace,
        optimized,
      )
    }

    if (__DEV__) {
      popWarningContext()
      endMeasure(instance, `mount`)
    }
  }

  const updateComponent = (n1: VNode, n2: VNode, optimized: boolean) => {
    const instance = (n2.component = n1.component)!
    if (shouldUpdateComponent(n1, n2, optimized)) {
      if (
        __FEATURE_SUSPENSE__ &&
        instance.asyncDep &&
        !instance.asyncResolved
      ) {
        // async & still pending - just update props and slots
        // since the component's reactive effect for render isn't set-up yet
        if (__DEV__) {
          pushWarningContext(n2)
        }
        updateComponentPreRender(instance, n2, optimized)
        if (__DEV__) {
          popWarningContext()
        }
        return
      } else {
        // normal update
        instance.next = n2
        // instance.update is the reactive effect.
        instance.effect.run()
      }
    } else {
      // no update needed. just copy over properties
      n2.el = n1.el
      instance.vnode = n2
    }
  }

  class SetupRenderEffect extends ReactiveEffect {
    job: SchedulerJob

    constructor(
      private instance: ComponentInternalInstance,
      private initialVNode: VNode,
      private container: RendererElement,
      private anchor: RendererNode | null,
      private parentSuspense: SuspenseBoundary | null,
      private namespace: ElementNamespace,
      private optimized: boolean,
    ) {
      const prevScope = setCurrentScope(instance.scope)
      super()
      setCurrentScope(prevScope)

      this.job = instance.job = () => {
        if (this.dirty) {
          this.run()
        }
      }
      this.job.i = instance

      if (__DEV__) {
        this.onTrack = instance.rtc
          ? e => invokeArrayFns(instance.rtc!, e)
          : void 0
        this.onTrigger = instance.rtg
          ? e => invokeArrayFns(instance.rtg!, e)
          : void 0
      }
    }

    notify(): void {
      if (!(this.flags & EffectFlags.PAUSED)) {
        const job = this.job
        queueJob(job, job.i!.uid)
      }
    }

    fn() {
      const {
        instance,
        initialVNode,
        container,
        anchor,
        parentSuspense,
        namespace,
        optimized,
      } = this
      if (!instance.isMounted) {
        let vnodeHook: VNodeHook | null | undefined
        const { el, props } = initialVNode
        const { bm, m, parent, root, type } = instance
        const isAsyncWrapperVNode = isAsyncWrapper(initialVNode)

        toggleRecurse(instance, false)
        // beforeMount hook
        if (bm) {
          invokeArrayFns(bm)
        }
        // onVnodeBeforeMount
        if (
          !isAsyncWrapperVNode &&
          (vnodeHook = props && props.onVnodeBeforeMount)
        ) {
          invokeVNodeHook(vnodeHook, parent, initialVNode)
        }
        if (
          __COMPAT__ &&
          isCompatEnabled(DeprecationTypes.INSTANCE_EVENT_HOOKS, instance)
        ) {
          instance.emit('hook:beforeMount')
        }
        toggleRecurse(instance, true)

        if (el && hydrateNode) {
          // vnode has adopted host node - perform hydration instead of mount.
          const hydrateSubTree = () => {
            if (__DEV__) {
              startMeasure(instance, `render`)
            }
            instance.subTree = renderComponentRoot(instance)
            if (__DEV__) {
              endMeasure(instance, `render`)
            }
            if (__DEV__) {
              startMeasure(instance, `hydrate`)
            }
            hydrateNode!(
              el as Node,
              instance.subTree,
              instance,
              parentSuspense,
              null,
            )
            if (__DEV__) {
              endMeasure(instance, `hydrate`)
            }
          }

          if (
            isAsyncWrapperVNode &&
            (type as ComponentOptions).__asyncHydrate
          ) {
            ;(type as ComponentOptions).__asyncHydrate!(
              el as Element,
              instance,
              hydrateSubTree,
            )
          } else {
            hydrateSubTree()
          }
        } else {
          // custom element style injection
          if (
            (root as ComponentInternalInstance).ce &&
            // @ts-expect-error _def is private
            ((root as ComponentInternalInstance).ce as VueElement)._def
              .shadowRoot !== false
          ) {
            ;(root as ComponentInternalInstance).ce!._injectChildStyle(type)
          }

          if (__DEV__) {
            startMeasure(instance, `render`)
          }
          const subTree = (instance.subTree = renderComponentRoot(instance))
          if (__DEV__) {
            endMeasure(instance, `render`)
          }
          if (__DEV__) {
            startMeasure(instance, `patch`)
          }
          patch(
            null,
            subTree,
            container,
            anchor,
            instance,
            parentSuspense,
            namespace,
          )
          if (__DEV__) {
            endMeasure(instance, `patch`)
          }
          initialVNode.el = subTree.el
        }
        // mounted hook
        if (m) {
          queuePostRenderEffect(m, undefined, parentSuspense)
        }
        // onVnodeMounted
        if (
          !isAsyncWrapperVNode &&
          (vnodeHook = props && props.onVnodeMounted)
        ) {
          const scopedInitialVNode = initialVNode
          queuePostRenderEffect(
            () => invokeVNodeHook(vnodeHook!, parent, scopedInitialVNode),
            undefined,
            parentSuspense,
          )
        }
        if (
          __COMPAT__ &&
          isCompatEnabled(DeprecationTypes.INSTANCE_EVENT_HOOKS, instance)
        ) {
          queuePostRenderEffect(
            () => instance.emit('hook:mounted'),
            undefined,
            parentSuspense,
          )
        }

        // activated hook for keep-alive roots.
        // #1742 activated hook must be accessed after first render
        // since the hook may be injected by a child keep-alive
        if (
          initialVNode.shapeFlag & ShapeFlags.COMPONENT_SHOULD_KEEP_ALIVE ||
          (parent &&
            parent.vnode &&
            isAsyncWrapper(parent.vnode) &&
            parent.vnode.shapeFlag & ShapeFlags.COMPONENT_SHOULD_KEEP_ALIVE)
        ) {
          instance.a &&
            queuePostRenderEffect(instance.a, undefined, parentSuspense)
          if (
            __COMPAT__ &&
            isCompatEnabled(DeprecationTypes.INSTANCE_EVENT_HOOKS, instance)
          ) {
            queuePostRenderEffect(
              () => instance.emit('hook:activated'),
              undefined,
              parentSuspense,
            )
          }
        }
        instance.isMounted = true

        if (__DEV__ || __FEATURE_PROD_DEVTOOLS__) {
          devtoolsComponentAdded(instance)
        }

        // #2458: deference mount-only object parameters to prevent memleaks
        this.initialVNode = this.container = this.anchor = null as any
      } else {
        let { next, bu, u, parent, vnode } = instance

        if (__FEATURE_SUSPENSE__) {
          const nonHydratedAsyncRoot = locateNonHydratedAsyncRoot(instance)
          // we are trying to update some async comp before hydration
          // this will cause crash because we don't know the root node yet
          if (nonHydratedAsyncRoot) {
            // only sync the properties and abort the rest of operations
            if (next) {
              next.el = vnode.el
              updateComponentPreRender(instance, next, optimized)
            }
            // and continue the rest of operations once the deps are resolved
            nonHydratedAsyncRoot.asyncDep!.then(() => {
              // the instance may be destroyed during the time period
              if (!instance.isUnmounted) {
                this.fn()
              }
            })
            return
          }
        }

        // updateComponent
        // This is triggered by mutation of component's own state (next: null)
        // OR parent calling processComponent (next: VNode)
        let originNext = next
        let vnodeHook: VNodeHook | null | undefined
        if (__DEV__) {
          pushWarningContext(next || instance.vnode)
        }

        // Disallow component effect recursion during pre-lifecycle hooks.
        toggleRecurse(instance, false)
        if (next) {
          next.el = vnode.el
          updateComponentPreRender(instance, next, optimized)
        } else {
          next = vnode
        }

        // beforeUpdate hook
        if (bu) {
          invokeArrayFns(bu)
        }
        // onVnodeBeforeUpdate
        if ((vnodeHook = next.props && next.props.onVnodeBeforeUpdate)) {
          invokeVNodeHook(vnodeHook, parent, next, vnode)
        }
        if (
          __COMPAT__ &&
          isCompatEnabled(DeprecationTypes.INSTANCE_EVENT_HOOKS, instance)
        ) {
          instance.emit('hook:beforeUpdate')
        }
        toggleRecurse(instance, true)

        // render
        if (__DEV__) {
          startMeasure(instance, `render`)
        }
        const nextTree = renderComponentRoot(instance)
        if (__DEV__) {
          endMeasure(instance, `render`)
        }
        const prevTree = instance.subTree
        instance.subTree = nextTree

        if (__DEV__) {
          startMeasure(instance, `patch`)
        }
        patch(
          prevTree,
          nextTree,
          // parent may have changed if it's in a teleport
          hostParentNode(prevTree.el!)!,
          // anchor may have changed if it's in a fragment
          getNextHostNode(prevTree),
          instance,
          parentSuspense,
          namespace,
        )
        if (__DEV__) {
          endMeasure(instance, `patch`)
        }
        next.el = nextTree.el
        if (originNext === null) {
          // self-triggered update. In case of HOC, update parent component
          // vnode el. HOC is indicated by parent instance's subTree pointing
          // to child component's vnode
          updateHOCHostEl(instance, nextTree.el)
        }
        // updated hook
        if (u) {
          queuePostRenderEffect(u, undefined, parentSuspense)
        }
        // onVnodeUpdated
        if ((vnodeHook = next.props && next.props.onVnodeUpdated)) {
          queuePostRenderEffect(
            () => invokeVNodeHook(vnodeHook!, parent, next!, vnode),
            undefined,
            parentSuspense,
          )
        }
        if (
          __COMPAT__ &&
          isCompatEnabled(DeprecationTypes.INSTANCE_EVENT_HOOKS, instance)
        ) {
          queuePostRenderEffect(
            () => instance.emit('hook:updated'),
            undefined,
            parentSuspense,
          )
        }

        if (__DEV__ || __FEATURE_PROD_DEVTOOLS__) {
          devtoolsComponentUpdated(instance)
        }

        if (__DEV__) {
          popWarningContext()
        }
      }
    }
  }

  const setupRenderEffect: SetupRenderEffectFn = (
    instance,
    initialVNode,
    container,
    anchor,
    parentSuspense,
    namespace: ElementNamespace,
    optimized,
  ) => {
    // create reactive effect for rendering
    const effect = (instance.effect = new SetupRenderEffect(
      instance,
      initialVNode,
      container,
      anchor,
      parentSuspense,
      namespace,
      optimized,
    ))
    instance.update = effect.run.bind(effect)

    // allowRecurse
    // #1801, #2043 component render effects should allow recursive updates
    toggleRecurse(instance, true)

    effect.run()
  }

  const updateComponentPreRender = (
    instance: ComponentInternalInstance,
    nextVNode: VNode,
    optimized: boolean,
  ) => {
    nextVNode.component = instance
    const prevProps = instance.vnode.props
    instance.vnode = nextVNode
    instance.next = null
    updateProps(instance, nextVNode.props, prevProps, optimized)
    updateSlots(instance, nextVNode.children, optimized)

    const prevSub = setActiveSub()
    // props update may have triggered pre-flush watchers.
    // flush them before the render update.
    flushPreFlushCbs(instance)
    setActiveSub(prevSub)
  }

  const patchChildren: PatchChildrenFn = (
    n1,
    n2,
    container,
    anchor,
    parentComponent,
    parentSuspense,
    namespace: ElementNamespace,
    slotScopeIds,
    optimized = false,
  ) => {
    const c1 = n1 && n1.children
    const prevShapeFlag = n1 ? n1.shapeFlag : 0
    const c2 = n2.children

    const { patchFlag, shapeFlag } = n2
    // fast path
    if (patchFlag > 0) {
      if (patchFlag & PatchFlags.KEYED_FRAGMENT) {
        // this could be either fully-keyed or mixed (some keyed some not)
        // presence of patchFlag means children are guaranteed to be arrays
        patchKeyedChildren(
          c1 as VNode[],
          c2 as VNodeArrayChildren,
          container,
          anchor,
          parentComponent,
          parentSuspense,
          namespace,
          slotScopeIds,
          optimized,
        )
        return
      } else if (patchFlag & PatchFlags.UNKEYED_FRAGMENT) {
        // unkeyed
        patchUnkeyedChildren(
          c1 as VNode[],
          c2 as VNodeArrayChildren,
          container,
          anchor,
          parentComponent,
          parentSuspense,
          namespace,
          slotScopeIds,
          optimized,
        )
        return
      }
    }

    // children has 3 possibilities: text, array or no children.
    if (shapeFlag & ShapeFlags.TEXT_CHILDREN) {
      // text children fast path
      if (prevShapeFlag & ShapeFlags.ARRAY_CHILDREN) {
        unmountChildren(c1 as VNode[], parentComponent, parentSuspense)
      }
      if (c2 !== c1) {
        hostSetElementText(container, c2 as string)
      }
    } else {
      if (prevShapeFlag & ShapeFlags.ARRAY_CHILDREN) {
        // prev children was array
        if (shapeFlag & ShapeFlags.ARRAY_CHILDREN) {
          // two arrays, cannot assume anything, do full diff
          patchKeyedChildren(
            c1 as VNode[],
            c2 as VNodeArrayChildren,
            container,
            anchor,
            parentComponent,
            parentSuspense,
            namespace,
            slotScopeIds,
            optimized,
          )
        } else {
          // no new children, just unmount old
          unmountChildren(c1 as VNode[], parentComponent, parentSuspense, true)
        }
      } else {
        // prev children was text OR null
        // new children is array OR null
        if (prevShapeFlag & ShapeFlags.TEXT_CHILDREN) {
          hostSetElementText(container, '')
        }
        // mount new if array
        if (shapeFlag & ShapeFlags.ARRAY_CHILDREN) {
          mountChildren(
            c2 as VNodeArrayChildren,
            container,
            anchor,
            parentComponent,
            parentSuspense,
            namespace,
            slotScopeIds,
            optimized,
          )
        }
      }
    }
  }

  const patchUnkeyedChildren = (
    c1: VNode[],
    c2: VNodeArrayChildren,
    container: RendererElement,
    anchor: RendererNode | null,
    parentComponent: ComponentInternalInstance | null,
    parentSuspense: SuspenseBoundary | null,
    namespace: ElementNamespace,
    slotScopeIds: string[] | null,
    optimized: boolean,
  ) => {
    c1 = c1 || EMPTY_ARR
    c2 = c2 || EMPTY_ARR
    const oldLength = c1.length
    const newLength = c2.length
    const commonLength = Math.min(oldLength, newLength)
    let i
    for (i = 0; i < commonLength; i++) {
      const nextChild = (c2[i] = optimized
        ? cloneIfMounted(c2[i] as VNode)
        : normalizeVNode(c2[i]))
      patch(
        c1[i],
        nextChild,
        container,
        null,
        parentComponent,
        parentSuspense,
        namespace,
        slotScopeIds,
        optimized,
      )
    }
    if (oldLength > newLength) {
      // remove old
      unmountChildren(
        c1,
        parentComponent,
        parentSuspense,
        true,
        false,
        commonLength,
      )
    } else {
      // mount new
      mountChildren(
        c2,
        container,
        anchor,
        parentComponent,
        parentSuspense,
        namespace,
        slotScopeIds,
        optimized,
        commonLength,
      )
    }
  }

  // can be all-keyed or mixed
  const patchKeyedChildren = (
    c1: VNode[],
    c2: VNodeArrayChildren,
    container: RendererElement,
    parentAnchor: RendererNode | null,
    parentComponent: ComponentInternalInstance | null,
    parentSuspense: SuspenseBoundary | null,
    namespace: ElementNamespace,
    slotScopeIds: string[] | null,
    optimized: boolean,
  ) => {
    let i = 0
    const l2 = c2.length
    let e1 = c1.length - 1 // prev ending index
    let e2 = l2 - 1 // next ending index

    // 1. sync from start
    // (a b) c
    // (a b) d e
    while (i <= e1 && i <= e2) {
      const n1 = c1[i]
      const n2 = (c2[i] = optimized
        ? cloneIfMounted(c2[i] as VNode)
        : normalizeVNode(c2[i]))
      if (isSameVNodeType(n1, n2)) {
        patch(
          n1,
          n2,
          container,
          null,
          parentComponent,
          parentSuspense,
          namespace,
          slotScopeIds,
          optimized,
        )
      } else {
        break
      }
      i++
    }

    // 2. sync from end
    // a (b c)
    // d e (b c)
    while (i <= e1 && i <= e2) {
      const n1 = c1[e1]
      const n2 = (c2[e2] = optimized
        ? cloneIfMounted(c2[e2] as VNode)
        : normalizeVNode(c2[e2]))
      if (isSameVNodeType(n1, n2)) {
        patch(
          n1,
          n2,
          container,
          null,
          parentComponent,
          parentSuspense,
          namespace,
          slotScopeIds,
          optimized,
        )
      } else {
        break
      }
      e1--
      e2--
    }

    // 3. common sequence + mount
    // (a b)
    // (a b) c
    // i = 2, e1 = 1, e2 = 2
    // (a b)
    // c (a b)
    // i = 0, e1 = -1, e2 = 0
    if (i > e1) {
      if (i <= e2) {
        const nextPos = e2 + 1
        const anchor = nextPos < l2 ? (c2[nextPos] as VNode).el : parentAnchor
        while (i <= e2) {
          patch(
            null,
            (c2[i] = optimized
              ? cloneIfMounted(c2[i] as VNode)
              : normalizeVNode(c2[i])),
            container,
            anchor,
            parentComponent,
            parentSuspense,
            namespace,
            slotScopeIds,
            optimized,
          )
          i++
        }
      }
    }

    // 4. common sequence + unmount
    // (a b) c
    // (a b)
    // i = 2, e1 = 2, e2 = 1
    // a (b c)
    // (b c)
    // i = 0, e1 = 0, e2 = -1
    else if (i > e2) {
      while (i <= e1) {
        unmount(c1[i], parentComponent, parentSuspense, true)
        i++
      }
    }

    // 5. unknown sequence
    // [i ... e1 + 1]: a b [c d e] f g
    // [i ... e2 + 1]: a b [e d c h] f g
    // i = 2, e1 = 4, e2 = 5
    else {
      const s1 = i // prev starting index
      const s2 = i // next starting index

      // 5.1 build key:index map for newChildren
      const keyToNewIndexMap: Map<PropertyKey, number> = new Map()
      for (i = s2; i <= e2; i++) {
        const nextChild = (c2[i] = optimized
          ? cloneIfMounted(c2[i] as VNode)
          : normalizeVNode(c2[i]))
        if (nextChild.key != null) {
          if (__DEV__ && keyToNewIndexMap.has(nextChild.key)) {
            warn(
              `Duplicate keys found during update:`,
              JSON.stringify(nextChild.key),
              `Make sure keys are unique.`,
            )
          }
          keyToNewIndexMap.set(nextChild.key, i)
        }
      }

      // 5.2 loop through old children left to be patched and try to patch
      // matching nodes & remove nodes that are no longer present
      let j
      let patched = 0
      const toBePatched = e2 - s2 + 1
      let moved = false
      // used to track whether any node has moved
      let maxNewIndexSoFar = 0
      // works as Map<newIndex, oldIndex>
      // Note that oldIndex is offset by +1
      // and oldIndex = 0 is a special value indicating the new node has
      // no corresponding old node.
      // used for determining longest stable subsequence
      const newIndexToOldIndexMap = new Array(toBePatched)
      for (i = 0; i < toBePatched; i++) newIndexToOldIndexMap[i] = 0

      for (i = s1; i <= e1; i++) {
        const prevChild = c1[i]
        if (patched >= toBePatched) {
          // all new children have been patched so this can only be a removal
          unmount(prevChild, parentComponent, parentSuspense, true)
          continue
        }
        let newIndex
        if (prevChild.key != null) {
          newIndex = keyToNewIndexMap.get(prevChild.key)
        } else {
          // key-less node, try to locate a key-less node of the same type
          for (j = s2; j <= e2; j++) {
            if (
              newIndexToOldIndexMap[j - s2] === 0 &&
              isSameVNodeType(prevChild, c2[j] as VNode)
            ) {
              newIndex = j
              break
            }
          }
        }
        if (newIndex === undefined) {
          unmount(prevChild, parentComponent, parentSuspense, true)
        } else {
          newIndexToOldIndexMap[newIndex - s2] = i + 1
          if (newIndex >= maxNewIndexSoFar) {
            maxNewIndexSoFar = newIndex
          } else {
            moved = true
          }
          patch(
            prevChild,
            c2[newIndex] as VNode,
            container,
            null,
            parentComponent,
            parentSuspense,
            namespace,
            slotScopeIds,
            optimized,
          )
          patched++
        }
      }

      // 5.3 move and mount
      // generate longest stable subsequence only when nodes have moved
      const increasingNewIndexSequence = moved
        ? getSequence(newIndexToOldIndexMap)
        : EMPTY_ARR
      j = increasingNewIndexSequence.length - 1
      // looping backwards so that we can use last patched node as anchor
      for (i = toBePatched - 1; i >= 0; i--) {
        const nextIndex = s2 + i
        const nextChild = c2[nextIndex] as VNode
        const anchor =
          nextIndex + 1 < l2 ? (c2[nextIndex + 1] as VNode).el : parentAnchor
        if (newIndexToOldIndexMap[i] === 0) {
          // mount new
          patch(
            null,
            nextChild,
            container,
            anchor,
            parentComponent,
            parentSuspense,
            namespace,
            slotScopeIds,
            optimized,
          )
        } else if (moved) {
          // move if:
          // There is no stable subsequence (e.g. a reverse)
          // OR current node is not among the stable sequence
          if (j < 0 || i !== increasingNewIndexSequence[j]) {
            move(
              nextChild,
              container,
              anchor,
              MoveType.REORDER,
              parentComponent,
            )
          } else {
            j--
          }
        }
      }
    }
  }

  const move: MoveFn = (
    vnode,
    container,
    anchor,
    moveType,
    parentComponent,
    parentSuspense = null,
  ) => {
    const { el, type, transition, children, shapeFlag } = vnode
    if (shapeFlag & ShapeFlags.COMPONENT) {
      if ((type as ConcreteComponent).__vapor) {
        getVaporInterface(parentComponent, vnode).move(vnode, container, anchor)
      } else {
        move(
          vnode.component!.subTree,
          container,
          anchor,
          moveType,
          parentComponent,
        )
      }
      return
    }

    if (__FEATURE_SUSPENSE__ && shapeFlag & ShapeFlags.SUSPENSE) {
      vnode.suspense!.move(container, anchor, moveType)
      return
    }

    if (shapeFlag & ShapeFlags.TELEPORT) {
      ;(type as typeof TeleportImpl).move(
        vnode,
        container,
        anchor,
        internals,
        parentComponent,
      )
      return
    }

    if (type === Fragment) {
      hostInsert(el!, container, anchor)
      for (let i = 0; i < (children as VNode[]).length; i++) {
        move(
          (children as VNode[])[i],
          container,
          anchor,
          moveType,
          parentComponent,
        )
      }
      hostInsert(vnode.anchor!, container, anchor)
      return
    }

    if (type === Static) {
      moveStaticNode(vnode, container, anchor)
      return
    }

    // single nodes
    const needTransition =
      moveType !== MoveType.REORDER &&
      shapeFlag & ShapeFlags.ELEMENT &&
      transition
    if (needTransition) {
      if (moveType === MoveType.ENTER) {
<<<<<<< HEAD
        performTransitionEnter(
          el!,
          transition,
          () => hostInsert(el!, container, anchor),
=======
        transition!.beforeEnter(el!)
        hostInsert(el!, container, anchor)
        queuePostRenderEffect(
          () => transition!.enter(el!),
          undefined,
>>>>>>> f70f9d1a
          parentSuspense,
        )
      } else {
        const { leave, delayLeave, afterLeave } = transition!
        const remove = () => {
          if (vnode.ctx!.isUnmounted) {
            hostRemove(el!)
          } else {
            hostInsert(el!, container, anchor)
          }
        }
        const performLeave = () => {
          leave(el!, () => {
            remove()
            afterLeave && afterLeave()
          })
        }
        if (delayLeave) {
          delayLeave(el!, remove, performLeave)
        } else {
          performLeave()
        }
      }
    } else {
      hostInsert(el!, container, anchor)
    }
  }

  const unmount: UnmountFn = (
    vnode,
    parentComponent,
    parentSuspense,
    doRemove = false,
    optimized = false,
  ) => {
    const {
      type,
      props,
      ref,
      children,
      dynamicChildren,
      shapeFlag,
      patchFlag,
      dirs,
      cacheIndex,
    } = vnode

    if (patchFlag === PatchFlags.BAIL) {
      optimized = false
    }

    // unset ref
    if (ref != null) {
      const prevSub = setActiveSub()
      setRef(ref, null, parentSuspense, vnode, true)
      setActiveSub(prevSub)
    }

    // #6593 should clean memo cache when unmount
    if (cacheIndex != null) {
      parentComponent!.renderCache[cacheIndex] = undefined
    }

    if (shapeFlag & ShapeFlags.COMPONENT_SHOULD_KEEP_ALIVE) {
      ;(parentComponent!.ctx as KeepAliveContext).deactivate(vnode)
      return
    }

    const shouldInvokeDirs = shapeFlag & ShapeFlags.ELEMENT && dirs
    const shouldInvokeVnodeHook = !isAsyncWrapper(vnode)

    let vnodeHook: VNodeHook | undefined | null
    if (
      shouldInvokeVnodeHook &&
      (vnodeHook = props && props.onVnodeBeforeUnmount)
    ) {
      invokeVNodeHook(vnodeHook, parentComponent, vnode)
    }

    if (shapeFlag & ShapeFlags.COMPONENT) {
      if ((type as ConcreteComponent).__vapor) {
        getVaporInterface(parentComponent, vnode).unmount(vnode, doRemove)
        return
      } else {
        unmountComponent(vnode.component!, parentSuspense, doRemove)
      }
    } else {
      if (__FEATURE_SUSPENSE__ && shapeFlag & ShapeFlags.SUSPENSE) {
        vnode.suspense!.unmount(parentSuspense, doRemove)
        return
      }

      if (shouldInvokeDirs) {
        invokeDirectiveHook(vnode, null, parentComponent, 'beforeUnmount')
      }

      if (shapeFlag & ShapeFlags.TELEPORT) {
        ;(vnode.type as typeof TeleportImpl).remove(
          vnode,
          parentComponent,
          parentSuspense,
          internals,
          doRemove,
        )
      } else if (
        dynamicChildren &&
        // #5154
        // when v-once is used inside a block, setBlockTracking(-1) marks the
        // parent block with hasOnce: true
        // so that it doesn't take the fast path during unmount - otherwise
        // components nested in v-once are never unmounted.
        !dynamicChildren.hasOnce &&
        // #1153: fast path should not be taken for non-stable (v-for) fragments
        (type !== Fragment ||
          (patchFlag > 0 && patchFlag & PatchFlags.STABLE_FRAGMENT))
      ) {
        // fast path for block nodes: only need to unmount dynamic children.
        unmountChildren(
          dynamicChildren,
          parentComponent,
          parentSuspense,
          false,
          true,
        )
      } else if (
        (type === Fragment &&
          patchFlag &
            (PatchFlags.KEYED_FRAGMENT | PatchFlags.UNKEYED_FRAGMENT)) ||
        (!optimized && shapeFlag & ShapeFlags.ARRAY_CHILDREN)
      ) {
        unmountChildren(children as VNode[], parentComponent, parentSuspense)
      }

      if (type === VaporSlot) {
        getVaporInterface(parentComponent, vnode).unmount(vnode, doRemove)
        return
      }

      if (doRemove) {
        remove(vnode)
      }
    }

    if (
      (shouldInvokeVnodeHook &&
        (vnodeHook = props && props.onVnodeUnmounted)) ||
      shouldInvokeDirs
    ) {
      queuePostRenderEffect(
        () => {
          vnodeHook && invokeVNodeHook(vnodeHook, parentComponent, vnode)
          shouldInvokeDirs &&
            invokeDirectiveHook(vnode, null, parentComponent, 'unmounted')
        },
        undefined,
        parentSuspense,
      )
    }
  }

  const remove: RemoveFn = vnode => {
    const { type, el, anchor, transition } = vnode
    if (type === Fragment) {
      if (
        __DEV__ &&
        vnode.patchFlag > 0 &&
        vnode.patchFlag & PatchFlags.DEV_ROOT_FRAGMENT &&
        transition &&
        !transition.persisted
      ) {
        ;(vnode.children as VNode[]).forEach(child => {
          if (child.type === Comment) {
            hostRemove(child.el!)
          } else {
            remove(child)
          }
        })
      } else {
        removeFragment(el!, anchor!)
      }
      return
    }

    if (type === Static) {
      removeStaticNode(vnode)
      return
    }

    if (transition) {
      performTransitionLeave(
        el!,
        transition,
        () => hostRemove(el!),
        !!(vnode.shapeFlag & ShapeFlags.ELEMENT),
      )
    } else {
      hostRemove(el!)
    }
  }

  const removeFragment = (cur: RendererNode, end: RendererNode) => {
    // For fragments, directly remove all contained DOM nodes.
    // (fragment child nodes cannot have transition)
    let next
    while (cur !== end) {
      next = hostNextSibling(cur)!
      hostRemove(cur)
      cur = next
    }
    hostRemove(end)
  }

  const unmountComponent: UnmountComponentFn = (
    instance,
    parentSuspense,
    doRemove,
  ) => {
    if (__DEV__ && instance.type.__hmrId) {
      unregisterHMR(instance)
    }

    const {
      bum,
      scope,
      effect,
      subTree,
      um,
      m,
      a,
      parent,
      slots: { __: slotCacheKeys },
    } = instance
    invalidateMount(m)
    invalidateMount(a)

    // beforeUnmount hook
    if (bum) {
      invokeArrayFns(bum)
    }

    // remove slots content from parent renderCache
    if (parent && isArray(slotCacheKeys)) {
      slotCacheKeys.forEach(v => {
        ;(parent as ComponentInternalInstance).renderCache[v] = undefined
      })
    }

    if (
      __COMPAT__ &&
      isCompatEnabled(DeprecationTypes.INSTANCE_EVENT_HOOKS, instance)
    ) {
      instance.emit('hook:beforeDestroy')
    }

    // stop effects in component scope
    scope.stop()

    // job may be null if a component is unmounted before its async
    // setup has resolved.
    if (effect) {
      // so that scheduler will no longer invoke it
      effect.stop()
      unmount(subTree, instance, parentSuspense, doRemove)
    }
    // unmounted hook
    if (um) {
      queuePostRenderEffect(um, undefined, parentSuspense)
    }
    if (
      __COMPAT__ &&
      isCompatEnabled(DeprecationTypes.INSTANCE_EVENT_HOOKS, instance)
    ) {
      queuePostRenderEffect(
        () => instance.emit('hook:destroyed'),
        undefined,
        parentSuspense,
      )
    }
    queuePostRenderEffect(
      () => (instance.isUnmounted = true),
      undefined,
      parentSuspense,
    )

    // A component with async dep inside a pending suspense is unmounted before
    // its async dep resolves. This should remove the dep from the suspense, and
    // cause the suspense to resolve immediately if that was the last dep.
    if (
      __FEATURE_SUSPENSE__ &&
      parentSuspense &&
      parentSuspense.pendingBranch &&
      !parentSuspense.isUnmounted &&
      instance.asyncDep &&
      !instance.asyncResolved &&
      instance.suspenseId === parentSuspense.pendingId
    ) {
      parentSuspense.deps--
      if (parentSuspense.deps === 0) {
        parentSuspense.resolve()
      }
    }

    if (__DEV__ || __FEATURE_PROD_DEVTOOLS__) {
      devtoolsComponentRemoved(instance)
    }
  }

  const unmountChildren: UnmountChildrenFn = (
    children,
    parentComponent,
    parentSuspense,
    doRemove = false,
    optimized = false,
    start = 0,
  ) => {
    for (let i = start; i < children.length; i++) {
      unmount(children[i], parentComponent, parentSuspense, doRemove, optimized)
    }
  }

  const getNextHostNode: NextFn = vnode => {
    if (vnode.shapeFlag & ShapeFlags.COMPONENT) {
      if ((vnode.type as ConcreteComponent).__vapor) {
        return hostNextSibling(vnode.anchor!)
      }
      return getNextHostNode(vnode.component!.subTree)
    }
    if (__FEATURE_SUSPENSE__ && vnode.shapeFlag & ShapeFlags.SUSPENSE) {
      return vnode.suspense!.next()
    }
    const el = hostNextSibling((vnode.anchor || vnode.el)!)
    // #9071, #9313
    // teleported content can mess up nextSibling searches during patch so
    // we need to skip them during nextSibling search
    const teleportEnd = el && el[TeleportEndKey]
    return teleportEnd ? hostNextSibling(teleportEnd) : el
  }

  const render: RootRenderFunction = (vnode, container, namespace) => {
    if (vnode == null) {
      if (container._vnode) {
        unmount(container._vnode, null, null, true)
      }
    } else {
      patch(
        container._vnode || null,
        vnode,
        container,
        null,
        null,
        null,
        namespace,
      )
    }
    container._vnode = vnode
    flushOnAppMount()
  }

  const internals: RendererInternals = {
    p: patch,
    um: unmount,
    m: move,
    r: remove,
    mt: mountComponent,
    umt: unmountComponent,
    mc: mountChildren,
    pc: patchChildren,
    pbc: patchBlockChildren,
    n: getNextHostNode,
    o: options,
  }

  let hydrate: ReturnType<typeof createHydrationFunctions>[0] | undefined
  let hydrateNode: ReturnType<typeof createHydrationFunctions>[1] | undefined
  if (createHydrationFns) {
    ;[hydrate, hydrateNode] = createHydrationFns(
      internals as RendererInternals<Node, Element>,
    )
  }

  const mountApp: AppMountFn<Element> = (
    app,
    container,
    isHydrate,
    namespace,
  ) => {
    const vnode = app._ceVNode || createVNode(app._component, app._props)
    // store app context on the root VNode.
    // this will be set on the root instance on initial mount.
    vnode.appContext = app._context

    if (namespace === true) {
      namespace = 'svg'
    } else if (namespace === false) {
      namespace = undefined
    }

    // HMR root reload
    if (__DEV__) {
      app._context.reload = () => {
        const cloned = cloneVNode(vnode)
        // avoid hydration for hmr updating
        cloned.el = null
        // casting to ElementNamespace because TS doesn't guarantee type narrowing
        // over function boundaries
        render(cloned, container, namespace as ElementNamespace)
      }
    }

    if (isHydrate && hydrate) {
      hydrate(vnode as VNode<Node, Element>, container as any)
    } else {
      render(vnode, container, namespace)
    }

    return vnode.component!
  }

  const unmountApp: AppUnmountFn = app => {
    render(null, app._container)
  }

  return {
    render,
    hydrate,
    hydrateNode,
    internals,
    createApp: createAppAPI(
      mountApp,
      unmountApp,
      getComponentPublicInstance as any,
      render,
    ),
  }
}

function resolveChildrenNamespace(
  { type, props }: VNode,
  currentNamespace: ElementNamespace,
): ElementNamespace {
  return (currentNamespace === 'svg' && type === 'foreignObject') ||
    (currentNamespace === 'mathml' &&
      type === 'annotation-xml' &&
      props &&
      props.encoding &&
      props.encoding.includes('html'))
    ? undefined
    : currentNamespace
}

function toggleRecurse(
  { effect, job, vapor }: ComponentInternalInstance,
  allowed: boolean,
) {
  if (!vapor) {
    if (allowed) {
      effect.flags |= EffectFlags.ALLOW_RECURSE
      job.flags! |= SchedulerJobFlags.ALLOW_RECURSE
    } else {
      effect.flags &= ~EffectFlags.ALLOW_RECURSE
      job.flags! &= ~SchedulerJobFlags.ALLOW_RECURSE
    }
  }
}

export function needTransition(
  parentSuspense: SuspenseBoundary | null,
  transition: TransitionHooks | null,
): boolean | null {
  return (
    (!parentSuspense || (parentSuspense && !parentSuspense.pendingBranch)) &&
    transition &&
    !transition.persisted
  )
}

/**
 * #1156
 * When a component is HMR-enabled, we need to make sure that all static nodes
 * inside a block also inherit the DOM element from the previous tree so that
 * HMR updates (which are full updates) can retrieve the element for patching.
 *
 * #2080
 * Inside keyed `template` fragment static children, if a fragment is moved,
 * the children will always be moved. Therefore, in order to ensure correct move
 * position, el should be inherited from previous nodes.
 */
export function traverseStaticChildren(
  n1: VNode,
  n2: VNode,
  shallow = false,
): void {
  const ch1 = n1.children
  const ch2 = n2.children
  if (isArray(ch1) && isArray(ch2)) {
    for (let i = 0; i < ch1.length; i++) {
      // this is only called in the optimized path so array children are
      // guaranteed to be vnodes
      const c1 = ch1[i] as VNode
      let c2 = ch2[i] as VNode
      if (c2.shapeFlag & ShapeFlags.ELEMENT && !c2.dynamicChildren) {
        if (c2.patchFlag <= 0 || c2.patchFlag === PatchFlags.NEED_HYDRATION) {
          c2 = ch2[i] = cloneIfMounted(ch2[i] as VNode)
          c2.el = c1.el
        }
        if (!shallow && c2.patchFlag !== PatchFlags.BAIL)
          traverseStaticChildren(c1, c2)
      }
      // #6852 also inherit for text nodes
      if (c2.type === Text) {
        c2.el = c1.el
      }
      // #2324 also inherit for comment nodes, but not placeholders (e.g. v-if which
      // would have received .el during block patch)
      if (c2.type === Comment && !c2.el) {
        c2.el = c1.el
      }

      if (__DEV__) {
        c2.el && (c2.el.__vnode = c2)
      }
    }
  }
}

function locateNonHydratedAsyncRoot(
  instance: ComponentInternalInstance,
): ComponentInternalInstance | undefined {
  const subComponent = instance.vapor ? null : instance.subTree.component
  if (subComponent) {
    if (subComponent.asyncDep && !subComponent.asyncResolved) {
      return subComponent
    } else {
      return locateNonHydratedAsyncRoot(subComponent)
    }
  }
}

export function invalidateMount(hooks: LifecycleHook | undefined): void {
  if (hooks) {
    for (let i = 0; i < hooks.length; i++)
      hooks[i].flags! |= SchedulerJobFlags.DISPOSED
  }
}

// shared between vdom and vapor
export function performTransitionEnter(
  el: RendererElement,
  transition: TransitionHooks,
  insert: () => void,
  parentSuspense: SuspenseBoundary | null,
): void {
  if (needTransition(parentSuspense, transition)) {
    transition.beforeEnter(el)
    insert()
    queuePostRenderEffect(() => transition.enter(el), parentSuspense)
  } else {
    insert()
  }
}

// shared between vdom and vapor
export function performTransitionLeave(
  el: RendererElement,
  transition: TransitionHooks,
  remove: () => void,
  isElement: boolean = true,
): void {
  const performRemove = () => {
    remove()
    if (transition && !transition.persisted && transition.afterLeave) {
      transition.afterLeave()
    }
  }

  if (isElement && transition && !transition.persisted) {
    const { leave, delayLeave } = transition
    const performLeave = () => leave(el, performRemove)
    if (delayLeave) {
      delayLeave(el, performRemove, performLeave)
    } else {
      performLeave()
    }
  } else {
    performRemove()
  }
}

export function getVaporInterface(
  instance: ComponentInternalInstance | null,
  vnode: VNode,
): VaporInteropInterface {
  const ctx = instance ? instance.appContext : vnode.appContext
  const res = ctx && ctx.vapor
  if (__DEV__ && !res) {
    warn(
      `Vapor component found in vdom tree but vapor-in-vdom interop was not installed. ` +
        `Make sure to install it:\n` +
        `\`\`\`\nimport { vaporInteropPlugin } from 'vue'\n` +
        `app.use(vaporInteropPlugin)\n` +
        `\`\`\``,
    )
  }
  return res!
}

/**
 * shared between vdom and vapor
 */
export function getInheritedScopeIds(
  vnode: VNode,
  parentComponent: GenericComponentInstance | null,
): string[] {
  const inheritedScopeIds: string[] = []

  let currentParent = parentComponent
  let currentVNode = vnode

  while (currentParent) {
    let subTree = currentParent.subTree
    if (!subTree) break

    if (
      __DEV__ &&
      subTree.patchFlag > 0 &&
      subTree.patchFlag & PatchFlags.DEV_ROOT_FRAGMENT
    ) {
      subTree =
        filterSingleRoot(subTree.children as VNodeArrayChildren) || subTree
    }

    if (
      currentVNode === subTree ||
      (isSuspense(subTree.type) &&
        (subTree.ssContent === currentVNode ||
          subTree.ssFallback === currentVNode))
    ) {
      const parentVNode = currentParent.vnode!

      if (parentVNode.scopeId) {
        inheritedScopeIds.push(parentVNode.scopeId)
      }

      if (parentVNode.slotScopeIds) {
        inheritedScopeIds.push(...parentVNode.slotScopeIds)
      }

      currentVNode = parentVNode
      currentParent = currentParent.parent
    } else {
      break
    }
  }

  return inheritedScopeIds
}<|MERGE_RESOLUTION|>--- conflicted
+++ resolved
@@ -749,30 +749,16 @@
     } else {
       hostInsert(el, container, anchor)
     }
-<<<<<<< HEAD
 
     if ((vnodeHook = props && props.onVnodeMounted) || dirs) {
-      queuePostRenderEffect(() => {
-        vnodeHook && invokeVNodeHook(vnodeHook, parentComponent, vnode)
-        dirs && invokeDirectiveHook(vnode, null, parentComponent, 'mounted')
-      }, parentSuspense)
-=======
-    hostInsert(el, container, anchor)
-    if (
-      (vnodeHook = props && props.onVnodeMounted) ||
-      needCallTransitionHooks ||
-      dirs
-    ) {
       queuePostRenderEffect(
         () => {
           vnodeHook && invokeVNodeHook(vnodeHook, parentComponent, vnode)
-          needCallTransitionHooks && transition!.enter(el)
           dirs && invokeDirectiveHook(vnode, null, parentComponent, 'mounted')
         },
         undefined,
         parentSuspense,
       )
->>>>>>> f70f9d1a
     }
   }
 
@@ -2178,18 +2164,10 @@
       transition
     if (needTransition) {
       if (moveType === MoveType.ENTER) {
-<<<<<<< HEAD
         performTransitionEnter(
           el!,
           transition,
           () => hostInsert(el!, container, anchor),
-=======
-        transition!.beforeEnter(el!)
-        hostInsert(el!, container, anchor)
-        queuePostRenderEffect(
-          () => transition!.enter(el!),
-          undefined,
->>>>>>> f70f9d1a
           parentSuspense,
         )
       } else {
@@ -2745,7 +2723,7 @@
   if (needTransition(parentSuspense, transition)) {
     transition.beforeEnter(el)
     insert()
-    queuePostRenderEffect(() => transition.enter(el), parentSuspense)
+    queuePostRenderEffect(() => transition.enter(el), undefined, parentSuspense)
   } else {
     insert()
   }
