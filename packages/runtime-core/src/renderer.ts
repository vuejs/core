--- conflicted
+++ resolved
@@ -2600,16 +2600,7 @@
       )
     }
     container._vnode = vnode
-<<<<<<< HEAD
-    flushOnAppMount()
-=======
-    if (!isFlushing) {
-      isFlushing = true
-      flushPreFlushCbs(instance)
-      flushPostFlushCbs()
-      isFlushing = false
-    }
->>>>>>> c68bebfa
+    flushOnAppMount(instance)
   }
 
   const internals: RendererInternals = {
@@ -2808,7 +2799,6 @@
   }
 }
 
-<<<<<<< HEAD
 // shared between vdom and vapor
 export function performTransitionEnter(
   el: RendererElement,
@@ -2927,7 +2917,8 @@
   }
 
   return inheritedScopeIds
-=======
+}
+
 function resolveAsyncComponentPlaceholder(anchorVnode: VNode) {
   if (anchorVnode.placeholder) {
     return anchorVnode.placeholder
@@ -2940,5 +2931,4 @@
   }
 
   return null
->>>>>>> c68bebfa
 }