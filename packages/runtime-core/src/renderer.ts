--- conflicted
+++ resolved
@@ -97,11 +97,8 @@
 import { isCompatEnabled } from './compat/compatConfig'
 import { DeprecationTypes } from './compat/compatConfig'
 import type { TransitionHooks } from './components/BaseTransition'
-<<<<<<< HEAD
 import type { VaporInteropInterface } from './apiCreateApp'
-=======
 import type { VueElement } from '@vue/runtime-dom'
->>>>>>> be178f87
 
 export interface Renderer<HostElement = RendererElement> {
   render: RootRenderFunction<HostElement>
@@ -1394,17 +1391,13 @@
           }
         } else {
           // custom element style injection
-<<<<<<< HEAD
-          if ((root as ComponentInternalInstance).ce) {
+          if (
+            (root as ComponentInternalInstance).ce &&
+            // @ts-expect-error _def is private
+            ((root as ComponentInternalInstance).ce as VueElement)._def
+              .shadowRoot !== false
+          ) {
             ;(root as ComponentInternalInstance).ce!._injectChildStyle(type)
-=======
-          if (
-            root.ce &&
-            // @ts-expect-error _def is private
-            (root.ce as VueElement)._def.shadowRoot !== false
-          ) {
-            root.ce._injectChildStyle(type)
->>>>>>> be178f87
           }
 
           if (__DEV__) {
