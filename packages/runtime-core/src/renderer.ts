--- conflicted
+++ resolved
@@ -2731,11 +2731,6 @@
   }
 }
 
-<<<<<<< HEAD
-/**
- * @internal
- */
-=======
 // shared between vdom and vapor
 export function performTransitionEnter(
   el: RendererElement,
@@ -2780,7 +2775,6 @@
   }
 }
 
->>>>>>> 7204cb61
 export function getVaporInterface(
   instance: ComponentInternalInstance | null,
   vnode: VNode,
