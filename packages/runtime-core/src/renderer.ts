import {
  Comment,
  Fragment,
  Static,
  Text,
  type VNode,
  type VNodeArrayChildren,
  type VNodeHook,
  type VNodeProps,
  cloneIfMounted,
  createVNode,
  invokeVNodeHook,
  isSameVNodeType,
  normalizeVNode,
} from './vnode'
import {
  type ComponentInternalInstance,
  type ComponentOptions,
  type Data,
  type LifecycleHook,
  createComponentInstance,
  setupComponent,
} from './component'
import {
  filterSingleRoot,
  renderComponentRoot,
  shouldUpdateComponent,
  updateHOCHostEl,
} from './componentRenderUtils'
import {
  EMPTY_ARR,
  EMPTY_OBJ,
  NOOP,
  PatchFlags,
  ShapeFlags,
  def,
  getGlobalThis,
  invokeArrayFns,
  isArray,
  isReservedProp,
} from '@vue/shared'
import {
  type SchedulerJob,
  SchedulerJobFlags,
  type SchedulerJobs,
  flushPostFlushCbs,
  flushPreFlushCbs,
  queueJob,
  queuePostFlushCb,
} from './scheduler'
import {
  EffectFlags,
  ReactiveEffect,
  pauseTracking,
  resetTracking,
} from '@vue/reactivity'
import { updateProps } from './componentProps'
import { updateSlots } from './componentSlots'
import { popWarningContext, pushWarningContext, warn } from './warning'
import { type CreateAppFunction, createAppAPI } from './apiCreateApp'
import { setRef } from './rendererTemplateRef'
import {
  type SuspenseBoundary,
  type SuspenseImpl,
  isSuspense,
  queueEffectWithSuspense,
} from './components/Suspense'
<<<<<<< HEAD
import type { TeleportImpl, TeleportVNode } from './components/Teleport'
import {
  setTeleportIdTOVNode,
  setTeleportOwnerAttrToEl,
  updateTeleportsCssVarsFast,
=======
import {
  TeleportEndKey,
  type TeleportImpl,
  type TeleportVNode,
>>>>>>> 1b6bc237
} from './components/Teleport'
import { type KeepAliveContext, isKeepAlive } from './components/KeepAlive'
import { isHmrUpdating, registerHMR, unregisterHMR } from './hmr'
import { type RootHydrateFunction, createHydrationFunctions } from './hydration'
import { invokeDirectiveHook } from './directives'
import { endMeasure, startMeasure } from './profiling'
import {
  devtoolsComponentAdded,
  devtoolsComponentRemoved,
  devtoolsComponentUpdated,
  setDevtoolsHook,
} from './devtools'
import { initFeatureFlags } from './featureFlags'
import { isAsyncWrapper } from './apiAsyncComponent'
import { isCompatEnabled } from './compat/compatConfig'
import { DeprecationTypes } from './compat/compatConfig'
import type { TransitionHooks } from './components/BaseTransition'

export interface Renderer<HostElement = RendererElement> {
  render: RootRenderFunction<HostElement>
  createApp: CreateAppFunction<HostElement>
}

export interface HydrationRenderer extends Renderer<Element | ShadowRoot> {
  hydrate: RootHydrateFunction
}

export type ElementNamespace = 'svg' | 'mathml' | undefined

export type RootRenderFunction<HostElement = RendererElement> = (
  vnode: VNode | null,
  container: HostElement,
  namespace?: ElementNamespace,
) => void

export interface RendererOptions<
  HostNode = RendererNode,
  HostElement = RendererElement,
> {
  patchProp(
    el: HostElement,
    key: string,
    prevValue: any,
    nextValue: any,
    namespace?: ElementNamespace,
    parentComponent?: ComponentInternalInstance | null,
  ): void
  insert(el: HostNode, parent: HostElement, anchor?: HostNode | null): void
  remove(el: HostNode): void
  createElement(
    type: string,
    namespace?: ElementNamespace,
    isCustomizedBuiltIn?: string,
    vnodeProps?: (VNodeProps & { [key: string]: any }) | null,
  ): HostElement
  createText(text: string): HostNode
  createComment(text: string): HostNode
  setText(node: HostNode, text: string): void
  setElementText(node: HostElement, text: string): void
  parentNode(node: HostNode): HostElement | null
  nextSibling(node: HostNode): HostNode | null
  querySelector?(selector: string): HostElement | null
  setScopeId?(el: HostElement, id: string): void
  cloneNode?(node: HostNode): HostNode
  insertStaticContent?(
    content: string,
    parent: HostElement,
    anchor: HostNode | null,
    namespace: ElementNamespace,
    start?: HostNode | null,
    end?: HostNode | null,
  ): [HostNode, HostNode]
}

// Renderer Node can technically be any object in the context of core renderer
// logic - they are never directly operated on and always passed to the node op
// functions provided via options, so the internal constraint is really just
// a generic object.
export interface RendererNode {
  [key: string | symbol]: any
}

export interface RendererElement extends RendererNode {}

// An object exposing the internals of a renderer, passed to tree-shakeable
// features so that they can be decoupled from this file. Keys are shortened
// to optimize bundle size.
export interface RendererInternals<
  HostNode = RendererNode,
  HostElement = RendererElement,
> {
  p: PatchFn
  um: UnmountFn
  r: RemoveFn
  m: MoveFn
  mt: MountComponentFn
  mc: MountChildrenFn
  pc: PatchChildrenFn
  pbc: PatchBlockChildrenFn
  n: NextFn
  o: RendererOptions<HostNode, HostElement>
}

// These functions are created inside a closure and therefore their types cannot
// be directly exported. In order to avoid maintaining function signatures in
// two places, we declare them once here and use them inside the closure.
type PatchFn = (
  n1: VNode | null, // null means this is a mount
  n2: VNode,
  container: RendererElement,
  anchor?: RendererNode | null,
  parentComponent?: ComponentInternalInstance | null,
  parentSuspense?: SuspenseBoundary | null,
  namespace?: ElementNamespace,
  slotScopeIds?: string[] | null,
  optimized?: boolean,
) => void

type MountChildrenFn = (
  children: VNodeArrayChildren,
  container: RendererElement,
  anchor: RendererNode | null,
  parentComponent: ComponentInternalInstance | null,
  parentSuspense: SuspenseBoundary | null,
  namespace: ElementNamespace,
  slotScopeIds: string[] | null,
  optimized: boolean,
  start?: number,
) => void

type PatchChildrenFn = (
  n1: VNode | null,
  n2: VNode,
  container: RendererElement,
  anchor: RendererNode | null,
  parentComponent: ComponentInternalInstance | null,
  parentSuspense: SuspenseBoundary | null,
  namespace: ElementNamespace,
  slotScopeIds: string[] | null,
  optimized: boolean,
) => void

type PatchBlockChildrenFn = (
  oldChildren: VNode[],
  newChildren: VNode[],
  fallbackContainer: RendererElement,
  parentComponent: ComponentInternalInstance | null,
  parentSuspense: SuspenseBoundary | null,
  namespace: ElementNamespace,
  slotScopeIds: string[] | null,
) => void

type MoveFn = (
  vnode: VNode,
  container: RendererElement,
  anchor: RendererNode | null,
  type: MoveType,
  parentSuspense?: SuspenseBoundary | null,
) => void

type NextFn = (vnode: VNode) => RendererNode | null

type UnmountFn = (
  vnode: VNode,
  parentComponent: ComponentInternalInstance | null,
  parentSuspense: SuspenseBoundary | null,
  doRemove?: boolean,
  optimized?: boolean,
) => void

type RemoveFn = (vnode: VNode) => void

type UnmountChildrenFn = (
  children: VNode[],
  parentComponent: ComponentInternalInstance | null,
  parentSuspense: SuspenseBoundary | null,
  doRemove?: boolean,
  optimized?: boolean,
  start?: number,
) => void

export type MountComponentFn = (
  initialVNode: VNode,
  container: RendererElement,
  anchor: RendererNode | null,
  parentComponent: ComponentInternalInstance | null,
  parentSuspense: SuspenseBoundary | null,
  namespace: ElementNamespace,
  optimized: boolean,
) => void

type ProcessTextOrCommentFn = (
  n1: VNode | null,
  n2: VNode,
  container: RendererElement,
  anchor: RendererNode | null,
) => void

export type SetupRenderEffectFn = (
  instance: ComponentInternalInstance,
  initialVNode: VNode,
  container: RendererElement,
  anchor: RendererNode | null,
  parentSuspense: SuspenseBoundary | null,
  namespace: ElementNamespace,
  optimized: boolean,
) => void

export enum MoveType {
  ENTER,
  LEAVE,
  REORDER,
}

export const queuePostRenderEffect: (
  fn: SchedulerJobs,
  suspense: SuspenseBoundary | null,
) => void = __FEATURE_SUSPENSE__
  ? __TEST__
    ? // vitest can't seem to handle eager circular dependency
      (fn: Function | Function[], suspense: SuspenseBoundary | null) =>
        queueEffectWithSuspense(fn, suspense)
    : queueEffectWithSuspense
  : queuePostFlushCb

/**
 * The createRenderer function accepts two generic arguments:
 * HostNode and HostElement, corresponding to Node and Element types in the
 * host environment. For example, for runtime-dom, HostNode would be the DOM
 * `Node` interface and HostElement would be the DOM `Element` interface.
 *
 * Custom renderers can pass in the platform specific types like this:
 *
 * ``` js
 * const { render, createApp } = createRenderer<Node, Element>({
 *   patchProp,
 *   ...nodeOps
 * })
 * ```
 */
export function createRenderer<
  HostNode = RendererNode,
  HostElement = RendererElement,
>(options: RendererOptions<HostNode, HostElement>): Renderer<HostElement> {
  return baseCreateRenderer<HostNode, HostElement>(options)
}

// Separate API for creating hydration-enabled renderer.
// Hydration logic is only used when calling this function, making it
// tree-shakable.
export function createHydrationRenderer(
  options: RendererOptions<Node, Element>,
): HydrationRenderer {
  return baseCreateRenderer(options, createHydrationFunctions)
}

// overload 1: no hydration
function baseCreateRenderer<
  HostNode = RendererNode,
  HostElement = RendererElement,
>(options: RendererOptions<HostNode, HostElement>): Renderer<HostElement>

// overload 2: with hydration
function baseCreateRenderer(
  options: RendererOptions<Node, Element>,
  createHydrationFns: typeof createHydrationFunctions,
): HydrationRenderer

// implementation
function baseCreateRenderer(
  options: RendererOptions,
  createHydrationFns?: typeof createHydrationFunctions,
): any {
  // compile-time feature flags check
  if (__ESM_BUNDLER__ && !__TEST__) {
    initFeatureFlags()
  }

  const target = getGlobalThis()
  target.__VUE__ = true
  if (__DEV__ || __FEATURE_PROD_DEVTOOLS__) {
    setDevtoolsHook(target.__VUE_DEVTOOLS_GLOBAL_HOOK__, target)
  }

  const {
    insert: hostInsert,
    remove: hostRemove,
    patchProp: hostPatchProp,
    createElement: hostCreateElement,
    createText: hostCreateText,
    createComment: hostCreateComment,
    setText: hostSetText,
    setElementText: hostSetElementText,
    parentNode: hostParentNode,
    nextSibling: hostNextSibling,
    setScopeId: hostSetScopeId = NOOP,
    insertStaticContent: hostInsertStaticContent,
  } = options

  // Note: functions inside this closure should use `const xxx = () => {}`
  // style in order to prevent being inlined by minifiers.
  const patch: PatchFn = (
    n1,
    n2,
    container,
    anchor = null,
    parentComponent = null,
    parentSuspense = null,
    namespace = undefined,
    slotScopeIds = null,
    optimized = __DEV__ && isHmrUpdating ? false : !!n2.dynamicChildren,
  ) => {
    if (n1 === n2) {
      return
    }

    // patching & not same type, unmount old tree
    if (n1 && !isSameVNodeType(n1, n2)) {
      anchor = getNextHostNode(n1)
      unmount(n1, parentComponent, parentSuspense, true)
      n1 = null
    }

    if (n2.patchFlag === PatchFlags.BAIL) {
      optimized = false
      n2.dynamicChildren = null
    }

    const { type, ref, shapeFlag } = n2
    switch (type) {
      case Text:
        processText(n1, n2, container, anchor)
        break
      case Comment:
        processCommentNode(n1, n2, container, anchor)
        break
      case Static:
        if (n1 == null) {
          mountStaticNode(n2, container, anchor, namespace)
        } else if (__DEV__) {
          patchStaticNode(n1, n2, container, namespace)
        }
        break
      case Fragment:
        processFragment(
          n1,
          n2,
          container,
          anchor,
          parentComponent,
          parentSuspense,
          namespace,
          slotScopeIds,
          optimized,
        )
        break
      default:
        if (shapeFlag & ShapeFlags.ELEMENT) {
          processElement(
            n1,
            n2,
            container,
            anchor,
            parentComponent,
            parentSuspense,
            namespace,
            slotScopeIds,
            optimized,
          )
        } else if (shapeFlag & ShapeFlags.COMPONENT) {
          processComponent(
            n1,
            n2,
            container,
            anchor,
            parentComponent,
            parentSuspense,
            namespace,
            slotScopeIds,
            optimized,
          )
        } else if (shapeFlag & ShapeFlags.TELEPORT) {
          ;(type as typeof TeleportImpl).process(
            n1 as TeleportVNode,
            n2 as TeleportVNode,
            container,
            anchor,
            parentComponent,
            parentSuspense,
            namespace,
            slotScopeIds,
            optimized,
            internals,
          )
        } else if (__FEATURE_SUSPENSE__ && shapeFlag & ShapeFlags.SUSPENSE) {
          ;(type as typeof SuspenseImpl).process(
            n1,
            n2,
            container,
            anchor,
            parentComponent,
            parentSuspense,
            namespace,
            slotScopeIds,
            optimized,
            internals,
          )
        } else if (__DEV__) {
          warn('Invalid VNode type:', type, `(${typeof type})`)
        }
    }

    // set ref
    if (ref != null && parentComponent) {
      setRef(ref, n1 && n1.ref, parentSuspense, n2 || n1, !n2)
    }
  }

  const processText: ProcessTextOrCommentFn = (n1, n2, container, anchor) => {
    if (n1 == null) {
      hostInsert(
        (n2.el = hostCreateText(n2.children as string)),
        container,
        anchor,
      )
    } else {
      const el = (n2.el = n1.el!)
      if (n2.children !== n1.children) {
        hostSetText(el, n2.children as string)
      }
    }
  }

  const processCommentNode: ProcessTextOrCommentFn = (
    n1,
    n2,
    container,
    anchor,
  ) => {
    if (n1 == null) {
      hostInsert(
        (n2.el = hostCreateComment((n2.children as string) || '')),
        container,
        anchor,
      )
    } else {
      // there's no support for dynamic comments
      n2.el = n1.el
    }
  }

  const mountStaticNode = (
    n2: VNode,
    container: RendererElement,
    anchor: RendererNode | null,
    namespace: ElementNamespace,
  ) => {
    // static nodes are only present when used with compiler-dom/runtime-dom
    // which guarantees presence of hostInsertStaticContent.
    ;[n2.el, n2.anchor] = hostInsertStaticContent!(
      n2.children as string,
      container,
      anchor,
      namespace,
      n2.el,
      n2.anchor,
    )
  }

  /**
   * Dev / HMR only
   */
  const patchStaticNode = (
    n1: VNode,
    n2: VNode,
    container: RendererElement,
    namespace: ElementNamespace,
  ) => {
    // static nodes are only patched during dev for HMR
    if (n2.children !== n1.children) {
      const anchor = hostNextSibling(n1.anchor!)
      // remove existing
      removeStaticNode(n1)
      // insert new
      ;[n2.el, n2.anchor] = hostInsertStaticContent!(
        n2.children as string,
        container,
        anchor,
        namespace,
      )
    } else {
      n2.el = n1.el
      n2.anchor = n1.anchor
    }
  }

  const moveStaticNode = (
    { el, anchor }: VNode,
    container: RendererElement,
    nextSibling: RendererNode | null,
  ) => {
    let next
    while (el && el !== anchor) {
      next = hostNextSibling(el)
      hostInsert(el, container, nextSibling)
      el = next
    }
    hostInsert(anchor!, container, nextSibling)
  }

  const removeStaticNode = ({ el, anchor }: VNode) => {
    let next
    while (el && el !== anchor) {
      next = hostNextSibling(el)
      hostRemove(el)
      el = next
    }
    hostRemove(anchor!)
  }

  const processElement = (
    n1: VNode | null,
    n2: VNode,
    container: RendererElement,
    anchor: RendererNode | null,
    parentComponent: ComponentInternalInstance | null,
    parentSuspense: SuspenseBoundary | null,
    namespace: ElementNamespace,
    slotScopeIds: string[] | null,
    optimized: boolean,
  ) => {
    if (n2.type === 'svg') {
      namespace = 'svg'
    } else if (n2.type === 'math') {
      namespace = 'mathml'
    }
    setTeleportIdTOVNode(n2, parentComponent)
    if (n1 == null) {
      mountElement(
        n2,
        container,
        anchor,
        parentComponent,
        parentSuspense,
        namespace,
        slotScopeIds,
        optimized,
      )
    } else {
      patchElement(
        n1,
        n2,
        parentComponent,
        parentSuspense,
        namespace,
        slotScopeIds,
        optimized,
      )
    }
  }

  const mountElement = (
    vnode: VNode,
    container: RendererElement,
    anchor: RendererNode | null,
    parentComponent: ComponentInternalInstance | null,
    parentSuspense: SuspenseBoundary | null,
    namespace: ElementNamespace,
    slotScopeIds: string[] | null,
    optimized: boolean,
  ) => {
    let el: RendererElement
    let vnodeHook: VNodeHook | undefined | null
    const { shapeFlag, transition, dirs } = vnode
    let props = setTeleportOwnerAttrToEl(vnode.props, vnode)
    el = vnode.el = hostCreateElement(
      vnode.type as string,
      namespace,
      props && props.is,
      props,
    )

    // mount children first, since some props may rely on child content
    // being already rendered, e.g. `<select value>`
    if (shapeFlag & ShapeFlags.TEXT_CHILDREN) {
      hostSetElementText(el, vnode.children as string)
    } else if (shapeFlag & ShapeFlags.ARRAY_CHILDREN) {
      mountChildren(
        vnode.children as VNodeArrayChildren,
        el,
        null,
        parentComponent,
        parentSuspense,
        resolveChildrenNamespace(vnode, namespace),
        slotScopeIds,
        optimized,
      )
    }

    if (dirs) {
      invokeDirectiveHook(vnode, null, parentComponent, 'created')
    }
    // scopeId
    setScopeId(el, vnode, vnode.scopeId, slotScopeIds, parentComponent)
    // props
    if (props) {
      for (const key in props) {
        if (key !== 'value' && !isReservedProp(key)) {
          hostPatchProp(el, key, null, props[key], namespace, parentComponent)
        }
      }
      /**
       * Special case for setting value on DOM elements:
       * - it can be order-sensitive (e.g. should be set *after* min/max, #2325, #4024)
       * - it needs to be forced (#1471)
       * #2353 proposes adding another renderer option to configure this, but
       * the properties affects are so finite it is worth special casing it
       * here to reduce the complexity. (Special casing it also should not
       * affect non-DOM renderers)
       */
      if ('value' in props) {
        hostPatchProp(el, 'value', null, props.value, namespace)
      }
      if ((vnodeHook = props.onVnodeBeforeMount)) {
        invokeVNodeHook(vnodeHook, parentComponent, vnode)
      }
    }

    if (__DEV__ || __FEATURE_PROD_DEVTOOLS__) {
      def(el, '__vnode', vnode, true)
      def(el, '__vueParentComponent', parentComponent, true)
    }

    if (dirs) {
      invokeDirectiveHook(vnode, null, parentComponent, 'beforeMount')
    }
    // #1583 For inside suspense + suspense not resolved case, enter hook should call when suspense resolved
    // #1689 For inside suspense + suspense resolved case, just call it
    const needCallTransitionHooks = needTransition(parentSuspense, transition)
    if (needCallTransitionHooks) {
      transition!.beforeEnter(el)
    }
    hostInsert(el, container, anchor)

    updateTeleportsCssVarsFast(vnode, parentSuspense)

    if (
      (vnodeHook = props && props.onVnodeMounted) ||
      needCallTransitionHooks ||
      dirs
    ) {
      queuePostRenderEffect(() => {
        vnodeHook && invokeVNodeHook(vnodeHook, parentComponent, vnode)
        needCallTransitionHooks && transition!.enter(el)
        dirs && invokeDirectiveHook(vnode, null, parentComponent, 'mounted')
      }, parentSuspense)
    }
  }

  const setScopeId = (
    el: RendererElement,
    vnode: VNode,
    scopeId: string | null,
    slotScopeIds: string[] | null,
    parentComponent: ComponentInternalInstance | null,
  ) => {
    if (scopeId) {
      hostSetScopeId(el, scopeId)
    }
    if (slotScopeIds) {
      for (let i = 0; i < slotScopeIds.length; i++) {
        hostSetScopeId(el, slotScopeIds[i])
      }
    }
    if (parentComponent) {
      let subTree = parentComponent.subTree
      if (
        __DEV__ &&
        subTree.patchFlag > 0 &&
        subTree.patchFlag & PatchFlags.DEV_ROOT_FRAGMENT
      ) {
        subTree =
          filterSingleRoot(subTree.children as VNodeArrayChildren) || subTree
      }
      if (
        vnode === subTree ||
        (isSuspense(subTree.type) &&
          (subTree.ssContent === vnode || subTree.ssFallback === vnode))
      ) {
        const parentVNode = parentComponent.vnode
        setScopeId(
          el,
          parentVNode,
          parentVNode.scopeId,
          parentVNode.slotScopeIds,
          parentComponent.parent,
        )
      }
    }
  }

  const mountChildren: MountChildrenFn = (
    children,
    container,
    anchor,
    parentComponent,
    parentSuspense,
    namespace: ElementNamespace,
    slotScopeIds,
    optimized,
    start = 0,
  ) => {
    for (let i = start; i < children.length; i++) {
      const child = (children[i] = optimized
        ? cloneIfMounted(children[i] as VNode)
        : normalizeVNode(children[i]))
      patch(
        null,
        child,
        container,
        anchor,
        parentComponent,
        parentSuspense,
        namespace,
        slotScopeIds,
        optimized,
      )
    }
  }

  const patchElement = (
    n1: VNode,
    n2: VNode,
    parentComponent: ComponentInternalInstance | null,
    parentSuspense: SuspenseBoundary | null,
    namespace: ElementNamespace,
    slotScopeIds: string[] | null,
    optimized: boolean,
  ) => {
    const el = (n2.el = n1.el!)
    if (__DEV__ || __FEATURE_PROD_DEVTOOLS__) {
      el.__vnode = n2
    }
    let { patchFlag, dynamicChildren, dirs } = n2
    // #1426 take the old vnode's patch flag into account since user may clone a
    // compiler-generated vnode, which de-opts to FULL_PROPS
    patchFlag |= n1.patchFlag & PatchFlags.FULL_PROPS
    const oldProps = n1.props || EMPTY_OBJ
    const newProps = n2.props || EMPTY_OBJ
    let vnodeHook: VNodeHook | undefined | null

    // disable recurse in beforeUpdate hooks
    parentComponent && toggleRecurse(parentComponent, false)
    if ((vnodeHook = newProps.onVnodeBeforeUpdate)) {
      invokeVNodeHook(vnodeHook, parentComponent, n2, n1)
    }
    if (dirs) {
      invokeDirectiveHook(n2, n1, parentComponent, 'beforeUpdate')
    }
    parentComponent && toggleRecurse(parentComponent, true)

    if (__DEV__ && isHmrUpdating) {
      // HMR updated, force full diff
      patchFlag = 0
      optimized = false
      dynamicChildren = null
    }

    // #9135 innerHTML / textContent unset needs to happen before possible
    // new children mount
    if (
      (oldProps.innerHTML && newProps.innerHTML == null) ||
      (oldProps.textContent && newProps.textContent == null)
    ) {
      hostSetElementText(el, '')
    }

    if (dynamicChildren) {
      patchBlockChildren(
        n1.dynamicChildren!,
        dynamicChildren,
        el,
        parentComponent,
        parentSuspense,
        resolveChildrenNamespace(n2, namespace),
        slotScopeIds,
      )
      if (__DEV__) {
        // necessary for HMR
        traverseStaticChildren(n1, n2)
      }
    } else if (!optimized) {
      // full diff
      patchChildren(
        n1,
        n2,
        el,
        null,
        parentComponent,
        parentSuspense,
        resolveChildrenNamespace(n2, namespace),
        slotScopeIds,
        false,
      )
    }

    if (patchFlag > 0) {
      // the presence of a patchFlag means this element's render code was
      // generated by the compiler and can take the fast path.
      // in this path old node and new node are guaranteed to have the same shape
      // (i.e. at the exact same position in the source template)
      if (patchFlag & PatchFlags.FULL_PROPS) {
        // element props contain dynamic keys, full diff needed
        patchProps(el, oldProps, newProps, parentComponent, namespace)
      } else {
        // class
        // this flag is matched when the element has dynamic class bindings.
        if (patchFlag & PatchFlags.CLASS) {
          if (oldProps.class !== newProps.class) {
            hostPatchProp(el, 'class', null, newProps.class, namespace)
          }
        }

        // style
        // this flag is matched when the element has dynamic style bindings
        if (patchFlag & PatchFlags.STYLE) {
          hostPatchProp(el, 'style', oldProps.style, newProps.style, namespace)
        }

        // props
        // This flag is matched when the element has dynamic prop/attr bindings
        // other than class and style. The keys of dynamic prop/attrs are saved for
        // faster iteration.
        // Note dynamic keys like :[foo]="bar" will cause this optimization to
        // bail out and go through a full diff because we need to unset the old key
        if (patchFlag & PatchFlags.PROPS) {
          // if the flag is present then dynamicProps must be non-null
          const propsToUpdate = n2.dynamicProps!
          for (let i = 0; i < propsToUpdate.length; i++) {
            const key = propsToUpdate[i]
            const prev = oldProps[key]
            const next = newProps[key]
            // #1471 force patch value
            if (next !== prev || key === 'value') {
              hostPatchProp(el, key, prev, next, namespace, parentComponent)
            }
          }
        }
      }

      // text
      // This flag is matched when the element has only dynamic text children.
      if (patchFlag & PatchFlags.TEXT) {
        if (n1.children !== n2.children) {
          hostSetElementText(el, n2.children as string)
        }
      }
    } else if (!optimized && dynamicChildren == null) {
      // unoptimized, full diff
      patchProps(el, oldProps, newProps, parentComponent, namespace)
    }

    if ((vnodeHook = newProps.onVnodeUpdated) || dirs) {
      queuePostRenderEffect(() => {
        vnodeHook && invokeVNodeHook(vnodeHook, parentComponent, n2, n1)
        dirs && invokeDirectiveHook(n2, n1, parentComponent, 'updated')
      }, parentSuspense)
    }
  }

  // The fast path for blocks.
  const patchBlockChildren: PatchBlockChildrenFn = (
    oldChildren,
    newChildren,
    fallbackContainer,
    parentComponent,
    parentSuspense,
    namespace: ElementNamespace,
    slotScopeIds,
  ) => {
    for (let i = 0; i < newChildren.length; i++) {
      const oldVNode = oldChildren[i]
      const newVNode = newChildren[i]
      // Determine the container (parent element) for the patch.
      const container =
        // oldVNode may be an errored async setup() component inside Suspense
        // which will not have a mounted element
        oldVNode.el &&
        // - In the case of a Fragment, we need to provide the actual parent
        // of the Fragment itself so it can move its children.
        (oldVNode.type === Fragment ||
          // - In the case of different nodes, there is going to be a replacement
          // which also requires the correct parent container
          !isSameVNodeType(oldVNode, newVNode) ||
          // - In the case of a component, it could contain anything.
          oldVNode.shapeFlag & (ShapeFlags.COMPONENT | ShapeFlags.TELEPORT))
          ? hostParentNode(oldVNode.el)!
          : // In other cases, the parent container is not actually used so we
            // just pass the block element here to avoid a DOM parentNode call.
            fallbackContainer
      patch(
        oldVNode,
        newVNode,
        container,
        null,
        parentComponent,
        parentSuspense,
        namespace,
        slotScopeIds,
        true,
      )
    }
  }

  const patchProps = (
    el: RendererElement,
    oldProps: Data,
    newProps: Data,
    parentComponent: ComponentInternalInstance | null,
    namespace: ElementNamespace,
  ) => {
    if (oldProps !== newProps) {
      if (oldProps !== EMPTY_OBJ) {
        for (const key in oldProps) {
          if (!isReservedProp(key) && !(key in newProps)) {
            hostPatchProp(
              el,
              key,
              oldProps[key],
              null,
              namespace,
              parentComponent,
            )
          }
        }
      }
      for (const key in newProps) {
        // empty string is not valid prop
        if (isReservedProp(key)) continue
        const next = newProps[key]
        const prev = oldProps[key]
        // defer patching value
        if (next !== prev && key !== 'value') {
          hostPatchProp(el, key, prev, next, namespace, parentComponent)
        }
      }
      if ('value' in newProps) {
        hostPatchProp(el, 'value', oldProps.value, newProps.value, namespace)
      }
    }
  }

  const processFragment = (
    n1: VNode | null,
    n2: VNode,
    container: RendererElement,
    anchor: RendererNode | null,
    parentComponent: ComponentInternalInstance | null,
    parentSuspense: SuspenseBoundary | null,
    namespace: ElementNamespace,
    slotScopeIds: string[] | null,
    optimized: boolean,
  ) => {
    const fragmentStartAnchor = (n2.el = n1 ? n1.el : hostCreateText(''))!
    const fragmentEndAnchor = (n2.anchor = n1 ? n1.anchor : hostCreateText(''))!

    let { patchFlag, dynamicChildren, slotScopeIds: fragmentSlotScopeIds } = n2

    if (
      __DEV__ &&
      // #5523 dev root fragment may inherit directives
      (isHmrUpdating || patchFlag & PatchFlags.DEV_ROOT_FRAGMENT)
    ) {
      // HMR updated / Dev root fragment (w/ comments), force full diff
      patchFlag = 0
      optimized = false
      dynamicChildren = null
    }

    // check if this is a slot fragment with :slotted scope ids
    if (fragmentSlotScopeIds) {
      slotScopeIds = slotScopeIds
        ? slotScopeIds.concat(fragmentSlotScopeIds)
        : fragmentSlotScopeIds
    }

    setTeleportIdTOVNode(n2, parentComponent)

    if (n1 == null) {
      hostInsert(fragmentStartAnchor, container, anchor)
      hostInsert(fragmentEndAnchor, container, anchor)
      // a fragment can only have array children
      // since they are either generated by the compiler, or implicitly created
      // from arrays.
      mountChildren(
        // #10007
        // such fragment like `<></>` will be compiled into
        // a fragment which doesn't have a children.
        // In this case fallback to an empty array
        (n2.children || []) as VNodeArrayChildren,
        container,
        fragmentEndAnchor,
        parentComponent,
        parentSuspense,
        namespace,
        slotScopeIds,
        optimized,
      )
    } else {
      if (
        patchFlag > 0 &&
        patchFlag & PatchFlags.STABLE_FRAGMENT &&
        dynamicChildren &&
        // #2715 the previous fragment could've been a BAILed one as a result
        // of renderSlot() with no valid children
        n1.dynamicChildren
      ) {
        // a stable fragment (template root or <template v-for>) doesn't need to
        // patch children order, but it may contain dynamicChildren.
        patchBlockChildren(
          n1.dynamicChildren,
          dynamicChildren,
          container,
          parentComponent,
          parentSuspense,
          namespace,
          slotScopeIds,
        )
        if (__DEV__) {
          // necessary for HMR
          traverseStaticChildren(n1, n2)
        } else if (
          // #2080 if the stable fragment has a key, it's a <template v-for> that may
          //  get moved around. Make sure all root level vnodes inherit el.
          // #2134 or if it's a component root, it may also get moved around
          // as the component is being moved.
          n2.key != null ||
          (parentComponent && n2 === parentComponent.subTree)
        ) {
          traverseStaticChildren(n1, n2, true /* shallow */)
        }
      } else {
        // keyed / unkeyed, or manual fragments.
        // for keyed & unkeyed, since they are compiler generated from v-for,
        // each child is guaranteed to be a block so the fragment will never
        // have dynamicChildren.
        patchChildren(
          n1,
          n2,
          container,
          fragmentEndAnchor,
          parentComponent,
          parentSuspense,
          namespace,
          slotScopeIds,
          optimized,
        )
      }
    }
  }

  const processComponent = (
    n1: VNode | null,
    n2: VNode,
    container: RendererElement,
    anchor: RendererNode | null,
    parentComponent: ComponentInternalInstance | null,
    parentSuspense: SuspenseBoundary | null,
    namespace: ElementNamespace,
    slotScopeIds: string[] | null,
    optimized: boolean,
  ) => {
    n2.slotScopeIds = slotScopeIds

    setTeleportIdTOVNode(n2, parentComponent)

    if (n1 == null) {
      if (n2.shapeFlag & ShapeFlags.COMPONENT_KEPT_ALIVE) {
        ;(parentComponent!.ctx as KeepAliveContext).activate(
          n2,
          container,
          anchor,
          namespace,
          optimized,
        )
      } else {
        mountComponent(
          n2,
          container,
          anchor,
          parentComponent,
          parentSuspense,
          namespace,
          optimized,
        )
      }
    } else {
      updateComponent(n1, n2, optimized)
    }
  }

  const mountComponent: MountComponentFn = (
    initialVNode,
    container,
    anchor,
    parentComponent,
    parentSuspense,
    namespace: ElementNamespace,
    optimized,
  ) => {
    // 2.x compat may pre-create the component instance before actually
    // mounting
    const compatMountInstance =
      __COMPAT__ && initialVNode.isCompatRoot && initialVNode.component
    const instance: ComponentInternalInstance =
      compatMountInstance ||
      (initialVNode.component = createComponentInstance(
        initialVNode,
        parentComponent,
        parentSuspense,
      ))

    if (__DEV__ && instance.type.__hmrId) {
      registerHMR(instance)
    }

    if (__DEV__) {
      pushWarningContext(initialVNode)
      startMeasure(instance, `mount`)
    }

    // inject renderer internals for keepAlive
    if (isKeepAlive(initialVNode)) {
      ;(instance.ctx as KeepAliveContext).renderer = internals
    }

    // resolve props and slots for setup context
    if (!(__COMPAT__ && compatMountInstance)) {
      if (__DEV__) {
        startMeasure(instance, `init`)
      }
      setupComponent(instance, false, optimized)
      if (__DEV__) {
        endMeasure(instance, `init`)
      }
    }

    // setup() is async. This component relies on async logic to be resolved
    // before proceeding
    if (__FEATURE_SUSPENSE__ && instance.asyncDep) {
      parentSuspense &&
        parentSuspense.registerDep(instance, setupRenderEffect, optimized)

      // Give it a placeholder if this is not hydration
      // TODO handle self-defined fallback
      if (!initialVNode.el) {
        const placeholder = (instance.subTree = createVNode(Comment))
        processCommentNode(null, placeholder, container!, anchor)
      }
    } else {
      setupRenderEffect(
        instance,
        initialVNode,
        container,
        anchor,
        parentSuspense,
        namespace,
        optimized,
      )
    }

    if (__DEV__) {
      popWarningContext()
      endMeasure(instance, `mount`)
    }
  }

  const updateComponent = (n1: VNode, n2: VNode, optimized: boolean) => {
    const instance = (n2.component = n1.component)!
    if (shouldUpdateComponent(n1, n2, optimized)) {
      if (
        __FEATURE_SUSPENSE__ &&
        instance.asyncDep &&
        !instance.asyncResolved
      ) {
        // async & still pending - just update props and slots
        // since the component's reactive effect for render isn't set-up yet
        if (__DEV__) {
          pushWarningContext(n2)
        }
        updateComponentPreRender(instance, n2, optimized)
        if (__DEV__) {
          popWarningContext()
        }
        return
      } else {
        // normal update
        instance.next = n2
        // instance.update is the reactive effect.
        instance.update()
      }
    } else {
      // no update needed. just copy over properties
      n2.el = n1.el
      instance.vnode = n2
    }
  }

  const setupRenderEffect: SetupRenderEffectFn = (
    instance,
    initialVNode,
    container,
    anchor,
    parentSuspense,
    namespace: ElementNamespace,
    optimized,
  ) => {
    const componentUpdateFn = () => {
      if (!instance.isMounted) {
        let vnodeHook: VNodeHook | null | undefined
        const { el, props } = initialVNode
        const { bm, m, parent, root, type } = instance
        const isAsyncWrapperVNode = isAsyncWrapper(initialVNode)

        toggleRecurse(instance, false)
        // beforeMount hook
        if (bm) {
          invokeArrayFns(bm)
        }
        // onVnodeBeforeMount
        if (
          !isAsyncWrapperVNode &&
          (vnodeHook = props && props.onVnodeBeforeMount)
        ) {
          invokeVNodeHook(vnodeHook, parent, initialVNode)
        }
        if (
          __COMPAT__ &&
          isCompatEnabled(DeprecationTypes.INSTANCE_EVENT_HOOKS, instance)
        ) {
          instance.emit('hook:beforeMount')
        }
        toggleRecurse(instance, true)

        if (el && hydrateNode) {
          // vnode has adopted host node - perform hydration instead of mount.
          const hydrateSubTree = () => {
            if (__DEV__) {
              startMeasure(instance, `render`)
            }
            instance.subTree = renderComponentRoot(instance)
            if (__DEV__) {
              endMeasure(instance, `render`)
            }
            if (__DEV__) {
              startMeasure(instance, `hydrate`)
            }
            hydrateNode!(
              el as Node,
              instance.subTree,
              instance,
              parentSuspense,
              null,
            )
            if (__DEV__) {
              endMeasure(instance, `hydrate`)
            }
          }

          if (isAsyncWrapperVNode) {
            ;(type as ComponentOptions).__asyncHydrate!(
              el as Element,
              instance,
              hydrateSubTree,
            )
          } else {
            hydrateSubTree()
          }
        } else {
          // custom element style injection
          if (root.ce) {
            root.ce._injectChildStyle(type)
          }

          if (__DEV__) {
            startMeasure(instance, `render`)
          }
          const subTree = (instance.subTree = renderComponentRoot(instance))
          if (__DEV__) {
            endMeasure(instance, `render`)
          }
          if (__DEV__) {
            startMeasure(instance, `patch`)
          }
          patch(
            null,
            subTree,
            container,
            anchor,
            instance,
            parentSuspense,
            namespace,
          )
          if (__DEV__) {
            endMeasure(instance, `patch`)
          }
          initialVNode.el = subTree.el
        }
        // mounted hook
        if (m) {
          queuePostRenderEffect(m, parentSuspense)
        }
        // onVnodeMounted
        if (
          !isAsyncWrapperVNode &&
          (vnodeHook = props && props.onVnodeMounted)
        ) {
          const scopedInitialVNode = initialVNode
          queuePostRenderEffect(
            () => invokeVNodeHook(vnodeHook!, parent, scopedInitialVNode),
            parentSuspense,
          )
        }
        if (
          __COMPAT__ &&
          isCompatEnabled(DeprecationTypes.INSTANCE_EVENT_HOOKS, instance)
        ) {
          queuePostRenderEffect(
            () => instance.emit('hook:mounted'),
            parentSuspense,
          )
        }

        // activated hook for keep-alive roots.
        // #1742 activated hook must be accessed after first render
        // since the hook may be injected by a child keep-alive
        if (
          initialVNode.shapeFlag & ShapeFlags.COMPONENT_SHOULD_KEEP_ALIVE ||
          (parent &&
            isAsyncWrapper(parent.vnode) &&
            parent.vnode.shapeFlag & ShapeFlags.COMPONENT_SHOULD_KEEP_ALIVE)
        ) {
          instance.a && queuePostRenderEffect(instance.a, parentSuspense)
          if (
            __COMPAT__ &&
            isCompatEnabled(DeprecationTypes.INSTANCE_EVENT_HOOKS, instance)
          ) {
            queuePostRenderEffect(
              () => instance.emit('hook:activated'),
              parentSuspense,
            )
          }
        }
        instance.isMounted = true

        if (__DEV__ || __FEATURE_PROD_DEVTOOLS__) {
          devtoolsComponentAdded(instance)
        }

        // #2458: deference mount-only object parameters to prevent memleaks
        initialVNode = container = anchor = null as any
      } else {
        let { next, bu, u, parent, vnode } = instance

        if (__FEATURE_SUSPENSE__) {
          const nonHydratedAsyncRoot = locateNonHydratedAsyncRoot(instance)
          // we are trying to update some async comp before hydration
          // this will cause crash because we don't know the root node yet
          if (nonHydratedAsyncRoot) {
            // only sync the properties and abort the rest of operations
            if (next) {
              next.el = vnode.el
              updateComponentPreRender(instance, next, optimized)
            }
            // and continue the rest of operations once the deps are resolved
            nonHydratedAsyncRoot.asyncDep!.then(() => {
              // the instance may be destroyed during the time period
              if (!instance.isUnmounted) {
                componentUpdateFn()
              }
            })
            return
          }
        }

        // updateComponent
        // This is triggered by mutation of component's own state (next: null)
        // OR parent calling processComponent (next: VNode)
        let originNext = next
        let vnodeHook: VNodeHook | null | undefined
        if (__DEV__) {
          pushWarningContext(next || instance.vnode)
        }

        // Disallow component effect recursion during pre-lifecycle hooks.
        toggleRecurse(instance, false)
        if (next) {
          next.el = vnode.el
          updateComponentPreRender(instance, next, optimized)
        } else {
          next = vnode
        }

        // beforeUpdate hook
        if (bu) {
          invokeArrayFns(bu)
        }
        // onVnodeBeforeUpdate
        if ((vnodeHook = next.props && next.props.onVnodeBeforeUpdate)) {
          invokeVNodeHook(vnodeHook, parent, next, vnode)
        }
        if (
          __COMPAT__ &&
          isCompatEnabled(DeprecationTypes.INSTANCE_EVENT_HOOKS, instance)
        ) {
          instance.emit('hook:beforeUpdate')
        }
        toggleRecurse(instance, true)

        // render
        if (__DEV__) {
          startMeasure(instance, `render`)
        }
        const nextTree = renderComponentRoot(instance)
        if (__DEV__) {
          endMeasure(instance, `render`)
        }
        const prevTree = instance.subTree
        instance.subTree = nextTree

        if (__DEV__) {
          startMeasure(instance, `patch`)
        }
        patch(
          prevTree,
          nextTree,
          // parent may have changed if it's in a teleport
          hostParentNode(prevTree.el!)!,
          // anchor may have changed if it's in a fragment
          getNextHostNode(prevTree),
          instance,
          parentSuspense,
          namespace,
        )
        if (__DEV__) {
          endMeasure(instance, `patch`)
        }
        next.el = nextTree.el
        if (originNext === null) {
          // self-triggered update. In case of HOC, update parent component
          // vnode el. HOC is indicated by parent instance's subTree pointing
          // to child component's vnode
          updateHOCHostEl(instance, nextTree.el)
        }
        // updated hook
        if (u) {
          queuePostRenderEffect(u, parentSuspense)
        }
        // onVnodeUpdated
        if ((vnodeHook = next.props && next.props.onVnodeUpdated)) {
          queuePostRenderEffect(
            () => invokeVNodeHook(vnodeHook!, parent, next!, vnode),
            parentSuspense,
          )
        }
        if (
          __COMPAT__ &&
          isCompatEnabled(DeprecationTypes.INSTANCE_EVENT_HOOKS, instance)
        ) {
          queuePostRenderEffect(
            () => instance.emit('hook:updated'),
            parentSuspense,
          )
        }

        if (__DEV__ || __FEATURE_PROD_DEVTOOLS__) {
          devtoolsComponentUpdated(instance)
        }

        if (__DEV__) {
          popWarningContext()
        }
      }
    }

    // create reactive effect for rendering
    instance.scope.on()
    const effect = (instance.effect = new ReactiveEffect(componentUpdateFn))
    instance.scope.off()

    const update = (instance.update = effect.run.bind(effect))
    const job: SchedulerJob = (instance.job = effect.runIfDirty.bind(effect))
    job.i = instance
    job.id = instance.uid
    effect.scheduler = () => queueJob(job)

    // allowRecurse
    // #1801, #2043 component render effects should allow recursive updates
    toggleRecurse(instance, true)

    if (__DEV__) {
      effect.onTrack = instance.rtc
        ? e => invokeArrayFns(instance.rtc!, e)
        : void 0
      effect.onTrigger = instance.rtg
        ? e => invokeArrayFns(instance.rtg!, e)
        : void 0
    }

    update()
  }

  const updateComponentPreRender = (
    instance: ComponentInternalInstance,
    nextVNode: VNode,
    optimized: boolean,
  ) => {
    nextVNode.component = instance
    const prevProps = instance.vnode.props
    instance.vnode = nextVNode
    instance.next = null
    updateProps(instance, nextVNode.props, prevProps, optimized)
    updateSlots(instance, nextVNode.children, optimized)

    pauseTracking()
    // props update may have triggered pre-flush watchers.
    // flush them before the render update.
    flushPreFlushCbs(instance)
    resetTracking()
  }

  const patchChildren: PatchChildrenFn = (
    n1,
    n2,
    container,
    anchor,
    parentComponent,
    parentSuspense,
    namespace: ElementNamespace,
    slotScopeIds,
    optimized = false,
  ) => {
    const c1 = n1 && n1.children
    const prevShapeFlag = n1 ? n1.shapeFlag : 0
    const c2 = n2.children

    const { patchFlag, shapeFlag } = n2
    // fast path
    if (patchFlag > 0) {
      if (patchFlag & PatchFlags.KEYED_FRAGMENT) {
        // this could be either fully-keyed or mixed (some keyed some not)
        // presence of patchFlag means children are guaranteed to be arrays
        patchKeyedChildren(
          c1 as VNode[],
          c2 as VNodeArrayChildren,
          container,
          anchor,
          parentComponent,
          parentSuspense,
          namespace,
          slotScopeIds,
          optimized,
        )
        return
      } else if (patchFlag & PatchFlags.UNKEYED_FRAGMENT) {
        // unkeyed
        patchUnkeyedChildren(
          c1 as VNode[],
          c2 as VNodeArrayChildren,
          container,
          anchor,
          parentComponent,
          parentSuspense,
          namespace,
          slotScopeIds,
          optimized,
        )
        return
      }
    }

    // children has 3 possibilities: text, array or no children.
    if (shapeFlag & ShapeFlags.TEXT_CHILDREN) {
      // text children fast path
      if (prevShapeFlag & ShapeFlags.ARRAY_CHILDREN) {
        unmountChildren(c1 as VNode[], parentComponent, parentSuspense)
      }
      if (c2 !== c1) {
        hostSetElementText(container, c2 as string)
      }
    } else {
      if (prevShapeFlag & ShapeFlags.ARRAY_CHILDREN) {
        // prev children was array
        if (shapeFlag & ShapeFlags.ARRAY_CHILDREN) {
          // two arrays, cannot assume anything, do full diff
          patchKeyedChildren(
            c1 as VNode[],
            c2 as VNodeArrayChildren,
            container,
            anchor,
            parentComponent,
            parentSuspense,
            namespace,
            slotScopeIds,
            optimized,
          )
        } else {
          // no new children, just unmount old
          unmountChildren(c1 as VNode[], parentComponent, parentSuspense, true)
        }
      } else {
        // prev children was text OR null
        // new children is array OR null
        if (prevShapeFlag & ShapeFlags.TEXT_CHILDREN) {
          hostSetElementText(container, '')
        }
        // mount new if array
        if (shapeFlag & ShapeFlags.ARRAY_CHILDREN) {
          mountChildren(
            c2 as VNodeArrayChildren,
            container,
            anchor,
            parentComponent,
            parentSuspense,
            namespace,
            slotScopeIds,
            optimized,
          )
        }
      }
    }
  }

  const patchUnkeyedChildren = (
    c1: VNode[],
    c2: VNodeArrayChildren,
    container: RendererElement,
    anchor: RendererNode | null,
    parentComponent: ComponentInternalInstance | null,
    parentSuspense: SuspenseBoundary | null,
    namespace: ElementNamespace,
    slotScopeIds: string[] | null,
    optimized: boolean,
  ) => {
    c1 = c1 || EMPTY_ARR
    c2 = c2 || EMPTY_ARR
    const oldLength = c1.length
    const newLength = c2.length
    const commonLength = Math.min(oldLength, newLength)
    let i
    for (i = 0; i < commonLength; i++) {
      const nextChild = (c2[i] = optimized
        ? cloneIfMounted(c2[i] as VNode)
        : normalizeVNode(c2[i]))
      patch(
        c1[i],
        nextChild,
        container,
        null,
        parentComponent,
        parentSuspense,
        namespace,
        slotScopeIds,
        optimized,
      )
    }
    if (oldLength > newLength) {
      // remove old
      unmountChildren(
        c1,
        parentComponent,
        parentSuspense,
        true,
        false,
        commonLength,
      )
    } else {
      // mount new
      mountChildren(
        c2,
        container,
        anchor,
        parentComponent,
        parentSuspense,
        namespace,
        slotScopeIds,
        optimized,
        commonLength,
      )
    }
  }

  // can be all-keyed or mixed
  const patchKeyedChildren = (
    c1: VNode[],
    c2: VNodeArrayChildren,
    container: RendererElement,
    parentAnchor: RendererNode | null,
    parentComponent: ComponentInternalInstance | null,
    parentSuspense: SuspenseBoundary | null,
    namespace: ElementNamespace,
    slotScopeIds: string[] | null,
    optimized: boolean,
  ) => {
    let i = 0
    const l2 = c2.length
    let e1 = c1.length - 1 // prev ending index
    let e2 = l2 - 1 // next ending index

    // 1. sync from start
    // (a b) c
    // (a b) d e
    while (i <= e1 && i <= e2) {
      const n1 = c1[i]
      const n2 = (c2[i] = optimized
        ? cloneIfMounted(c2[i] as VNode)
        : normalizeVNode(c2[i]))
      if (isSameVNodeType(n1, n2)) {
        patch(
          n1,
          n2,
          container,
          null,
          parentComponent,
          parentSuspense,
          namespace,
          slotScopeIds,
          optimized,
        )
      } else {
        break
      }
      i++
    }

    // 2. sync from end
    // a (b c)
    // d e (b c)
    while (i <= e1 && i <= e2) {
      const n1 = c1[e1]
      const n2 = (c2[e2] = optimized
        ? cloneIfMounted(c2[e2] as VNode)
        : normalizeVNode(c2[e2]))
      if (isSameVNodeType(n1, n2)) {
        patch(
          n1,
          n2,
          container,
          null,
          parentComponent,
          parentSuspense,
          namespace,
          slotScopeIds,
          optimized,
        )
      } else {
        break
      }
      e1--
      e2--
    }

    // 3. common sequence + mount
    // (a b)
    // (a b) c
    // i = 2, e1 = 1, e2 = 2
    // (a b)
    // c (a b)
    // i = 0, e1 = -1, e2 = 0
    if (i > e1) {
      if (i <= e2) {
        const nextPos = e2 + 1
        const anchor = nextPos < l2 ? (c2[nextPos] as VNode).el : parentAnchor
        while (i <= e2) {
          patch(
            null,
            (c2[i] = optimized
              ? cloneIfMounted(c2[i] as VNode)
              : normalizeVNode(c2[i])),
            container,
            anchor,
            parentComponent,
            parentSuspense,
            namespace,
            slotScopeIds,
            optimized,
          )
          i++
        }
      }
    }

    // 4. common sequence + unmount
    // (a b) c
    // (a b)
    // i = 2, e1 = 2, e2 = 1
    // a (b c)
    // (b c)
    // i = 0, e1 = 0, e2 = -1
    else if (i > e2) {
      while (i <= e1) {
        unmount(c1[i], parentComponent, parentSuspense, true)
        i++
      }
    }

    // 5. unknown sequence
    // [i ... e1 + 1]: a b [c d e] f g
    // [i ... e2 + 1]: a b [e d c h] f g
    // i = 2, e1 = 4, e2 = 5
    else {
      const s1 = i // prev starting index
      const s2 = i // next starting index

      // 5.1 build key:index map for newChildren
      const keyToNewIndexMap: Map<PropertyKey, number> = new Map()
      for (i = s2; i <= e2; i++) {
        const nextChild = (c2[i] = optimized
          ? cloneIfMounted(c2[i] as VNode)
          : normalizeVNode(c2[i]))
        if (nextChild.key != null) {
          if (__DEV__ && keyToNewIndexMap.has(nextChild.key)) {
            warn(
              `Duplicate keys found during update:`,
              JSON.stringify(nextChild.key),
              `Make sure keys are unique.`,
            )
          }
          keyToNewIndexMap.set(nextChild.key, i)
        }
      }

      // 5.2 loop through old children left to be patched and try to patch
      // matching nodes & remove nodes that are no longer present
      let j
      let patched = 0
      const toBePatched = e2 - s2 + 1
      let moved = false
      // used to track whether any node has moved
      let maxNewIndexSoFar = 0
      // works as Map<newIndex, oldIndex>
      // Note that oldIndex is offset by +1
      // and oldIndex = 0 is a special value indicating the new node has
      // no corresponding old node.
      // used for determining longest stable subsequence
      const newIndexToOldIndexMap = new Array(toBePatched)
      for (i = 0; i < toBePatched; i++) newIndexToOldIndexMap[i] = 0

      for (i = s1; i <= e1; i++) {
        const prevChild = c1[i]
        if (patched >= toBePatched) {
          // all new children have been patched so this can only be a removal
          unmount(prevChild, parentComponent, parentSuspense, true)
          continue
        }
        let newIndex
        if (prevChild.key != null) {
          newIndex = keyToNewIndexMap.get(prevChild.key)
        } else {
          // key-less node, try to locate a key-less node of the same type
          for (j = s2; j <= e2; j++) {
            if (
              newIndexToOldIndexMap[j - s2] === 0 &&
              isSameVNodeType(prevChild, c2[j] as VNode)
            ) {
              newIndex = j
              break
            }
          }
        }
        if (newIndex === undefined) {
          unmount(prevChild, parentComponent, parentSuspense, true)
        } else {
          newIndexToOldIndexMap[newIndex - s2] = i + 1
          if (newIndex >= maxNewIndexSoFar) {
            maxNewIndexSoFar = newIndex
          } else {
            moved = true
          }
          patch(
            prevChild,
            c2[newIndex] as VNode,
            container,
            null,
            parentComponent,
            parentSuspense,
            namespace,
            slotScopeIds,
            optimized,
          )
          patched++
        }
      }

      // 5.3 move and mount
      // generate longest stable subsequence only when nodes have moved
      const increasingNewIndexSequence = moved
        ? getSequence(newIndexToOldIndexMap)
        : EMPTY_ARR
      j = increasingNewIndexSequence.length - 1
      // looping backwards so that we can use last patched node as anchor
      for (i = toBePatched - 1; i >= 0; i--) {
        const nextIndex = s2 + i
        const nextChild = c2[nextIndex] as VNode
        const anchor =
          nextIndex + 1 < l2 ? (c2[nextIndex + 1] as VNode).el : parentAnchor
        if (newIndexToOldIndexMap[i] === 0) {
          // mount new
          patch(
            null,
            nextChild,
            container,
            anchor,
            parentComponent,
            parentSuspense,
            namespace,
            slotScopeIds,
            optimized,
          )
        } else if (moved) {
          // move if:
          // There is no stable subsequence (e.g. a reverse)
          // OR current node is not among the stable sequence
          if (j < 0 || i !== increasingNewIndexSequence[j]) {
            move(nextChild, container, anchor, MoveType.REORDER)
          } else {
            j--
          }
        }
      }
    }
  }

  const move: MoveFn = (
    vnode,
    container,
    anchor,
    moveType,
    parentSuspense = null,
  ) => {
    const { el, type, transition, children, shapeFlag } = vnode
    if (shapeFlag & ShapeFlags.COMPONENT) {
      move(vnode.component!.subTree, container, anchor, moveType)
      return
    }

    if (__FEATURE_SUSPENSE__ && shapeFlag & ShapeFlags.SUSPENSE) {
      vnode.suspense!.move(container, anchor, moveType)
      return
    }

    if (shapeFlag & ShapeFlags.TELEPORT) {
      ;(type as typeof TeleportImpl).move(vnode, container, anchor, internals)
      return
    }

    if (type === Fragment) {
      hostInsert(el!, container, anchor)
      for (let i = 0; i < (children as VNode[]).length; i++) {
        move((children as VNode[])[i], container, anchor, moveType)
      }
      hostInsert(vnode.anchor!, container, anchor)
      return
    }

    if (type === Static) {
      moveStaticNode(vnode, container, anchor)
      return
    }

    // single nodes
    const needTransition =
      moveType !== MoveType.REORDER &&
      shapeFlag & ShapeFlags.ELEMENT &&
      transition
    if (needTransition) {
      if (moveType === MoveType.ENTER) {
        transition!.beforeEnter(el!)
        hostInsert(el!, container, anchor)
        queuePostRenderEffect(() => transition!.enter(el!), parentSuspense)
      } else {
        const { leave, delayLeave, afterLeave } = transition!
        const remove = () => hostInsert(el!, container, anchor)
        const performLeave = () => {
          leave(el!, () => {
            remove()
            afterLeave && afterLeave()
          })
        }
        if (delayLeave) {
          delayLeave(el!, remove, performLeave)
        } else {
          performLeave()
        }
      }
    } else {
      hostInsert(el!, container, anchor)
    }
  }

  const unmount: UnmountFn = (
    vnode,
    parentComponent,
    parentSuspense,
    doRemove = false,
    optimized = false,
  ) => {
    const {
      type,
      props,
      ref,
      children,
      dynamicChildren,
      shapeFlag,
      patchFlag,
      dirs,
      cacheIndex,
    } = vnode

    if (patchFlag === PatchFlags.BAIL) {
      optimized = false
    }

    // unset ref
    if (ref != null) {
      setRef(ref, null, parentSuspense, vnode, true)
    }

    // #6593 should clean memo cache when unmount
    if (cacheIndex != null) {
      parentComponent!.renderCache[cacheIndex] = undefined
    }

    if (shapeFlag & ShapeFlags.COMPONENT_SHOULD_KEEP_ALIVE) {
      ;(parentComponent!.ctx as KeepAliveContext).deactivate(vnode)
      return
    }

    const shouldInvokeDirs = shapeFlag & ShapeFlags.ELEMENT && dirs
    const shouldInvokeVnodeHook = !isAsyncWrapper(vnode)

    let vnodeHook: VNodeHook | undefined | null
    if (
      shouldInvokeVnodeHook &&
      (vnodeHook = props && props.onVnodeBeforeUnmount)
    ) {
      invokeVNodeHook(vnodeHook, parentComponent, vnode)
    }

    if (shapeFlag & ShapeFlags.COMPONENT) {
      unmountComponent(vnode.component!, parentSuspense, doRemove)
    } else {
      if (__FEATURE_SUSPENSE__ && shapeFlag & ShapeFlags.SUSPENSE) {
        vnode.suspense!.unmount(parentSuspense, doRemove)
        return
      }

      if (shouldInvokeDirs) {
        invokeDirectiveHook(vnode, null, parentComponent, 'beforeUnmount')
      }

      if (shapeFlag & ShapeFlags.TELEPORT) {
        ;(vnode.type as typeof TeleportImpl).remove(
          vnode,
          parentComponent,
          parentSuspense,
          internals,
          doRemove,
        )
      } else if (
        dynamicChildren &&
        // #5154
        // when v-once is used inside a block, setBlockTracking(-1) marks the
        // parent block with hasOnce: true
        // so that it doesn't take the fast path during unmount - otherwise
        // components nested in v-once are never unmounted.
        !dynamicChildren.hasOnce &&
        // #1153: fast path should not be taken for non-stable (v-for) fragments
        (type !== Fragment ||
          (patchFlag > 0 && patchFlag & PatchFlags.STABLE_FRAGMENT))
      ) {
        // fast path for block nodes: only need to unmount dynamic children.
        unmountChildren(
          dynamicChildren,
          parentComponent,
          parentSuspense,
          false,
          true,
        )
      } else if (
        (type === Fragment &&
          patchFlag &
            (PatchFlags.KEYED_FRAGMENT | PatchFlags.UNKEYED_FRAGMENT)) ||
        (!optimized && shapeFlag & ShapeFlags.ARRAY_CHILDREN)
      ) {
        unmountChildren(children as VNode[], parentComponent, parentSuspense)
      }

      if (doRemove) {
        remove(vnode)
      }
    }

    if (
      (shouldInvokeVnodeHook &&
        (vnodeHook = props && props.onVnodeUnmounted)) ||
      shouldInvokeDirs
    ) {
      queuePostRenderEffect(() => {
        vnodeHook && invokeVNodeHook(vnodeHook, parentComponent, vnode)
        shouldInvokeDirs &&
          invokeDirectiveHook(vnode, null, parentComponent, 'unmounted')
      }, parentSuspense)
    }
  }

  const remove: RemoveFn = vnode => {
    const { type, el, anchor, transition } = vnode
    if (type === Fragment) {
      if (
        __DEV__ &&
        vnode.patchFlag > 0 &&
        vnode.patchFlag & PatchFlags.DEV_ROOT_FRAGMENT &&
        transition &&
        !transition.persisted
      ) {
        ;(vnode.children as VNode[]).forEach(child => {
          if (child.type === Comment) {
            hostRemove(child.el!)
          } else {
            remove(child)
          }
        })
      } else {
        removeFragment(el!, anchor!)
      }
      return
    }

    if (type === Static) {
      removeStaticNode(vnode)
      return
    }

    const performRemove = () => {
      hostRemove(el!)
      if (transition && !transition.persisted && transition.afterLeave) {
        transition.afterLeave()
      }
    }

    if (
      vnode.shapeFlag & ShapeFlags.ELEMENT &&
      transition &&
      !transition.persisted
    ) {
      const { leave, delayLeave } = transition
      const performLeave = () => leave(el!, performRemove)
      if (delayLeave) {
        delayLeave(vnode.el!, performRemove, performLeave)
      } else {
        performLeave()
      }
    } else {
      performRemove()
    }
  }

  const removeFragment = (cur: RendererNode, end: RendererNode) => {
    // For fragments, directly remove all contained DOM nodes.
    // (fragment child nodes cannot have transition)
    let next
    while (cur !== end) {
      next = hostNextSibling(cur)!
      hostRemove(cur)
      cur = next
    }
    hostRemove(end)
  }

  const unmountComponent = (
    instance: ComponentInternalInstance,
    parentSuspense: SuspenseBoundary | null,
    doRemove?: boolean,
  ) => {
    if (__DEV__ && instance.type.__hmrId) {
      unregisterHMR(instance)
    }

    const { bum, scope, job, subTree, um, m, a } = instance
    invalidateMount(m)
    invalidateMount(a)

    // beforeUnmount hook
    if (bum) {
      invokeArrayFns(bum)
    }

    if (
      __COMPAT__ &&
      isCompatEnabled(DeprecationTypes.INSTANCE_EVENT_HOOKS, instance)
    ) {
      instance.emit('hook:beforeDestroy')
    }

    // stop effects in component scope
    scope.stop()

    // job may be null if a component is unmounted before its async
    // setup has resolved.
    if (job) {
      // so that scheduler will no longer invoke it
      job.flags! |= SchedulerJobFlags.DISPOSED
      unmount(subTree, instance, parentSuspense, doRemove)
    }
    // unmounted hook
    if (um) {
      queuePostRenderEffect(um, parentSuspense)
    }
    if (
      __COMPAT__ &&
      isCompatEnabled(DeprecationTypes.INSTANCE_EVENT_HOOKS, instance)
    ) {
      queuePostRenderEffect(
        () => instance.emit('hook:destroyed'),
        parentSuspense,
      )
    }
    queuePostRenderEffect(() => {
      instance.isUnmounted = true
    }, parentSuspense)

    // A component with async dep inside a pending suspense is unmounted before
    // its async dep resolves. This should remove the dep from the suspense, and
    // cause the suspense to resolve immediately if that was the last dep.
    if (
      __FEATURE_SUSPENSE__ &&
      parentSuspense &&
      parentSuspense.pendingBranch &&
      !parentSuspense.isUnmounted &&
      instance.asyncDep &&
      !instance.asyncResolved &&
      instance.suspenseId === parentSuspense.pendingId
    ) {
      parentSuspense.deps--
      if (parentSuspense.deps === 0) {
        parentSuspense.resolve()
      }
    }

    if (__DEV__ || __FEATURE_PROD_DEVTOOLS__) {
      devtoolsComponentRemoved(instance)
    }
  }

  const unmountChildren: UnmountChildrenFn = (
    children,
    parentComponent,
    parentSuspense,
    doRemove = false,
    optimized = false,
    start = 0,
  ) => {
    for (let i = start; i < children.length; i++) {
      unmount(children[i], parentComponent, parentSuspense, doRemove, optimized)
    }
  }

  const getNextHostNode: NextFn = vnode => {
    if (vnode.shapeFlag & ShapeFlags.COMPONENT) {
      return getNextHostNode(vnode.component!.subTree)
    }
    if (__FEATURE_SUSPENSE__ && vnode.shapeFlag & ShapeFlags.SUSPENSE) {
      return vnode.suspense!.next()
    }
    const el = hostNextSibling((vnode.anchor || vnode.el)!)
    // #9071, #9313
    // teleported content can mess up nextSibling searches during patch so
    // we need to skip them during nextSibling search
    const teleportEnd = el && el[TeleportEndKey]
    return teleportEnd ? hostNextSibling(teleportEnd) : el
  }

  let isFlushing = false
  const render: RootRenderFunction = (vnode, container, namespace) => {
    if (vnode == null) {
      if (container._vnode) {
        unmount(container._vnode, null, null, true)
      }
    } else {
      patch(
        container._vnode || null,
        vnode,
        container,
        null,
        null,
        null,
        namespace,
      )
    }
    container._vnode = vnode
    if (!isFlushing) {
      isFlushing = true
      flushPreFlushCbs()
      flushPostFlushCbs()
      isFlushing = false
    }
  }

  const internals: RendererInternals = {
    p: patch,
    um: unmount,
    m: move,
    r: remove,
    mt: mountComponent,
    mc: mountChildren,
    pc: patchChildren,
    pbc: patchBlockChildren,
    n: getNextHostNode,
    o: options,
  }

  let hydrate: ReturnType<typeof createHydrationFunctions>[0] | undefined
  let hydrateNode: ReturnType<typeof createHydrationFunctions>[1] | undefined
  if (createHydrationFns) {
    ;[hydrate, hydrateNode] = createHydrationFns(
      internals as RendererInternals<Node, Element>,
    )
  }

  return {
    render,
    hydrate,
    createApp: createAppAPI(render, hydrate),
  }
}

function resolveChildrenNamespace(
  { type, props }: VNode,
  currentNamespace: ElementNamespace,
): ElementNamespace {
  return (currentNamespace === 'svg' && type === 'foreignObject') ||
    (currentNamespace === 'mathml' &&
      type === 'annotation-xml' &&
      props &&
      props.encoding &&
      props.encoding.includes('html'))
    ? undefined
    : currentNamespace
}

function toggleRecurse(
  { effect, job }: ComponentInternalInstance,
  allowed: boolean,
) {
  if (allowed) {
    effect.flags |= EffectFlags.ALLOW_RECURSE
    job.flags! |= SchedulerJobFlags.ALLOW_RECURSE
  } else {
    effect.flags &= ~EffectFlags.ALLOW_RECURSE
    job.flags! &= ~SchedulerJobFlags.ALLOW_RECURSE
  }
}

export function needTransition(
  parentSuspense: SuspenseBoundary | null,
  transition: TransitionHooks | null,
): boolean | null {
  return (
    (!parentSuspense || (parentSuspense && !parentSuspense.pendingBranch)) &&
    transition &&
    !transition.persisted
  )
}

/**
 * #1156
 * When a component is HMR-enabled, we need to make sure that all static nodes
 * inside a block also inherit the DOM element from the previous tree so that
 * HMR updates (which are full updates) can retrieve the element for patching.
 *
 * #2080
 * Inside keyed `template` fragment static children, if a fragment is moved,
 * the children will always be moved. Therefore, in order to ensure correct move
 * position, el should be inherited from previous nodes.
 */
export function traverseStaticChildren(
  n1: VNode,
  n2: VNode,
  shallow = false,
): void {
  const ch1 = n1.children
  const ch2 = n2.children
  if (isArray(ch1) && isArray(ch2)) {
    for (let i = 0; i < ch1.length; i++) {
      // this is only called in the optimized path so array children are
      // guaranteed to be vnodes
      const c1 = ch1[i] as VNode
      let c2 = ch2[i] as VNode
      if (c2.shapeFlag & ShapeFlags.ELEMENT && !c2.dynamicChildren) {
        if (c2.patchFlag <= 0 || c2.patchFlag === PatchFlags.NEED_HYDRATION) {
          c2 = ch2[i] = cloneIfMounted(ch2[i] as VNode)
          c2.el = c1.el
        }
        if (!shallow && c2.patchFlag !== PatchFlags.BAIL)
          traverseStaticChildren(c1, c2)
      }
      // #6852 also inherit for text nodes
      if (c2.type === Text) {
        c2.el = c1.el
      }
      // also inherit for comment nodes, but not placeholders (e.g. v-if which
      // would have received .el during block patch)
      if (__DEV__ && c2.type === Comment && !c2.el) {
        c2.el = c1.el
      }
    }
  }
}

// https://en.wikipedia.org/wiki/Longest_increasing_subsequence
function getSequence(arr: number[]): number[] {
  const p = arr.slice()
  const result = [0]
  let i, j, u, v, c
  const len = arr.length
  for (i = 0; i < len; i++) {
    const arrI = arr[i]
    if (arrI !== 0) {
      j = result[result.length - 1]
      if (arr[j] < arrI) {
        p[i] = j
        result.push(i)
        continue
      }
      u = 0
      v = result.length - 1
      while (u < v) {
        c = (u + v) >> 1
        if (arr[result[c]] < arrI) {
          u = c + 1
        } else {
          v = c
        }
      }
      if (arrI < arr[result[u]]) {
        if (u > 0) {
          p[i] = result[u - 1]
        }
        result[u] = i
      }
    }
  }
  u = result.length
  v = result[u - 1]
  while (u-- > 0) {
    result[u] = v
    v = p[v]
  }
  return result
}

function locateNonHydratedAsyncRoot(
  instance: ComponentInternalInstance,
): ComponentInternalInstance | undefined {
  const subComponent = instance.subTree.component
  if (subComponent) {
    if (subComponent.asyncDep && !subComponent.asyncResolved) {
      return subComponent
    } else {
      return locateNonHydratedAsyncRoot(subComponent)
    }
  }
}

export function invalidateMount(hooks: LifecycleHook): void {
  if (hooks) {
    for (let i = 0; i < hooks.length; i++)
      hooks[i].flags! |= SchedulerJobFlags.DISPOSED
  }
}<|MERGE_RESOLUTION|>--- conflicted
+++ resolved
@@ -65,18 +65,15 @@
   isSuspense,
   queueEffectWithSuspense,
 } from './components/Suspense'
-<<<<<<< HEAD
-import type { TeleportImpl, TeleportVNode } from './components/Teleport'
+import {
+  TeleportEndKey,
+  type TeleportImpl,
+  type TeleportVNode,
+} from './components/Teleport'
 import {
   setTeleportIdTOVNode,
   setTeleportOwnerAttrToEl,
   updateTeleportsCssVarsFast,
-=======
-import {
-  TeleportEndKey,
-  type TeleportImpl,
-  type TeleportVNode,
->>>>>>> 1b6bc237
 } from './components/Teleport'
 import { type KeepAliveContext, isKeepAlive } from './components/KeepAlive'
 import { isHmrUpdating, registerHMR, unregisterHMR } from './hmr'
