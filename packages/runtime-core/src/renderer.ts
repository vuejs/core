import {
  Text,
  Fragment,
  Comment,
  cloneIfMounted,
  normalizeVNode,
  VNode,
  VNodeArrayChildren,
  createVNode,
  isSameVNodeType,
  Static,
  VNodeHook,
  VNodeProps,
  invokeVNodeHook
} from './vnode'
import {
  ComponentInternalInstance,
  ComponentOptions,
  createComponentInstance,
  Data,
  setupComponent
} from './component'
import {
  filterSingleRoot,
  renderComponentRoot,
  shouldUpdateComponent,
  updateHOCHostEl
} from './componentRenderUtils'
import {
  EMPTY_OBJ,
  EMPTY_ARR,
  isReservedProp,
  PatchFlags,
  ShapeFlags,
  NOOP,
  invokeArrayFns,
  isArray,
  getGlobalThis
} from '@vue/shared'
import {
  queueJob,
  queuePostFlushCb,
  flushPostFlushCbs,
  invalidateJob,
  flushPreFlushCbs,
  SchedulerJob
} from './scheduler'
import { pauseTracking, resetTracking } from '@vue/reactivity'
import { updateProps } from './componentProps'
import { updateSlots } from './componentSlots'
import { pushWarningContext, popWarningContext, warn } from './warning'
import { createAppAPI, CreateAppFunction } from './apiCreateApp'
import { setRef } from './rendererTemplateRef'
import {
  SuspenseBoundary,
  queueEffectWithSuspense,
  SuspenseImpl
} from './components/Suspense'
import { TeleportImpl, TeleportVNode } from './components/Teleport'
import { isKeepAlive, KeepAliveContext } from './components/KeepAlive'
import { registerHMR, unregisterHMR, isHmrUpdating } from './hmr'
import { createHydrationFunctions, RootHydrateFunction } from './hydration'
import { invokeDirectiveHook } from './directives'
import { startMeasure, endMeasure } from './profiling'
import {
  devtoolsComponentAdded,
  devtoolsComponentRemoved,
  devtoolsComponentUpdated,
  setDevtoolsHook
} from './devtools'
import { initFeatureFlags } from './featureFlags'
import { isAsyncWrapper } from './apiAsyncComponent'
import { isCompatEnabled } from './compat/compatConfig'
import { DeprecationTypes } from './compat/compatConfig'
import { RenderEffect } from './renderEffect'
import { TransitionHooks } from './components/BaseTransition'

export interface Renderer<HostElement = RendererElement> {
  render: RootRenderFunction<HostElement>
  createApp: CreateAppFunction<HostElement>
}

export interface HydrationRenderer extends Renderer<Element | ShadowRoot> {
  hydrate: RootHydrateFunction
}

export type RootRenderFunction<HostElement = RendererElement> = (
  vnode: VNode | null,
  container: HostElement,
  isSVG?: boolean
) => void

export interface RendererOptions<
  HostNode = RendererNode,
  HostElement = RendererElement
> {
  patchProp(
    el: HostElement,
    key: string,
    prevValue: any,
    nextValue: any,
    isSVG?: boolean,
    prevChildren?: VNode<HostNode, HostElement>[],
    parentComponent?: ComponentInternalInstance | null,
    parentSuspense?: SuspenseBoundary | null,
    unmountChildren?: UnmountChildrenFn
  ): void
  insert(el: HostNode, parent: HostElement, anchor?: HostNode | null): void
  remove(el: HostNode): void
  createElement(
    type: string,
    isSVG?: boolean,
    isCustomizedBuiltIn?: string,
    vnodeProps?: (VNodeProps & { [key: string]: any }) | null
  ): HostElement
  createText(text: string): HostNode
  createComment(text: string): HostNode
  setText(node: HostNode, text: string): void
  setElementText(node: HostElement, text: string): void
  parentNode(node: HostNode): HostElement | null
  nextSibling(node: HostNode): HostNode | null
  querySelector?(selector: string): HostElement | null
  setScopeId?(el: HostElement, id: string): void
  cloneNode?(node: HostNode): HostNode
  insertStaticContent?(
    content: string,
    parent: HostElement,
    anchor: HostNode | null,
    isSVG: boolean,
    start?: HostNode | null,
    end?: HostNode | null
  ): [HostNode, HostNode]
}

// Renderer Node can technically be any object in the context of core renderer
// logic - they are never directly operated on and always passed to the node op
// functions provided via options, so the internal constraint is really just
// a generic object.
export interface RendererNode {
  [key: string]: any
}

export interface RendererElement extends RendererNode {}

// An object exposing the internals of a renderer, passed to tree-shakeable
// features so that they can be decoupled from this file. Keys are shortened
// to optimize bundle size.
export interface RendererInternals<
  HostNode = RendererNode,
  HostElement = RendererElement
> {
  p: PatchFn
  um: UnmountFn
  r: RemoveFn
  m: MoveFn
  mt: MountComponentFn
  mc: MountChildrenFn
  pc: PatchChildrenFn
  pbc: PatchBlockChildrenFn
  n: NextFn
  o: RendererOptions<HostNode, HostElement>
}

// These functions are created inside a closure and therefore their types cannot
// be directly exported. In order to avoid maintaining function signatures in
// two places, we declare them once here and use them inside the closure.
type PatchFn = (
  n1: VNode | null, // null means this is a mount
  n2: VNode,
  container: RendererElement,
  anchor?: RendererNode | null,
  parentComponent?: ComponentInternalInstance | null,
  parentSuspense?: SuspenseBoundary | null,
  isSVG?: boolean,
  slotScopeIds?: string[] | null,
  optimized?: boolean
) => void

type MountChildrenFn = (
  children: VNodeArrayChildren,
  container: RendererElement,
  anchor: RendererNode | null,
  parentComponent: ComponentInternalInstance | null,
  parentSuspense: SuspenseBoundary | null,
  isSVG: boolean,
  slotScopeIds: string[] | null,
  optimized: boolean,
  start?: number
) => void

type PatchChildrenFn = (
  n1: VNode | null,
  n2: VNode,
  container: RendererElement,
  anchor: RendererNode | null,
  parentComponent: ComponentInternalInstance | null,
  parentSuspense: SuspenseBoundary | null,
  isSVG: boolean,
  slotScopeIds: string[] | null,
  optimized: boolean
) => void

type PatchBlockChildrenFn = (
  oldChildren: VNode[],
  newChildren: VNode[],
  fallbackContainer: RendererElement,
  parentComponent: ComponentInternalInstance | null,
  parentSuspense: SuspenseBoundary | null,
  isSVG: boolean,
  slotScopeIds: string[] | null
) => void

type MoveFn = (
  vnode: VNode,
  container: RendererElement,
  anchor: RendererNode | null,
  type: MoveType,
  parentSuspense?: SuspenseBoundary | null
) => void

type NextFn = (vnode: VNode) => RendererNode | null

type UnmountFn = (
  vnode: VNode,
  parentComponent: ComponentInternalInstance | null,
  parentSuspense: SuspenseBoundary | null,
  doRemove?: boolean,
  optimized?: boolean
) => void

type RemoveFn = (vnode: VNode) => void

type UnmountChildrenFn = (
  children: VNode[],
  parentComponent: ComponentInternalInstance | null,
  parentSuspense: SuspenseBoundary | null,
  doRemove?: boolean,
  optimized?: boolean,
  start?: number
) => void

export type MountComponentFn = (
  initialVNode: VNode,
  container: RendererElement,
  anchor: RendererNode | null,
  parentComponent: ComponentInternalInstance | null,
  parentSuspense: SuspenseBoundary | null,
  isSVG: boolean,
  optimized: boolean
) => void

type ProcessTextOrCommentFn = (
  n1: VNode | null,
  n2: VNode,
  container: RendererElement,
  anchor: RendererNode | null
) => void

export type SetupRenderEffectFn = (
  instance: ComponentInternalInstance,
  initialVNode: VNode,
  container: RendererElement,
  anchor: RendererNode | null,
  parentSuspense: SuspenseBoundary | null,
  isSVG: boolean,
  optimized: boolean
) => void

export enum MoveType {
  ENTER,
  LEAVE,
  REORDER
}

export const queuePostRenderEffect = __FEATURE_SUSPENSE__
  ? __TEST__
    ? // vitest can't seem to handle eager circular dependency
      (fn: Function | Function[], suspense: SuspenseBoundary | null) =>
        queueEffectWithSuspense(fn, suspense)
    : queueEffectWithSuspense
  : queuePostFlushCb

/**
 * The createRenderer function accepts two generic arguments:
 * HostNode and HostElement, corresponding to Node and Element types in the
 * host environment. For example, for runtime-dom, HostNode would be the DOM
 * `Node` interface and HostElement would be the DOM `Element` interface.
 *
 * Custom renderers can pass in the platform specific types like this:
 *
 * ``` js
 * const { render, createApp } = createRenderer<Node, Element>({
 *   patchProp,
 *   ...nodeOps
 * })
 * ```
 */
export function createRenderer<
  HostNode = RendererNode,
  HostElement = RendererElement
>(options: RendererOptions<HostNode, HostElement>) {
  return baseCreateRenderer<HostNode, HostElement>(options)
}

// Separate API for creating hydration-enabled renderer.
// Hydration logic is only used when calling this function, making it
// tree-shakable.
export function createHydrationRenderer(
  options: RendererOptions<Node, Element>
) {
  return baseCreateRenderer(options, createHydrationFunctions)
}

// overload 1: no hydration
function baseCreateRenderer<
  HostNode = RendererNode,
  HostElement = RendererElement
>(options: RendererOptions<HostNode, HostElement>): Renderer<HostElement>

// overload 2: with hydration
function baseCreateRenderer(
  options: RendererOptions<Node, Element>,
  createHydrationFns: typeof createHydrationFunctions
): HydrationRenderer

// implementation
function baseCreateRenderer(
  options: RendererOptions,
  createHydrationFns?: typeof createHydrationFunctions
): any {
  // compile-time feature flags check
  if (__ESM_BUNDLER__ && !__TEST__) {
    initFeatureFlags()
  }

  const target = getGlobalThis()
  target.__VUE__ = true
  if (__DEV__ || __FEATURE_PROD_DEVTOOLS__) {
    setDevtoolsHook(target.__VUE_DEVTOOLS_GLOBAL_HOOK__, target)
  }

  const {
    insert: hostInsert,
    remove: hostRemove,
    patchProp: hostPatchProp,
    createElement: hostCreateElement,
    createText: hostCreateText,
    createComment: hostCreateComment,
    setText: hostSetText,
    setElementText: hostSetElementText,
    parentNode: hostParentNode,
    nextSibling: hostNextSibling,
    setScopeId: hostSetScopeId = NOOP,
    insertStaticContent: hostInsertStaticContent
  } = options

  // Note: functions inside this closure should use `const xxx = () => {}`
  // style in order to prevent being inlined by minifiers.
  const patch: PatchFn = (
    n1,
    n2,
    container,
    anchor = null,
    parentComponent = null,
    parentSuspense = null,
    isSVG = false,
    slotScopeIds = null,
    optimized = __DEV__ && isHmrUpdating ? false : !!n2.dynamicChildren
  ) => {
    if (n1 === n2) {
      return
    }

    // patching & not same type, unmount old tree
    if (n1 && !isSameVNodeType(n1, n2)) {
      anchor = getNextHostNode(n1)
      unmount(n1, parentComponent, parentSuspense, true)
      n1 = null
    }

    if (n2.patchFlag === PatchFlags.BAIL) {
      optimized = false
      n2.dynamicChildren = null
    }

    const { type, ref, shapeFlag } = n2
    switch (type) {
      case Text:
        processText(n1, n2, container, anchor)
        break
      case Comment:
        processCommentNode(n1, n2, container, anchor)
        break
      case Static:
        if (n1 == null) {
          mountStaticNode(n2, container, anchor, isSVG)
        } else if (__DEV__) {
          patchStaticNode(n1, n2, container, isSVG)
        }
        break
      case Fragment:
        processFragment(
          n1,
          n2,
          container,
          anchor,
          parentComponent,
          parentSuspense,
          isSVG,
          slotScopeIds,
          optimized
        )
        break
      default:
        if (shapeFlag & ShapeFlags.ELEMENT) {
          processElement(
            n1,
            n2,
            container,
            anchor,
            parentComponent,
            parentSuspense,
            isSVG,
            slotScopeIds,
            optimized
          )
        } else if (shapeFlag & ShapeFlags.COMPONENT) {
          processComponent(
            n1,
            n2,
            container,
            anchor,
            parentComponent,
            parentSuspense,
            isSVG,
            slotScopeIds,
            optimized
          )
        } else if (shapeFlag & ShapeFlags.TELEPORT) {
          ;(type as typeof TeleportImpl).process(
            n1 as TeleportVNode,
            n2 as TeleportVNode,
            container,
            anchor,
            parentComponent,
            parentSuspense,
            isSVG,
            slotScopeIds,
            optimized,
            internals
          )
        } else if (__FEATURE_SUSPENSE__ && shapeFlag & ShapeFlags.SUSPENSE) {
          ;(type as typeof SuspenseImpl).process(
            n1,
            n2,
            container,
            anchor,
            parentComponent,
            parentSuspense,
            isSVG,
            slotScopeIds,
            optimized,
            internals
          )
        } else if (__DEV__) {
          warn('Invalid VNode type:', type, `(${typeof type})`)
        }
    }

    // set ref
    if (ref != null && parentComponent) {
      setRef(ref, n1 && n1.ref, parentSuspense, n2 || n1, !n2)
    }
  }

  const processText: ProcessTextOrCommentFn = (n1, n2, container, anchor) => {
    if (n1 == null) {
      hostInsert(
        (n2.el = hostCreateText(n2.children as string)),
        container,
        anchor
      )
    } else {
      const el = (n2.el = n1.el!)
      if (n2.children !== n1.children) {
        hostSetText(el, n2.children as string)
      }
    }
  }

  const processCommentNode: ProcessTextOrCommentFn = (
    n1,
    n2,
    container,
    anchor
  ) => {
    if (n1 == null) {
      hostInsert(
        (n2.el = hostCreateComment((n2.children as string) || '')),
        container,
        anchor
      )
    } else {
      // there's no support for dynamic comments
      n2.el = n1.el
    }
  }

  const mountStaticNode = (
    n2: VNode,
    container: RendererElement,
    anchor: RendererNode | null,
    isSVG: boolean
  ) => {
    // static nodes are only present when used with compiler-dom/runtime-dom
    // which guarantees presence of hostInsertStaticContent.
    ;[n2.el, n2.anchor] = hostInsertStaticContent!(
      n2.children as string,
      container,
      anchor,
      isSVG,
      n2.el,
      n2.anchor
    )
  }

  /**
   * Dev / HMR only
   */
  const patchStaticNode = (
    n1: VNode,
    n2: VNode,
    container: RendererElement,
    isSVG: boolean
  ) => {
    // static nodes are only patched during dev for HMR
    if (n2.children !== n1.children) {
      const anchor = hostNextSibling(n1.anchor!)
      // remove existing
      removeStaticNode(n1)
      // insert new
      ;[n2.el, n2.anchor] = hostInsertStaticContent!(
        n2.children as string,
        container,
        anchor,
        isSVG
      )
    } else {
      n2.el = n1.el
      n2.anchor = n1.anchor
    }
  }

  const moveStaticNode = (
    { el, anchor }: VNode,
    container: RendererElement,
    nextSibling: RendererNode | null
  ) => {
    let next
    while (el && el !== anchor) {
      next = hostNextSibling(el)
      hostInsert(el, container, nextSibling)
      el = next
    }
    hostInsert(anchor!, container, nextSibling)
  }

  const removeStaticNode = ({ el, anchor }: VNode) => {
    let next
    while (el && el !== anchor) {
      next = hostNextSibling(el)
      hostRemove(el)
      el = next
    }
    hostRemove(anchor!)
  }

  const processElement = (
    n1: VNode | null,
    n2: VNode,
    container: RendererElement,
    anchor: RendererNode | null,
    parentComponent: ComponentInternalInstance | null,
    parentSuspense: SuspenseBoundary | null,
    isSVG: boolean,
    slotScopeIds: string[] | null,
    optimized: boolean
  ) => {
    isSVG = isSVG || n2.type === 'svg'
    if (n1 == null) {
      mountElement(
        n2,
        container,
        anchor,
        parentComponent,
        parentSuspense,
        isSVG,
        slotScopeIds,
        optimized
      )
    } else {
      patchElement(
        n1,
        n2,
        parentComponent,
        parentSuspense,
        isSVG,
        slotScopeIds,
        optimized
      )
    }
  }

  const mountElement = (
    vnode: VNode,
    container: RendererElement,
    anchor: RendererNode | null,
    parentComponent: ComponentInternalInstance | null,
    parentSuspense: SuspenseBoundary | null,
    isSVG: boolean,
    slotScopeIds: string[] | null,
    optimized: boolean
  ) => {
    let el: RendererElement
    let vnodeHook: VNodeHook | undefined | null
    const { type, props, shapeFlag, transition, dirs } = vnode

    el = vnode.el = hostCreateElement(
      vnode.type as string,
      isSVG,
      props && props.is,
      props
    )

    // mount children first, since some props may rely on child content
    // being already rendered, e.g. `<select value>`
    if (shapeFlag & ShapeFlags.TEXT_CHILDREN) {
      hostSetElementText(el, vnode.children as string)
    } else if (shapeFlag & ShapeFlags.ARRAY_CHILDREN) {
      mountChildren(
        vnode.children as VNodeArrayChildren,
        el,
        null,
        parentComponent,
        parentSuspense,
        isSVG && type !== 'foreignObject',
        slotScopeIds,
        optimized
      )
    }

    if (dirs) {
      invokeDirectiveHook(vnode, null, parentComponent, 'created')
    }
    // scopeId
    setScopeId(el, vnode, vnode.scopeId, slotScopeIds, parentComponent)
    // props
    if (props) {
      for (const key in props) {
        if (key !== 'value' && !isReservedProp(key)) {
          hostPatchProp(
            el,
            key,
            null,
            props[key],
            isSVG,
            vnode.children as VNode[],
            parentComponent,
            parentSuspense,
            unmountChildren
          )
        }
      }
      /**
       * Special case for setting value on DOM elements:
       * - it can be order-sensitive (e.g. should be set *after* min/max, #2325, #4024)
       * - it needs to be forced (#1471)
       * #2353 proposes adding another renderer option to configure this, but
       * the properties affects are so finite it is worth special casing it
       * here to reduce the complexity. (Special casing it also should not
       * affect non-DOM renderers)
       */
      if ('value' in props) {
        hostPatchProp(el, 'value', null, props.value)
      }
      if ((vnodeHook = props.onVnodeBeforeMount)) {
        invokeVNodeHook(vnodeHook, parentComponent, vnode)
      }
    }

    if (__DEV__ || __FEATURE_PROD_DEVTOOLS__) {
      Object.defineProperty(el, '__vnode', {
        value: vnode,
        enumerable: false
      })
      Object.defineProperty(el, '__vueParentComponent', {
        value: parentComponent,
        enumerable: false
      })
    }
    if (dirs) {
      invokeDirectiveHook(vnode, null, parentComponent, 'beforeMount')
    }
    // #1583 For inside suspense + suspense not resolved case, enter hook should call when suspense resolved
    // #1689 For inside suspense + suspense resolved case, just call it
    const needCallTransitionHooks = needTransition(parentSuspense, transition)
    if (needCallTransitionHooks) {
      transition!.beforeEnter(el)
    }
    hostInsert(el, container, anchor)
    if (
      (vnodeHook = props && props.onVnodeMounted) ||
      needCallTransitionHooks ||
      dirs
    ) {
      queuePostRenderEffect(() => {
        vnodeHook && invokeVNodeHook(vnodeHook, parentComponent, vnode)
        needCallTransitionHooks && transition!.enter(el)
        dirs && invokeDirectiveHook(vnode, null, parentComponent, 'mounted')
      }, parentSuspense)
    }
  }

  const setScopeId = (
    el: RendererElement,
    vnode: VNode,
    scopeId: string | null,
    slotScopeIds: string[] | null,
    parentComponent: ComponentInternalInstance | null
  ) => {
    if (scopeId) {
      hostSetScopeId(el, scopeId)
    }
    if (slotScopeIds) {
      for (let i = 0; i < slotScopeIds.length; i++) {
        hostSetScopeId(el, slotScopeIds[i])
      }
    }
    if (parentComponent) {
      let subTree = parentComponent.subTree
      if (
        __DEV__ &&
        subTree.patchFlag > 0 &&
        subTree.patchFlag & PatchFlags.DEV_ROOT_FRAGMENT
      ) {
        subTree =
          filterSingleRoot(subTree.children as VNodeArrayChildren) || subTree
      }
      if (vnode === subTree) {
        const parentVNode = parentComponent.vnode
        setScopeId(
          el,
          parentVNode,
          parentVNode.scopeId,
          parentVNode.slotScopeIds,
          parentComponent.parent
        )
      }
    }
  }

  const mountChildren: MountChildrenFn = (
    children,
    container,
    anchor,
    parentComponent,
    parentSuspense,
    isSVG,
    slotScopeIds,
    optimized,
    start = 0
  ) => {
    for (let i = start; i < children.length; i++) {
      const child = (children[i] = optimized
        ? cloneIfMounted(children[i] as VNode)
        : normalizeVNode(children[i]))
      patch(
        null,
        child,
        container,
        anchor,
        parentComponent,
        parentSuspense,
        isSVG,
        slotScopeIds,
        optimized
      )
    }
  }

  const patchElement = (
    n1: VNode,
    n2: VNode,
    parentComponent: ComponentInternalInstance | null,
    parentSuspense: SuspenseBoundary | null,
    isSVG: boolean,
    slotScopeIds: string[] | null,
    optimized: boolean
  ) => {
    const el = (n2.el = n1.el!)
    let { patchFlag, dynamicChildren, dirs } = n2
    // #1426 take the old vnode's patch flag into account since user may clone a
    // compiler-generated vnode, which de-opts to FULL_PROPS
    patchFlag |= n1.patchFlag & PatchFlags.FULL_PROPS
    const oldProps = n1.props || EMPTY_OBJ
    const newProps = n2.props || EMPTY_OBJ
    let vnodeHook: VNodeHook | undefined | null

    // disable recurse in beforeUpdate hooks
    parentComponent && toggleRecurse(parentComponent, false)
    if ((vnodeHook = newProps.onVnodeBeforeUpdate)) {
      invokeVNodeHook(vnodeHook, parentComponent, n2, n1)
    }
    if (dirs) {
      invokeDirectiveHook(n2, n1, parentComponent, 'beforeUpdate')
    }
    parentComponent && toggleRecurse(parentComponent, true)

    if (__DEV__ && isHmrUpdating) {
      // HMR updated, force full diff
      patchFlag = 0
      optimized = false
      dynamicChildren = null
    }

    const areChildrenSVG = isSVG && n2.type !== 'foreignObject'
    if (dynamicChildren) {
      patchBlockChildren(
        n1.dynamicChildren!,
        dynamicChildren,
        el,
        parentComponent,
        parentSuspense,
        areChildrenSVG,
        slotScopeIds
      )
      if (__DEV__) {
        // necessary for HMR
        traverseStaticChildren(n1, n2)
      }
    } else if (!optimized) {
      // full diff
      patchChildren(
        n1,
        n2,
        el,
        null,
        parentComponent,
        parentSuspense,
        areChildrenSVG,
        slotScopeIds,
        false
      )
    }

    if (patchFlag > 0) {
      // the presence of a patchFlag means this element's render code was
      // generated by the compiler and can take the fast path.
      // in this path old node and new node are guaranteed to have the same shape
      // (i.e. at the exact same position in the source template)
      if (patchFlag & PatchFlags.FULL_PROPS) {
        // element props contain dynamic keys, full diff needed
        patchProps(
          el,
          n2,
          oldProps,
          newProps,
          parentComponent,
          parentSuspense,
          isSVG
        )
      } else {
        // class
        // this flag is matched when the element has dynamic class bindings.
        if (patchFlag & PatchFlags.CLASS) {
          if (oldProps.class !== newProps.class) {
            hostPatchProp(el, 'class', null, newProps.class, isSVG)
          }
        }

        // style
        // this flag is matched when the element has dynamic style bindings
        if (patchFlag & PatchFlags.STYLE) {
          hostPatchProp(el, 'style', oldProps.style, newProps.style, isSVG)
        }

        // props
        // This flag is matched when the element has dynamic prop/attr bindings
        // other than class and style. The keys of dynamic prop/attrs are saved for
        // faster iteration.
        // Note dynamic keys like :[foo]="bar" will cause this optimization to
        // bail out and go through a full diff because we need to unset the old key
        if (patchFlag & PatchFlags.PROPS) {
          // if the flag is present then dynamicProps must be non-null
          const propsToUpdate = n2.dynamicProps!
          for (let i = 0; i < propsToUpdate.length; i++) {
            const key = propsToUpdate[i]
            const prev = oldProps[key]
            const next = newProps[key]
            // #1471 force patch value
            if (next !== prev || key === 'value') {
              hostPatchProp(
                el,
                key,
                prev,
                next,
                isSVG,
                n1.children as VNode[],
                parentComponent,
                parentSuspense,
                unmountChildren
              )
            }
          }
        }
      }

      // text
      // This flag is matched when the element has only dynamic text children.
      if (patchFlag & PatchFlags.TEXT) {
        if (n1.children !== n2.children) {
          hostSetElementText(el, n2.children as string)
        }
      }
    } else if (!optimized && dynamicChildren == null) {
      // unoptimized, full diff
      patchProps(
        el,
        n2,
        oldProps,
        newProps,
        parentComponent,
        parentSuspense,
        isSVG
      )
    }

    if ((vnodeHook = newProps.onVnodeUpdated) || dirs) {
      queuePostRenderEffect(() => {
        vnodeHook && invokeVNodeHook(vnodeHook, parentComponent, n2, n1)
        dirs && invokeDirectiveHook(n2, n1, parentComponent, 'updated')
      }, parentSuspense)
    }
  }

  // The fast path for blocks.
  const patchBlockChildren: PatchBlockChildrenFn = (
    oldChildren,
    newChildren,
    fallbackContainer,
    parentComponent,
    parentSuspense,
    isSVG,
    slotScopeIds
  ) => {
    for (let i = 0; i < newChildren.length; i++) {
      const oldVNode = oldChildren[i]
      const newVNode = newChildren[i]
      // Determine the container (parent element) for the patch.
      const container =
        // oldVNode may be an errored async setup() component inside Suspense
        // which will not have a mounted element
        oldVNode.el &&
        // - In the case of a Fragment, we need to provide the actual parent
        // of the Fragment itself so it can move its children.
        (oldVNode.type === Fragment ||
          // - In the case of different nodes, there is going to be a replacement
          // which also requires the correct parent container
          !isSameVNodeType(oldVNode, newVNode) ||
          // - In the case of a component, it could contain anything.
          oldVNode.shapeFlag & (ShapeFlags.COMPONENT | ShapeFlags.TELEPORT))
          ? hostParentNode(oldVNode.el)!
          : // In other cases, the parent container is not actually used so we
            // just pass the block element here to avoid a DOM parentNode call.
            fallbackContainer
      patch(
        oldVNode,
        newVNode,
        container,
        null,
        parentComponent,
        parentSuspense,
        isSVG,
        slotScopeIds,
        true
      )
    }
  }

  const patchProps = (
    el: RendererElement,
    vnode: VNode,
    oldProps: Data,
    newProps: Data,
    parentComponent: ComponentInternalInstance | null,
    parentSuspense: SuspenseBoundary | null,
    isSVG: boolean
  ) => {
    if (oldProps !== newProps) {
      if (oldProps !== EMPTY_OBJ) {
        for (const key in oldProps) {
          if (!isReservedProp(key) && !(key in newProps)) {
            hostPatchProp(
              el,
              key,
              oldProps[key],
              null,
              isSVG,
              vnode.children as VNode[],
              parentComponent,
              parentSuspense,
              unmountChildren
            )
          }
        }
      }
      for (const key in newProps) {
        // empty string is not valid prop
        if (isReservedProp(key)) continue
        const next = newProps[key]
        const prev = oldProps[key]
        // defer patching value
        if (next !== prev && key !== 'value') {
          hostPatchProp(
            el,
            key,
            prev,
            next,
            isSVG,
            vnode.children as VNode[],
            parentComponent,
            parentSuspense,
            unmountChildren
          )
        }
      }
      if ('value' in newProps) {
        hostPatchProp(el, 'value', oldProps.value, newProps.value)
      }
    }
  }

  const processFragment = (
    n1: VNode | null,
    n2: VNode,
    container: RendererElement,
    anchor: RendererNode | null,
    parentComponent: ComponentInternalInstance | null,
    parentSuspense: SuspenseBoundary | null,
    isSVG: boolean,
    slotScopeIds: string[] | null,
    optimized: boolean
  ) => {
    const fragmentStartAnchor = (n2.el = n1 ? n1.el : hostCreateText(''))!
    const fragmentEndAnchor = (n2.anchor = n1 ? n1.anchor : hostCreateText(''))!

    let { patchFlag, dynamicChildren, slotScopeIds: fragmentSlotScopeIds } = n2

    if (
      __DEV__ &&
      // #5523 dev root fragment may inherit directives
      (isHmrUpdating || patchFlag & PatchFlags.DEV_ROOT_FRAGMENT)
    ) {
      // HMR updated / Dev root fragment (w/ comments), force full diff
      patchFlag = 0
      optimized = false
      dynamicChildren = null
    }

    // check if this is a slot fragment with :slotted scope ids
    if (fragmentSlotScopeIds) {
      slotScopeIds = slotScopeIds
        ? slotScopeIds.concat(fragmentSlotScopeIds)
        : fragmentSlotScopeIds
    }

    if (n1 == null) {
      hostInsert(fragmentStartAnchor, container, anchor)
      hostInsert(fragmentEndAnchor, container, anchor)
      // a fragment can only have array children
      // since they are either generated by the compiler, or implicitly created
      // from arrays.
      mountChildren(
        n2.children as VNodeArrayChildren,
        container,
        fragmentEndAnchor,
        parentComponent,
        parentSuspense,
        isSVG,
        slotScopeIds,
        optimized
      )
    } else {
      if (
        patchFlag > 0 &&
        patchFlag & PatchFlags.STABLE_FRAGMENT &&
        dynamicChildren &&
        // #2715 the previous fragment could've been a BAILed one as a result
        // of renderSlot() with no valid children
        n1.dynamicChildren
      ) {
        // a stable fragment (template root or <template v-for>) doesn't need to
        // patch children order, but it may contain dynamicChildren.
        patchBlockChildren(
          n1.dynamicChildren,
          dynamicChildren,
          container,
          parentComponent,
          parentSuspense,
          isSVG,
          slotScopeIds
        )
        if (__DEV__) {
          // necessary for HMR
          traverseStaticChildren(n1, n2)
        } else if (
          // #2080 if the stable fragment has a key, it's a <template v-for> that may
          //  get moved around. Make sure all root level vnodes inherit el.
          // #2134 or if it's a component root, it may also get moved around
          // as the component is being moved.
          n2.key != null ||
          (parentComponent && n2 === parentComponent.subTree)
        ) {
          traverseStaticChildren(n1, n2, true /* shallow */)
        }
      } else {
        // keyed / unkeyed, or manual fragments.
        // for keyed & unkeyed, since they are compiler generated from v-for,
        // each child is guaranteed to be a block so the fragment will never
        // have dynamicChildren.
        patchChildren(
          n1,
          n2,
          container,
          fragmentEndAnchor,
          parentComponent,
          parentSuspense,
          isSVG,
          slotScopeIds,
          optimized
        )
      }
    }
  }

  const processComponent = (
    n1: VNode | null,
    n2: VNode,
    container: RendererElement,
    anchor: RendererNode | null,
    parentComponent: ComponentInternalInstance | null,
    parentSuspense: SuspenseBoundary | null,
    isSVG: boolean,
    slotScopeIds: string[] | null,
    optimized: boolean
  ) => {
    n2.slotScopeIds = slotScopeIds
    if (n1 == null) {
      if (n2.shapeFlag & ShapeFlags.COMPONENT_KEPT_ALIVE) {
        ;(parentComponent!.ctx as KeepAliveContext).activate(
          n2,
          container,
          anchor,
          isSVG,
          optimized
        )
      } else {
        mountComponent(
          n2,
          container,
          anchor,
          parentComponent,
          parentSuspense,
          isSVG,
          optimized
        )
      }
    } else {
      updateComponent(n1, n2, optimized)
    }
  }

  const mountComponent: MountComponentFn = (
    initialVNode,
    container,
    anchor,
    parentComponent,
    parentSuspense,
    isSVG,
    optimized
  ) => {
    // 2.x compat may pre-create the component instance before actually
    // mounting
    const compatMountInstance =
      __COMPAT__ && initialVNode.isCompatRoot && initialVNode.component
    const instance: ComponentInternalInstance =
      compatMountInstance ||
      (initialVNode.component = createComponentInstance(
        initialVNode,
        parentComponent,
        parentSuspense
      ))

    if (__DEV__ && instance.type.__hmrId) {
      registerHMR(instance)
    }

    if (__DEV__) {
      pushWarningContext(initialVNode)
      startMeasure(instance, `mount`)
    }

    // inject renderer internals for keepAlive
    if (isKeepAlive(initialVNode)) {
      ;(instance.ctx as KeepAliveContext).renderer = internals
    }

    // resolve props and slots for setup context
    if (!(__COMPAT__ && compatMountInstance)) {
      if (__DEV__) {
        startMeasure(instance, `init`)
      }
      setupComponent(instance)
      if (__DEV__) {
        endMeasure(instance, `init`)
      }
    }

    // setup() is async. This component relies on async logic to be resolved
    // before proceeding
    if (__FEATURE_SUSPENSE__ && instance.asyncDep) {
      parentSuspense && parentSuspense.registerDep(instance, setupRenderEffect)

      // Give it a placeholder if this is not hydration
      // TODO handle self-defined fallback
      if (!initialVNode.el) {
        const placeholder = (instance.subTree = createVNode(Comment))
        processCommentNode(null, placeholder, container!, anchor)
      }
      return
    }

    setupRenderEffect(
      instance,
      initialVNode,
      container,
      anchor,
      parentSuspense,
      isSVG,
      optimized
    )

    if (__DEV__) {
      popWarningContext()
      endMeasure(instance, `mount`)
    }
  }

  const updateComponent = (n1: VNode, n2: VNode, optimized: boolean) => {
    const instance = (n2.component = n1.component)!
    if (shouldUpdateComponent(n1, n2, optimized)) {
      if (
        __FEATURE_SUSPENSE__ &&
        instance.asyncDep &&
        !instance.asyncResolved
      ) {
        // async & still pending - just update props and slots
        // since the component's reactive effect for render isn't set-up yet
        if (__DEV__) {
          pushWarningContext(n2)
        }
        updateComponentPreRender(instance, n2, optimized)
        if (__DEV__) {
          popWarningContext()
        }
        return
      } else {
        // normal update
        instance.next = n2
        // in case the child component is also queued, remove it to avoid
        // double updating the same child component in the same flush.
        invalidateJob(instance.update)
        // instance.update is the reactive effect.
        instance.effect.dirty = true
        instance.update()
      }
    } else {
      // no update needed. just copy over properties
      n2.el = n1.el
      instance.vnode = n2
    }
  }

  const setupRenderEffect: SetupRenderEffectFn = (
    instance,
    initialVNode,
    container,
    anchor,
    parentSuspense,
    isSVG,
    optimized
  ) => {
    const componentUpdateFn = () => {
      if (!instance.isMounted) {
        let vnodeHook: VNodeHook | null | undefined
        const { el, props } = initialVNode
        const { bm, m, parent } = instance
        const isAsyncWrapperVNode = isAsyncWrapper(initialVNode)

        toggleRecurse(instance, false)
        // beforeMount hook
        if (bm) {
          invokeArrayFns(bm)
        }
        // onVnodeBeforeMount
        if (
          !isAsyncWrapperVNode &&
          (vnodeHook = props && props.onVnodeBeforeMount)
        ) {
          invokeVNodeHook(vnodeHook, parent, initialVNode)
        }
        if (
          __COMPAT__ &&
          isCompatEnabled(DeprecationTypes.INSTANCE_EVENT_HOOKS, instance)
        ) {
          instance.emit('hook:beforeMount')
        }
        toggleRecurse(instance, true)

        if (el && hydrateNode) {
          // vnode has adopted host node - perform hydration instead of mount.
          const hydrateSubTree = () => {
            if (__DEV__) {
              startMeasure(instance, `render`)
            }
            instance.subTree = renderComponentRoot(instance)
            if (__DEV__) {
              endMeasure(instance, `render`)
            }
            if (__DEV__) {
              startMeasure(instance, `hydrate`)
            }
            hydrateNode!(
              el as Node,
              instance.subTree,
              instance,
              parentSuspense,
              null
            )
            if (__DEV__) {
              endMeasure(instance, `hydrate`)
            }
          }

          if (isAsyncWrapperVNode) {
            ;(initialVNode.type as ComponentOptions).__asyncLoader!().then(
              // note: we are moving the render call into an async callback,
              // which means it won't track dependencies - but it's ok because
              // a server-rendered async wrapper is already in resolved state
              // and it will never need to change.
              () => !instance.isUnmounted && hydrateSubTree()
            )
          } else {
            hydrateSubTree()
          }
        } else {
          if (__DEV__) {
            startMeasure(instance, `render`)
          }
          const subTree = (instance.subTree = renderComponentRoot(instance))
          if (__DEV__) {
            endMeasure(instance, `render`)
          }
          if (__DEV__) {
            startMeasure(instance, `patch`)
          }
          patch(
            null,
            subTree,
            container,
            anchor,
            instance,
            parentSuspense,
            isSVG
          )
          if (__DEV__) {
            endMeasure(instance, `patch`)
          }
          initialVNode.el = subTree.el
        }
        // mounted hook
        if (m) {
          queuePostRenderEffect(m, parentSuspense)
        }
        // onVnodeMounted
        if (
          !isAsyncWrapperVNode &&
          (vnodeHook = props && props.onVnodeMounted)
        ) {
          const scopedInitialVNode = initialVNode
          queuePostRenderEffect(
            () => invokeVNodeHook(vnodeHook!, parent, scopedInitialVNode),
            parentSuspense
          )
        }
        if (
          __COMPAT__ &&
          isCompatEnabled(DeprecationTypes.INSTANCE_EVENT_HOOKS, instance)
        ) {
          queuePostRenderEffect(
            () => instance.emit('hook:mounted'),
            parentSuspense
          )
        }

        // activated hook for keep-alive roots.
        // #1742 activated hook must be accessed after first render
        // since the hook may be injected by a child keep-alive
        if (
          initialVNode.shapeFlag & ShapeFlags.COMPONENT_SHOULD_KEEP_ALIVE ||
          (parent &&
            isAsyncWrapper(parent.vnode) &&
            parent.vnode.shapeFlag & ShapeFlags.COMPONENT_SHOULD_KEEP_ALIVE)
        ) {
          instance.a && queuePostRenderEffect(instance.a, parentSuspense)
          if (
            __COMPAT__ &&
            isCompatEnabled(DeprecationTypes.INSTANCE_EVENT_HOOKS, instance)
          ) {
            queuePostRenderEffect(
              () => instance.emit('hook:activated'),
              parentSuspense
            )
          }
        }
        instance.isMounted = true

        if (__DEV__ || __FEATURE_PROD_DEVTOOLS__) {
          devtoolsComponentAdded(instance)
        }

        // #2458: deference mount-only object parameters to prevent memleaks
        initialVNode = container = anchor = null as any
      } else {
        // updateComponent
        // This is triggered by mutation of component's own state (next: null)
        // OR parent calling processComponent (next: VNode)
        let { next, bu, u, parent, vnode } = instance
        let originNext = next
        let vnodeHook: VNodeHook | null | undefined
        if (__DEV__) {
          pushWarningContext(next || instance.vnode)
        }

        // Disallow component effect recursion during pre-lifecycle hooks.
        toggleRecurse(instance, false)
        if (next) {
          next.el = vnode.el
          updateComponentPreRender(instance, next, optimized)
        } else {
          next = vnode
        }

        // beforeUpdate hook
        if (bu) {
          invokeArrayFns(bu)
        }
        // onVnodeBeforeUpdate
        if ((vnodeHook = next.props && next.props.onVnodeBeforeUpdate)) {
          invokeVNodeHook(vnodeHook, parent, next, vnode)
        }
        if (
          __COMPAT__ &&
          isCompatEnabled(DeprecationTypes.INSTANCE_EVENT_HOOKS, instance)
        ) {
          instance.emit('hook:beforeUpdate')
        }
        toggleRecurse(instance, true)

        // render
        if (__DEV__) {
          startMeasure(instance, `render`)
        }
        const nextTree = renderComponentRoot(instance)
        if (__DEV__) {
          endMeasure(instance, `render`)
        }
        const prevTree = instance.subTree
        instance.subTree = nextTree

        if (__DEV__) {
          startMeasure(instance, `patch`)
        }
        patch(
          prevTree,
          nextTree,
          // parent may have changed if it's in a teleport
          hostParentNode(prevTree.el!)!,
          // anchor may have changed if it's in a fragment
          getNextHostNode(prevTree),
          instance,
          parentSuspense,
          isSVG
        )
        if (__DEV__) {
          endMeasure(instance, `patch`)
        }
        next.el = nextTree.el
        if (originNext === null) {
          // self-triggered update. In case of HOC, update parent component
          // vnode el. HOC is indicated by parent instance's subTree pointing
          // to child component's vnode
          updateHOCHostEl(instance, nextTree.el)
        }
        // updated hook
        if (u) {
          queuePostRenderEffect(u, parentSuspense)
        }
        // onVnodeUpdated
        if ((vnodeHook = next.props && next.props.onVnodeUpdated)) {
          queuePostRenderEffect(
            () => invokeVNodeHook(vnodeHook!, parent, next!, vnode),
            parentSuspense
          )
        }
        if (
          __COMPAT__ &&
          isCompatEnabled(DeprecationTypes.INSTANCE_EVENT_HOOKS, instance)
        ) {
          queuePostRenderEffect(
            () => instance.emit('hook:updated'),
            parentSuspense
          )
        }

        if (__DEV__ || __FEATURE_PROD_DEVTOOLS__) {
          devtoolsComponentUpdated(instance)
        }

        if (__DEV__) {
          popWarningContext()
        }
      }
    }

    // create render effect for rendering
    const effect = (instance.effect = new RenderEffect(
      componentUpdateFn,
      NOOP,
      () => queueJob(update),
      instance.scope // track it in component's effect scope
    ))

<<<<<<< HEAD
    const update: SchedulerJob = (instance.update = () => effect.update())
=======
    const update: SchedulerJob = (instance.update = () => {
      if (effect.dirty) {
        effect.run()
      }
    })
>>>>>>> bcca475d
    update.id = instance.uid
    // allowRecurse
    // #1801, #2043 component render effects should allow recursive updates
    toggleRecurse(instance, true)

    if (__DEV__) {
      effect.onTrack = instance.rtc
        ? e => invokeArrayFns(instance.rtc!, e)
        : void 0
      effect.onTrigger = instance.rtg
        ? e => invokeArrayFns(instance.rtg!, e)
        : void 0
      update.ownerInstance = instance
    }

    update()
  }

  const updateComponentPreRender = (
    instance: ComponentInternalInstance,
    nextVNode: VNode,
    optimized: boolean
  ) => {
    nextVNode.component = instance
    const prevProps = instance.vnode.props
    instance.vnode = nextVNode
    instance.next = null
    updateProps(instance, nextVNode.props, prevProps, optimized)
    updateSlots(instance, nextVNode.children, optimized)

    pauseTracking()
    // props update may have triggered pre-flush watchers.
    // flush them before the render update.
    flushPreFlushCbs()
    resetTracking()
  }

  const patchChildren: PatchChildrenFn = (
    n1,
    n2,
    container,
    anchor,
    parentComponent,
    parentSuspense,
    isSVG,
    slotScopeIds,
    optimized = false
  ) => {
    const c1 = n1 && n1.children
    const prevShapeFlag = n1 ? n1.shapeFlag : 0
    const c2 = n2.children

    const { patchFlag, shapeFlag } = n2
    // fast path
    if (patchFlag > 0) {
      if (patchFlag & PatchFlags.KEYED_FRAGMENT) {
        // this could be either fully-keyed or mixed (some keyed some not)
        // presence of patchFlag means children are guaranteed to be arrays
        patchKeyedChildren(
          c1 as VNode[],
          c2 as VNodeArrayChildren,
          container,
          anchor,
          parentComponent,
          parentSuspense,
          isSVG,
          slotScopeIds,
          optimized
        )
        return
      } else if (patchFlag & PatchFlags.UNKEYED_FRAGMENT) {
        // unkeyed
        patchUnkeyedChildren(
          c1 as VNode[],
          c2 as VNodeArrayChildren,
          container,
          anchor,
          parentComponent,
          parentSuspense,
          isSVG,
          slotScopeIds,
          optimized
        )
        return
      }
    }

    // children has 3 possibilities: text, array or no children.
    if (shapeFlag & ShapeFlags.TEXT_CHILDREN) {
      // text children fast path
      if (prevShapeFlag & ShapeFlags.ARRAY_CHILDREN) {
        unmountChildren(c1 as VNode[], parentComponent, parentSuspense)
      }
      if (c2 !== c1) {
        hostSetElementText(container, c2 as string)
      }
    } else {
      if (prevShapeFlag & ShapeFlags.ARRAY_CHILDREN) {
        // prev children was array
        if (shapeFlag & ShapeFlags.ARRAY_CHILDREN) {
          // two arrays, cannot assume anything, do full diff
          patchKeyedChildren(
            c1 as VNode[],
            c2 as VNodeArrayChildren,
            container,
            anchor,
            parentComponent,
            parentSuspense,
            isSVG,
            slotScopeIds,
            optimized
          )
        } else {
          // no new children, just unmount old
          unmountChildren(c1 as VNode[], parentComponent, parentSuspense, true)
        }
      } else {
        // prev children was text OR null
        // new children is array OR null
        if (prevShapeFlag & ShapeFlags.TEXT_CHILDREN) {
          hostSetElementText(container, '')
        }
        // mount new if array
        if (shapeFlag & ShapeFlags.ARRAY_CHILDREN) {
          mountChildren(
            c2 as VNodeArrayChildren,
            container,
            anchor,
            parentComponent,
            parentSuspense,
            isSVG,
            slotScopeIds,
            optimized
          )
        }
      }
    }
  }

  const patchUnkeyedChildren = (
    c1: VNode[],
    c2: VNodeArrayChildren,
    container: RendererElement,
    anchor: RendererNode | null,
    parentComponent: ComponentInternalInstance | null,
    parentSuspense: SuspenseBoundary | null,
    isSVG: boolean,
    slotScopeIds: string[] | null,
    optimized: boolean
  ) => {
    c1 = c1 || EMPTY_ARR
    c2 = c2 || EMPTY_ARR
    const oldLength = c1.length
    const newLength = c2.length
    const commonLength = Math.min(oldLength, newLength)
    let i
    for (i = 0; i < commonLength; i++) {
      const nextChild = (c2[i] = optimized
        ? cloneIfMounted(c2[i] as VNode)
        : normalizeVNode(c2[i]))
      patch(
        c1[i],
        nextChild,
        container,
        null,
        parentComponent,
        parentSuspense,
        isSVG,
        slotScopeIds,
        optimized
      )
    }
    if (oldLength > newLength) {
      // remove old
      unmountChildren(
        c1,
        parentComponent,
        parentSuspense,
        true,
        false,
        commonLength
      )
    } else {
      // mount new
      mountChildren(
        c2,
        container,
        anchor,
        parentComponent,
        parentSuspense,
        isSVG,
        slotScopeIds,
        optimized,
        commonLength
      )
    }
  }

  // can be all-keyed or mixed
  const patchKeyedChildren = (
    c1: VNode[],
    c2: VNodeArrayChildren,
    container: RendererElement,
    parentAnchor: RendererNode | null,
    parentComponent: ComponentInternalInstance | null,
    parentSuspense: SuspenseBoundary | null,
    isSVG: boolean,
    slotScopeIds: string[] | null,
    optimized: boolean
  ) => {
    let i = 0
    const l2 = c2.length
    let e1 = c1.length - 1 // prev ending index
    let e2 = l2 - 1 // next ending index

    // 1. sync from start
    // (a b) c
    // (a b) d e
    while (i <= e1 && i <= e2) {
      const n1 = c1[i]
      const n2 = (c2[i] = optimized
        ? cloneIfMounted(c2[i] as VNode)
        : normalizeVNode(c2[i]))
      if (isSameVNodeType(n1, n2)) {
        patch(
          n1,
          n2,
          container,
          null,
          parentComponent,
          parentSuspense,
          isSVG,
          slotScopeIds,
          optimized
        )
      } else {
        break
      }
      i++
    }

    // 2. sync from end
    // a (b c)
    // d e (b c)
    while (i <= e1 && i <= e2) {
      const n1 = c1[e1]
      const n2 = (c2[e2] = optimized
        ? cloneIfMounted(c2[e2] as VNode)
        : normalizeVNode(c2[e2]))
      if (isSameVNodeType(n1, n2)) {
        patch(
          n1,
          n2,
          container,
          null,
          parentComponent,
          parentSuspense,
          isSVG,
          slotScopeIds,
          optimized
        )
      } else {
        break
      }
      e1--
      e2--
    }

    // 3. common sequence + mount
    // (a b)
    // (a b) c
    // i = 2, e1 = 1, e2 = 2
    // (a b)
    // c (a b)
    // i = 0, e1 = -1, e2 = 0
    if (i > e1) {
      if (i <= e2) {
        const nextPos = e2 + 1
        const anchor = nextPos < l2 ? (c2[nextPos] as VNode).el : parentAnchor
        while (i <= e2) {
          patch(
            null,
            (c2[i] = optimized
              ? cloneIfMounted(c2[i] as VNode)
              : normalizeVNode(c2[i])),
            container,
            anchor,
            parentComponent,
            parentSuspense,
            isSVG,
            slotScopeIds,
            optimized
          )
          i++
        }
      }
    }

    // 4. common sequence + unmount
    // (a b) c
    // (a b)
    // i = 2, e1 = 2, e2 = 1
    // a (b c)
    // (b c)
    // i = 0, e1 = 0, e2 = -1
    else if (i > e2) {
      while (i <= e1) {
        unmount(c1[i], parentComponent, parentSuspense, true)
        i++
      }
    }

    // 5. unknown sequence
    // [i ... e1 + 1]: a b [c d e] f g
    // [i ... e2 + 1]: a b [e d c h] f g
    // i = 2, e1 = 4, e2 = 5
    else {
      const s1 = i // prev starting index
      const s2 = i // next starting index

      // 5.1 build key:index map for newChildren
      const keyToNewIndexMap: Map<string | number | symbol, number> = new Map()
      for (i = s2; i <= e2; i++) {
        const nextChild = (c2[i] = optimized
          ? cloneIfMounted(c2[i] as VNode)
          : normalizeVNode(c2[i]))
        if (nextChild.key != null) {
          if (__DEV__ && keyToNewIndexMap.has(nextChild.key)) {
            warn(
              `Duplicate keys found during update:`,
              JSON.stringify(nextChild.key),
              `Make sure keys are unique.`
            )
          }
          keyToNewIndexMap.set(nextChild.key, i)
        }
      }

      // 5.2 loop through old children left to be patched and try to patch
      // matching nodes & remove nodes that are no longer present
      let j
      let patched = 0
      const toBePatched = e2 - s2 + 1
      let moved = false
      // used to track whether any node has moved
      let maxNewIndexSoFar = 0
      // works as Map<newIndex, oldIndex>
      // Note that oldIndex is offset by +1
      // and oldIndex = 0 is a special value indicating the new node has
      // no corresponding old node.
      // used for determining longest stable subsequence
      const newIndexToOldIndexMap = new Array(toBePatched)
      for (i = 0; i < toBePatched; i++) newIndexToOldIndexMap[i] = 0

      for (i = s1; i <= e1; i++) {
        const prevChild = c1[i]
        if (patched >= toBePatched) {
          // all new children have been patched so this can only be a removal
          unmount(prevChild, parentComponent, parentSuspense, true)
          continue
        }
        let newIndex
        if (prevChild.key != null) {
          newIndex = keyToNewIndexMap.get(prevChild.key)
        } else {
          // key-less node, try to locate a key-less node of the same type
          for (j = s2; j <= e2; j++) {
            if (
              newIndexToOldIndexMap[j - s2] === 0 &&
              isSameVNodeType(prevChild, c2[j] as VNode)
            ) {
              newIndex = j
              break
            }
          }
        }
        if (newIndex === undefined) {
          unmount(prevChild, parentComponent, parentSuspense, true)
        } else {
          newIndexToOldIndexMap[newIndex - s2] = i + 1
          if (newIndex >= maxNewIndexSoFar) {
            maxNewIndexSoFar = newIndex
          } else {
            moved = true
          }
          patch(
            prevChild,
            c2[newIndex] as VNode,
            container,
            null,
            parentComponent,
            parentSuspense,
            isSVG,
            slotScopeIds,
            optimized
          )
          patched++
        }
      }

      // 5.3 move and mount
      // generate longest stable subsequence only when nodes have moved
      const increasingNewIndexSequence = moved
        ? getSequence(newIndexToOldIndexMap)
        : EMPTY_ARR
      j = increasingNewIndexSequence.length - 1
      // looping backwards so that we can use last patched node as anchor
      for (i = toBePatched - 1; i >= 0; i--) {
        const nextIndex = s2 + i
        const nextChild = c2[nextIndex] as VNode
        const anchor =
          nextIndex + 1 < l2 ? (c2[nextIndex + 1] as VNode).el : parentAnchor
        if (newIndexToOldIndexMap[i] === 0) {
          // mount new
          patch(
            null,
            nextChild,
            container,
            anchor,
            parentComponent,
            parentSuspense,
            isSVG,
            slotScopeIds,
            optimized
          )
        } else if (moved) {
          // move if:
          // There is no stable subsequence (e.g. a reverse)
          // OR current node is not among the stable sequence
          if (j < 0 || i !== increasingNewIndexSequence[j]) {
            move(nextChild, container, anchor, MoveType.REORDER)
          } else {
            j--
          }
        }
      }
    }
  }

  const move: MoveFn = (
    vnode,
    container,
    anchor,
    moveType,
    parentSuspense = null
  ) => {
    const { el, type, transition, children, shapeFlag } = vnode
    if (shapeFlag & ShapeFlags.COMPONENT) {
      move(vnode.component!.subTree, container, anchor, moveType)
      return
    }

    if (__FEATURE_SUSPENSE__ && shapeFlag & ShapeFlags.SUSPENSE) {
      vnode.suspense!.move(container, anchor, moveType)
      return
    }

    if (shapeFlag & ShapeFlags.TELEPORT) {
      ;(type as typeof TeleportImpl).move(vnode, container, anchor, internals)
      return
    }

    if (type === Fragment) {
      hostInsert(el!, container, anchor)
      for (let i = 0; i < (children as VNode[]).length; i++) {
        move((children as VNode[])[i], container, anchor, moveType)
      }
      hostInsert(vnode.anchor!, container, anchor)
      return
    }

    if (type === Static) {
      moveStaticNode(vnode, container, anchor)
      return
    }

    // single nodes
    const needTransition =
      moveType !== MoveType.REORDER &&
      shapeFlag & ShapeFlags.ELEMENT &&
      transition
    if (needTransition) {
      if (moveType === MoveType.ENTER) {
        transition!.beforeEnter(el!)
        hostInsert(el!, container, anchor)
        queuePostRenderEffect(() => transition!.enter(el!), parentSuspense)
      } else {
        const { leave, delayLeave, afterLeave } = transition!
        const remove = () => hostInsert(el!, container, anchor)
        const performLeave = () => {
          leave(el!, () => {
            remove()
            afterLeave && afterLeave()
          })
        }
        if (delayLeave) {
          delayLeave(el!, remove, performLeave)
        } else {
          performLeave()
        }
      }
    } else {
      hostInsert(el!, container, anchor)
    }
  }

  const unmount: UnmountFn = (
    vnode,
    parentComponent,
    parentSuspense,
    doRemove = false,
    optimized = false
  ) => {
    const {
      type,
      props,
      ref,
      children,
      dynamicChildren,
      shapeFlag,
      patchFlag,
      dirs
    } = vnode
    // unset ref
    if (ref != null) {
      setRef(ref, null, parentSuspense, vnode, true)
    }

    if (shapeFlag & ShapeFlags.COMPONENT_SHOULD_KEEP_ALIVE) {
      ;(parentComponent!.ctx as KeepAliveContext).deactivate(vnode)
      return
    }

    const shouldInvokeDirs = shapeFlag & ShapeFlags.ELEMENT && dirs
    const shouldInvokeVnodeHook = !isAsyncWrapper(vnode)

    let vnodeHook: VNodeHook | undefined | null
    if (
      shouldInvokeVnodeHook &&
      (vnodeHook = props && props.onVnodeBeforeUnmount)
    ) {
      invokeVNodeHook(vnodeHook, parentComponent, vnode)
    }

    if (shapeFlag & ShapeFlags.COMPONENT) {
      unmountComponent(vnode.component!, parentSuspense, doRemove)
    } else {
      if (__FEATURE_SUSPENSE__ && shapeFlag & ShapeFlags.SUSPENSE) {
        vnode.suspense!.unmount(parentSuspense, doRemove)
        return
      }

      if (shouldInvokeDirs) {
        invokeDirectiveHook(vnode, null, parentComponent, 'beforeUnmount')
      }

      if (shapeFlag & ShapeFlags.TELEPORT) {
        ;(vnode.type as typeof TeleportImpl).remove(
          vnode,
          parentComponent,
          parentSuspense,
          optimized,
          internals,
          doRemove
        )
      } else if (
        dynamicChildren &&
        // #1153: fast path should not be taken for non-stable (v-for) fragments
        (type !== Fragment ||
          (patchFlag > 0 && patchFlag & PatchFlags.STABLE_FRAGMENT))
      ) {
        // fast path for block nodes: only need to unmount dynamic children.
        unmountChildren(
          dynamicChildren,
          parentComponent,
          parentSuspense,
          false,
          true
        )
      } else if (
        (type === Fragment &&
          patchFlag &
            (PatchFlags.KEYED_FRAGMENT | PatchFlags.UNKEYED_FRAGMENT)) ||
        (!optimized && shapeFlag & ShapeFlags.ARRAY_CHILDREN)
      ) {
        unmountChildren(children as VNode[], parentComponent, parentSuspense)
      }

      if (doRemove) {
        remove(vnode)
      }
    }

    if (
      (shouldInvokeVnodeHook &&
        (vnodeHook = props && props.onVnodeUnmounted)) ||
      shouldInvokeDirs
    ) {
      queuePostRenderEffect(() => {
        vnodeHook && invokeVNodeHook(vnodeHook, parentComponent, vnode)
        shouldInvokeDirs &&
          invokeDirectiveHook(vnode, null, parentComponent, 'unmounted')
      }, parentSuspense)
    }
  }

  const remove: RemoveFn = vnode => {
    const { type, el, anchor, transition } = vnode
    if (type === Fragment) {
      if (
        __DEV__ &&
        vnode.patchFlag > 0 &&
        vnode.patchFlag & PatchFlags.DEV_ROOT_FRAGMENT &&
        transition &&
        !transition.persisted
      ) {
        ;(vnode.children as VNode[]).forEach(child => {
          if (child.type === Comment) {
            hostRemove(child.el!)
          } else {
            remove(child)
          }
        })
      } else {
        removeFragment(el!, anchor!)
      }
      return
    }

    if (type === Static) {
      removeStaticNode(vnode)
      return
    }

    const performRemove = () => {
      hostRemove(el!)
      if (transition && !transition.persisted && transition.afterLeave) {
        transition.afterLeave()
      }
    }

    if (
      vnode.shapeFlag & ShapeFlags.ELEMENT &&
      transition &&
      !transition.persisted
    ) {
      const { leave, delayLeave } = transition
      const performLeave = () => leave(el!, performRemove)
      if (delayLeave) {
        delayLeave(vnode.el!, performRemove, performLeave)
      } else {
        performLeave()
      }
    } else {
      performRemove()
    }
  }

  const removeFragment = (cur: RendererNode, end: RendererNode) => {
    // For fragments, directly remove all contained DOM nodes.
    // (fragment child nodes cannot have transition)
    let next
    while (cur !== end) {
      next = hostNextSibling(cur)!
      hostRemove(cur)
      cur = next
    }
    hostRemove(end)
  }

  const unmountComponent = (
    instance: ComponentInternalInstance,
    parentSuspense: SuspenseBoundary | null,
    doRemove?: boolean
  ) => {
    if (__DEV__ && instance.type.__hmrId) {
      unregisterHMR(instance)
    }

    const { bum, scope, update, subTree, um } = instance

    // beforeUnmount hook
    if (bum) {
      invokeArrayFns(bum)
    }

    if (
      __COMPAT__ &&
      isCompatEnabled(DeprecationTypes.INSTANCE_EVENT_HOOKS, instance)
    ) {
      instance.emit('hook:beforeDestroy')
    }

    // stop effects in component scope
    scope.stop()

    // update may be null if a component is unmounted before its async
    // setup has resolved.
    if (update) {
      // so that scheduler will no longer invoke it
      update.active = false
      unmount(subTree, instance, parentSuspense, doRemove)
    }
    // unmounted hook
    if (um) {
      queuePostRenderEffect(um, parentSuspense)
    }
    if (
      __COMPAT__ &&
      isCompatEnabled(DeprecationTypes.INSTANCE_EVENT_HOOKS, instance)
    ) {
      queuePostRenderEffect(
        () => instance.emit('hook:destroyed'),
        parentSuspense
      )
    }
    queuePostRenderEffect(() => {
      instance.isUnmounted = true
    }, parentSuspense)

    // A component with async dep inside a pending suspense is unmounted before
    // its async dep resolves. This should remove the dep from the suspense, and
    // cause the suspense to resolve immediately if that was the last dep.
    if (
      __FEATURE_SUSPENSE__ &&
      parentSuspense &&
      parentSuspense.pendingBranch &&
      !parentSuspense.isUnmounted &&
      instance.asyncDep &&
      !instance.asyncResolved &&
      instance.suspenseId === parentSuspense.pendingId
    ) {
      parentSuspense.deps--
      if (parentSuspense.deps === 0) {
        parentSuspense.resolve()
      }
    }

    if (__DEV__ || __FEATURE_PROD_DEVTOOLS__) {
      devtoolsComponentRemoved(instance)
    }
  }

  const unmountChildren: UnmountChildrenFn = (
    children,
    parentComponent,
    parentSuspense,
    doRemove = false,
    optimized = false,
    start = 0
  ) => {
    for (let i = start; i < children.length; i++) {
      unmount(children[i], parentComponent, parentSuspense, doRemove, optimized)
    }
  }

  const getNextHostNode: NextFn = vnode => {
    if (vnode.shapeFlag & ShapeFlags.COMPONENT) {
      return getNextHostNode(vnode.component!.subTree)
    }
    if (__FEATURE_SUSPENSE__ && vnode.shapeFlag & ShapeFlags.SUSPENSE) {
      return vnode.suspense!.next()
    }
    return hostNextSibling((vnode.anchor || vnode.el)!)
  }

  const render: RootRenderFunction = (vnode, container, isSVG) => {
    if (vnode == null) {
      if (container._vnode) {
        unmount(container._vnode, null, null, true)
      }
    } else {
      patch(container._vnode || null, vnode, container, null, null, null, isSVG)
    }
    flushPreFlushCbs()
    flushPostFlushCbs()
    container._vnode = vnode
  }

  const internals: RendererInternals = {
    p: patch,
    um: unmount,
    m: move,
    r: remove,
    mt: mountComponent,
    mc: mountChildren,
    pc: patchChildren,
    pbc: patchBlockChildren,
    n: getNextHostNode,
    o: options
  }

  let hydrate: ReturnType<typeof createHydrationFunctions>[0] | undefined
  let hydrateNode: ReturnType<typeof createHydrationFunctions>[1] | undefined
  if (createHydrationFns) {
    ;[hydrate, hydrateNode] = createHydrationFns(
      internals as RendererInternals<Node, Element>
    )
  }

  return {
    render,
    hydrate,
    createApp: createAppAPI(render, hydrate)
  }
}

function toggleRecurse(
  { effect, update }: ComponentInternalInstance,
  allowed: boolean
) {
  effect.allowRecurse = update.allowRecurse = allowed
}

export function needTransition(
  parentSuspense: SuspenseBoundary | null,
  transition: TransitionHooks | null
) {
  return (
    (!parentSuspense || (parentSuspense && !parentSuspense.pendingBranch)) &&
    transition &&
    !transition.persisted
  )
}

/**
 * #1156
 * When a component is HMR-enabled, we need to make sure that all static nodes
 * inside a block also inherit the DOM element from the previous tree so that
 * HMR updates (which are full updates) can retrieve the element for patching.
 *
 * #2080
 * Inside keyed `template` fragment static children, if a fragment is moved,
 * the children will always be moved. Therefore, in order to ensure correct move
 * position, el should be inherited from previous nodes.
 */
export function traverseStaticChildren(n1: VNode, n2: VNode, shallow = false) {
  const ch1 = n1.children
  const ch2 = n2.children
  if (isArray(ch1) && isArray(ch2)) {
    for (let i = 0; i < ch1.length; i++) {
      // this is only called in the optimized path so array children are
      // guaranteed to be vnodes
      const c1 = ch1[i] as VNode
      let c2 = ch2[i] as VNode
      if (c2.shapeFlag & ShapeFlags.ELEMENT && !c2.dynamicChildren) {
        if (c2.patchFlag <= 0 || c2.patchFlag === PatchFlags.NEED_HYDRATION) {
          c2 = ch2[i] = cloneIfMounted(ch2[i] as VNode)
          c2.el = c1.el
        }
        if (!shallow) traverseStaticChildren(c1, c2)
      }
      // #6852 also inherit for text nodes
      if (c2.type === Text) {
        c2.el = c1.el
      }
      // also inherit for comment nodes, but not placeholders (e.g. v-if which
      // would have received .el during block patch)
      if (__DEV__ && c2.type === Comment && !c2.el) {
        c2.el = c1.el
      }
    }
  }
}

// https://en.wikipedia.org/wiki/Longest_increasing_subsequence
function getSequence(arr: number[]): number[] {
  const p = arr.slice()
  const result = [0]
  let i, j, u, v, c
  const len = arr.length
  for (i = 0; i < len; i++) {
    const arrI = arr[i]
    if (arrI !== 0) {
      j = result[result.length - 1]
      if (arr[j] < arrI) {
        p[i] = j
        result.push(i)
        continue
      }
      u = 0
      v = result.length - 1
      while (u < v) {
        c = (u + v) >> 1
        if (arr[result[c]] < arrI) {
          u = c + 1
        } else {
          v = c
        }
      }
      if (arrI < arr[result[u]]) {
        if (u > 0) {
          p[i] = result[u - 1]
        }
        result[u] = i
      }
    }
  }
  u = result.length
  v = result[u - 1]
  while (u-- > 0) {
    result[u] = v
    v = p[v]
  }
  return result
}<|MERGE_RESOLUTION|>--- conflicted
+++ resolved
@@ -1551,15 +1551,11 @@
       instance.scope // track it in component's effect scope
     ))
 
-<<<<<<< HEAD
-    const update: SchedulerJob = (instance.update = () => effect.update())
-=======
     const update: SchedulerJob = (instance.update = () => {
       if (effect.dirty) {
-        effect.run()
+        effect.update()
       }
     })
->>>>>>> bcca475d
     update.id = instance.uid
     // allowRecurse
     // #1801, #2043 component render effects should allow recursive updates
