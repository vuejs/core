import {
  Comment,
  Fragment,
  Static,
  Text,
  type VNode,
  type VNodeArrayChildren,
  type VNodeHook,
  type VNodeProps,
  VaporSlot,
  cloneIfMounted,
  cloneVNode,
  createVNode,
  invokeVNodeHook,
  isSameVNodeType,
  normalizeVNode,
} from './vnode'
import {
  type ComponentInternalInstance,
  type ComponentOptions,
  type ConcreteComponent,
  type Data,
  type GenericComponentInstance,
  type LifecycleHook,
  createComponentInstance,
  getComponentPublicInstance,
  setupComponent,
} from './component'
import {
  filterSingleRoot,
  renderComponentRoot,
  shouldUpdateComponent,
  updateHOCHostEl,
} from './componentRenderUtils'
import {
  EMPTY_ARR,
  EMPTY_OBJ,
  NOOP,
  PatchFlags,
  ShapeFlags,
  def,
  getGlobalThis,
  getSequence,
  invokeArrayFns,
  isArray,
  isReservedProp,
} from '@vue/shared'
import {
  type SchedulerJob,
  SchedulerJobFlags,
  type SchedulerJobs,
  flushOnAppMount,
  flushPreFlushCbs,
  queueJob,
  queuePostFlushCb,
} from './scheduler'
import {
  EffectFlags,
  ReactiveEffect,
  setActiveSub,
  setCurrentScope,
} from '@vue/reactivity'
import { updateProps } from './componentProps'
import { updateSlots } from './componentSlots'
import { popWarningContext, pushWarningContext, warn } from './warning'
import {
  type AppMountFn,
  type AppUnmountFn,
  type CreateAppFunction,
  createAppAPI,
} from './apiCreateApp'
import { setRef } from './rendererTemplateRef'
import {
  type SuspenseBoundary,
  type SuspenseImpl,
  isSuspense,
  queueEffectWithSuspense,
} from './components/Suspense'
import {
  TeleportEndKey,
  type TeleportImpl,
  type TeleportVNode,
} from './components/Teleport'
import { type KeepAliveContext, isKeepAlive } from './components/KeepAlive'
import { isHmrUpdating, registerHMR, unregisterHMR } from './hmr'
import { type RootHydrateFunction, createHydrationFunctions } from './hydration'
import { invokeDirectiveHook } from './directives'
import { endMeasure, startMeasure } from './profiling'
import {
  devtoolsComponentAdded,
  devtoolsComponentRemoved,
  devtoolsComponentUpdated,
  setDevtoolsHook,
} from './devtools'
import { initFeatureFlags } from './featureFlags'
import { isAsyncWrapper } from './apiAsyncComponent'
import { isCompatEnabled } from './compat/compatConfig'
import { DeprecationTypes } from './compat/compatConfig'
import type { VaporInteropInterface } from './apiCreateApp'
import { type TransitionHooks, leaveCbKey } from './components/BaseTransition'
import type { VueElement } from '@vue/runtime-dom'

export interface Renderer<HostElement = RendererElement> {
  render: RootRenderFunction<HostElement>
  createApp: CreateAppFunction<HostElement>
  internals: RendererInternals
}

export interface HydrationRenderer extends Renderer<Element | ShadowRoot> {
  hydrate: RootHydrateFunction
}

export type ElementNamespace = 'svg' | 'mathml' | undefined

export type RootRenderFunction<HostElement = RendererElement> = (
  vnode: VNode | null,
  container: HostElement,
  namespace?: ElementNamespace,
) => void

export interface RendererOptions<
  HostNode = RendererNode,
  HostElement = RendererElement,
> {
  patchProp(
    el: HostElement,
    key: string,
    prevValue: any,
    nextValue: any,
    namespace?: ElementNamespace,
    parentComponent?: ComponentInternalInstance | null,
  ): void
  insert(el: HostNode, parent: HostElement, anchor?: HostNode | null): void
  remove(el: HostNode): void
  createElement(
    type: string,
    namespace?: ElementNamespace,
    isCustomizedBuiltIn?: string,
    vnodeProps?: (VNodeProps & { [key: string]: any }) | null,
  ): HostElement
  createText(text: string): HostNode
  createComment(text: string): HostNode
  setText(node: HostNode, text: string): void
  setElementText(node: HostElement, text: string): void
  parentNode(node: HostNode): HostElement | null
  nextSibling(node: HostNode): HostNode | null
  querySelector?(selector: string): HostElement | null
  setScopeId?(el: HostElement, id: string): void
  cloneNode?(node: HostNode): HostNode
  insertStaticContent?(
    content: string,
    parent: HostElement,
    anchor: HostNode | null,
    namespace: ElementNamespace,
    start?: HostNode | null,
    end?: HostNode | null,
  ): [HostNode, HostNode]
}

// Renderer Node can technically be any object in the context of core renderer
// logic - they are never directly operated on and always passed to the node op
// functions provided via options, so the internal constraint is really just
// a generic object.
export interface RendererNode {
  [key: string | symbol]: any
}

export interface RendererElement extends RendererNode {}

// An object exposing the internals of a renderer, passed to tree-shakeable
// features so that they can be decoupled from this file. Keys are shortened
// to optimize bundle size.
export interface RendererInternals<
  HostNode = RendererNode,
  HostElement = RendererElement,
> {
  p: PatchFn
  um: UnmountFn
  r: RemoveFn
  m: MoveFn
  mt: MountComponentFn
  umt: UnmountComponentFn
  mc: MountChildrenFn
  pc: PatchChildrenFn
  pbc: PatchBlockChildrenFn
  n: NextFn
  o: RendererOptions<HostNode, HostElement>
}

// These functions are created inside a closure and therefore their types cannot
// be directly exported. In order to avoid maintaining function signatures in
// two places, we declare them once here and use them inside the closure.
type PatchFn = (
  n1: VNode | null, // null means this is a mount
  n2: VNode,
  container: RendererElement,
  anchor?: RendererNode | null,
  parentComponent?: ComponentInternalInstance | null,
  parentSuspense?: SuspenseBoundary | null,
  namespace?: ElementNamespace,
  slotScopeIds?: string[] | null,
  optimized?: boolean,
) => void

type MountChildrenFn = (
  children: VNodeArrayChildren,
  container: RendererElement,
  anchor: RendererNode | null,
  parentComponent: ComponentInternalInstance | null,
  parentSuspense: SuspenseBoundary | null,
  namespace: ElementNamespace,
  slotScopeIds: string[] | null,
  optimized: boolean,
  start?: number,
) => void

type PatchChildrenFn = (
  n1: VNode | null,
  n2: VNode,
  container: RendererElement,
  anchor: RendererNode | null,
  parentComponent: ComponentInternalInstance | null,
  parentSuspense: SuspenseBoundary | null,
  namespace: ElementNamespace,
  slotScopeIds: string[] | null,
  optimized: boolean,
) => void

type PatchBlockChildrenFn = (
  oldChildren: VNode[],
  newChildren: VNode[],
  fallbackContainer: RendererElement,
  parentComponent: ComponentInternalInstance | null,
  parentSuspense: SuspenseBoundary | null,
  namespace: ElementNamespace,
  slotScopeIds: string[] | null,
) => void

type MoveFn = (
  vnode: VNode,
  container: RendererElement,
  anchor: RendererNode | null,
  type: MoveType,
  parentComponent: ComponentInternalInstance | null,
  parentSuspense?: SuspenseBoundary | null,
) => void

type NextFn = (vnode: VNode) => RendererNode | null

type UnmountFn = (
  vnode: VNode,
  parentComponent: ComponentInternalInstance | null,
  parentSuspense: SuspenseBoundary | null,
  doRemove?: boolean,
  optimized?: boolean,
) => void

type RemoveFn = (vnode: VNode) => void

type UnmountChildrenFn = (
  children: VNode[],
  parentComponent: ComponentInternalInstance | null,
  parentSuspense: SuspenseBoundary | null,
  doRemove?: boolean,
  optimized?: boolean,
  start?: number,
) => void

export type MountComponentFn = (
  initialVNode: VNode,
  container: RendererElement,
  anchor: RendererNode | null,
  parentComponent: ComponentInternalInstance | null,
  parentSuspense: SuspenseBoundary | null,
  namespace: ElementNamespace,
  optimized: boolean,
) => void

export type UnmountComponentFn = (
  instance: ComponentInternalInstance,
  parentSuspense: SuspenseBoundary | null,
  doRemove?: boolean,
) => void

type ProcessTextOrCommentFn = (
  n1: VNode | null,
  n2: VNode,
  container: RendererElement,
  anchor: RendererNode | null,
) => void

export type SetupRenderEffectFn = (
  instance: ComponentInternalInstance,
  initialVNode: VNode,
  container: RendererElement,
  anchor: RendererNode | null,
  parentSuspense: SuspenseBoundary | null,
  namespace: ElementNamespace,
  optimized: boolean,
) => void

export enum MoveType {
  ENTER,
  LEAVE,
  REORDER,
}

export const queuePostRenderEffect: (
  fn: SchedulerJobs,
  id: number | undefined,
  suspense: SuspenseBoundary | null,
) => void = __FEATURE_SUSPENSE__
  ? __TEST__
    ? // vitest can't seem to handle eager circular dependency
      (
        fn: Function | Function[],
        id: number | undefined,
        suspense: SuspenseBoundary | null,
      ) => queueEffectWithSuspense(fn, id, suspense)
    : queueEffectWithSuspense
  : queuePostFlushCb

/**
 * The createRenderer function accepts two generic arguments:
 * HostNode and HostElement, corresponding to Node and Element types in the
 * host environment. For example, for runtime-dom, HostNode would be the DOM
 * `Node` interface and HostElement would be the DOM `Element` interface.
 *
 * Custom renderers can pass in the platform specific types like this:
 *
 * ``` js
 * const { render, createApp } = createRenderer<Node, Element>({
 *   patchProp,
 *   ...nodeOps
 * })
 * ```
 */
export function createRenderer<
  HostNode = RendererNode,
  HostElement = RendererElement,
>(options: RendererOptions<HostNode, HostElement>): Renderer<HostElement> {
  return baseCreateRenderer<HostNode, HostElement>(options)
}

// Separate API for creating hydration-enabled renderer.
// Hydration logic is only used when calling this function, making it
// tree-shakable.
export function createHydrationRenderer(
  options: RendererOptions<Node, Element>,
): HydrationRenderer {
  return baseCreateRenderer(options, createHydrationFunctions)
}

// overload 1: no hydration
function baseCreateRenderer<
  HostNode = RendererNode,
  HostElement = RendererElement,
>(options: RendererOptions<HostNode, HostElement>): Renderer<HostElement>

// overload 2: with hydration
function baseCreateRenderer(
  options: RendererOptions<Node, Element>,
  createHydrationFns: typeof createHydrationFunctions,
): HydrationRenderer

// implementation
function baseCreateRenderer(
  options: RendererOptions,
  createHydrationFns?: typeof createHydrationFunctions,
): any {
  // compile-time feature flags check
  if (__ESM_BUNDLER__ && !__TEST__) {
    initFeatureFlags()
  }

  const target = getGlobalThis()
  target.__VUE__ = true
  if (__DEV__ || __FEATURE_PROD_DEVTOOLS__) {
    setDevtoolsHook(target.__VUE_DEVTOOLS_GLOBAL_HOOK__, target)
  }

  const {
    insert: hostInsert,
    remove: hostRemove,
    patchProp: hostPatchProp,
    createElement: hostCreateElement,
    createText: hostCreateText,
    createComment: hostCreateComment,
    setText: hostSetText,
    setElementText: hostSetElementText,
    parentNode: hostParentNode,
    nextSibling: hostNextSibling,
    setScopeId: hostSetScopeId = NOOP,
    insertStaticContent: hostInsertStaticContent,
  } = options

  // Note: functions inside this closure should use `const xxx = () => {}`
  // style in order to prevent being inlined by minifiers.
  const patch: PatchFn = (
    n1,
    n2,
    container,
    anchor = null,
    parentComponent = null,
    parentSuspense = null,
    namespace = undefined,
    slotScopeIds = null,
    optimized = __DEV__ && isHmrUpdating ? false : !!n2.dynamicChildren,
  ) => {
    if (n1 === n2) {
      return
    }

    // patching & not same type, unmount old tree
    if (n1 && !isSameVNodeType(n1, n2)) {
      anchor = getNextHostNode(n1)
      unmount(n1, parentComponent, parentSuspense, true)
      n1 = null
    }

    if (n2.patchFlag === PatchFlags.BAIL) {
      optimized = false
      n2.dynamicChildren = null
    }

    const { type, ref, shapeFlag } = n2
    switch (type) {
      case Text:
        processText(n1, n2, container, anchor)
        break
      case Comment:
        processCommentNode(n1, n2, container, anchor)
        break
      case Static:
        if (n1 == null) {
          mountStaticNode(n2, container, anchor, namespace)
        } else if (__DEV__) {
          patchStaticNode(n1, n2, container, namespace)
        }
        break
      case Fragment:
        processFragment(
          n1,
          n2,
          container,
          anchor,
          parentComponent,
          parentSuspense,
          namespace,
          slotScopeIds,
          optimized,
        )
        break
      case VaporSlot:
        getVaporInterface(parentComponent, n2).slot(n1, n2, container, anchor)
        break
      default:
        if (shapeFlag & ShapeFlags.ELEMENT) {
          processElement(
            n1,
            n2,
            container,
            anchor,
            parentComponent,
            parentSuspense,
            namespace,
            slotScopeIds,
            optimized,
          )
        } else if (shapeFlag & ShapeFlags.COMPONENT) {
          processComponent(
            n1,
            n2,
            container,
            anchor,
            parentComponent,
            parentSuspense,
            namespace,
            slotScopeIds,
            optimized,
          )
        } else if (shapeFlag & ShapeFlags.TELEPORT) {
          ;(type as typeof TeleportImpl).process(
            n1 as TeleportVNode,
            n2 as TeleportVNode,
            container,
            anchor,
            parentComponent,
            parentSuspense,
            namespace,
            slotScopeIds,
            optimized,
            internals,
          )
        } else if (__FEATURE_SUSPENSE__ && shapeFlag & ShapeFlags.SUSPENSE) {
          ;(type as typeof SuspenseImpl).process(
            n1,
            n2,
            container,
            anchor,
            parentComponent,
            parentSuspense,
            namespace,
            slotScopeIds,
            optimized,
            internals,
          )
        } else if (__DEV__) {
          warn('Invalid VNode type:', type, `(${typeof type})`)
        }
    }

    // set ref
    if (ref != null && parentComponent) {
      setRef(ref, n1 && n1.ref, parentSuspense, n2 || n1, !n2)
    } else if (ref == null && n1 && n1.ref != null) {
      setRef(n1.ref, null, parentSuspense, n1, true)
    }
  }

  const processText: ProcessTextOrCommentFn = (n1, n2, container, anchor) => {
    if (n1 == null) {
      hostInsert(
        (n2.el = hostCreateText(n2.children as string)),
        container,
        anchor,
      )
    } else {
      const el = (n2.el = n1.el!)
      if (n2.children !== n1.children) {
        hostSetText(el, n2.children as string)
      }
    }
  }

  const processCommentNode: ProcessTextOrCommentFn = (
    n1,
    n2,
    container,
    anchor,
  ) => {
    if (n1 == null) {
      hostInsert(
        (n2.el = hostCreateComment((n2.children as string) || '')),
        container,
        anchor,
      )
    } else {
      // there's no support for dynamic comments
      n2.el = n1.el
    }
  }

  const mountStaticNode = (
    n2: VNode,
    container: RendererElement,
    anchor: RendererNode | null,
    namespace: ElementNamespace,
  ) => {
    // static nodes are only present when used with compiler-dom/runtime-dom
    // which guarantees presence of hostInsertStaticContent.
    ;[n2.el, n2.anchor] = hostInsertStaticContent!(
      n2.children as string,
      container,
      anchor,
      namespace,
      n2.el,
      n2.anchor,
    )
  }

  /**
   * Dev / HMR only
   */
  const patchStaticNode = (
    n1: VNode,
    n2: VNode,
    container: RendererElement,
    namespace: ElementNamespace,
  ) => {
    // static nodes are only patched during dev for HMR
    if (n2.children !== n1.children) {
      const anchor = hostNextSibling(n1.anchor!)
      // remove existing
      removeStaticNode(n1)
      // insert new
      ;[n2.el, n2.anchor] = hostInsertStaticContent!(
        n2.children as string,
        container,
        anchor,
        namespace,
      )
    } else {
      n2.el = n1.el
      n2.anchor = n1.anchor
    }
  }

  const moveStaticNode = (
    { el, anchor }: VNode,
    container: RendererElement,
    nextSibling: RendererNode | null,
  ) => {
    let next
    while (el && el !== anchor) {
      next = hostNextSibling(el)
      hostInsert(el, container, nextSibling)
      el = next
    }
    hostInsert(anchor!, container, nextSibling)
  }

  const removeStaticNode = ({ el, anchor }: VNode) => {
    let next
    while (el && el !== anchor) {
      next = hostNextSibling(el)
      hostRemove(el)
      el = next
    }
    hostRemove(anchor!)
  }

  const processElement = (
    n1: VNode | null,
    n2: VNode,
    container: RendererElement,
    anchor: RendererNode | null,
    parentComponent: ComponentInternalInstance | null,
    parentSuspense: SuspenseBoundary | null,
    namespace: ElementNamespace,
    slotScopeIds: string[] | null,
    optimized: boolean,
  ) => {
    if (n2.type === 'svg') {
      namespace = 'svg'
    } else if (n2.type === 'math') {
      namespace = 'mathml'
    }

    if (n1 == null) {
      mountElement(
        n2,
        container,
        anchor,
        parentComponent,
        parentSuspense,
        namespace,
        slotScopeIds,
        optimized,
      )
    } else {
      patchElement(
        n1,
        n2,
        parentComponent,
        parentSuspense,
        namespace,
        slotScopeIds,
        optimized,
      )
    }
  }

  const mountElement = (
    vnode: VNode,
    container: RendererElement,
    anchor: RendererNode | null,
    parentComponent: ComponentInternalInstance | null,
    parentSuspense: SuspenseBoundary | null,
    namespace: ElementNamespace,
    slotScopeIds: string[] | null,
    optimized: boolean,
  ) => {
    let el: RendererElement
    let vnodeHook: VNodeHook | undefined | null
    const { props, shapeFlag, transition, dirs } = vnode

    el = vnode.el = hostCreateElement(
      vnode.type as string,
      namespace,
      props && props.is,
      props,
    )

    // mount children first, since some props may rely on child content
    // being already rendered, e.g. `<select value>`
    if (shapeFlag & ShapeFlags.TEXT_CHILDREN) {
      hostSetElementText(el, vnode.children as string)
    } else if (shapeFlag & ShapeFlags.ARRAY_CHILDREN) {
      mountChildren(
        vnode.children as VNodeArrayChildren,
        el,
        null,
        parentComponent,
        parentSuspense,
        resolveChildrenNamespace(vnode, namespace),
        slotScopeIds,
        optimized,
      )
    }

    if (dirs) {
      invokeDirectiveHook(vnode, null, parentComponent, 'created')
    }
    // scopeId
    setScopeId(el, vnode, vnode.scopeId, slotScopeIds, parentComponent)
    // props
    if (props) {
      for (const key in props) {
        if (key !== 'value' && !isReservedProp(key)) {
          hostPatchProp(el, key, null, props[key], namespace, parentComponent)
        }
      }
      /**
       * Special case for setting value on DOM elements:
       * - it can be order-sensitive (e.g. should be set *after* min/max, #2325, #4024)
       * - it needs to be forced (#1471)
       * #2353 proposes adding another renderer option to configure this, but
       * the properties affects are so finite it is worth special casing it
       * here to reduce the complexity. (Special casing it also should not
       * affect non-DOM renderers)
       */
      if ('value' in props) {
        hostPatchProp(el, 'value', null, props.value, namespace)
      }
      if ((vnodeHook = props.onVnodeBeforeMount)) {
        invokeVNodeHook(vnodeHook, parentComponent, vnode)
      }
    }

    if (__DEV__ || __FEATURE_PROD_DEVTOOLS__) {
      def(el, '__vnode', vnode, true)
      def(el, '__vueParentComponent', parentComponent, true)
    }

    if (dirs) {
      invokeDirectiveHook(vnode, null, parentComponent, 'beforeMount')
    }
    // #1583 For inside suspense + suspense not resolved case, enter hook should call when suspense resolved
    // #1689 For inside suspense + suspense resolved case, just call it
    if (transition) {
      performTransitionEnter(
        el,
        transition,
        () => hostInsert(el, container, anchor),
        parentSuspense,
      )
    } else {
      hostInsert(el, container, anchor)
    }

    if ((vnodeHook = props && props.onVnodeMounted) || dirs) {
      queuePostRenderEffect(
        () => {
          vnodeHook && invokeVNodeHook(vnodeHook, parentComponent, vnode)
          dirs && invokeDirectiveHook(vnode, null, parentComponent, 'mounted')
        },
        undefined,
        parentSuspense,
      )
    }
  }

  const setScopeId = (
    el: RendererElement,
    vnode: VNode,
    scopeId: string | null,
    slotScopeIds: string[] | null,
    parentComponent: GenericComponentInstance | null,
  ) => {
    if (scopeId) {
      hostSetScopeId(el, scopeId)
    }
    if (slotScopeIds) {
      for (let i = 0; i < slotScopeIds.length; i++) {
        hostSetScopeId(el, slotScopeIds[i])
      }
    }
    let subTree = parentComponent && parentComponent.subTree
    if (subTree) {
      if (
        __DEV__ &&
        subTree.patchFlag > 0 &&
        subTree.patchFlag & PatchFlags.DEV_ROOT_FRAGMENT
      ) {
        subTree =
          filterSingleRoot(subTree.children as VNodeArrayChildren) || subTree
      }
      if (
        vnode === subTree ||
        (isSuspense(subTree.type) &&
          (subTree.ssContent === vnode || subTree.ssFallback === vnode))
      ) {
        const parentVNode = parentComponent!.vnode!
        setScopeId(
          el,
          parentVNode,
          parentVNode.scopeId,
          parentVNode.slotScopeIds,
          parentComponent!.parent,
        )
      }
    }
  }

  const mountChildren: MountChildrenFn = (
    children,
    container,
    anchor,
    parentComponent,
    parentSuspense,
    namespace: ElementNamespace,
    slotScopeIds,
    optimized,
    start = 0,
  ) => {
    for (let i = start; i < children.length; i++) {
      const child = (children[i] = optimized
        ? cloneIfMounted(children[i] as VNode)
        : normalizeVNode(children[i]))
      patch(
        null,
        child,
        container,
        anchor,
        parentComponent,
        parentSuspense,
        namespace,
        slotScopeIds,
        optimized,
      )
    }
  }

  const patchElement = (
    n1: VNode,
    n2: VNode,
    parentComponent: ComponentInternalInstance | null,
    parentSuspense: SuspenseBoundary | null,
    namespace: ElementNamespace,
    slotScopeIds: string[] | null,
    optimized: boolean,
  ) => {
    const el = (n2.el = n1.el!)
    if (__DEV__ || __FEATURE_PROD_DEVTOOLS__) {
      el.__vnode = n2
    }
    let { patchFlag, dynamicChildren, dirs } = n2
    // #1426 take the old vnode's patch flag into account since user may clone a
    // compiler-generated vnode, which de-opts to FULL_PROPS
    patchFlag |= n1.patchFlag & PatchFlags.FULL_PROPS
    const oldProps = n1.props || EMPTY_OBJ
    const newProps = n2.props || EMPTY_OBJ
    let vnodeHook: VNodeHook | undefined | null

    // disable recurse in beforeUpdate hooks
    parentComponent && toggleRecurse(parentComponent, false)
    if ((vnodeHook = newProps.onVnodeBeforeUpdate)) {
      invokeVNodeHook(vnodeHook, parentComponent, n2, n1)
    }
    if (dirs) {
      invokeDirectiveHook(n2, n1, parentComponent, 'beforeUpdate')
    }
    parentComponent && toggleRecurse(parentComponent, true)

    if (__DEV__ && isHmrUpdating) {
      // HMR updated, force full diff
      patchFlag = 0
      optimized = false
      dynamicChildren = null
    }

    // #9135 innerHTML / textContent unset needs to happen before possible
    // new children mount
    if (
      (oldProps.innerHTML && newProps.innerHTML == null) ||
      (oldProps.textContent && newProps.textContent == null)
    ) {
      hostSetElementText(el, '')
    }

    if (dynamicChildren) {
      patchBlockChildren(
        n1.dynamicChildren!,
        dynamicChildren,
        el,
        parentComponent,
        parentSuspense,
        resolveChildrenNamespace(n2, namespace),
        slotScopeIds,
      )
      if (__DEV__) {
        // necessary for HMR
        traverseStaticChildren(n1, n2)
      }
    } else if (!optimized) {
      // full diff
      patchChildren(
        n1,
        n2,
        el,
        null,
        parentComponent,
        parentSuspense,
        resolveChildrenNamespace(n2, namespace),
        slotScopeIds,
        false,
      )
    }

    if (patchFlag > 0) {
      // the presence of a patchFlag means this element's render code was
      // generated by the compiler and can take the fast path.
      // in this path old node and new node are guaranteed to have the same shape
      // (i.e. at the exact same position in the source template)
      if (patchFlag & PatchFlags.FULL_PROPS) {
        // element props contain dynamic keys, full diff needed
        patchProps(el, oldProps, newProps, parentComponent, namespace)
      } else {
        // class
        // this flag is matched when the element has dynamic class bindings.
        if (patchFlag & PatchFlags.CLASS) {
          if (oldProps.class !== newProps.class) {
            hostPatchProp(el, 'class', null, newProps.class, namespace)
          }
        }

        // style
        // this flag is matched when the element has dynamic style bindings
        if (patchFlag & PatchFlags.STYLE) {
          hostPatchProp(el, 'style', oldProps.style, newProps.style, namespace)
        }

        // props
        // This flag is matched when the element has dynamic prop/attr bindings
        // other than class and style. The keys of dynamic prop/attrs are saved for
        // faster iteration.
        // Note dynamic keys like :[foo]="bar" will cause this optimization to
        // bail out and go through a full diff because we need to unset the old key
        if (patchFlag & PatchFlags.PROPS) {
          // if the flag is present then dynamicProps must be non-null
          const propsToUpdate = n2.dynamicProps!
          for (let i = 0; i < propsToUpdate.length; i++) {
            const key = propsToUpdate[i]
            const prev = oldProps[key]
            const next = newProps[key]
            // #1471 force patch value
            if (next !== prev || key === 'value') {
              hostPatchProp(el, key, prev, next, namespace, parentComponent)
            }
          }
        }
      }

      // text
      // This flag is matched when the element has only dynamic text children.
      if (patchFlag & PatchFlags.TEXT) {
        if (n1.children !== n2.children) {
          hostSetElementText(el, n2.children as string)
        }
      }
    } else if (!optimized && dynamicChildren == null) {
      // unoptimized, full diff
      patchProps(el, oldProps, newProps, parentComponent, namespace)
    }

    if ((vnodeHook = newProps.onVnodeUpdated) || dirs) {
      queuePostRenderEffect(
        () => {
          vnodeHook && invokeVNodeHook(vnodeHook, parentComponent, n2, n1)
          dirs && invokeDirectiveHook(n2, n1, parentComponent, 'updated')
        },
        undefined,
        parentSuspense,
      )
    }
  }

  // The fast path for blocks.
  const patchBlockChildren: PatchBlockChildrenFn = (
    oldChildren,
    newChildren,
    fallbackContainer,
    parentComponent,
    parentSuspense,
    namespace: ElementNamespace,
    slotScopeIds,
  ) => {
    for (let i = 0; i < newChildren.length; i++) {
      const oldVNode = oldChildren[i]
      const newVNode = newChildren[i]
      // Determine the container (parent element) for the patch.
      const container =
        // oldVNode may be an errored async setup() component inside Suspense
        // which will not have a mounted element
        oldVNode.el &&
        // - In the case of a Fragment, we need to provide the actual parent
        // of the Fragment itself so it can move its children.
        (oldVNode.type === Fragment ||
          // - In the case of different nodes, there is going to be a replacement
          // which also requires the correct parent container
          !isSameVNodeType(oldVNode, newVNode) ||
          // - In the case of a component, it could contain anything.
          oldVNode.shapeFlag &
            (ShapeFlags.COMPONENT | ShapeFlags.TELEPORT | ShapeFlags.SUSPENSE))
          ? hostParentNode(oldVNode.el)!
          : // In other cases, the parent container is not actually used so we
            // just pass the block element here to avoid a DOM parentNode call.
            fallbackContainer
      patch(
        oldVNode,
        newVNode,
        container,
        null,
        parentComponent,
        parentSuspense,
        namespace,
        slotScopeIds,
        true,
      )
    }
  }

  const patchProps = (
    el: RendererElement,
    oldProps: Data,
    newProps: Data,
    parentComponent: ComponentInternalInstance | null,
    namespace: ElementNamespace,
  ) => {
    if (oldProps !== newProps) {
      if (oldProps !== EMPTY_OBJ) {
        for (const key in oldProps) {
          if (!isReservedProp(key) && !(key in newProps)) {
            hostPatchProp(
              el,
              key,
              oldProps[key],
              null,
              namespace,
              parentComponent,
            )
          }
        }
      }
      for (const key in newProps) {
        // empty string is not valid prop
        if (isReservedProp(key)) continue
        const next = newProps[key]
        const prev = oldProps[key]
        // defer patching value
        if (next !== prev && key !== 'value') {
          hostPatchProp(el, key, prev, next, namespace, parentComponent)
        }
      }
      if ('value' in newProps) {
        hostPatchProp(el, 'value', oldProps.value, newProps.value, namespace)
      }
    }
  }

  const processFragment = (
    n1: VNode | null,
    n2: VNode,
    container: RendererElement,
    anchor: RendererNode | null,
    parentComponent: ComponentInternalInstance | null,
    parentSuspense: SuspenseBoundary | null,
    namespace: ElementNamespace,
    slotScopeIds: string[] | null,
    optimized: boolean,
  ) => {
    const fragmentStartAnchor = (n2.el = n1 ? n1.el : hostCreateText(''))!
    const fragmentEndAnchor = (n2.anchor = n1 ? n1.anchor : hostCreateText(''))!

    let { patchFlag, dynamicChildren, slotScopeIds: fragmentSlotScopeIds } = n2

    if (
      __DEV__ &&
      // #5523 dev root fragment may inherit directives
      (isHmrUpdating || patchFlag & PatchFlags.DEV_ROOT_FRAGMENT)
    ) {
      // HMR updated / Dev root fragment (w/ comments), force full diff
      patchFlag = 0
      optimized = false
      dynamicChildren = null
    }

    // check if this is a slot fragment with :slotted scope ids
    if (fragmentSlotScopeIds) {
      slotScopeIds = slotScopeIds
        ? slotScopeIds.concat(fragmentSlotScopeIds)
        : fragmentSlotScopeIds
    }

    if (n1 == null) {
      hostInsert(fragmentStartAnchor, container, anchor)
      hostInsert(fragmentEndAnchor, container, anchor)
      // a fragment can only have array children
      // since they are either generated by the compiler, or implicitly created
      // from arrays.
      mountChildren(
        // #10007
        // such fragment like `<></>` will be compiled into
        // a fragment which doesn't have a children.
        // In this case fallback to an empty array
        (n2.children || []) as VNodeArrayChildren,
        container,
        fragmentEndAnchor,
        parentComponent,
        parentSuspense,
        namespace,
        slotScopeIds,
        optimized,
      )
    } else {
      if (
        patchFlag > 0 &&
        patchFlag & PatchFlags.STABLE_FRAGMENT &&
        dynamicChildren &&
        // #2715 the previous fragment could've been a BAILed one as a result
        // of renderSlot() with no valid children
        n1.dynamicChildren
      ) {
        // a stable fragment (template root or <template v-for>) doesn't need to
        // patch children order, but it may contain dynamicChildren.
        patchBlockChildren(
          n1.dynamicChildren,
          dynamicChildren,
          container,
          parentComponent,
          parentSuspense,
          namespace,
          slotScopeIds,
        )
        if (__DEV__) {
          // necessary for HMR
          traverseStaticChildren(n1, n2)
        } else if (
          // #2080 if the stable fragment has a key, it's a <template v-for> that may
          //  get moved around. Make sure all root level vnodes inherit el.
          // #2134 or if it's a component root, it may also get moved around
          // as the component is being moved.
          n2.key != null ||
          (parentComponent && n2 === parentComponent.subTree)
        ) {
          traverseStaticChildren(n1, n2, true /* shallow */)
        }
      } else {
        // keyed / unkeyed, or manual fragments.
        // for keyed & unkeyed, since they are compiler generated from v-for,
        // each child is guaranteed to be a block so the fragment will never
        // have dynamicChildren.
        patchChildren(
          n1,
          n2,
          container,
          fragmentEndAnchor,
          parentComponent,
          parentSuspense,
          namespace,
          slotScopeIds,
          optimized,
        )
      }
    }
  }

  const processComponent = (
    n1: VNode | null,
    n2: VNode,
    container: RendererElement,
    anchor: RendererNode | null,
    parentComponent: ComponentInternalInstance | null,
    parentSuspense: SuspenseBoundary | null,
    namespace: ElementNamespace,
    slotScopeIds: string[] | null,
    optimized: boolean,
  ) => {
    n2.slotScopeIds = slotScopeIds

    if ((n2.type as ConcreteComponent).__vapor) {
      if (n1 == null) {
        if (n2.shapeFlag & ShapeFlags.COMPONENT_KEPT_ALIVE) {
          getVaporInterface(parentComponent, n2).activate(
            n2,
            container,
            anchor,
            parentComponent!,
          )
        } else {
          getVaporInterface(parentComponent, n2).mount(
            n2,
            container,
            anchor,
            parentComponent,
          )
        }
      } else {
        getVaporInterface(parentComponent, n2).update(
          n1,
          n2,
          shouldUpdateComponent(n1, n2, optimized),
        )
      }
    } else if (n1 == null) {
      if (n2.shapeFlag & ShapeFlags.COMPONENT_KEPT_ALIVE) {
        ;(parentComponent!.ctx as KeepAliveContext).activate(
          n2,
          container,
          anchor,
          namespace,
          optimized,
        )
      } else {
        mountComponent(
          n2,
          container,
          anchor,
          parentComponent,
          parentSuspense,
          namespace,
          optimized,
        )
      }
    } else {
      updateComponent(n1, n2, optimized)
    }
  }

  const mountComponent: MountComponentFn = (
    initialVNode,
    container,
    anchor,
    parentComponent,
    parentSuspense,
    namespace: ElementNamespace,
    optimized,
  ) => {
    // 2.x compat may pre-create the component instance before actually
    // mounting
    const compatMountInstance =
      __COMPAT__ && initialVNode.isCompatRoot && initialVNode.component
    const instance: ComponentInternalInstance =
      compatMountInstance ||
      (initialVNode.component = createComponentInstance(
        initialVNode,
        parentComponent,
        parentSuspense,
      ))

    if (__DEV__ && instance.type.__hmrId) {
      registerHMR(instance)
    }

    if (__DEV__) {
      pushWarningContext(initialVNode)
      startMeasure(instance, `mount`)
    }

    // inject renderer internals for keepAlive
    if (isKeepAlive(initialVNode)) {
      ;(instance.ctx as KeepAliveContext).renderer = internals
    }

    // resolve props and slots for setup context
    if (!(__COMPAT__ && compatMountInstance)) {
      if (__DEV__) {
        startMeasure(instance, `init`)
      }
      setupComponent(instance, false, optimized)
      if (__DEV__) {
        endMeasure(instance, `init`)
      }
    }

    // avoid hydration for hmr updating
    if (__DEV__ && isHmrUpdating) initialVNode.el = null

    // setup() is async. This component relies on async logic to be resolved
    // before proceeding
    if (__FEATURE_SUSPENSE__ && instance.asyncDep) {
      parentSuspense &&
        parentSuspense.registerDep(instance, setupRenderEffect, optimized)

      // Give it a placeholder if this is not hydration
      // TODO handle self-defined fallback
      if (!initialVNode.el) {
        const placeholder = (instance.subTree = createVNode(Comment))
        processCommentNode(null, placeholder, container!, anchor)
        initialVNode.placeholder = placeholder.el
      }
    } else {
      setupRenderEffect(
        instance,
        initialVNode,
        container,
        anchor,
        parentSuspense,
        namespace,
        optimized,
      )
    }

    if (__DEV__) {
      popWarningContext()
      endMeasure(instance, `mount`)
    }
  }

  const updateComponent = (n1: VNode, n2: VNode, optimized: boolean) => {
    const instance = (n2.component = n1.component)!
    if (shouldUpdateComponent(n1, n2, optimized)) {
      if (
        __FEATURE_SUSPENSE__ &&
        instance.asyncDep &&
        !instance.asyncResolved
      ) {
        // async & still pending - just update props and slots
        // since the component's reactive effect for render isn't set-up yet
        if (__DEV__) {
          pushWarningContext(n2)
        }
        updateComponentPreRender(instance, n2, optimized)
        if (__DEV__) {
          popWarningContext()
        }
        return
      } else {
        // normal update
        instance.next = n2
        // instance.update is the reactive effect.
        instance.effect.run()
      }
    } else {
      // no update needed. just copy over properties
      n2.el = n1.el
      instance.vnode = n2
    }
  }

  class SetupRenderEffect extends ReactiveEffect {
    job: SchedulerJob

    constructor(
      private instance: ComponentInternalInstance,
      private initialVNode: VNode,
      private container: RendererElement,
      private anchor: RendererNode | null,
      private parentSuspense: SuspenseBoundary | null,
      private namespace: ElementNamespace,
      private optimized: boolean,
    ) {
      const prevScope = setCurrentScope(instance.scope)
      super()
      setCurrentScope(prevScope)

      this.job = instance.job = () => {
        if (this.dirty) {
          this.run()
        }
      }
      this.job.i = instance

      if (__DEV__) {
        this.onTrack = instance.rtc
          ? e => invokeArrayFns(instance.rtc!, e)
          : void 0
        this.onTrigger = instance.rtg
          ? e => invokeArrayFns(instance.rtg!, e)
          : void 0
      }
    }

    notify(): void {
      if (!(this.flags & EffectFlags.PAUSED)) {
        const job = this.job
        queueJob(job, job.i!.uid)
      }
    }

    fn() {
      const {
        instance,
        initialVNode,
        container,
        anchor,
        parentSuspense,
        namespace,
        optimized,
      } = this
      if (!instance.isMounted) {
        let vnodeHook: VNodeHook | null | undefined
        const { el, props } = initialVNode
        const { bm, m, parent, root, type } = instance
        const isAsyncWrapperVNode = isAsyncWrapper(initialVNode)

        toggleRecurse(instance, false)
        // beforeMount hook
        if (bm) {
          invokeArrayFns(bm)
        }
        // onVnodeBeforeMount
        if (
          !isAsyncWrapperVNode &&
          (vnodeHook = props && props.onVnodeBeforeMount)
        ) {
          invokeVNodeHook(vnodeHook, parent, initialVNode)
        }
        if (
          __COMPAT__ &&
          isCompatEnabled(DeprecationTypes.INSTANCE_EVENT_HOOKS, instance)
        ) {
          instance.emit('hook:beforeMount')
        }
        toggleRecurse(instance, true)

        if (el && hydrateNode) {
          // vnode has adopted host node - perform hydration instead of mount.
          const hydrateSubTree = () => {
            if (__DEV__) {
              startMeasure(instance, `render`)
            }
            instance.subTree = renderComponentRoot(instance)
            if (__DEV__) {
              endMeasure(instance, `render`)
            }
            if (__DEV__) {
              startMeasure(instance, `hydrate`)
            }
            hydrateNode!(
              el as Node,
              instance.subTree,
              instance,
              parentSuspense,
              null,
            )
            if (__DEV__) {
              endMeasure(instance, `hydrate`)
            }
          }

          if (
            isAsyncWrapperVNode &&
            (type as ComponentOptions).__asyncHydrate
          ) {
            ;(type as ComponentOptions).__asyncHydrate!(
              el as Element,
              instance,
              hydrateSubTree,
            )
          } else {
            hydrateSubTree()
          }
        } else {
          // custom element style injection
          if (
            (root as ComponentInternalInstance).ce &&
            // @ts-expect-error _def is private
            ((root as ComponentInternalInstance).ce as VueElement)._def
              .shadowRoot !== false
          ) {
            ;(root as ComponentInternalInstance).ce!._injectChildStyle(type)
          }

          if (__DEV__) {
            startMeasure(instance, `render`)
          }
          const subTree = (instance.subTree = renderComponentRoot(instance))
          if (__DEV__) {
            endMeasure(instance, `render`)
          }
          if (__DEV__) {
            startMeasure(instance, `patch`)
          }
          patch(
            null,
            subTree,
            container,
            anchor,
            instance,
            parentSuspense,
            namespace,
          )
          if (__DEV__) {
            endMeasure(instance, `patch`)
          }
          initialVNode.el = subTree.el
        }
        // mounted hook
        if (m) {
          queuePostRenderEffect(m, undefined, parentSuspense)
        }
        // onVnodeMounted
        if (
          !isAsyncWrapperVNode &&
          (vnodeHook = props && props.onVnodeMounted)
        ) {
          const scopedInitialVNode = initialVNode
          queuePostRenderEffect(
            () => invokeVNodeHook(vnodeHook!, parent, scopedInitialVNode),
            undefined,
            parentSuspense,
          )
        }
        if (
          __COMPAT__ &&
          isCompatEnabled(DeprecationTypes.INSTANCE_EVENT_HOOKS, instance)
        ) {
          queuePostRenderEffect(
            () => instance.emit('hook:mounted'),
            undefined,
            parentSuspense,
          )
        }

        // activated hook for keep-alive roots.
        // #1742 activated hook must be accessed after first render
        // since the hook may be injected by a child keep-alive
        if (
          initialVNode.shapeFlag & ShapeFlags.COMPONENT_SHOULD_KEEP_ALIVE ||
          (parent &&
            parent.vnode &&
            isAsyncWrapper(parent.vnode) &&
            parent.vnode.shapeFlag & ShapeFlags.COMPONENT_SHOULD_KEEP_ALIVE)
        ) {
          instance.a &&
            queuePostRenderEffect(instance.a, undefined, parentSuspense)
          if (
            __COMPAT__ &&
            isCompatEnabled(DeprecationTypes.INSTANCE_EVENT_HOOKS, instance)
          ) {
            queuePostRenderEffect(
              () => instance.emit('hook:activated'),
              undefined,
              parentSuspense,
            )
          }
        }
        instance.isMounted = true

        if (__DEV__ || __FEATURE_PROD_DEVTOOLS__) {
          devtoolsComponentAdded(instance)
        }

        // #2458: deference mount-only object parameters to prevent memleaks
        this.initialVNode = this.container = this.anchor = null as any
      } else {
        let { next, bu, u, parent, vnode } = instance

        if (__FEATURE_SUSPENSE__) {
          const nonHydratedAsyncRoot = locateNonHydratedAsyncRoot(instance)
          // we are trying to update some async comp before hydration
          // this will cause crash because we don't know the root node yet
          if (nonHydratedAsyncRoot) {
            // only sync the properties and abort the rest of operations
            if (next) {
              next.el = vnode.el
              updateComponentPreRender(instance, next, optimized)
            }
            // and continue the rest of operations once the deps are resolved
            nonHydratedAsyncRoot.asyncDep!.then(() => {
              // the instance may be destroyed during the time period
              if (!instance.isUnmounted) {
                this.fn()
              }
            })
            return
          }
        }

        // updateComponent
        // This is triggered by mutation of component's own state (next: null)
        // OR parent calling processComponent (next: VNode)
        let originNext = next
        let vnodeHook: VNodeHook | null | undefined
        if (__DEV__) {
          pushWarningContext(next || instance.vnode)
        }

        // Disallow component effect recursion during pre-lifecycle hooks.
        toggleRecurse(instance, false)
        if (next) {
          next.el = vnode.el
          updateComponentPreRender(instance, next, optimized)
        } else {
          next = vnode
        }

        // beforeUpdate hook
        if (bu) {
          invokeArrayFns(bu)
        }
        // onVnodeBeforeUpdate
        if ((vnodeHook = next.props && next.props.onVnodeBeforeUpdate)) {
          invokeVNodeHook(vnodeHook, parent, next, vnode)
        }
        if (
          __COMPAT__ &&
          isCompatEnabled(DeprecationTypes.INSTANCE_EVENT_HOOKS, instance)
        ) {
          instance.emit('hook:beforeUpdate')
        }
        toggleRecurse(instance, true)

        // render
        if (__DEV__) {
          startMeasure(instance, `render`)
        }
        const nextTree = renderComponentRoot(instance)
        if (__DEV__) {
          endMeasure(instance, `render`)
        }
        const prevTree = instance.subTree
        instance.subTree = nextTree

        if (__DEV__) {
          startMeasure(instance, `patch`)
        }
        patch(
          prevTree,
          nextTree,
          // parent may have changed if it's in a teleport
          hostParentNode(prevTree.el!)!,
          // anchor may have changed if it's in a fragment
          getNextHostNode(prevTree),
          instance,
          parentSuspense,
          namespace,
        )
        if (__DEV__) {
          endMeasure(instance, `patch`)
        }
        next.el = nextTree.el
        if (originNext === null) {
          // self-triggered update. In case of HOC, update parent component
          // vnode el. HOC is indicated by parent instance's subTree pointing
          // to child component's vnode
          updateHOCHostEl(instance, nextTree.el)
        }
        // updated hook
        if (u) {
          queuePostRenderEffect(u, undefined, parentSuspense)
        }
        // onVnodeUpdated
        if ((vnodeHook = next.props && next.props.onVnodeUpdated)) {
          queuePostRenderEffect(
            () => invokeVNodeHook(vnodeHook!, parent, next!, vnode),
            undefined,
            parentSuspense,
          )
        }
        if (
          __COMPAT__ &&
          isCompatEnabled(DeprecationTypes.INSTANCE_EVENT_HOOKS, instance)
        ) {
          queuePostRenderEffect(
            () => instance.emit('hook:updated'),
            undefined,
            parentSuspense,
          )
        }

        if (__DEV__ || __FEATURE_PROD_DEVTOOLS__) {
          devtoolsComponentUpdated(instance)
        }

        if (__DEV__) {
          popWarningContext()
        }
      }
    }
  }

  const setupRenderEffect: SetupRenderEffectFn = (
    instance,
    initialVNode,
    container,
    anchor,
    parentSuspense,
    namespace: ElementNamespace,
    optimized,
  ) => {
    // create reactive effect for rendering
    const effect = (instance.effect = new SetupRenderEffect(
      instance,
      initialVNode,
      container,
      anchor,
      parentSuspense,
      namespace,
      optimized,
    ))
    instance.update = effect.run.bind(effect)

    // allowRecurse
    // #1801, #2043 component render effects should allow recursive updates
    toggleRecurse(instance, true)

    effect.run()
  }

  const updateComponentPreRender = (
    instance: ComponentInternalInstance,
    nextVNode: VNode,
    optimized: boolean,
  ) => {
    nextVNode.component = instance
    const prevProps = instance.vnode.props
    instance.vnode = nextVNode
    instance.next = null
    updateProps(instance, nextVNode.props, prevProps, optimized)
    updateSlots(instance, nextVNode.children, optimized)

    const prevSub = setActiveSub()
    // props update may have triggered pre-flush watchers.
    // flush them before the render update.
    flushPreFlushCbs(instance)
    setActiveSub(prevSub)
  }

  const patchChildren: PatchChildrenFn = (
    n1,
    n2,
    container,
    anchor,
    parentComponent,
    parentSuspense,
    namespace: ElementNamespace,
    slotScopeIds,
    optimized = false,
  ) => {
    const c1 = n1 && n1.children
    const prevShapeFlag = n1 ? n1.shapeFlag : 0
    const c2 = n2.children

    const { patchFlag, shapeFlag } = n2
    // fast path
    if (patchFlag > 0) {
      if (patchFlag & PatchFlags.KEYED_FRAGMENT) {
        // this could be either fully-keyed or mixed (some keyed some not)
        // presence of patchFlag means children are guaranteed to be arrays
        patchKeyedChildren(
          c1 as VNode[],
          c2 as VNodeArrayChildren,
          container,
          anchor,
          parentComponent,
          parentSuspense,
          namespace,
          slotScopeIds,
          optimized,
        )
        return
      } else if (patchFlag & PatchFlags.UNKEYED_FRAGMENT) {
        // unkeyed
        patchUnkeyedChildren(
          c1 as VNode[],
          c2 as VNodeArrayChildren,
          container,
          anchor,
          parentComponent,
          parentSuspense,
          namespace,
          slotScopeIds,
          optimized,
        )
        return
      }
    }

    // children has 3 possibilities: text, array or no children.
    if (shapeFlag & ShapeFlags.TEXT_CHILDREN) {
      // text children fast path
      if (prevShapeFlag & ShapeFlags.ARRAY_CHILDREN) {
        unmountChildren(c1 as VNode[], parentComponent, parentSuspense)
      }
      if (c2 !== c1) {
        hostSetElementText(container, c2 as string)
      }
    } else {
      if (prevShapeFlag & ShapeFlags.ARRAY_CHILDREN) {
        // prev children was array
        if (shapeFlag & ShapeFlags.ARRAY_CHILDREN) {
          // two arrays, cannot assume anything, do full diff
          patchKeyedChildren(
            c1 as VNode[],
            c2 as VNodeArrayChildren,
            container,
            anchor,
            parentComponent,
            parentSuspense,
            namespace,
            slotScopeIds,
            optimized,
          )
        } else {
          // no new children, just unmount old
          unmountChildren(c1 as VNode[], parentComponent, parentSuspense, true)
        }
      } else {
        // prev children was text OR null
        // new children is array OR null
        if (prevShapeFlag & ShapeFlags.TEXT_CHILDREN) {
          hostSetElementText(container, '')
        }
        // mount new if array
        if (shapeFlag & ShapeFlags.ARRAY_CHILDREN) {
          mountChildren(
            c2 as VNodeArrayChildren,
            container,
            anchor,
            parentComponent,
            parentSuspense,
            namespace,
            slotScopeIds,
            optimized,
          )
        }
      }
    }
  }

  const patchUnkeyedChildren = (
    c1: VNode[],
    c2: VNodeArrayChildren,
    container: RendererElement,
    anchor: RendererNode | null,
    parentComponent: ComponentInternalInstance | null,
    parentSuspense: SuspenseBoundary | null,
    namespace: ElementNamespace,
    slotScopeIds: string[] | null,
    optimized: boolean,
  ) => {
    c1 = c1 || EMPTY_ARR
    c2 = c2 || EMPTY_ARR
    const oldLength = c1.length
    const newLength = c2.length
    const commonLength = Math.min(oldLength, newLength)
    let i
    for (i = 0; i < commonLength; i++) {
      const nextChild = (c2[i] = optimized
        ? cloneIfMounted(c2[i] as VNode)
        : normalizeVNode(c2[i]))
      patch(
        c1[i],
        nextChild,
        container,
        null,
        parentComponent,
        parentSuspense,
        namespace,
        slotScopeIds,
        optimized,
      )
    }
    if (oldLength > newLength) {
      // remove old
      unmountChildren(
        c1,
        parentComponent,
        parentSuspense,
        true,
        false,
        commonLength,
      )
    } else {
      // mount new
      mountChildren(
        c2,
        container,
        anchor,
        parentComponent,
        parentSuspense,
        namespace,
        slotScopeIds,
        optimized,
        commonLength,
      )
    }
  }

  // can be all-keyed or mixed
  const patchKeyedChildren = (
    c1: VNode[],
    c2: VNodeArrayChildren,
    container: RendererElement,
    parentAnchor: RendererNode | null,
    parentComponent: ComponentInternalInstance | null,
    parentSuspense: SuspenseBoundary | null,
    namespace: ElementNamespace,
    slotScopeIds: string[] | null,
    optimized: boolean,
  ) => {
    let i = 0
    const l2 = c2.length
    let e1 = c1.length - 1 // prev ending index
    let e2 = l2 - 1 // next ending index

    // 1. sync from start
    // (a b) c
    // (a b) d e
    while (i <= e1 && i <= e2) {
      const n1 = c1[i]
      const n2 = (c2[i] = optimized
        ? cloneIfMounted(c2[i] as VNode)
        : normalizeVNode(c2[i]))
      if (isSameVNodeType(n1, n2)) {
        patch(
          n1,
          n2,
          container,
          null,
          parentComponent,
          parentSuspense,
          namespace,
          slotScopeIds,
          optimized,
        )
      } else {
        break
      }
      i++
    }

    // 2. sync from end
    // a (b c)
    // d e (b c)
    while (i <= e1 && i <= e2) {
      const n1 = c1[e1]
      const n2 = (c2[e2] = optimized
        ? cloneIfMounted(c2[e2] as VNode)
        : normalizeVNode(c2[e2]))
      if (isSameVNodeType(n1, n2)) {
        patch(
          n1,
          n2,
          container,
          null,
          parentComponent,
          parentSuspense,
          namespace,
          slotScopeIds,
          optimized,
        )
      } else {
        break
      }
      e1--
      e2--
    }

    // 3. common sequence + mount
    // (a b)
    // (a b) c
    // i = 2, e1 = 1, e2 = 2
    // (a b)
    // c (a b)
    // i = 0, e1 = -1, e2 = 0
    if (i > e1) {
      if (i <= e2) {
        const nextPos = e2 + 1
        const anchor = nextPos < l2 ? (c2[nextPos] as VNode).el : parentAnchor
        while (i <= e2) {
          patch(
            null,
            (c2[i] = optimized
              ? cloneIfMounted(c2[i] as VNode)
              : normalizeVNode(c2[i])),
            container,
            anchor,
            parentComponent,
            parentSuspense,
            namespace,
            slotScopeIds,
            optimized,
          )
          i++
        }
      }
    }

    // 4. common sequence + unmount
    // (a b) c
    // (a b)
    // i = 2, e1 = 2, e2 = 1
    // a (b c)
    // (b c)
    // i = 0, e1 = 0, e2 = -1
    else if (i > e2) {
      while (i <= e1) {
        unmount(c1[i], parentComponent, parentSuspense, true)
        i++
      }
    }

    // 5. unknown sequence
    // [i ... e1 + 1]: a b [c d e] f g
    // [i ... e2 + 1]: a b [e d c h] f g
    // i = 2, e1 = 4, e2 = 5
    else {
      const s1 = i // prev starting index
      const s2 = i // next starting index

      // 5.1 build key:index map for newChildren
      const keyToNewIndexMap: Map<PropertyKey, number> = new Map()
      for (i = s2; i <= e2; i++) {
        const nextChild = (c2[i] = optimized
          ? cloneIfMounted(c2[i] as VNode)
          : normalizeVNode(c2[i]))
        if (nextChild.key != null) {
          if (__DEV__ && keyToNewIndexMap.has(nextChild.key)) {
            warn(
              `Duplicate keys found during update:`,
              JSON.stringify(nextChild.key),
              `Make sure keys are unique.`,
            )
          }
          keyToNewIndexMap.set(nextChild.key, i)
        }
      }

      // 5.2 loop through old children left to be patched and try to patch
      // matching nodes & remove nodes that are no longer present
      let j
      let patched = 0
      const toBePatched = e2 - s2 + 1
      let moved = false
      // used to track whether any node has moved
      let maxNewIndexSoFar = 0
      // works as Map<newIndex, oldIndex>
      // Note that oldIndex is offset by +1
      // and oldIndex = 0 is a special value indicating the new node has
      // no corresponding old node.
      // used for determining longest stable subsequence
      const newIndexToOldIndexMap = new Array(toBePatched)
      for (i = 0; i < toBePatched; i++) newIndexToOldIndexMap[i] = 0

      for (i = s1; i <= e1; i++) {
        const prevChild = c1[i]
        if (patched >= toBePatched) {
          // all new children have been patched so this can only be a removal
          unmount(prevChild, parentComponent, parentSuspense, true)
          continue
        }
        let newIndex
        if (prevChild.key != null) {
          newIndex = keyToNewIndexMap.get(prevChild.key)
        } else {
          // key-less node, try to locate a key-less node of the same type
          for (j = s2; j <= e2; j++) {
            if (
              newIndexToOldIndexMap[j - s2] === 0 &&
              isSameVNodeType(prevChild, c2[j] as VNode)
            ) {
              newIndex = j
              break
            }
          }
        }
        if (newIndex === undefined) {
          unmount(prevChild, parentComponent, parentSuspense, true)
        } else {
          newIndexToOldIndexMap[newIndex - s2] = i + 1
          if (newIndex >= maxNewIndexSoFar) {
            maxNewIndexSoFar = newIndex
          } else {
            moved = true
          }
          patch(
            prevChild,
            c2[newIndex] as VNode,
            container,
            null,
            parentComponent,
            parentSuspense,
            namespace,
            slotScopeIds,
            optimized,
          )
          patched++
        }
      }

      // 5.3 move and mount
      // generate longest stable subsequence only when nodes have moved
      const increasingNewIndexSequence = moved
        ? getSequence(newIndexToOldIndexMap)
        : EMPTY_ARR
      j = increasingNewIndexSequence.length - 1
      // looping backwards so that we can use last patched node as anchor
      for (i = toBePatched - 1; i >= 0; i--) {
        const nextIndex = s2 + i
        const nextChild = c2[nextIndex] as VNode
        const anchorVNode = c2[nextIndex + 1] as VNode
        const anchor =
          nextIndex + 1 < l2
            ? // #13559, fallback to el placeholder for unresolved async component
              anchorVNode.el || anchorVNode.placeholder
            : parentAnchor
        if (newIndexToOldIndexMap[i] === 0) {
          // mount new
          patch(
            null,
            nextChild,
            container,
            anchor,
            parentComponent,
            parentSuspense,
            namespace,
            slotScopeIds,
            optimized,
          )
        } else if (moved) {
          // move if:
          // There is no stable subsequence (e.g. a reverse)
          // OR current node is not among the stable sequence
          if (j < 0 || i !== increasingNewIndexSequence[j]) {
            move(
              nextChild,
              container,
              anchor,
              MoveType.REORDER,
              parentComponent,
            )
          } else {
            j--
          }
        }
      }
    }
  }

  const move: MoveFn = (
    vnode,
    container,
    anchor,
    moveType,
    parentComponent,
    parentSuspense = null,
  ) => {
    const { el, type, transition, children, shapeFlag } = vnode
    if (shapeFlag & ShapeFlags.COMPONENT) {
      if ((type as ConcreteComponent).__vapor) {
        getVaporInterface(parentComponent, vnode).move(vnode, container, anchor)
      } else {
        move(
          vnode.component!.subTree,
          container,
          anchor,
          moveType,
          parentComponent,
        )
      }
      return
    }

    if (__FEATURE_SUSPENSE__ && shapeFlag & ShapeFlags.SUSPENSE) {
      vnode.suspense!.move(container, anchor, moveType)
      return
    }

    if (shapeFlag & ShapeFlags.TELEPORT) {
      ;(type as typeof TeleportImpl).move(
        vnode,
        container,
        anchor,
        internals,
        parentComponent,
      )
      return
    }

    if (type === Fragment) {
      hostInsert(el!, container, anchor)
      for (let i = 0; i < (children as VNode[]).length; i++) {
        move(
          (children as VNode[])[i],
          container,
          anchor,
          moveType,
          parentComponent,
        )
      }
      hostInsert(vnode.anchor!, container, anchor)
      return
    }

    if (type === Static) {
      moveStaticNode(vnode, container, anchor)
      return
    }

    // single nodes
    const needTransition =
      moveType !== MoveType.REORDER &&
      shapeFlag & ShapeFlags.ELEMENT &&
      transition
    if (needTransition) {
      if (moveType === MoveType.ENTER) {
        performTransitionEnter(
          el!,
          transition,
          () => hostInsert(el!, container, anchor),
          parentSuspense,
          true,
        )
      } else {
        const { leave, delayLeave, afterLeave } = transition!
        const remove = () => {
          if (vnode.ctx!.isUnmounted) {
            hostRemove(el!)
          } else {
            hostInsert(el!, container, anchor)
          }
        }
        const performLeave = () => {
          // #13153 move kept-alive node before v-show transition leave finishes
          // it needs to call the leaving callback to ensure element's `display`
          // is `none`
          if (el!._isLeaving) {
            el![leaveCbKey](true /* cancelled */)
          }
          leave(el!, () => {
            remove()
            afterLeave && afterLeave()
          })
        }
        if (delayLeave) {
          delayLeave(el!, remove, performLeave)
        } else {
          performLeave()
        }
      }
    } else {
      hostInsert(el!, container, anchor)
    }
  }

  const unmount: UnmountFn = (
    vnode,
    parentComponent,
    parentSuspense,
    doRemove = false,
    optimized = false,
  ) => {
    const {
      type,
      props,
      ref,
      children,
      dynamicChildren,
      shapeFlag,
      patchFlag,
      dirs,
      cacheIndex,
    } = vnode

    if (patchFlag === PatchFlags.BAIL) {
      optimized = false
    }

    // unset ref
    if (ref != null) {
      const prevSub = setActiveSub()
      setRef(ref, null, parentSuspense, vnode, true)
      setActiveSub(prevSub)
    }

    // #6593 should clean memo cache when unmount
    if (cacheIndex != null) {
      parentComponent!.renderCache[cacheIndex] = undefined
    }

    if (shapeFlag & ShapeFlags.COMPONENT_SHOULD_KEEP_ALIVE) {
      if ((vnode.type as ConcreteComponent).__vapor) {
        getVaporInterface(parentComponent!, vnode).deactivate(
          vnode,
          (parentComponent!.ctx as KeepAliveContext).getStorageContainer(),
        )
      } else {
        ;(parentComponent!.ctx as KeepAliveContext).deactivate(vnode)
      }
      return
    }

    const shouldInvokeDirs = shapeFlag & ShapeFlags.ELEMENT && dirs
    const shouldInvokeVnodeHook = !isAsyncWrapper(vnode)

    let vnodeHook: VNodeHook | undefined | null
    if (
      shouldInvokeVnodeHook &&
      (vnodeHook = props && props.onVnodeBeforeUnmount)
    ) {
      invokeVNodeHook(vnodeHook, parentComponent, vnode)
    }

    if (shapeFlag & ShapeFlags.COMPONENT) {
      if ((type as ConcreteComponent).__vapor) {
        getVaporInterface(parentComponent, vnode).unmount(vnode, doRemove)
        return
      } else {
        unmountComponent(vnode.component!, parentSuspense, doRemove)
      }
    } else {
      if (__FEATURE_SUSPENSE__ && shapeFlag & ShapeFlags.SUSPENSE) {
        vnode.suspense!.unmount(parentSuspense, doRemove)
        return
      }

      if (shouldInvokeDirs) {
        invokeDirectiveHook(vnode, null, parentComponent, 'beforeUnmount')
      }

      if (shapeFlag & ShapeFlags.TELEPORT) {
        ;(vnode.type as typeof TeleportImpl).remove(
          vnode,
          parentComponent,
          parentSuspense,
          internals,
          doRemove,
        )
      } else if (
        dynamicChildren &&
        // #5154
        // when v-once is used inside a block, setBlockTracking(-1) marks the
        // parent block with hasOnce: true
        // so that it doesn't take the fast path during unmount - otherwise
        // components nested in v-once are never unmounted.
        !dynamicChildren.hasOnce &&
        // #1153: fast path should not be taken for non-stable (v-for) fragments
        (type !== Fragment ||
          (patchFlag > 0 && patchFlag & PatchFlags.STABLE_FRAGMENT))
      ) {
        // fast path for block nodes: only need to unmount dynamic children.
        unmountChildren(
          dynamicChildren,
          parentComponent,
          parentSuspense,
          false,
          true,
        )
      } else if (
        (type === Fragment &&
          patchFlag &
            (PatchFlags.KEYED_FRAGMENT | PatchFlags.UNKEYED_FRAGMENT)) ||
        (!optimized && shapeFlag & ShapeFlags.ARRAY_CHILDREN)
      ) {
        unmountChildren(children as VNode[], parentComponent, parentSuspense)
      }

      if (type === VaporSlot) {
        getVaporInterface(parentComponent, vnode).unmount(vnode, doRemove)
        return
      }

      if (doRemove) {
        remove(vnode)
      }
    }

    if (
      (shouldInvokeVnodeHook &&
        (vnodeHook = props && props.onVnodeUnmounted)) ||
      shouldInvokeDirs
    ) {
      queuePostRenderEffect(
        () => {
          vnodeHook && invokeVNodeHook(vnodeHook, parentComponent, vnode)
          shouldInvokeDirs &&
            invokeDirectiveHook(vnode, null, parentComponent, 'unmounted')
        },
        undefined,
        parentSuspense,
      )
    }
  }

  const remove: RemoveFn = vnode => {
    const { type, el, anchor, transition } = vnode
    if (type === Fragment) {
      if (
        __DEV__ &&
        vnode.patchFlag > 0 &&
        vnode.patchFlag & PatchFlags.DEV_ROOT_FRAGMENT &&
        transition &&
        !transition.persisted
      ) {
        ;(vnode.children as VNode[]).forEach(child => {
          if (child.type === Comment) {
            hostRemove(child.el!)
          } else {
            remove(child)
          }
        })
      } else {
        removeFragment(el!, anchor!)
      }
      return
    }

    if (type === Static) {
      removeStaticNode(vnode)
      return
    }

    if (transition) {
      performTransitionLeave(
        el!,
        transition,
        () => hostRemove(el!),
        !!(vnode.shapeFlag & ShapeFlags.ELEMENT),
      )
    } else {
      hostRemove(el!)
    }
  }

  const removeFragment = (cur: RendererNode, end: RendererNode) => {
    // For fragments, directly remove all contained DOM nodes.
    // (fragment child nodes cannot have transition)
    let next
    while (cur !== end) {
      next = hostNextSibling(cur)!
      hostRemove(cur)
      cur = next
    }
    hostRemove(end)
  }

  const unmountComponent: UnmountComponentFn = (
    instance,
    parentSuspense,
    doRemove,
  ) => {
    if (__DEV__ && instance.type.__hmrId) {
      unregisterHMR(instance)
    }

    const { bum, scope, effect, subTree, um, m, a } = instance
    invalidateMount(m)
    invalidateMount(a)

    // beforeUnmount hook
    if (bum) {
      invokeArrayFns(bum)
    }

    if (
      __COMPAT__ &&
      isCompatEnabled(DeprecationTypes.INSTANCE_EVENT_HOOKS, instance)
    ) {
      instance.emit('hook:beforeDestroy')
    }

    // stop effects in component scope
    scope.stop()

    // job may be null if a component is unmounted before its async
    // setup has resolved.
    if (effect) {
      // so that scheduler will no longer invoke it
      effect.stop()
      unmount(subTree, instance, parentSuspense, doRemove)
    }
    // unmounted hook
    if (um) {
      queuePostRenderEffect(um, undefined, parentSuspense)
    }
    if (
      __COMPAT__ &&
      isCompatEnabled(DeprecationTypes.INSTANCE_EVENT_HOOKS, instance)
    ) {
      queuePostRenderEffect(
        () => instance.emit('hook:destroyed'),
        undefined,
        parentSuspense,
      )
    }
    queuePostRenderEffect(
      () => (instance.isUnmounted = true),
      undefined,
      parentSuspense,
    )

    if (__DEV__ || __FEATURE_PROD_DEVTOOLS__) {
      devtoolsComponentRemoved(instance)
    }
  }

  const unmountChildren: UnmountChildrenFn = (
    children,
    parentComponent,
    parentSuspense,
    doRemove = false,
    optimized = false,
    start = 0,
  ) => {
    for (let i = start; i < children.length; i++) {
      unmount(children[i], parentComponent, parentSuspense, doRemove, optimized)
    }
  }

  const getNextHostNode: NextFn = vnode => {
    if (vnode.shapeFlag & ShapeFlags.COMPONENT) {
      if ((vnode.type as ConcreteComponent).__vapor) {
        return hostNextSibling(vnode.anchor!)
      }
      return getNextHostNode(vnode.component!.subTree)
    }
    if (__FEATURE_SUSPENSE__ && vnode.shapeFlag & ShapeFlags.SUSPENSE) {
      return vnode.suspense!.next()
    }
    const el = hostNextSibling((vnode.anchor || vnode.el)!)
    // #9071, #9313
    // teleported content can mess up nextSibling searches during patch so
    // we need to skip them during nextSibling search
    const teleportEnd = el && el[TeleportEndKey]
    return teleportEnd ? hostNextSibling(teleportEnd) : el
  }

  const render: RootRenderFunction = (vnode, container, namespace) => {
    if (vnode == null) {
      if (container._vnode) {
        unmount(container._vnode, null, null, true)
      }
    } else {
      patch(
        container._vnode || null,
        vnode,
        container,
        null,
        null,
        null,
        namespace,
      )
    }
    container._vnode = vnode
    flushOnAppMount()
  }

  const internals: RendererInternals = {
    p: patch,
    um: unmount,
    m: move,
    r: remove,
    mt: mountComponent,
    umt: unmountComponent,
    mc: mountChildren,
    pc: patchChildren,
    pbc: patchBlockChildren,
    n: getNextHostNode,
    o: options,
  }

  let hydrate: ReturnType<typeof createHydrationFunctions>[0] | undefined
  let hydrateNode: ReturnType<typeof createHydrationFunctions>[1] | undefined
  if (createHydrationFns) {
    ;[hydrate, hydrateNode] = createHydrationFns(
      internals as RendererInternals<Node, Element>,
    )
  }

  const mountApp: AppMountFn<Element> = (
    app,
    container,
    isHydrate,
    namespace,
  ) => {
    const vnode = app._ceVNode || createVNode(app._component, app._props)
    // store app context on the root VNode.
    // this will be set on the root instance on initial mount.
    vnode.appContext = app._context

    if (namespace === true) {
      namespace = 'svg'
    } else if (namespace === false) {
      namespace = undefined
    }

    // HMR root reload
    if (__DEV__) {
      app._context.reload = () => {
        const cloned = cloneVNode(vnode)
        // avoid hydration for hmr updating
        cloned.el = null
        // casting to ElementNamespace because TS doesn't guarantee type narrowing
        // over function boundaries
        render(cloned, container, namespace as ElementNamespace)
      }
    }

    if (isHydrate && hydrate) {
      hydrate(vnode as VNode<Node, Element>, container as any)
    } else {
      render(vnode, container, namespace)
    }

    return vnode.component!
  }

  const unmountApp: AppUnmountFn = app => {
    render(null, app._container)
  }

  return {
    render,
    hydrate,
    internals,
    createApp: createAppAPI(
      mountApp,
      unmountApp,
      getComponentPublicInstance as any,
      render,
    ),
  }
}

function resolveChildrenNamespace(
  { type, props }: VNode,
  currentNamespace: ElementNamespace,
): ElementNamespace {
  return (currentNamespace === 'svg' && type === 'foreignObject') ||
    (currentNamespace === 'mathml' &&
      type === 'annotation-xml' &&
      props &&
      props.encoding &&
      props.encoding.includes('html'))
    ? undefined
    : currentNamespace
}

function toggleRecurse(
  { effect, job, vapor }: ComponentInternalInstance,
  allowed: boolean,
) {
  if (!vapor) {
    if (allowed) {
      effect.flags |= EffectFlags.ALLOW_RECURSE
      job.flags! |= SchedulerJobFlags.ALLOW_RECURSE
    } else {
      effect.flags &= ~EffectFlags.ALLOW_RECURSE
      job.flags! &= ~SchedulerJobFlags.ALLOW_RECURSE
    }
  }
}

export function needTransition(
  parentSuspense: SuspenseBoundary | null,
  transition: TransitionHooks | null,
): boolean | null {
  return (
    (!parentSuspense || (parentSuspense && !parentSuspense.pendingBranch)) &&
    transition &&
    !transition.persisted
  )
}

/**
 * #1156
 * When a component is HMR-enabled, we need to make sure that all static nodes
 * inside a block also inherit the DOM element from the previous tree so that
 * HMR updates (which are full updates) can retrieve the element for patching.
 *
 * #2080
 * Inside keyed `template` fragment static children, if a fragment is moved,
 * the children will always be moved. Therefore, in order to ensure correct move
 * position, el should be inherited from previous nodes.
 */
export function traverseStaticChildren(
  n1: VNode,
  n2: VNode,
  shallow = false,
): void {
  const ch1 = n1.children
  const ch2 = n2.children
  if (isArray(ch1) && isArray(ch2)) {
    for (let i = 0; i < ch1.length; i++) {
      // this is only called in the optimized path so array children are
      // guaranteed to be vnodes
      const c1 = ch1[i] as VNode
      let c2 = ch2[i] as VNode
      if (c2.shapeFlag & ShapeFlags.ELEMENT && !c2.dynamicChildren) {
        if (c2.patchFlag <= 0 || c2.patchFlag === PatchFlags.NEED_HYDRATION) {
          c2 = ch2[i] = cloneIfMounted(ch2[i] as VNode)
          c2.el = c1.el
        }
        if (!shallow && c2.patchFlag !== PatchFlags.BAIL)
          traverseStaticChildren(c1, c2)
      }
      // #6852 also inherit for text nodes
      if (
        c2.type === Text &&
        // avoid cached text nodes retaining detached dom nodes
        c2.patchFlag !== PatchFlags.CACHED
      ) {
        c2.el = c1.el
      }
      // #2324 also inherit for comment nodes, but not placeholders (e.g. v-if which
      // would have received .el during block patch)
      if (c2.type === Comment && !c2.el) {
        c2.el = c1.el
      }

      if (__DEV__) {
        c2.el && (c2.el.__vnode = c2)
      }
    }
  }
}

function locateNonHydratedAsyncRoot(
  instance: GenericComponentInstance,
): ComponentInternalInstance | undefined {
<<<<<<< HEAD
  const subComponent = instance.vapor
    ? null
    : (instance as ComponentInternalInstance).subTree.component
=======
  const subComponent = instance.subTree && instance.subTree.component
>>>>>>> bba328ad
  if (subComponent) {
    if (subComponent.asyncDep && !subComponent.asyncResolved) {
      return subComponent
    } else {
      return locateNonHydratedAsyncRoot(subComponent)
    }
  }
}

export function invalidateMount(hooks: LifecycleHook | undefined): void {
  if (hooks) {
    for (let i = 0; i < hooks.length; i++)
      hooks[i].flags! |= SchedulerJobFlags.DISPOSED
  }
}

// shared between vdom and vapor
export function performTransitionEnter(
  el: RendererElement,
  transition: TransitionHooks,
  insert: () => void,
  parentSuspense: SuspenseBoundary | null,
  force: boolean = false,
): void {
  if (force || needTransition(parentSuspense, transition)) {
    transition.beforeEnter(el)
    insert()
    queuePostRenderEffect(() => transition.enter(el), undefined, parentSuspense)
  } else {
    insert()
  }
}

// shared between vdom and vapor
export function performTransitionLeave(
  el: RendererElement,
  transition: TransitionHooks,
  remove: () => void,
  isElement: boolean = true,
): void {
  const performRemove = () => {
    remove()
    if (transition && !transition.persisted && transition.afterLeave) {
      transition.afterLeave()
    }
  }

  if (isElement && transition && !transition.persisted) {
    const { leave, delayLeave } = transition
    const performLeave = () => leave(el, performRemove)
    if (delayLeave) {
      delayLeave(el, performRemove, performLeave)
    } else {
      performLeave()
    }
  } else {
    performRemove()
  }
}

export function getVaporInterface(
  instance: ComponentInternalInstance | null,
  vnode: VNode,
): VaporInteropInterface {
  const ctx = instance ? instance.appContext : vnode.appContext
  const res = ctx && ctx.vapor
  if (__DEV__ && !res) {
    warn(
      `Vapor component found in vdom tree but vapor-in-vdom interop was not installed. ` +
        `Make sure to install it:\n` +
        `\`\`\`\nimport { vaporInteropPlugin } from 'vue'\n` +
        `app.use(vaporInteropPlugin)\n` +
        `\`\`\``,
    )
  }
  return res!
}<|MERGE_RESOLUTION|>--- conflicted
+++ resolved
@@ -2712,13 +2712,7 @@
 function locateNonHydratedAsyncRoot(
   instance: GenericComponentInstance,
 ): ComponentInternalInstance | undefined {
-<<<<<<< HEAD
-  const subComponent = instance.vapor
-    ? null
-    : (instance as ComponentInternalInstance).subTree.component
-=======
   const subComponent = instance.subTree && instance.subTree.component
->>>>>>> bba328ad
   if (subComponent) {
     if (subComponent.asyncDep && !subComponent.asyncResolved) {
       return subComponent
