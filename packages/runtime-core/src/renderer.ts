import {
  Comment,
  Fragment,
  Static,
  Text,
  type VNode,
  type VNodeArrayChildren,
  type VNodeHook,
  type VNodeProps,
  VaporSlot,
  cloneIfMounted,
  cloneVNode,
  createVNode,
  invokeVNodeHook,
  isSameVNodeType,
  normalizeVNode,
} from './vnode'
import {
  type ComponentInternalInstance,
  type ComponentOptions,
  type ConcreteComponent,
  type Data,
  type GenericComponentInstance,
  type LifecycleHook,
  createComponentInstance,
  getComponentPublicInstance,
  setupComponent,
} from './component'
import {
  filterSingleRoot,
  renderComponentRoot,
  shouldUpdateComponent,
  updateHOCHostEl,
} from './componentRenderUtils'
import {
  EMPTY_ARR,
  EMPTY_OBJ,
  NOOP,
  PatchFlags,
  ShapeFlags,
  def,
  getGlobalThis,
  getSequence,
  invokeArrayFns,
  isArray,
  isReservedProp,
} from '@vue/shared'
import {
  type SchedulerJob,
  SchedulerJobFlags,
  type SchedulerJobs,
  flushOnAppMount,
  flushPreFlushCbs,
  queueJob,
  queuePostFlushCb,
} from './scheduler'
import {
  EffectFlags,
  ReactiveEffect,
  setActiveSub,
  setCurrentScope,
} from '@vue/reactivity'
import { updateProps } from './componentProps'
import { updateSlots } from './componentSlots'
import { popWarningContext, pushWarningContext, warn } from './warning'
import {
  type AppMountFn,
  type AppUnmountFn,
  type CreateAppFunction,
  createAppAPI,
} from './apiCreateApp'
import { setRef } from './rendererTemplateRef'
import {
  type SuspenseBoundary,
  type SuspenseImpl,
  isSuspense,
  queueEffectWithSuspense,
} from './components/Suspense'
import {
  TeleportEndKey,
  type TeleportImpl,
  type TeleportVNode,
} from './components/Teleport'
import { type KeepAliveContext, isKeepAlive } from './components/KeepAlive'
import { isHmrUpdating, registerHMR, unregisterHMR } from './hmr'
import { type RootHydrateFunction, createHydrationFunctions } from './hydration'
import { invokeDirectiveHook } from './directives'
import { endMeasure, startMeasure } from './profiling'
import {
  devtoolsComponentAdded,
  devtoolsComponentRemoved,
  devtoolsComponentUpdated,
  setDevtoolsHook,
} from './devtools'
import { initFeatureFlags } from './featureFlags'
import { isAsyncWrapper } from './apiAsyncComponent'
import { isCompatEnabled } from './compat/compatConfig'
import { DeprecationTypes } from './compat/compatConfig'
import type { TransitionHooks } from './components/BaseTransition'
import type { VaporInteropInterface } from './apiCreateApp'
import type { VueElement } from '@vue/runtime-dom'

export interface Renderer<HostElement = RendererElement> {
  render: RootRenderFunction<HostElement>
  createApp: CreateAppFunction<HostElement>
  internals: RendererInternals
}

export interface HydrationRenderer extends Renderer<Element | ShadowRoot> {
  hydrate: RootHydrateFunction
}

export type ElementNamespace = 'svg' | 'mathml' | undefined

export type RootRenderFunction<HostElement = RendererElement> = (
  vnode: VNode | null,
  container: HostElement,
  namespace?: ElementNamespace,
) => void

export interface RendererOptions<
  HostNode = RendererNode,
  HostElement = RendererElement,
> {
  patchProp(
    el: HostElement,
    key: string,
    prevValue: any,
    nextValue: any,
    namespace?: ElementNamespace,
    parentComponent?: ComponentInternalInstance | null,
  ): void
  insert(el: HostNode, parent: HostElement, anchor?: HostNode | null): void
  remove(el: HostNode): void
  createElement(
    type: string,
    namespace?: ElementNamespace,
    isCustomizedBuiltIn?: string,
    vnodeProps?: (VNodeProps & { [key: string]: any }) | null,
  ): HostElement
  createText(text: string): HostNode
  createComment(text: string): HostNode
  setText(node: HostNode, text: string): void
  setElementText(node: HostElement, text: string): void
  parentNode(node: HostNode): HostElement | null
  nextSibling(node: HostNode): HostNode | null
  querySelector?(selector: string): HostElement | null
  setScopeId?(el: HostElement, id: string): void
  cloneNode?(node: HostNode): HostNode
  insertStaticContent?(
    content: string,
    parent: HostElement,
    anchor: HostNode | null,
    namespace: ElementNamespace,
    start?: HostNode | null,
    end?: HostNode | null,
  ): [HostNode, HostNode]
}

// Renderer Node can technically be any object in the context of core renderer
// logic - they are never directly operated on and always passed to the node op
// functions provided via options, so the internal constraint is really just
// a generic object.
export interface RendererNode {
  [key: string | symbol]: any
}

export interface RendererElement extends RendererNode {}

// An object exposing the internals of a renderer, passed to tree-shakeable
// features so that they can be decoupled from this file. Keys are shortened
// to optimize bundle size.
export interface RendererInternals<
  HostNode = RendererNode,
  HostElement = RendererElement,
> {
  p: PatchFn
  um: UnmountFn
  r: RemoveFn
  m: MoveFn
  mt: MountComponentFn
  umt: UnmountComponentFn
  mc: MountChildrenFn
  pc: PatchChildrenFn
  pbc: PatchBlockChildrenFn
  n: NextFn
  o: RendererOptions<HostNode, HostElement>
}

// These functions are created inside a closure and therefore their types cannot
// be directly exported. In order to avoid maintaining function signatures in
// two places, we declare them once here and use them inside the closure.
type PatchFn = (
  n1: VNode | null, // null means this is a mount
  n2: VNode,
  container: RendererElement,
  anchor?: RendererNode | null,
  parentComponent?: ComponentInternalInstance | null,
  parentSuspense?: SuspenseBoundary | null,
  namespace?: ElementNamespace,
  slotScopeIds?: string[] | null,
  optimized?: boolean,
) => void

type MountChildrenFn = (
  children: VNodeArrayChildren,
  container: RendererElement,
  anchor: RendererNode | null,
  parentComponent: ComponentInternalInstance | null,
  parentSuspense: SuspenseBoundary | null,
  namespace: ElementNamespace,
  slotScopeIds: string[] | null,
  optimized: boolean,
  start?: number,
) => void

type PatchChildrenFn = (
  n1: VNode | null,
  n2: VNode,
  container: RendererElement,
  anchor: RendererNode | null,
  parentComponent: ComponentInternalInstance | null,
  parentSuspense: SuspenseBoundary | null,
  namespace: ElementNamespace,
  slotScopeIds: string[] | null,
  optimized: boolean,
) => void

type PatchBlockChildrenFn = (
  oldChildren: VNode[],
  newChildren: VNode[],
  fallbackContainer: RendererElement,
  parentComponent: ComponentInternalInstance | null,
  parentSuspense: SuspenseBoundary | null,
  namespace: ElementNamespace,
  slotScopeIds: string[] | null,
) => void

type MoveFn = (
  vnode: VNode,
  container: RendererElement,
  anchor: RendererNode | null,
  type: MoveType,
  parentComponent: ComponentInternalInstance | null,
  parentSuspense?: SuspenseBoundary | null,
) => void

type NextFn = (vnode: VNode) => RendererNode | null

type UnmountFn = (
  vnode: VNode,
  parentComponent: ComponentInternalInstance | null,
  parentSuspense: SuspenseBoundary | null,
  doRemove?: boolean,
  optimized?: boolean,
) => void

type RemoveFn = (vnode: VNode) => void

type UnmountChildrenFn = (
  children: VNode[],
  parentComponent: ComponentInternalInstance | null,
  parentSuspense: SuspenseBoundary | null,
  doRemove?: boolean,
  optimized?: boolean,
  start?: number,
) => void

export type MountComponentFn = (
  initialVNode: VNode,
  container: RendererElement,
  anchor: RendererNode | null,
  parentComponent: ComponentInternalInstance | null,
  parentSuspense: SuspenseBoundary | null,
  namespace: ElementNamespace,
  optimized: boolean,
) => void

export type UnmountComponentFn = (
  instance: ComponentInternalInstance,
  parentSuspense: SuspenseBoundary | null,
  doRemove?: boolean,
) => void

type ProcessTextOrCommentFn = (
  n1: VNode | null,
  n2: VNode,
  container: RendererElement,
  anchor: RendererNode | null,
) => void

export type SetupRenderEffectFn = (
  instance: ComponentInternalInstance,
  initialVNode: VNode,
  container: RendererElement,
  anchor: RendererNode | null,
  parentSuspense: SuspenseBoundary | null,
  namespace: ElementNamespace,
  optimized: boolean,
) => void

export enum MoveType {
  ENTER,
  LEAVE,
  REORDER,
}

export const queuePostRenderEffect: (
  fn: SchedulerJobs,
  id: number | undefined,
  suspense: SuspenseBoundary | null,
) => void = __FEATURE_SUSPENSE__
  ? __TEST__
    ? // vitest can't seem to handle eager circular dependency
      (
        fn: Function | Function[],
        id: number | undefined,
        suspense: SuspenseBoundary | null,
      ) => queueEffectWithSuspense(fn, id, suspense)
    : queueEffectWithSuspense
  : queuePostFlushCb

/**
 * The createRenderer function accepts two generic arguments:
 * HostNode and HostElement, corresponding to Node and Element types in the
 * host environment. For example, for runtime-dom, HostNode would be the DOM
 * `Node` interface and HostElement would be the DOM `Element` interface.
 *
 * Custom renderers can pass in the platform specific types like this:
 *
 * ``` js
 * const { render, createApp } = createRenderer<Node, Element>({
 *   patchProp,
 *   ...nodeOps
 * })
 * ```
 */
export function createRenderer<
  HostNode = RendererNode,
  HostElement = RendererElement,
>(options: RendererOptions<HostNode, HostElement>): Renderer<HostElement> {
  return baseCreateRenderer<HostNode, HostElement>(options)
}

// Separate API for creating hydration-enabled renderer.
// Hydration logic is only used when calling this function, making it
// tree-shakable.
export function createHydrationRenderer(
  options: RendererOptions<Node, Element>,
): HydrationRenderer {
  return baseCreateRenderer(options, createHydrationFunctions)
}

// overload 1: no hydration
function baseCreateRenderer<
  HostNode = RendererNode,
  HostElement = RendererElement,
>(options: RendererOptions<HostNode, HostElement>): Renderer<HostElement>

// overload 2: with hydration
function baseCreateRenderer(
  options: RendererOptions<Node, Element>,
  createHydrationFns: typeof createHydrationFunctions,
): HydrationRenderer

// implementation
function baseCreateRenderer(
  options: RendererOptions,
  createHydrationFns?: typeof createHydrationFunctions,
): any {
  // compile-time feature flags check
  if (__ESM_BUNDLER__ && !__TEST__) {
    initFeatureFlags()
  }

  const target = getGlobalThis()
  target.__VUE__ = true
  if (__DEV__ || __FEATURE_PROD_DEVTOOLS__) {
    setDevtoolsHook(target.__VUE_DEVTOOLS_GLOBAL_HOOK__, target)
  }

  const {
    insert: hostInsert,
    remove: hostRemove,
    patchProp: hostPatchProp,
    createElement: hostCreateElement,
    createText: hostCreateText,
    createComment: hostCreateComment,
    setText: hostSetText,
    setElementText: hostSetElementText,
    parentNode: hostParentNode,
    nextSibling: hostNextSibling,
    setScopeId: hostSetScopeId = NOOP,
    insertStaticContent: hostInsertStaticContent,
  } = options

  // Note: functions inside this closure should use `const xxx = () => {}`
  // style in order to prevent being inlined by minifiers.
  const patch: PatchFn = (
    n1,
    n2,
    container,
    anchor = null,
    parentComponent = null,
    parentSuspense = null,
    namespace = undefined,
    slotScopeIds = null,
    optimized = __DEV__ && isHmrUpdating ? false : !!n2.dynamicChildren,
  ) => {
    if (n1 === n2) {
      return
    }

    // patching & not same type, unmount old tree
    if (n1 && !isSameVNodeType(n1, n2)) {
      anchor = getNextHostNode(n1)
      unmount(n1, parentComponent, parentSuspense, true)
      n1 = null
    }

    if (n2.patchFlag === PatchFlags.BAIL) {
      optimized = false
      n2.dynamicChildren = null
    }

    const { type, ref, shapeFlag } = n2
    switch (type) {
      case Text:
        processText(n1, n2, container, anchor)
        break
      case Comment:
        processCommentNode(n1, n2, container, anchor)
        break
      case Static:
        if (n1 == null) {
          mountStaticNode(n2, container, anchor, namespace)
        } else if (__DEV__) {
          patchStaticNode(n1, n2, container, namespace)
        }
        break
      case Fragment:
        processFragment(
          n1,
          n2,
          container,
          anchor,
          parentComponent,
          parentSuspense,
          namespace,
          slotScopeIds,
          optimized,
        )
        break
      case VaporSlot:
        getVaporInterface(parentComponent, n2).slot(n1, n2, container, anchor)
        break
      default:
        if (shapeFlag & ShapeFlags.ELEMENT) {
          processElement(
            n1,
            n2,
            container,
            anchor,
            parentComponent,
            parentSuspense,
            namespace,
            slotScopeIds,
            optimized,
          )
        } else if (shapeFlag & ShapeFlags.COMPONENT) {
          processComponent(
            n1,
            n2,
            container,
            anchor,
            parentComponent,
            parentSuspense,
            namespace,
            slotScopeIds,
            optimized,
          )
        } else if (shapeFlag & ShapeFlags.TELEPORT) {
          ;(type as typeof TeleportImpl).process(
            n1 as TeleportVNode,
            n2 as TeleportVNode,
            container,
            anchor,
            parentComponent,
            parentSuspense,
            namespace,
            slotScopeIds,
            optimized,
            internals,
          )
        } else if (__FEATURE_SUSPENSE__ && shapeFlag & ShapeFlags.SUSPENSE) {
          ;(type as typeof SuspenseImpl).process(
            n1,
            n2,
            container,
            anchor,
            parentComponent,
            parentSuspense,
            namespace,
            slotScopeIds,
            optimized,
            internals,
          )
        } else if (__DEV__) {
          warn('Invalid VNode type:', type, `(${typeof type})`)
        }
    }

    // set ref
    if (ref != null && parentComponent) {
      setRef(ref, n1 && n1.ref, parentSuspense, n2 || n1, !n2)
    } else if (ref == null && n1 && n1.ref != null) {
      setRef(n1.ref, null, parentSuspense, n1, true)
    }
  }

  const processText: ProcessTextOrCommentFn = (n1, n2, container, anchor) => {
    if (n1 == null) {
      hostInsert(
        (n2.el = hostCreateText(n2.children as string)),
        container,
        anchor,
      )
    } else {
      const el = (n2.el = n1.el!)
      if (n2.children !== n1.children) {
        hostSetText(el, n2.children as string)
      }
    }
  }

  const processCommentNode: ProcessTextOrCommentFn = (
    n1,
    n2,
    container,
    anchor,
  ) => {
    if (n1 == null) {
      hostInsert(
        (n2.el = hostCreateComment((n2.children as string) || '')),
        container,
        anchor,
      )
    } else {
      // there's no support for dynamic comments
      n2.el = n1.el
    }
  }

  const mountStaticNode = (
    n2: VNode,
    container: RendererElement,
    anchor: RendererNode | null,
    namespace: ElementNamespace,
  ) => {
    // static nodes are only present when used with compiler-dom/runtime-dom
    // which guarantees presence of hostInsertStaticContent.
    ;[n2.el, n2.anchor] = hostInsertStaticContent!(
      n2.children as string,
      container,
      anchor,
      namespace,
      n2.el,
      n2.anchor,
    )
  }

  /**
   * Dev / HMR only
   */
  const patchStaticNode = (
    n1: VNode,
    n2: VNode,
    container: RendererElement,
    namespace: ElementNamespace,
  ) => {
    // static nodes are only patched during dev for HMR
    if (n2.children !== n1.children) {
      const anchor = hostNextSibling(n1.anchor!)
      // remove existing
      removeStaticNode(n1)
      // insert new
      ;[n2.el, n2.anchor] = hostInsertStaticContent!(
        n2.children as string,
        container,
        anchor,
        namespace,
      )
    } else {
      n2.el = n1.el
      n2.anchor = n1.anchor
    }
  }

  const moveStaticNode = (
    { el, anchor }: VNode,
    container: RendererElement,
    nextSibling: RendererNode | null,
  ) => {
    let next
    while (el && el !== anchor) {
      next = hostNextSibling(el)
      hostInsert(el, container, nextSibling)
      el = next
    }
    hostInsert(anchor!, container, nextSibling)
  }

  const removeStaticNode = ({ el, anchor }: VNode) => {
    let next
    while (el && el !== anchor) {
      next = hostNextSibling(el)
      hostRemove(el)
      el = next
    }
    hostRemove(anchor!)
  }

  const processElement = (
    n1: VNode | null,
    n2: VNode,
    container: RendererElement,
    anchor: RendererNode | null,
    parentComponent: ComponentInternalInstance | null,
    parentSuspense: SuspenseBoundary | null,
    namespace: ElementNamespace,
    slotScopeIds: string[] | null,
    optimized: boolean,
  ) => {
    if (n2.type === 'svg') {
      namespace = 'svg'
    } else if (n2.type === 'math') {
      namespace = 'mathml'
    }

    if (n1 == null) {
      mountElement(
        n2,
        container,
        anchor,
        parentComponent,
        parentSuspense,
        namespace,
        slotScopeIds,
        optimized,
      )
    } else {
      patchElement(
        n1,
        n2,
        parentComponent,
        parentSuspense,
        namespace,
        slotScopeIds,
        optimized,
      )
    }
  }

  const mountElement = (
    vnode: VNode,
    container: RendererElement,
    anchor: RendererNode | null,
    parentComponent: ComponentInternalInstance | null,
    parentSuspense: SuspenseBoundary | null,
    namespace: ElementNamespace,
    slotScopeIds: string[] | null,
    optimized: boolean,
  ) => {
    let el: RendererElement
    let vnodeHook: VNodeHook | undefined | null
    const { props, shapeFlag, transition, dirs } = vnode

    el = vnode.el = hostCreateElement(
      vnode.type as string,
      namespace,
      props && props.is,
      props,
    )

    // mount children first, since some props may rely on child content
    // being already rendered, e.g. `<select value>`
    if (shapeFlag & ShapeFlags.TEXT_CHILDREN) {
      hostSetElementText(el, vnode.children as string)
    } else if (shapeFlag & ShapeFlags.ARRAY_CHILDREN) {
      mountChildren(
        vnode.children as VNodeArrayChildren,
        el,
        null,
        parentComponent,
        parentSuspense,
        resolveChildrenNamespace(vnode, namespace),
        slotScopeIds,
        optimized,
      )
    }

    if (dirs) {
      invokeDirectiveHook(vnode, null, parentComponent, 'created')
    }
    // scopeId
    setScopeId(el, vnode, vnode.scopeId, slotScopeIds, parentComponent)
    // props
    if (props) {
      for (const key in props) {
        if (key !== 'value' && !isReservedProp(key)) {
          hostPatchProp(el, key, null, props[key], namespace, parentComponent)
        }
      }
      /**
       * Special case for setting value on DOM elements:
       * - it can be order-sensitive (e.g. should be set *after* min/max, #2325, #4024)
       * - it needs to be forced (#1471)
       * #2353 proposes adding another renderer option to configure this, but
       * the properties affects are so finite it is worth special casing it
       * here to reduce the complexity. (Special casing it also should not
       * affect non-DOM renderers)
       */
      if ('value' in props) {
        hostPatchProp(el, 'value', null, props.value, namespace)
      }
      if ((vnodeHook = props.onVnodeBeforeMount)) {
        invokeVNodeHook(vnodeHook, parentComponent, vnode)
      }
    }

    if (__DEV__ || __FEATURE_PROD_DEVTOOLS__) {
      def(el, '__vnode', vnode, true)
      def(el, '__vueParentComponent', parentComponent, true)
    }

    if (dirs) {
      invokeDirectiveHook(vnode, null, parentComponent, 'beforeMount')
    }
    // #1583 For inside suspense + suspense not resolved case, enter hook should call when suspense resolved
    // #1689 For inside suspense + suspense resolved case, just call it
    const needCallTransitionHooks = needTransition(parentSuspense, transition)
    if (needCallTransitionHooks) {
      transition!.beforeEnter(el)
    }
    hostInsert(el, container, anchor)
    if (
      (vnodeHook = props && props.onVnodeMounted) ||
      needCallTransitionHooks ||
      dirs
    ) {
      queuePostRenderEffect(
        () => {
          vnodeHook && invokeVNodeHook(vnodeHook, parentComponent, vnode)
          needCallTransitionHooks && transition!.enter(el)
          dirs && invokeDirectiveHook(vnode, null, parentComponent, 'mounted')
        },
        undefined,
        parentSuspense,
      )
    }
  }

  const setScopeId = (
    el: RendererElement,
    vnode: VNode,
    scopeId: string | null,
    slotScopeIds: string[] | null,
    parentComponent: GenericComponentInstance | null,
  ) => {
    if (scopeId) {
      hostSetScopeId(el, scopeId)
    }
    if (slotScopeIds) {
      for (let i = 0; i < slotScopeIds.length; i++) {
        hostSetScopeId(el, slotScopeIds[i])
      }
    }
    let subTree = parentComponent && parentComponent.subTree
    if (subTree) {
      if (
        __DEV__ &&
        subTree.patchFlag > 0 &&
        subTree.patchFlag & PatchFlags.DEV_ROOT_FRAGMENT
      ) {
        subTree =
          filterSingleRoot(subTree.children as VNodeArrayChildren) || subTree
      }
      if (
        vnode === subTree ||
        (isSuspense(subTree.type) &&
          (subTree.ssContent === vnode || subTree.ssFallback === vnode))
      ) {
        const parentVNode = parentComponent!.vnode!
        setScopeId(
          el,
          parentVNode,
          parentVNode.scopeId,
          parentVNode.slotScopeIds,
          parentComponent!.parent,
        )
      }
    }
  }

  const mountChildren: MountChildrenFn = (
    children,
    container,
    anchor,
    parentComponent,
    parentSuspense,
    namespace: ElementNamespace,
    slotScopeIds,
    optimized,
    start = 0,
  ) => {
    for (let i = start; i < children.length; i++) {
      const child = (children[i] = optimized
        ? cloneIfMounted(children[i] as VNode)
        : normalizeVNode(children[i]))
      patch(
        null,
        child,
        container,
        anchor,
        parentComponent,
        parentSuspense,
        namespace,
        slotScopeIds,
        optimized,
      )
    }
  }

  const patchElement = (
    n1: VNode,
    n2: VNode,
    parentComponent: ComponentInternalInstance | null,
    parentSuspense: SuspenseBoundary | null,
    namespace: ElementNamespace,
    slotScopeIds: string[] | null,
    optimized: boolean,
  ) => {
    const el = (n2.el = n1.el!)
    if (__DEV__ || __FEATURE_PROD_DEVTOOLS__) {
      el.__vnode = n2
    }
    let { patchFlag, dynamicChildren, dirs } = n2
    // #1426 take the old vnode's patch flag into account since user may clone a
    // compiler-generated vnode, which de-opts to FULL_PROPS
    patchFlag |= n1.patchFlag & PatchFlags.FULL_PROPS
    const oldProps = n1.props || EMPTY_OBJ
    const newProps = n2.props || EMPTY_OBJ
    let vnodeHook: VNodeHook | undefined | null

    // disable recurse in beforeUpdate hooks
    parentComponent && toggleRecurse(parentComponent, false)
    if ((vnodeHook = newProps.onVnodeBeforeUpdate)) {
      invokeVNodeHook(vnodeHook, parentComponent, n2, n1)
    }
    if (dirs) {
      invokeDirectiveHook(n2, n1, parentComponent, 'beforeUpdate')
    }
    parentComponent && toggleRecurse(parentComponent, true)

    if (__DEV__ && isHmrUpdating) {
      // HMR updated, force full diff
      patchFlag = 0
      optimized = false
      dynamicChildren = null
    }

    // #9135 innerHTML / textContent unset needs to happen before possible
    // new children mount
    if (
      (oldProps.innerHTML && newProps.innerHTML == null) ||
      (oldProps.textContent && newProps.textContent == null)
    ) {
      hostSetElementText(el, '')
    }

    if (dynamicChildren) {
      patchBlockChildren(
        n1.dynamicChildren!,
        dynamicChildren,
        el,
        parentComponent,
        parentSuspense,
        resolveChildrenNamespace(n2, namespace),
        slotScopeIds,
      )
      if (__DEV__) {
        // necessary for HMR
        traverseStaticChildren(n1, n2)
      }
    } else if (!optimized) {
      // full diff
      patchChildren(
        n1,
        n2,
        el,
        null,
        parentComponent,
        parentSuspense,
        resolveChildrenNamespace(n2, namespace),
        slotScopeIds,
        false,
      )
    }

    if (patchFlag > 0) {
      // the presence of a patchFlag means this element's render code was
      // generated by the compiler and can take the fast path.
      // in this path old node and new node are guaranteed to have the same shape
      // (i.e. at the exact same position in the source template)
      if (patchFlag & PatchFlags.FULL_PROPS) {
        // element props contain dynamic keys, full diff needed
        patchProps(el, oldProps, newProps, parentComponent, namespace)
      } else {
        // class
        // this flag is matched when the element has dynamic class bindings.
        if (patchFlag & PatchFlags.CLASS) {
          if (oldProps.class !== newProps.class) {
            hostPatchProp(el, 'class', null, newProps.class, namespace)
          }
        }

        // style
        // this flag is matched when the element has dynamic style bindings
        if (patchFlag & PatchFlags.STYLE) {
          hostPatchProp(el, 'style', oldProps.style, newProps.style, namespace)
        }

        // props
        // This flag is matched when the element has dynamic prop/attr bindings
        // other than class and style. The keys of dynamic prop/attrs are saved for
        // faster iteration.
        // Note dynamic keys like :[foo]="bar" will cause this optimization to
        // bail out and go through a full diff because we need to unset the old key
        if (patchFlag & PatchFlags.PROPS) {
          // if the flag is present then dynamicProps must be non-null
          const propsToUpdate = n2.dynamicProps!
          for (let i = 0; i < propsToUpdate.length; i++) {
            const key = propsToUpdate[i]
            const prev = oldProps[key]
            const next = newProps[key]
            // #1471 force patch value
            if (next !== prev || key === 'value') {
              hostPatchProp(el, key, prev, next, namespace, parentComponent)
            }
          }
        }
      }

      // text
      // This flag is matched when the element has only dynamic text children.
      if (patchFlag & PatchFlags.TEXT) {
        if (n1.children !== n2.children) {
          hostSetElementText(el, n2.children as string)
        }
      }
    } else if (!optimized && dynamicChildren == null) {
      // unoptimized, full diff
      patchProps(el, oldProps, newProps, parentComponent, namespace)
    }

    if ((vnodeHook = newProps.onVnodeUpdated) || dirs) {
      queuePostRenderEffect(
        () => {
          vnodeHook && invokeVNodeHook(vnodeHook, parentComponent, n2, n1)
          dirs && invokeDirectiveHook(n2, n1, parentComponent, 'updated')
        },
        undefined,
        parentSuspense,
      )
    }
  }

  // The fast path for blocks.
  const patchBlockChildren: PatchBlockChildrenFn = (
    oldChildren,
    newChildren,
    fallbackContainer,
    parentComponent,
    parentSuspense,
    namespace: ElementNamespace,
    slotScopeIds,
  ) => {
    for (let i = 0; i < newChildren.length; i++) {
      const oldVNode = oldChildren[i]
      const newVNode = newChildren[i]
      // Determine the container (parent element) for the patch.
      const container =
        // oldVNode may be an errored async setup() component inside Suspense
        // which will not have a mounted element
        oldVNode.el &&
        // - In the case of a Fragment, we need to provide the actual parent
        // of the Fragment itself so it can move its children.
        (oldVNode.type === Fragment ||
          // - In the case of different nodes, there is going to be a replacement
          // which also requires the correct parent container
          !isSameVNodeType(oldVNode, newVNode) ||
          // - In the case of a component, it could contain anything.
          oldVNode.shapeFlag &
            (ShapeFlags.COMPONENT | ShapeFlags.TELEPORT | ShapeFlags.SUSPENSE))
          ? hostParentNode(oldVNode.el)!
          : // In other cases, the parent container is not actually used so we
            // just pass the block element here to avoid a DOM parentNode call.
            fallbackContainer
      patch(
        oldVNode,
        newVNode,
        container,
        null,
        parentComponent,
        parentSuspense,
        namespace,
        slotScopeIds,
        true,
      )
    }
  }

  const patchProps = (
    el: RendererElement,
    oldProps: Data,
    newProps: Data,
    parentComponent: ComponentInternalInstance | null,
    namespace: ElementNamespace,
  ) => {
    if (oldProps !== newProps) {
      if (oldProps !== EMPTY_OBJ) {
        for (const key in oldProps) {
          if (!isReservedProp(key) && !(key in newProps)) {
            hostPatchProp(
              el,
              key,
              oldProps[key],
              null,
              namespace,
              parentComponent,
            )
          }
        }
      }
      for (const key in newProps) {
        // empty string is not valid prop
        if (isReservedProp(key)) continue
        const next = newProps[key]
        const prev = oldProps[key]
        // defer patching value
        if (next !== prev && key !== 'value') {
          hostPatchProp(el, key, prev, next, namespace, parentComponent)
        }
      }
      if ('value' in newProps) {
        hostPatchProp(el, 'value', oldProps.value, newProps.value, namespace)
      }
    }
  }

  const processFragment = (
    n1: VNode | null,
    n2: VNode,
    container: RendererElement,
    anchor: RendererNode | null,
    parentComponent: ComponentInternalInstance | null,
    parentSuspense: SuspenseBoundary | null,
    namespace: ElementNamespace,
    slotScopeIds: string[] | null,
    optimized: boolean,
  ) => {
    const fragmentStartAnchor = (n2.el = n1 ? n1.el : hostCreateText(''))!
    const fragmentEndAnchor = (n2.anchor = n1 ? n1.anchor : hostCreateText(''))!

    let { patchFlag, dynamicChildren, slotScopeIds: fragmentSlotScopeIds } = n2

    if (
      __DEV__ &&
      // #5523 dev root fragment may inherit directives
      (isHmrUpdating || patchFlag & PatchFlags.DEV_ROOT_FRAGMENT)
    ) {
      // HMR updated / Dev root fragment (w/ comments), force full diff
      patchFlag = 0
      optimized = false
      dynamicChildren = null
    }

    // check if this is a slot fragment with :slotted scope ids
    if (fragmentSlotScopeIds) {
      slotScopeIds = slotScopeIds
        ? slotScopeIds.concat(fragmentSlotScopeIds)
        : fragmentSlotScopeIds
    }

    if (n1 == null) {
      hostInsert(fragmentStartAnchor, container, anchor)
      hostInsert(fragmentEndAnchor, container, anchor)
      // a fragment can only have array children
      // since they are either generated by the compiler, or implicitly created
      // from arrays.
      mountChildren(
        // #10007
        // such fragment like `<></>` will be compiled into
        // a fragment which doesn't have a children.
        // In this case fallback to an empty array
        (n2.children || []) as VNodeArrayChildren,
        container,
        fragmentEndAnchor,
        parentComponent,
        parentSuspense,
        namespace,
        slotScopeIds,
        optimized,
      )
    } else {
      if (
        patchFlag > 0 &&
        patchFlag & PatchFlags.STABLE_FRAGMENT &&
        dynamicChildren &&
        // #2715 the previous fragment could've been a BAILed one as a result
        // of renderSlot() with no valid children
        n1.dynamicChildren
      ) {
        // a stable fragment (template root or <template v-for>) doesn't need to
        // patch children order, but it may contain dynamicChildren.
        patchBlockChildren(
          n1.dynamicChildren,
          dynamicChildren,
          container,
          parentComponent,
          parentSuspense,
          namespace,
          slotScopeIds,
        )
        if (__DEV__) {
          // necessary for HMR
          traverseStaticChildren(n1, n2)
        } else if (
          // #2080 if the stable fragment has a key, it's a <template v-for> that may
          //  get moved around. Make sure all root level vnodes inherit el.
          // #2134 or if it's a component root, it may also get moved around
          // as the component is being moved.
          n2.key != null ||
          (parentComponent && n2 === parentComponent.subTree)
        ) {
          traverseStaticChildren(n1, n2, true /* shallow */)
        }
      } else {
        // keyed / unkeyed, or manual fragments.
        // for keyed & unkeyed, since they are compiler generated from v-for,
        // each child is guaranteed to be a block so the fragment will never
        // have dynamicChildren.
        patchChildren(
          n1,
          n2,
          container,
          fragmentEndAnchor,
          parentComponent,
          parentSuspense,
          namespace,
          slotScopeIds,
          optimized,
        )
      }
    }
  }

  const processComponent = (
    n1: VNode | null,
    n2: VNode,
    container: RendererElement,
    anchor: RendererNode | null,
    parentComponent: ComponentInternalInstance | null,
    parentSuspense: SuspenseBoundary | null,
    namespace: ElementNamespace,
    slotScopeIds: string[] | null,
    optimized: boolean,
  ) => {
    n2.slotScopeIds = slotScopeIds

    if ((n2.type as ConcreteComponent).__vapor) {
      if (n1 == null) {
        getVaporInterface(parentComponent, n2).mount(
          n2,
          container,
          anchor,
          parentComponent,
        )
      } else {
        getVaporInterface(parentComponent, n2).update(
          n1,
          n2,
          shouldUpdateComponent(n1, n2, optimized),
        )
      }
    } else if (n1 == null) {
      if (n2.shapeFlag & ShapeFlags.COMPONENT_KEPT_ALIVE) {
        ;(parentComponent!.ctx as KeepAliveContext).activate(
          n2,
          container,
          anchor,
          namespace,
          optimized,
        )
      } else {
        mountComponent(
          n2,
          container,
          anchor,
          parentComponent,
          parentSuspense,
          namespace,
          optimized,
        )
      }
    } else {
      updateComponent(n1, n2, optimized)
    }
  }

  const mountComponent: MountComponentFn = (
    initialVNode,
    container,
    anchor,
    parentComponent,
    parentSuspense,
    namespace: ElementNamespace,
    optimized,
  ) => {
    // 2.x compat may pre-create the component instance before actually
    // mounting
    const compatMountInstance =
      __COMPAT__ && initialVNode.isCompatRoot && initialVNode.component
    const instance: ComponentInternalInstance =
      compatMountInstance ||
      (initialVNode.component = createComponentInstance(
        initialVNode,
        parentComponent,
        parentSuspense,
      ))

    if (__DEV__ && instance.type.__hmrId) {
      registerHMR(instance)
    }

    if (__DEV__) {
      pushWarningContext(initialVNode)
      startMeasure(instance, `mount`)
    }

    // inject renderer internals for keepAlive
    if (isKeepAlive(initialVNode)) {
      ;(instance.ctx as KeepAliveContext).renderer = internals
    }

    // resolve props and slots for setup context
    if (!(__COMPAT__ && compatMountInstance)) {
      if (__DEV__) {
        startMeasure(instance, `init`)
      }
      setupComponent(instance, false, optimized)
      if (__DEV__) {
        endMeasure(instance, `init`)
      }
    }

    // avoid hydration for hmr updating
    if (__DEV__ && isHmrUpdating) initialVNode.el = null

    // setup() is async. This component relies on async logic to be resolved
    // before proceeding
    if (__FEATURE_SUSPENSE__ && instance.asyncDep) {
      parentSuspense &&
        parentSuspense.registerDep(instance, setupRenderEffect, optimized)

      // Give it a placeholder if this is not hydration
      // TODO handle self-defined fallback
      if (!initialVNode.el) {
        const placeholder = (instance.subTree = createVNode(Comment))
        processCommentNode(null, placeholder, container!, anchor)
      }
    } else {
      setupRenderEffect(
        instance,
        initialVNode,
        container,
        anchor,
        parentSuspense,
        namespace,
        optimized,
      )
    }

    if (__DEV__) {
      popWarningContext()
      endMeasure(instance, `mount`)
    }
  }

  const updateComponent = (n1: VNode, n2: VNode, optimized: boolean) => {
    const instance = (n2.component = n1.component)!
    if (shouldUpdateComponent(n1, n2, optimized)) {
      if (
        __FEATURE_SUSPENSE__ &&
        instance.asyncDep &&
        !instance.asyncResolved
      ) {
        // async & still pending - just update props and slots
        // since the component's reactive effect for render isn't set-up yet
        if (__DEV__) {
          pushWarningContext(n2)
        }
        updateComponentPreRender(instance, n2, optimized)
        if (__DEV__) {
          popWarningContext()
        }
        return
      } else {
        // normal update
        instance.next = n2
        // instance.update is the reactive effect.
        instance.effect.run()
      }
    } else {
      // no update needed. just copy over properties
      n2.el = n1.el
      instance.vnode = n2
    }
  }

  class SetupRenderEffect extends ReactiveEffect {
    job: SchedulerJob

    constructor(
      private instance: ComponentInternalInstance,
      private initialVNode: VNode,
      private container: RendererElement,
      private anchor: RendererNode | null,
      private parentSuspense: SuspenseBoundary | null,
      private namespace: ElementNamespace,
      private optimized: boolean,
    ) {
      const prevScope = setCurrentScope(instance.scope)
      super()
      setCurrentScope(prevScope)

      this.job = instance.job = () => {
        if (this.dirty) {
          this.run()
        }
      }
      this.job.i = instance

      if (__DEV__) {
        this.onTrack = instance.rtc
          ? e => invokeArrayFns(instance.rtc!, e)
          : void 0
        this.onTrigger = instance.rtg
          ? e => invokeArrayFns(instance.rtg!, e)
          : void 0
      }
    }

    notify(): void {
      if (!(this.flags & EffectFlags.PAUSED)) {
        const job = this.job
        queueJob(job, job.i!.uid)
      }
    }

    fn() {
      const {
        instance,
        initialVNode,
        container,
        anchor,
        parentSuspense,
        namespace,
        optimized,
      } = this
      if (!instance.isMounted) {
        let vnodeHook: VNodeHook | null | undefined
        const { el, props } = initialVNode
        const { bm, m, parent, root, type } = instance
        const isAsyncWrapperVNode = isAsyncWrapper(initialVNode)

        toggleRecurse(instance, false)
        // beforeMount hook
        if (bm) {
          invokeArrayFns(bm)
        }
        // onVnodeBeforeMount
        if (
          !isAsyncWrapperVNode &&
          (vnodeHook = props && props.onVnodeBeforeMount)
        ) {
          invokeVNodeHook(vnodeHook, parent, initialVNode)
        }
        if (
          __COMPAT__ &&
          isCompatEnabled(DeprecationTypes.INSTANCE_EVENT_HOOKS, instance)
        ) {
          instance.emit('hook:beforeMount')
        }
        toggleRecurse(instance, true)

        if (el && hydrateNode) {
          // vnode has adopted host node - perform hydration instead of mount.
          const hydrateSubTree = () => {
            if (__DEV__) {
              startMeasure(instance, `render`)
            }
            instance.subTree = renderComponentRoot(instance)
            if (__DEV__) {
              endMeasure(instance, `render`)
            }
            if (__DEV__) {
              startMeasure(instance, `hydrate`)
            }
            hydrateNode!(
              el as Node,
              instance.subTree,
              instance,
              parentSuspense,
              null,
            )
            if (__DEV__) {
              endMeasure(instance, `hydrate`)
            }
          }

          if (
            isAsyncWrapperVNode &&
            (type as ComponentOptions).__asyncHydrate
          ) {
            ;(type as ComponentOptions).__asyncHydrate!(
              el as Element,
              instance,
              hydrateSubTree,
            )
          } else {
            hydrateSubTree()
          }
        } else {
          // custom element style injection
          if (
            (root as ComponentInternalInstance).ce &&
            // @ts-expect-error _def is private
            ((root as ComponentInternalInstance).ce as VueElement)._def
              .shadowRoot !== false
          ) {
            ;(root as ComponentInternalInstance).ce!._injectChildStyle(type)
          }

          if (__DEV__) {
            startMeasure(instance, `render`)
          }
          const subTree = (instance.subTree = renderComponentRoot(instance))
          if (__DEV__) {
            endMeasure(instance, `render`)
          }
          if (__DEV__) {
            startMeasure(instance, `patch`)
          }
          patch(
            null,
            subTree,
            container,
            anchor,
            instance,
            parentSuspense,
            namespace,
          )
          if (__DEV__) {
            endMeasure(instance, `patch`)
          }
          initialVNode.el = subTree.el
        }
        // mounted hook
        if (m) {
          queuePostRenderEffect(m, undefined, parentSuspense)
        }
        // onVnodeMounted
        if (
          !isAsyncWrapperVNode &&
          (vnodeHook = props && props.onVnodeMounted)
        ) {
          const scopedInitialVNode = initialVNode
          queuePostRenderEffect(
            () => invokeVNodeHook(vnodeHook!, parent, scopedInitialVNode),
            undefined,
            parentSuspense,
          )
        }
        if (
          __COMPAT__ &&
          isCompatEnabled(DeprecationTypes.INSTANCE_EVENT_HOOKS, instance)
        ) {
          queuePostRenderEffect(
            () => instance.emit('hook:mounted'),
            undefined,
            parentSuspense,
          )
        }

        // activated hook for keep-alive roots.
        // #1742 activated hook must be accessed after first render
        // since the hook may be injected by a child keep-alive
        if (
          initialVNode.shapeFlag & ShapeFlags.COMPONENT_SHOULD_KEEP_ALIVE ||
          (parent &&
            parent.vnode &&
            isAsyncWrapper(parent.vnode) &&
            parent.vnode.shapeFlag & ShapeFlags.COMPONENT_SHOULD_KEEP_ALIVE)
        ) {
          instance.a &&
            queuePostRenderEffect(instance.a, undefined, parentSuspense)
          if (
            __COMPAT__ &&
            isCompatEnabled(DeprecationTypes.INSTANCE_EVENT_HOOKS, instance)
          ) {
            queuePostRenderEffect(
              () => instance.emit('hook:activated'),
              undefined,
              parentSuspense,
            )
          }
        }
        instance.isMounted = true

        if (__DEV__ || __FEATURE_PROD_DEVTOOLS__) {
          devtoolsComponentAdded(instance)
        }

        // #2458: deference mount-only object parameters to prevent memleaks
        this.initialVNode = this.container = this.anchor = null as any
      } else {
        let { next, bu, u, parent, vnode } = instance

        if (__FEATURE_SUSPENSE__) {
          const nonHydratedAsyncRoot = locateNonHydratedAsyncRoot(instance)
          // we are trying to update some async comp before hydration
          // this will cause crash because we don't know the root node yet
          if (nonHydratedAsyncRoot) {
            // only sync the properties and abort the rest of operations
            if (next) {
              next.el = vnode.el
              updateComponentPreRender(instance, next, optimized)
            }
            // and continue the rest of operations once the deps are resolved
            nonHydratedAsyncRoot.asyncDep!.then(() => {
              // the instance may be destroyed during the time period
              if (!instance.isUnmounted) {
                this.fn()
              }
            })
            return
          }
        }

        // updateComponent
        // This is triggered by mutation of component's own state (next: null)
        // OR parent calling processComponent (next: VNode)
        let originNext = next
        let vnodeHook: VNodeHook | null | undefined
        if (__DEV__) {
          pushWarningContext(next || instance.vnode)
        }

        // Disallow component effect recursion during pre-lifecycle hooks.
        toggleRecurse(instance, false)
        if (next) {
          next.el = vnode.el
          updateComponentPreRender(instance, next, optimized)
        } else {
          next = vnode
        }

        // beforeUpdate hook
        if (bu) {
          invokeArrayFns(bu)
        }
        // onVnodeBeforeUpdate
        if ((vnodeHook = next.props && next.props.onVnodeBeforeUpdate)) {
          invokeVNodeHook(vnodeHook, parent, next, vnode)
        }
        if (
          __COMPAT__ &&
          isCompatEnabled(DeprecationTypes.INSTANCE_EVENT_HOOKS, instance)
        ) {
          instance.emit('hook:beforeUpdate')
        }
        toggleRecurse(instance, true)

        // render
        if (__DEV__) {
          startMeasure(instance, `render`)
        }
        const nextTree = renderComponentRoot(instance)
        if (__DEV__) {
          endMeasure(instance, `render`)
        }
        const prevTree = instance.subTree
        instance.subTree = nextTree

        if (__DEV__) {
          startMeasure(instance, `patch`)
        }
        patch(
          prevTree,
          nextTree,
          // parent may have changed if it's in a teleport
          hostParentNode(prevTree.el!)!,
          // anchor may have changed if it's in a fragment
          getNextHostNode(prevTree),
          instance,
          parentSuspense,
          namespace,
        )
        if (__DEV__) {
          endMeasure(instance, `patch`)
        }
        next.el = nextTree.el
        if (originNext === null) {
          // self-triggered update. In case of HOC, update parent component
          // vnode el. HOC is indicated by parent instance's subTree pointing
          // to child component's vnode
          updateHOCHostEl(instance, nextTree.el)
        }
        // updated hook
        if (u) {
          queuePostRenderEffect(u, undefined, parentSuspense)
        }
        // onVnodeUpdated
        if ((vnodeHook = next.props && next.props.onVnodeUpdated)) {
          queuePostRenderEffect(
            () => invokeVNodeHook(vnodeHook!, parent, next!, vnode),
            undefined,
            parentSuspense,
          )
        }
        if (
          __COMPAT__ &&
          isCompatEnabled(DeprecationTypes.INSTANCE_EVENT_HOOKS, instance)
        ) {
          queuePostRenderEffect(
            () => instance.emit('hook:updated'),
            undefined,
            parentSuspense,
          )
        }

        if (__DEV__ || __FEATURE_PROD_DEVTOOLS__) {
          devtoolsComponentUpdated(instance)
        }

        if (__DEV__) {
          popWarningContext()
        }
      }
    }
  }

  const setupRenderEffect: SetupRenderEffectFn = (
    instance,
    initialVNode,
    container,
    anchor,
    parentSuspense,
    namespace: ElementNamespace,
    optimized,
  ) => {
    // create reactive effect for rendering
    const effect = (instance.effect = new SetupRenderEffect(
      instance,
      initialVNode,
      container,
      anchor,
      parentSuspense,
      namespace,
      optimized,
    ))
    instance.update = effect.run.bind(effect)

    // allowRecurse
    // #1801, #2043 component render effects should allow recursive updates
    toggleRecurse(instance, true)

    effect.run()
  }

  const updateComponentPreRender = (
    instance: ComponentInternalInstance,
    nextVNode: VNode,
    optimized: boolean,
  ) => {
    nextVNode.component = instance
    const prevProps = instance.vnode.props
    instance.vnode = nextVNode
    instance.next = null
    updateProps(instance, nextVNode.props, prevProps, optimized)
    updateSlots(instance, nextVNode.children, optimized)

    const prevSub = setActiveSub()
    // props update may have triggered pre-flush watchers.
    // flush them before the render update.
    flushPreFlushCbs(instance)
    setActiveSub(prevSub)
  }

  const patchChildren: PatchChildrenFn = (
    n1,
    n2,
    container,
    anchor,
    parentComponent,
    parentSuspense,
    namespace: ElementNamespace,
    slotScopeIds,
    optimized = false,
  ) => {
    const c1 = n1 && n1.children
    const prevShapeFlag = n1 ? n1.shapeFlag : 0
    const c2 = n2.children

    const { patchFlag, shapeFlag } = n2
    // fast path
    if (patchFlag > 0) {
      if (patchFlag & PatchFlags.KEYED_FRAGMENT) {
        // this could be either fully-keyed or mixed (some keyed some not)
        // presence of patchFlag means children are guaranteed to be arrays
        patchKeyedChildren(
          c1 as VNode[],
          c2 as VNodeArrayChildren,
          container,
          anchor,
          parentComponent,
          parentSuspense,
          namespace,
          slotScopeIds,
          optimized,
        )
        return
      } else if (patchFlag & PatchFlags.UNKEYED_FRAGMENT) {
        // unkeyed
        patchUnkeyedChildren(
          c1 as VNode[],
          c2 as VNodeArrayChildren,
          container,
          anchor,
          parentComponent,
          parentSuspense,
          namespace,
          slotScopeIds,
          optimized,
        )
        return
      }
    }

    // children has 3 possibilities: text, array or no children.
    if (shapeFlag & ShapeFlags.TEXT_CHILDREN) {
      // text children fast path
      if (prevShapeFlag & ShapeFlags.ARRAY_CHILDREN) {
        unmountChildren(c1 as VNode[], parentComponent, parentSuspense)
      }
      if (c2 !== c1) {
        hostSetElementText(container, c2 as string)
      }
    } else {
      if (prevShapeFlag & ShapeFlags.ARRAY_CHILDREN) {
        // prev children was array
        if (shapeFlag & ShapeFlags.ARRAY_CHILDREN) {
          // two arrays, cannot assume anything, do full diff
          patchKeyedChildren(
            c1 as VNode[],
            c2 as VNodeArrayChildren,
            container,
            anchor,
            parentComponent,
            parentSuspense,
            namespace,
            slotScopeIds,
            optimized,
          )
        } else {
          // no new children, just unmount old
          unmountChildren(c1 as VNode[], parentComponent, parentSuspense, true)
        }
      } else {
        // prev children was text OR null
        // new children is array OR null
        if (prevShapeFlag & ShapeFlags.TEXT_CHILDREN) {
          hostSetElementText(container, '')
        }
        // mount new if array
        if (shapeFlag & ShapeFlags.ARRAY_CHILDREN) {
          mountChildren(
            c2 as VNodeArrayChildren,
            container,
            anchor,
            parentComponent,
            parentSuspense,
            namespace,
            slotScopeIds,
            optimized,
          )
        }
      }
    }
  }

  const patchUnkeyedChildren = (
    c1: VNode[],
    c2: VNodeArrayChildren,
    container: RendererElement,
    anchor: RendererNode | null,
    parentComponent: ComponentInternalInstance | null,
    parentSuspense: SuspenseBoundary | null,
    namespace: ElementNamespace,
    slotScopeIds: string[] | null,
    optimized: boolean,
  ) => {
    c1 = c1 || EMPTY_ARR
    c2 = c2 || EMPTY_ARR
    const oldLength = c1.length
    const newLength = c2.length
    const commonLength = Math.min(oldLength, newLength)
    let i
    for (i = 0; i < commonLength; i++) {
      const nextChild = (c2[i] = optimized
        ? cloneIfMounted(c2[i] as VNode)
        : normalizeVNode(c2[i]))
      patch(
        c1[i],
        nextChild,
        container,
        null,
        parentComponent,
        parentSuspense,
        namespace,
        slotScopeIds,
        optimized,
      )
    }
    if (oldLength > newLength) {
      // remove old
      unmountChildren(
        c1,
        parentComponent,
        parentSuspense,
        true,
        false,
        commonLength,
      )
    } else {
      // mount new
      mountChildren(
        c2,
        container,
        anchor,
        parentComponent,
        parentSuspense,
        namespace,
        slotScopeIds,
        optimized,
        commonLength,
      )
    }
  }

  // can be all-keyed or mixed
  const patchKeyedChildren = (
    c1: VNode[],
    c2: VNodeArrayChildren,
    container: RendererElement,
    parentAnchor: RendererNode | null,
    parentComponent: ComponentInternalInstance | null,
    parentSuspense: SuspenseBoundary | null,
    namespace: ElementNamespace,
    slotScopeIds: string[] | null,
    optimized: boolean,
  ) => {
    let i = 0
    const l2 = c2.length
    let e1 = c1.length - 1 // prev ending index
    let e2 = l2 - 1 // next ending index

    // 1. sync from start
    // (a b) c
    // (a b) d e
    while (i <= e1 && i <= e2) {
      const n1 = c1[i]
      const n2 = (c2[i] = optimized
        ? cloneIfMounted(c2[i] as VNode)
        : normalizeVNode(c2[i]))
      if (isSameVNodeType(n1, n2)) {
        patch(
          n1,
          n2,
          container,
          null,
          parentComponent,
          parentSuspense,
          namespace,
          slotScopeIds,
          optimized,
        )
      } else {
        break
      }
      i++
    }

    // 2. sync from end
    // a (b c)
    // d e (b c)
    while (i <= e1 && i <= e2) {
      const n1 = c1[e1]
      const n2 = (c2[e2] = optimized
        ? cloneIfMounted(c2[e2] as VNode)
        : normalizeVNode(c2[e2]))
      if (isSameVNodeType(n1, n2)) {
        patch(
          n1,
          n2,
          container,
          null,
          parentComponent,
          parentSuspense,
          namespace,
          slotScopeIds,
          optimized,
        )
      } else {
        break
      }
      e1--
      e2--
    }

    // 3. common sequence + mount
    // (a b)
    // (a b) c
    // i = 2, e1 = 1, e2 = 2
    // (a b)
    // c (a b)
    // i = 0, e1 = -1, e2 = 0
    if (i > e1) {
      if (i <= e2) {
        const nextPos = e2 + 1
        const anchor = nextPos < l2 ? (c2[nextPos] as VNode).el : parentAnchor
        while (i <= e2) {
          patch(
            null,
            (c2[i] = optimized
              ? cloneIfMounted(c2[i] as VNode)
              : normalizeVNode(c2[i])),
            container,
            anchor,
            parentComponent,
            parentSuspense,
            namespace,
            slotScopeIds,
            optimized,
          )
          i++
        }
      }
    }

    // 4. common sequence + unmount
    // (a b) c
    // (a b)
    // i = 2, e1 = 2, e2 = 1
    // a (b c)
    // (b c)
    // i = 0, e1 = 0, e2 = -1
    else if (i > e2) {
      while (i <= e1) {
        unmount(c1[i], parentComponent, parentSuspense, true)
        i++
      }
    }

    // 5. unknown sequence
    // [i ... e1 + 1]: a b [c d e] f g
    // [i ... e2 + 1]: a b [e d c h] f g
    // i = 2, e1 = 4, e2 = 5
    else {
      const s1 = i // prev starting index
      const s2 = i // next starting index

      // 5.1 build key:index map for newChildren
      const keyToNewIndexMap: Map<PropertyKey, number> = new Map()
      for (i = s2; i <= e2; i++) {
        const nextChild = (c2[i] = optimized
          ? cloneIfMounted(c2[i] as VNode)
          : normalizeVNode(c2[i]))
        if (nextChild.key != null) {
          if (__DEV__ && keyToNewIndexMap.has(nextChild.key)) {
            warn(
              `Duplicate keys found during update:`,
              JSON.stringify(nextChild.key),
              `Make sure keys are unique.`,
            )
          }
          keyToNewIndexMap.set(nextChild.key, i)
        }
      }

      // 5.2 loop through old children left to be patched and try to patch
      // matching nodes & remove nodes that are no longer present
      let j
      let patched = 0
      const toBePatched = e2 - s2 + 1
      let moved = false
      // used to track whether any node has moved
      let maxNewIndexSoFar = 0
      // works as Map<newIndex, oldIndex>
      // Note that oldIndex is offset by +1
      // and oldIndex = 0 is a special value indicating the new node has
      // no corresponding old node.
      // used for determining longest stable subsequence
      const newIndexToOldIndexMap = new Array(toBePatched)
      for (i = 0; i < toBePatched; i++) newIndexToOldIndexMap[i] = 0

      for (i = s1; i <= e1; i++) {
        const prevChild = c1[i]
        if (patched >= toBePatched) {
          // all new children have been patched so this can only be a removal
          unmount(prevChild, parentComponent, parentSuspense, true)
          continue
        }
        let newIndex
        if (prevChild.key != null) {
          newIndex = keyToNewIndexMap.get(prevChild.key)
        } else {
          // key-less node, try to locate a key-less node of the same type
          for (j = s2; j <= e2; j++) {
            if (
              newIndexToOldIndexMap[j - s2] === 0 &&
              isSameVNodeType(prevChild, c2[j] as VNode)
            ) {
              newIndex = j
              break
            }
          }
        }
        if (newIndex === undefined) {
          unmount(prevChild, parentComponent, parentSuspense, true)
        } else {
          newIndexToOldIndexMap[newIndex - s2] = i + 1
          if (newIndex >= maxNewIndexSoFar) {
            maxNewIndexSoFar = newIndex
          } else {
            moved = true
          }
          patch(
            prevChild,
            c2[newIndex] as VNode,
            container,
            null,
            parentComponent,
            parentSuspense,
            namespace,
            slotScopeIds,
            optimized,
          )
          patched++
        }
      }

      // 5.3 move and mount
      // generate longest stable subsequence only when nodes have moved
      const increasingNewIndexSequence = moved
        ? getSequence(newIndexToOldIndexMap)
        : EMPTY_ARR
      j = increasingNewIndexSequence.length - 1
      // looping backwards so that we can use last patched node as anchor
      for (i = toBePatched - 1; i >= 0; i--) {
        const nextIndex = s2 + i
        const nextChild = c2[nextIndex] as VNode
        const anchor =
          nextIndex + 1 < l2 ? (c2[nextIndex + 1] as VNode).el : parentAnchor
        if (newIndexToOldIndexMap[i] === 0) {
          // mount new
          patch(
            null,
            nextChild,
            container,
            anchor,
            parentComponent,
            parentSuspense,
            namespace,
            slotScopeIds,
            optimized,
          )
        } else if (moved) {
          // move if:
          // There is no stable subsequence (e.g. a reverse)
          // OR current node is not among the stable sequence
          if (j < 0 || i !== increasingNewIndexSequence[j]) {
            move(
              nextChild,
              container,
              anchor,
              MoveType.REORDER,
              parentComponent,
            )
          } else {
            j--
          }
        }
      }
    }
  }

  const move: MoveFn = (
    vnode,
    container,
    anchor,
    moveType,
    parentComponent,
    parentSuspense = null,
  ) => {
    const { el, type, transition, children, shapeFlag } = vnode
    if (shapeFlag & ShapeFlags.COMPONENT) {
      if ((type as ConcreteComponent).__vapor) {
        getVaporInterface(parentComponent, vnode).move(vnode, container, anchor)
      } else {
        move(
          vnode.component!.subTree,
          container,
          anchor,
          moveType,
          parentComponent,
        )
      }
      return
    }

    if (__FEATURE_SUSPENSE__ && shapeFlag & ShapeFlags.SUSPENSE) {
      vnode.suspense!.move(container, anchor, moveType)
      return
    }

    if (shapeFlag & ShapeFlags.TELEPORT) {
      ;(type as typeof TeleportImpl).move(
        vnode,
        container,
        anchor,
        internals,
        parentComponent,
      )
      return
    }

    if (type === Fragment) {
      hostInsert(el!, container, anchor)
      for (let i = 0; i < (children as VNode[]).length; i++) {
        move(
          (children as VNode[])[i],
          container,
          anchor,
          moveType,
          parentComponent,
        )
      }
      hostInsert(vnode.anchor!, container, anchor)
      return
    }

    if (type === Static) {
      moveStaticNode(vnode, container, anchor)
      return
    }

    // single nodes
    const needTransition =
      moveType !== MoveType.REORDER &&
      shapeFlag & ShapeFlags.ELEMENT &&
      transition
    if (needTransition) {
      if (moveType === MoveType.ENTER) {
        transition!.beforeEnter(el!)
        hostInsert(el!, container, anchor)
        queuePostRenderEffect(
          () => transition!.enter(el!),
          undefined,
          parentSuspense,
        )
      } else {
        const { leave, delayLeave, afterLeave } = transition!
        const remove = () => {
          if (vnode.ctx!.isUnmounted) {
            hostRemove(el!)
          } else {
            hostInsert(el!, container, anchor)
          }
        }
        const performLeave = () => {
          leave(el!, () => {
            remove()
            afterLeave && afterLeave()
          })
        }
        if (delayLeave) {
          delayLeave(el!, remove, performLeave)
        } else {
          performLeave()
        }
      }
    } else {
      hostInsert(el!, container, anchor)
    }
  }

  const unmount: UnmountFn = (
    vnode,
    parentComponent,
    parentSuspense,
    doRemove = false,
    optimized = false,
  ) => {
    const {
      type,
      props,
      ref,
      children,
      dynamicChildren,
      shapeFlag,
      patchFlag,
      dirs,
      cacheIndex,
    } = vnode

    if (patchFlag === PatchFlags.BAIL) {
      optimized = false
    }

    // unset ref
    if (ref != null) {
      pauseTracking()
      setRef(ref, null, parentSuspense, vnode, true)
      resetTracking()
    }

    // #6593 should clean memo cache when unmount
    if (cacheIndex != null) {
      parentComponent!.renderCache[cacheIndex] = undefined
    }

    if (shapeFlag & ShapeFlags.COMPONENT_SHOULD_KEEP_ALIVE) {
      ;(parentComponent!.ctx as KeepAliveContext).deactivate(vnode)
      return
    }

    const shouldInvokeDirs = shapeFlag & ShapeFlags.ELEMENT && dirs
    const shouldInvokeVnodeHook = !isAsyncWrapper(vnode)

    let vnodeHook: VNodeHook | undefined | null
    if (
      shouldInvokeVnodeHook &&
      (vnodeHook = props && props.onVnodeBeforeUnmount)
    ) {
      invokeVNodeHook(vnodeHook, parentComponent, vnode)
    }

    if (shapeFlag & ShapeFlags.COMPONENT) {
      if ((type as ConcreteComponent).__vapor) {
        getVaporInterface(parentComponent, vnode).unmount(vnode, doRemove)
        return
      } else {
        unmountComponent(vnode.component!, parentSuspense, doRemove)
      }
    } else {
      if (__FEATURE_SUSPENSE__ && shapeFlag & ShapeFlags.SUSPENSE) {
        vnode.suspense!.unmount(parentSuspense, doRemove)
        return
      }

      if (shouldInvokeDirs) {
        invokeDirectiveHook(vnode, null, parentComponent, 'beforeUnmount')
      }

      if (shapeFlag & ShapeFlags.TELEPORT) {
        ;(vnode.type as typeof TeleportImpl).remove(
          vnode,
          parentComponent,
          parentSuspense,
          internals,
          doRemove,
        )
      } else if (
        dynamicChildren &&
        // #5154
        // when v-once is used inside a block, setBlockTracking(-1) marks the
        // parent block with hasOnce: true
        // so that it doesn't take the fast path during unmount - otherwise
        // components nested in v-once are never unmounted.
        !dynamicChildren.hasOnce &&
        // #1153: fast path should not be taken for non-stable (v-for) fragments
        (type !== Fragment ||
          (patchFlag > 0 && patchFlag & PatchFlags.STABLE_FRAGMENT))
      ) {
        // fast path for block nodes: only need to unmount dynamic children.
        unmountChildren(
          dynamicChildren,
          parentComponent,
          parentSuspense,
          false,
          true,
        )
      } else if (
        (type === Fragment &&
          patchFlag &
            (PatchFlags.KEYED_FRAGMENT | PatchFlags.UNKEYED_FRAGMENT)) ||
        (!optimized && shapeFlag & ShapeFlags.ARRAY_CHILDREN)
      ) {
        unmountChildren(children as VNode[], parentComponent, parentSuspense)
      }

      if (type === VaporSlot) {
        getVaporInterface(parentComponent, vnode).unmount(vnode, doRemove)
        return
      }

      if (doRemove) {
        remove(vnode)
      }
    }

    if (
      (shouldInvokeVnodeHook &&
        (vnodeHook = props && props.onVnodeUnmounted)) ||
      shouldInvokeDirs
    ) {
      queuePostRenderEffect(
        () => {
          vnodeHook && invokeVNodeHook(vnodeHook, parentComponent, vnode)
          shouldInvokeDirs &&
            invokeDirectiveHook(vnode, null, parentComponent, 'unmounted')
        },
        undefined,
        parentSuspense,
      )
    }
  }

  const remove: RemoveFn = vnode => {
    const { type, el, anchor, transition } = vnode
    if (type === Fragment) {
      if (
        __DEV__ &&
        vnode.patchFlag > 0 &&
        vnode.patchFlag & PatchFlags.DEV_ROOT_FRAGMENT &&
        transition &&
        !transition.persisted
      ) {
        ;(vnode.children as VNode[]).forEach(child => {
          if (child.type === Comment) {
            hostRemove(child.el!)
          } else {
            remove(child)
          }
        })
      } else {
        removeFragment(el!, anchor!)
      }
      return
    }

    if (type === Static) {
      removeStaticNode(vnode)
      return
    }

    const performRemove = () => {
      hostRemove(el!)
      if (transition && !transition.persisted && transition.afterLeave) {
        transition.afterLeave()
      }
    }

    if (
      vnode.shapeFlag & ShapeFlags.ELEMENT &&
      transition &&
      !transition.persisted
    ) {
      const { leave, delayLeave } = transition
      const performLeave = () => leave(el!, performRemove)
      if (delayLeave) {
        delayLeave(vnode.el!, performRemove, performLeave)
      } else {
        performLeave()
      }
    } else {
      performRemove()
    }
  }

  const removeFragment = (cur: RendererNode, end: RendererNode) => {
    // For fragments, directly remove all contained DOM nodes.
    // (fragment child nodes cannot have transition)
    let next
    while (cur !== end) {
      next = hostNextSibling(cur)!
      hostRemove(cur)
      cur = next
    }
    hostRemove(end)
  }

  const unmountComponent: UnmountComponentFn = (
    instance,
    parentSuspense,
    doRemove,
  ) => {
    if (__DEV__ && instance.type.__hmrId) {
      unregisterHMR(instance)
    }

<<<<<<< HEAD
    const { bum, scope, effect, subTree, um, m, a } = instance
=======
    const {
      bum,
      scope,
      job,
      subTree,
      um,
      m,
      a,
      parent,
      slots: { __: slotCacheKeys },
    } = instance
>>>>>>> d0cf234f
    invalidateMount(m)
    invalidateMount(a)

    // beforeUnmount hook
    if (bum) {
      invokeArrayFns(bum)
    }

    // remove slots content from parent renderCache
    if (parent && isArray(slotCacheKeys)) {
      slotCacheKeys.forEach(v => {
        ;(parent as ComponentInternalInstance).renderCache[v] = undefined
      })
    }

    if (
      __COMPAT__ &&
      isCompatEnabled(DeprecationTypes.INSTANCE_EVENT_HOOKS, instance)
    ) {
      instance.emit('hook:beforeDestroy')
    }

    // stop effects in component scope
    scope.stop()

    // job may be null if a component is unmounted before its async
    // setup has resolved.
    if (effect) {
      // so that scheduler will no longer invoke it
      effect.stop()
      unmount(subTree, instance, parentSuspense, doRemove)
    }
    // unmounted hook
    if (um) {
      queuePostRenderEffect(um, undefined, parentSuspense)
    }
    if (
      __COMPAT__ &&
      isCompatEnabled(DeprecationTypes.INSTANCE_EVENT_HOOKS, instance)
    ) {
      queuePostRenderEffect(
        () => instance.emit('hook:destroyed'),
        undefined,
        parentSuspense,
      )
    }
    queuePostRenderEffect(
      () => (instance.isUnmounted = true),
      undefined,
      parentSuspense,
    )

    // A component with async dep inside a pending suspense is unmounted before
    // its async dep resolves. This should remove the dep from the suspense, and
    // cause the suspense to resolve immediately if that was the last dep.
    if (
      __FEATURE_SUSPENSE__ &&
      parentSuspense &&
      parentSuspense.pendingBranch &&
      !parentSuspense.isUnmounted &&
      instance.asyncDep &&
      !instance.asyncResolved &&
      instance.suspenseId === parentSuspense.pendingId
    ) {
      parentSuspense.deps--
      if (parentSuspense.deps === 0) {
        parentSuspense.resolve()
      }
    }

    if (__DEV__ || __FEATURE_PROD_DEVTOOLS__) {
      devtoolsComponentRemoved(instance)
    }
  }

  const unmountChildren: UnmountChildrenFn = (
    children,
    parentComponent,
    parentSuspense,
    doRemove = false,
    optimized = false,
    start = 0,
  ) => {
    for (let i = start; i < children.length; i++) {
      unmount(children[i], parentComponent, parentSuspense, doRemove, optimized)
    }
  }

  const getNextHostNode: NextFn = vnode => {
    if (vnode.shapeFlag & ShapeFlags.COMPONENT) {
      if ((vnode.type as ConcreteComponent).__vapor) {
        return hostNextSibling((vnode.component! as any).block)
      }
      return getNextHostNode(vnode.component!.subTree)
    }
    if (__FEATURE_SUSPENSE__ && vnode.shapeFlag & ShapeFlags.SUSPENSE) {
      return vnode.suspense!.next()
    }
    const el = hostNextSibling((vnode.anchor || vnode.el)!)
    // #9071, #9313
    // teleported content can mess up nextSibling searches during patch so
    // we need to skip them during nextSibling search
    const teleportEnd = el && el[TeleportEndKey]
    return teleportEnd ? hostNextSibling(teleportEnd) : el
  }

  const render: RootRenderFunction = (vnode, container, namespace) => {
    if (vnode == null) {
      if (container._vnode) {
        unmount(container._vnode, null, null, true)
      }
    } else {
      patch(
        container._vnode || null,
        vnode,
        container,
        null,
        null,
        null,
        namespace,
      )
    }
    container._vnode = vnode
    flushOnAppMount()
  }

  const internals: RendererInternals = {
    p: patch,
    um: unmount,
    m: move,
    r: remove,
    mt: mountComponent,
    umt: unmountComponent,
    mc: mountChildren,
    pc: patchChildren,
    pbc: patchBlockChildren,
    n: getNextHostNode,
    o: options,
  }

  let hydrate: ReturnType<typeof createHydrationFunctions>[0] | undefined
  let hydrateNode: ReturnType<typeof createHydrationFunctions>[1] | undefined
  if (createHydrationFns) {
    ;[hydrate, hydrateNode] = createHydrationFns(
      internals as RendererInternals<Node, Element>,
    )
  }

  const mountApp: AppMountFn<Element> = (
    app,
    container,
    isHydrate,
    namespace,
  ) => {
    const vnode = app._ceVNode || createVNode(app._component, app._props)
    // store app context on the root VNode.
    // this will be set on the root instance on initial mount.
    vnode.appContext = app._context

    if (namespace === true) {
      namespace = 'svg'
    } else if (namespace === false) {
      namespace = undefined
    }

    // HMR root reload
    if (__DEV__) {
      app._context.reload = () => {
        const cloned = cloneVNode(vnode)
        // avoid hydration for hmr updating
        cloned.el = null
        // casting to ElementNamespace because TS doesn't guarantee type narrowing
        // over function boundaries
        render(cloned, container, namespace as ElementNamespace)
      }
    }

    if (isHydrate && hydrate) {
      hydrate(vnode as VNode<Node, Element>, container as any)
    } else {
      render(vnode, container, namespace)
    }

    return vnode.component!
  }

  const unmountApp: AppUnmountFn = app => {
    render(null, app._container)
  }

  return {
    render,
    hydrate,
    internals,
    createApp: createAppAPI(
      mountApp,
      unmountApp,
      getComponentPublicInstance as any,
      render,
    ),
  }
}

function resolveChildrenNamespace(
  { type, props }: VNode,
  currentNamespace: ElementNamespace,
): ElementNamespace {
  return (currentNamespace === 'svg' && type === 'foreignObject') ||
    (currentNamespace === 'mathml' &&
      type === 'annotation-xml' &&
      props &&
      props.encoding &&
      props.encoding.includes('html'))
    ? undefined
    : currentNamespace
}

function toggleRecurse(
  { effect, job, vapor }: ComponentInternalInstance,
  allowed: boolean,
) {
  if (!vapor) {
    if (allowed) {
      effect.flags |= EffectFlags.ALLOW_RECURSE
      job.flags! |= SchedulerJobFlags.ALLOW_RECURSE
    } else {
      effect.flags &= ~EffectFlags.ALLOW_RECURSE
      job.flags! &= ~SchedulerJobFlags.ALLOW_RECURSE
    }
  }
}

export function needTransition(
  parentSuspense: SuspenseBoundary | null,
  transition: TransitionHooks | null,
): boolean | null {
  return (
    (!parentSuspense || (parentSuspense && !parentSuspense.pendingBranch)) &&
    transition &&
    !transition.persisted
  )
}

/**
 * #1156
 * When a component is HMR-enabled, we need to make sure that all static nodes
 * inside a block also inherit the DOM element from the previous tree so that
 * HMR updates (which are full updates) can retrieve the element for patching.
 *
 * #2080
 * Inside keyed `template` fragment static children, if a fragment is moved,
 * the children will always be moved. Therefore, in order to ensure correct move
 * position, el should be inherited from previous nodes.
 */
export function traverseStaticChildren(
  n1: VNode,
  n2: VNode,
  shallow = false,
): void {
  const ch1 = n1.children
  const ch2 = n2.children
  if (isArray(ch1) && isArray(ch2)) {
    for (let i = 0; i < ch1.length; i++) {
      // this is only called in the optimized path so array children are
      // guaranteed to be vnodes
      const c1 = ch1[i] as VNode
      let c2 = ch2[i] as VNode
      if (c2.shapeFlag & ShapeFlags.ELEMENT && !c2.dynamicChildren) {
        if (c2.patchFlag <= 0 || c2.patchFlag === PatchFlags.NEED_HYDRATION) {
          c2 = ch2[i] = cloneIfMounted(ch2[i] as VNode)
          c2.el = c1.el
        }
        if (!shallow && c2.patchFlag !== PatchFlags.BAIL)
          traverseStaticChildren(c1, c2)
      }
      // #6852 also inherit for text nodes
      if (c2.type === Text) {
        c2.el = c1.el
      }
      // #2324 also inherit for comment nodes, but not placeholders (e.g. v-if which
      // would have received .el during block patch)
      if (c2.type === Comment && !c2.el) {
        c2.el = c1.el
      }

      if (__DEV__) {
        c2.el && (c2.el.__vnode = c2)
      }
    }
  }
}

function locateNonHydratedAsyncRoot(
  instance: ComponentInternalInstance,
): ComponentInternalInstance | undefined {
  const subComponent = instance.subTree.component
  if (subComponent) {
    if (subComponent.asyncDep && !subComponent.asyncResolved) {
      return subComponent
    } else {
      return locateNonHydratedAsyncRoot(subComponent)
    }
  }
}

export function invalidateMount(hooks: LifecycleHook | undefined): void {
  if (hooks) {
    for (let i = 0; i < hooks.length; i++)
      hooks[i].flags! |= SchedulerJobFlags.DISPOSED
  }
}

function getVaporInterface(
  instance: ComponentInternalInstance | null,
  vnode: VNode,
): VaporInteropInterface {
  const ctx = instance ? instance.appContext : vnode.appContext
  const res = ctx && ctx.vapor
  if (__DEV__ && !res) {
    warn(
      `Vapor component found in vdom tree but vapor-in-vdom interop was not installed. ` +
        `Make sure to install it:\n` +
        `\`\`\`\nimport { vaporInteropPlugin } from 'vue'\n` +
        `app.use(vaporInteropPlugin)\n` +
        `\`\`\``,
    )
  }
  return res!
}<|MERGE_RESOLUTION|>--- conflicted
+++ resolved
@@ -2241,9 +2241,9 @@
 
     // unset ref
     if (ref != null) {
-      pauseTracking()
+      const prevSub = setActiveSub()
       setRef(ref, null, parentSuspense, vnode, true)
-      resetTracking()
+      setActiveSub(prevSub)
     }
 
     // #6593 should clean memo cache when unmount
@@ -2421,13 +2421,10 @@
       unregisterHMR(instance)
     }
 
-<<<<<<< HEAD
-    const { bum, scope, effect, subTree, um, m, a } = instance
-=======
     const {
       bum,
       scope,
-      job,
+      effect,
       subTree,
       um,
       m,
@@ -2435,7 +2432,6 @@
       parent,
       slots: { __: slotCacheKeys },
     } = instance
->>>>>>> d0cf234f
     invalidateMount(m)
     invalidateMount(a)
 
