--- conflicted
+++ resolved
@@ -829,12 +829,7 @@
       dynamicChildren = null
     }
 
-<<<<<<< HEAD
-    const areChildrenSVG = isSVG && n2.type !== 'foreignObject'
     if (dynamicChildren && dynamicChildren.length > 0) {
-=======
-    if (dynamicChildren) {
->>>>>>> d94d8d4b
       patchBlockChildren(
         n1.dynamicChildren!,
         dynamicChildren,
