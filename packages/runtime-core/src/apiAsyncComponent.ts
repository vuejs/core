--- conflicted
+++ resolved
@@ -4,11 +4,7 @@
   currentInstance,
   type ComponentInternalInstance,
   isInSSRComponentSetup,
-<<<<<<< HEAD
-  type ComponentOptions
-=======
-  ComponentOptions,
->>>>>>> 3ee3d266
+  type ComponentOptions,
 } from './component'
 import { isFunction, isObject } from '@vue/shared'
 import { type ComponentPublicInstance } from './componentPublicInstance'
