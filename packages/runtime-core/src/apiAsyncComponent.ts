import {
  type Component,
  type ComponentInternalInstance,
  type ComponentOptions,
  type ConcreteComponent,
  type GenericComponentInstance,
  currentInstance,
  getComponentName,
  isInSSRComponentSetup,
} from './component'
import { isFunction, isObject } from '@vue/shared'
import type { ComponentPublicInstance } from './componentPublicInstance'
import { type VNode, createVNode } from './vnode'
import { defineComponent } from './apiDefineComponent'
import { warn } from './warning'
import { type Ref, ref } from '@vue/reactivity'
import { ErrorCodes, handleError } from './errorHandling'
import { isKeepAlive } from './components/KeepAlive'
import { markAsyncBoundary } from './helpers/useId'
import { type HydrationStrategy, forEachElement } from './hydrationStrategies'

export type AsyncComponentResolveResult<T = Component> = T | { default: T } // es modules

export type AsyncComponentLoader<T = any> = () => Promise<
  AsyncComponentResolveResult<T>
>

export interface AsyncComponentOptions<T = any, C = any> {
  loader: AsyncComponentLoader<T>
  loadingComponent?: C
  errorComponent?: C
  delay?: number
  timeout?: number
  suspensible?: boolean
  hydrate?: HydrationStrategy
  onError?: (
    error: Error,
    retry: () => void,
    fail: () => void,
    attempts: number,
  ) => any
}

export const isAsyncWrapper = (i: GenericComponentInstance | VNode): boolean =>
  !!(i.type as ComponentOptions).__asyncLoader

/*! #__NO_SIDE_EFFECTS__ */
export function defineAsyncComponent<
  T extends Component = { new (): ComponentPublicInstance },
>(source: AsyncComponentLoader<T> | AsyncComponentOptions<T, Component>): T {
  const {
    load,
    getResolvedComp,
    setPendingRequest,
    source: {
      loadingComponent,
      errorComponent,
      delay,
      hydrate: hydrateStrategy,
      timeout,
      suspensible = true,
    },
  } = createAsyncComponentContext(source)

  return defineComponent({
    name: 'AsyncComponentWrapper',

    __asyncLoader: load,

    __asyncHydrate(el, instance, hydrate) {
      let patched = false
      ;(instance.bu || (instance.bu = [])).push(() => (patched = true))
      const performHydrate = () => {
        // skip hydration if the component has been patched
        if (patched) {
          if (__DEV__) {
            warn(
              `Skipping lazy hydration for component '${getComponentName(resolvedComp!) || resolvedComp!.__file}': ` +
                `it was updated before lazy hydration performed.`,
            )
          }
          return
        }
        hydrate()
      }
      const doHydrate = hydrateStrategy
        ? () => {
<<<<<<< HEAD
            const performHydrate = () => {
              // skip hydration if the component has been patched
              if (__DEV__ && patched) {
                warn(
                  `Skipping lazy hydration for component '${getComponentName(getResolvedComp()!)}': ` +
                    `it was updated before lazy hydration performed.`,
                )
                return
              }
              hydrate()
            }
=======
>>>>>>> 5ce227bd
            const teardown = hydrateStrategy(performHydrate, cb =>
              forEachElement(el, cb),
            )
            if (teardown) {
              ;(instance.bum || (instance.bum = [])).push(teardown)
            }
          }
<<<<<<< HEAD
        : hydrate
      if (getResolvedComp()) {
=======
        : performHydrate
      if (resolvedComp) {
>>>>>>> 5ce227bd
        doHydrate()
      } else {
        load().then(() => !instance.isUnmounted && doHydrate())
      }
    },

    get __asyncResolved() {
      return getResolvedComp()
    },

    setup() {
      const instance = currentInstance as ComponentInternalInstance
      markAsyncBoundary(instance)

      // already resolved
      let resolvedComp = getResolvedComp()
      if (resolvedComp) {
        return () => createInnerComp(resolvedComp!, instance)
      }

      const onError = (err: Error) => {
        setPendingRequest(null)
        handleError(
          err,
          instance,
          ErrorCodes.ASYNC_COMPONENT_LOADER,
          !errorComponent /* do not throw in dev if user provided error component */,
        )
      }

      // suspense-controlled or SSR.
      if (
        (__FEATURE_SUSPENSE__ && suspensible && instance.suspense) ||
        (__SSR__ && isInSSRComponentSetup)
      ) {
        return load()
          .then(comp => {
            return () => createInnerComp(comp, instance)
          })
          .catch(err => {
            onError(err)
            return () =>
              errorComponent
                ? createVNode(errorComponent as ConcreteComponent, {
                    error: err,
                  })
                : null
          })
      }

      const { loaded, error, delayed } = useAsyncComponentState(
        delay,
        timeout,
        onError,
      )

      load()
        .then(() => {
          loaded.value = true
          if (
            instance.parent &&
            instance.parent.vnode &&
            isKeepAlive(instance.parent.vnode)
          ) {
            // parent is keep-alive, force update so the loaded component's
            // name is taken into account
            ;(instance.parent as ComponentInternalInstance).update()
          }
        })
        .catch(err => {
          onError(err)
          error.value = err
        })

      return () => {
        resolvedComp = getResolvedComp()
        if (loaded.value && resolvedComp) {
          return createInnerComp(resolvedComp, instance)
        } else if (error.value && errorComponent) {
          return createVNode(errorComponent, {
            error: error.value,
          })
        } else if (loadingComponent && !delayed.value) {
          return createVNode(loadingComponent)
        }
      }
    },
  }) as T
}

function createInnerComp(
  comp: ConcreteComponent,
  parent: ComponentInternalInstance,
) {
  const { ref, props, children, ce } = parent.vnode
  const vnode = createVNode(comp, props, children)
  // ensure inner component inherits the async wrapper's ref owner
  vnode.ref = ref
  // pass the custom element callback on to the inner comp
  // and remove it from the async wrapper
  vnode.ce = ce
  delete parent.vnode.ce

  return vnode
}

type AsyncComponentContext<T, C = ConcreteComponent> = {
  load: () => Promise<C>
  source: AsyncComponentOptions<T>
  getResolvedComp: () => C | undefined
  setPendingRequest: (request: Promise<C> | null) => void
}

// shared between core and vapor
export function createAsyncComponentContext<T, C = ConcreteComponent>(
  source: AsyncComponentLoader<T> | AsyncComponentOptions<T>,
): AsyncComponentContext<T, C> {
  if (isFunction(source)) {
    source = { loader: source }
  }

  const { loader, onError: userOnError } = source
  let pendingRequest: Promise<C> | null = null
  let resolvedComp: C | undefined

  let retries = 0
  const retry = () => {
    retries++
    pendingRequest = null
    return load()
  }

  const load = (): Promise<C> => {
    let thisRequest: Promise<C>
    return (
      pendingRequest ||
      (thisRequest = pendingRequest =
        loader()
          .catch(err => {
            err = err instanceof Error ? err : new Error(String(err))
            if (userOnError) {
              return new Promise((resolve, reject) => {
                const userRetry = () => resolve(retry())
                const userFail = () => reject(err)
                userOnError(err, userRetry, userFail, retries + 1)
              })
            } else {
              throw err
            }
          })
          .then((comp: any) => {
            if (thisRequest !== pendingRequest && pendingRequest) {
              return pendingRequest
            }
            if (__DEV__ && !comp) {
              warn(
                `Async component loader resolved to undefined. ` +
                  `If you are using retry(), make sure to return its return value.`,
              )
            }
            if (
              comp &&
              (comp.__esModule || comp[Symbol.toStringTag] === 'Module')
            ) {
              comp = comp.default
            }
            if (__DEV__ && comp && !isObject(comp) && !isFunction(comp)) {
              throw new Error(`Invalid async component load result: ${comp}`)
            }
            resolvedComp = comp
            return comp
          }))
    )
  }

  return {
    load,
    source,
    getResolvedComp: () => resolvedComp,
    setPendingRequest: (request: Promise<C> | null) =>
      (pendingRequest = request),
  }
}

// shared between core and vapor
export const useAsyncComponentState = (
  delay: number | undefined,
  timeout: number | undefined,
  onError: (err: Error) => void,
): {
  loaded: Ref<boolean>
  error: Ref<Error | undefined>
  delayed: Ref<boolean>
} => {
  const loaded = ref(false)
  const error = ref()
  const delayed = ref(!!delay)

  if (delay) {
    setTimeout(() => {
      delayed.value = false
    }, delay)
  }

  if (timeout != null) {
    setTimeout(() => {
      if (!loaded.value && !error.value) {
        const err = new Error(`Async component timed out after ${timeout}ms.`)
        onError(err)
        error.value = err
      }
    }, timeout)
  }

  return { loaded, error, delayed }
}<|MERGE_RESOLUTION|>--- conflicted
+++ resolved
@@ -74,6 +74,7 @@
         // skip hydration if the component has been patched
         if (patched) {
           if (__DEV__) {
+            const resolvedComp = getResolvedComp()
             warn(
               `Skipping lazy hydration for component '${getComponentName(resolvedComp!) || resolvedComp!.__file}': ` +
                 `it was updated before lazy hydration performed.`,
@@ -85,20 +86,6 @@
       }
       const doHydrate = hydrateStrategy
         ? () => {
-<<<<<<< HEAD
-            const performHydrate = () => {
-              // skip hydration if the component has been patched
-              if (__DEV__ && patched) {
-                warn(
-                  `Skipping lazy hydration for component '${getComponentName(getResolvedComp()!)}': ` +
-                    `it was updated before lazy hydration performed.`,
-                )
-                return
-              }
-              hydrate()
-            }
-=======
->>>>>>> 5ce227bd
             const teardown = hydrateStrategy(performHydrate, cb =>
               forEachElement(el, cb),
             )
@@ -106,13 +93,8 @@
               ;(instance.bum || (instance.bum = [])).push(teardown)
             }
           }
-<<<<<<< HEAD
-        : hydrate
+        : performHydrate
       if (getResolvedComp()) {
-=======
-        : performHydrate
-      if (resolvedComp) {
->>>>>>> 5ce227bd
         doHydrate()
       } else {
         load().then(() => !instance.isUnmounted && doHydrate())
