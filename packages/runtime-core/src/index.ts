// Core API ------------------------------------------------------------------

export const version: string = __VERSION__
export {
  // core
  reactive,
  ref,
  readonly,
  // utilities
  unref,
  proxyRefs,
  isRef,
  toRef,
  toValue,
  toRefs,
  isProxy,
  isReactive,
  isReadonly,
  isShallow,
  // advanced
  customRef,
  triggerRef,
  shallowRef,
  shallowReactive,
  shallowReadonly,
  markRaw,
  toRaw,
  // effect
  effect,
  stop,
  getCurrentWatcher,
  onWatcherCleanup,
  ReactiveEffect,
  // effect scope
  effectScope,
  EffectScope,
  getCurrentScope,
  onScopeDispose,
} from '@vue/reactivity'
export { computed } from './apiComputed'
export {
  watch,
  watchEffect,
  watchPostEffect,
  watchSyncEffect,
} from './apiWatch'
export {
  onBeforeMount,
  onMounted,
  onBeforeUpdate,
  onUpdated,
  onBeforeUnmount,
  onUnmounted,
  onActivated,
  onDeactivated,
  onRenderTracked,
  onRenderTriggered,
  onErrorCaptured,
  onServerPrefetch,
} from './apiLifecycle'
export { provide, inject, hasInjectionContext } from './apiInject'
export { nextTick } from './scheduler'
export { defineComponent } from './apiDefineComponent'
export { defineAsyncComponent } from './apiAsyncComponent'
export { useAttrs, useSlots } from './apiSetupHelpers'
export { useModel } from './helpers/useModel'
export { useTemplateRef, type TemplateRef } from './helpers/useTemplateRef'
export { useId } from './helpers/useId'
export {
  hydrateOnIdle,
  hydrateOnVisible,
  hydrateOnMediaQuery,
  hydrateOnInteraction,
} from './hydrationStrategies'

// <script setup> API ----------------------------------------------------------

export {
  // macros runtime, for typing and warnings only
  defineProps,
  defineEmits,
  defineExpose,
  defineOptions,
  defineSlots,
  defineModel,
  withDefaults,
  type DefineProps,
  type ModelRef,
  type ComponentTypeEmits,
} from './apiSetupHelpers'

/**
 * @internal
 */
export {
  mergeDefaults,
  mergeModels,
  createPropsRestProxy,
  withAsyncContext,
} from './apiSetupHelpers'

// Advanced API ----------------------------------------------------------------

// For getting a hold of the internal instance in setup() - useful for advanced
// plugins
export { getCurrentInstance } from './component'

// For raw render function users
export { h } from './h'
// Advanced render function utilities
export { createVNode, cloneVNode, mergeProps, isVNode } from './vnode'
// VNode types
export { Fragment, Text, Comment, Static, type VNodeRef } from './vnode'
// Built-in components
export { Teleport, type TeleportProps } from './components/Teleport'
export { Suspense, type SuspenseProps } from './components/Suspense'
export {
  KeepAlive,
  type KeepAliveProps,
  type KeepAliveContext,
} from './components/KeepAlive'
export {
  BaseTransition,
  BaseTransitionPropsValidators,
  checkTransitionMode,
  type BaseTransitionProps,
} from './components/BaseTransition'
// For using custom directives
export { withDirectives } from './directives'
// SSR context
export { useSSRContext, ssrContextKey } from './helpers/useSsrContext'

// Custom Renderer API ---------------------------------------------------------

export { createRenderer, createHydrationRenderer } from './renderer'
export { queuePostFlushCb } from './scheduler'
import { warn as _warn } from './warning'
export const warn = (__DEV__ ? _warn : NOOP) as typeof _warn

/** @internal */
export { assertNumber } from './warning'
export {
  handleError,
  callWithErrorHandling,
  callWithAsyncErrorHandling,
  ErrorCodes,
} from './errorHandling'
export {
  resolveComponent,
  resolveDirective,
  resolveDynamicComponent,
} from './helpers/resolveAssets'
// For integration with runtime compiler
export { registerRuntimeCompiler, isRuntimeOnly } from './component'
export {
  useTransitionState,
  resolveTransitionHooks,
  baseResolveTransitionHooks,
  setTransitionHooks,
  getTransitionRawChildren,
  leaveCbKey,
} from './components/BaseTransition'
export { initCustomFormatter } from './customFormatter'

import { ErrorTypeStrings as _ErrorTypeStrings } from './errorHandling'
/**
 * Runtime error messages. Only exposed in dev or esm builds.
 * @internal
 */
export const ErrorTypeStrings = (
  __ESM_BUNDLER__ || __CJS__ || __DEV__ ? _ErrorTypeStrings : null
) as typeof _ErrorTypeStrings

// For devtools
import {
  type DevtoolsHook,
  devtools as _devtools,
  setDevtoolsHook as _setDevtoolsHook,
} from './devtools'

export const devtools = (
  __DEV__ || __ESM_BUNDLER__ ? _devtools : undefined
) as DevtoolsHook
export const setDevtoolsHook = (
  __DEV__ || __ESM_BUNDLER__ ? _setDevtoolsHook : NOOP
) as typeof _setDevtoolsHook

// Types -----------------------------------------------------------------------

import type { VNode } from './vnode'
import type { ComponentInternalInstance } from './component'

// Augment Ref unwrap bail types.
declare module '@vue/reactivity' {
  export interface RefUnwrapBailTypes {
    runtimeCoreBailTypes:
      | VNode
      | {
          // directly bailing on ComponentPublicInstance results in recursion
          // so we use this as a bail hint
          $: ComponentInternalInstance
        }
  }
}

export { TrackOpTypes, TriggerOpTypes } from '@vue/reactivity'
export type {
  Ref,
  MaybeRef,
  MaybeRefOrGetter,
  ToRef,
  ToRefs,
  UnwrapRef,
  ShallowRef,
  ShallowUnwrapRef,
  CustomRefFactory,
  ReactiveFlags,
  DeepReadonly,
  ShallowReactive,
  UnwrapNestedRefs,
  ComputedRef,
  WritableComputedRef,
  WritableComputedOptions,
  ComputedGetter,
  ComputedSetter,
  ReactiveEffectRunner,
  ReactiveEffectOptions,
  EffectScheduler,
  DebuggerOptions,
  DebuggerEvent,
  DebuggerEventExtraInfo,
  Raw,
  Reactive,
} from '@vue/reactivity'
export type {
  MultiWatchSources,
  WatchEffect,
  WatchOptions,
  WatchEffectOptions as WatchOptionsBase,
  WatchCallback,
  WatchSource,
  WatchHandle,
  WatchStopHandle,
} from './apiWatch'
export type { InjectionKey } from './apiInject'
export type {
  App,
  AppConfig,
  AppContext,
  GenericAppContext,
  Plugin,
  ObjectPlugin,
  FunctionPlugin,
  CreateAppFunction,
  OptionMergeFunction,
} from './apiCreateApp'
export type {
  VNode,
  VNodeChild,
  VNodeTypes,
  VNodeProps,
  VNodeArrayChildren,
  VNodeNormalizedChildren,
} from './vnode'
export type {
  Component,
  ConcreteComponent,
  FunctionalComponent,
  ComponentInternalInstance,
  SetupContext,
  ComponentCustomProps,
  AllowedComponentProps,
  GlobalComponents,
  GlobalDirectives,
  ComponentInstance,
  ComponentCustomElementInterface,
} from './component'
export type {
  DefineComponent,
  DefineSetupFnComponent,
  PublicProps,
} from './apiDefineComponent'
export type {
  ComponentOptions,
  ComponentOptionsMixin,
  ComponentCustomOptions,
  ComponentOptionsBase,
  ComponentProvideOptions,
  RenderFunction,
  MethodOptions,
  ComputedOptions,
  RuntimeCompilerOptions,
  ComponentInjectOptions,
  // deprecated
  ComponentOptionsWithoutProps,
  ComponentOptionsWithArrayProps,
  ComponentOptionsWithObjectProps,
} from './componentOptions'
export type {
  EmitsOptions,
  ObjectEmitsOptions,
  EmitsToProps,
  ShortEmitsToObject,
  EmitFn,
} from './componentEmits'
export type {
  ComponentPublicInstance,
  ComponentCustomProperties,
  CreateComponentPublicInstance,
  CreateComponentPublicInstanceWithMixins,
} from './componentPublicInstance'
export type {
  Renderer,
  RendererNode,
  RendererElement,
  HydrationRenderer,
  RendererOptions,
  RootRenderFunction,
  ElementNamespace,
} from './renderer'
export type { RootHydrateFunction } from './hydration'
export type { Slot, Slots, SlotsType } from './componentSlots'
export type {
  Prop,
  PropType,
  ComponentPropsOptions,
  ComponentObjectPropsOptions,
  ExtractPropTypes,
  ExtractPublicPropTypes,
  ExtractDefaultPropTypes,
} from './componentProps'
export type {
  Directive,
  DirectiveBinding,
  DirectiveHook,
  ObjectDirective,
  FunctionDirective,
  DirectiveArguments,
  DirectiveModifiers,
} from './directives'
export type { SuspenseBoundary } from './components/Suspense'
export type {
  TransitionState,
  TransitionHooks,
  TransitionHooksContext,
  TransitionElement,
} from './components/BaseTransition'
export type {
  AsyncComponentOptions,
  AsyncComponentLoader,
} from './apiAsyncComponent'
export type {
  HydrationStrategy,
  HydrationStrategyFactory,
} from './hydrationStrategies'
export type { HMRRuntime } from './hmr'
export type { SchedulerJob } from './scheduler'

// Internal API ----------------------------------------------------------------

// **IMPORTANT** Internal APIs may change without notice between versions and
// user code should avoid relying on them.

// For compiler generated code
// should sync with '@vue/compiler-core/src/runtimeHelpers.ts'
export {
  withCtx,
  pushScopeId,
  popScopeId,
  withScopeId,
} from './componentRenderContext'
export { renderList } from './helpers/renderList'
export { toHandlers } from './helpers/toHandlers'
export { renderSlot } from './helpers/renderSlot'
export { createSlots } from './helpers/createSlots'
export { withMemo, isMemoSame } from './helpers/withMemo'
export {
  openBlock,
  createBlock,
  setBlockTracking,
  createTextVNode,
  createCommentVNode,
  createStaticVNode,
  createElementVNode,
  createElementBlock,
  guardReactiveProps,
} from './vnode'
export {
  toDisplayString,
  camelize,
  capitalize,
  toHandlerKey,
  normalizeProps,
  normalizeClass,
  normalizeStyle,
} from '@vue/shared'

// For test-utils
export { transformVNodeArgs } from './vnode'

// SSR -------------------------------------------------------------------------

// **IMPORTANT** These APIs are exposed solely for @vue/server-renderer and may
// change without notice between versions. User code should never rely on them.

import {
  createComponentInstance,
  getComponentPublicInstance,
  setupComponent,
} from './component'
import { renderComponentRoot } from './componentRenderUtils'
import { setCurrentRenderingInstance } from './componentRenderContext'
import { isVNode, normalizeVNode } from './vnode'
import { ensureValidVNode } from './helpers/renderSlot'
import { popWarningContext, pushWarningContext } from './warning'

const _ssrUtils: {
  createComponentInstance: typeof createComponentInstance
  setupComponent: typeof setupComponent
  renderComponentRoot: typeof renderComponentRoot
  setCurrentRenderingInstance: typeof setCurrentRenderingInstance
  isVNode: typeof isVNode
  normalizeVNode: typeof normalizeVNode
  getComponentPublicInstance: typeof getComponentPublicInstance
  ensureValidVNode: typeof ensureValidVNode
  pushWarningContext: typeof pushWarningContext
  popWarningContext: typeof popWarningContext
} = {
  createComponentInstance,
  setupComponent,
  renderComponentRoot,
  setCurrentRenderingInstance,
  isVNode,
  normalizeVNode,
  getComponentPublicInstance,
  ensureValidVNode,
  pushWarningContext,
  popWarningContext,
}

/**
 * SSR utils for \@vue/server-renderer. Only exposed in ssr-possible builds.
 * @internal
 */
export const ssrUtils = (__SSR__ ? _ssrUtils : null) as typeof _ssrUtils

// 2.x COMPAT ------------------------------------------------------------------

import { DeprecationTypes as _DeprecationTypes } from './compat/compatConfig'
export type { CompatVue } from './compat/global'
export type { LegacyConfig } from './compat/globalConfig'

import { warnDeprecation } from './compat/compatConfig'
import { createCompatVue } from './compat/global'
import {
  checkCompatEnabled,
  isCompatEnabled,
  softAssertCompatEnabled,
} from './compat/compatConfig'
import { resolveFilter as _resolveFilter } from './helpers/resolveAssets'
import { NOOP } from '@vue/shared'

/**
 * @internal only exposed in compat builds
 */
export const resolveFilter: typeof _resolveFilter | null = __COMPAT__
  ? _resolveFilter
  : null

const _compatUtils: {
  warnDeprecation: typeof warnDeprecation
  createCompatVue: typeof createCompatVue
  isCompatEnabled: typeof isCompatEnabled
  checkCompatEnabled: typeof checkCompatEnabled
  softAssertCompatEnabled: typeof softAssertCompatEnabled
} = {
  warnDeprecation,
  createCompatVue,
  isCompatEnabled,
  checkCompatEnabled,
  softAssertCompatEnabled,
}

/**
 * @internal only exposed in compat builds.
 */
export const compatUtils = (
  __COMPAT__ ? _compatUtils : null
) as typeof _compatUtils

export const DeprecationTypes = (
  __COMPAT__ ? _DeprecationTypes : null
) as typeof _DeprecationTypes

// VAPOR -----------------------------------------------------------------------

// **IMPORTANT** These APIs are exposed solely for @vue/runtime-vapor and may
// change without notice between versions. User code should never rely on them.

/**
 * these types cannot be marked internal because runtime-vapor's type relies on
 * them, but they should be considered internal
 * @private
 */
export {
  type ComponentInternalOptions,
  type GenericComponentInstance,
  type LifecycleHook,
} from './component'
export { type NormalizedPropsOptions } from './componentProps'
/**
 * @internal
 */
export { type VaporInteropInterface } from './apiCreateApp'
/**
 * @internal
 */
export { type RendererInternals, MoveType, invalidateMount } from './renderer'
/**
 * @internal
 */
export {
  baseNormalizePropsOptions,
  resolvePropValue,
  validateProps,
} from './componentProps'
/**
 * @internal
 */
export { baseEmit, isEmitListener } from './componentEmits'
/**
 * @internal
 */
export { queueJob, flushOnAppMount } from './scheduler'
/**
 * @internal
 */
export { expose, nextUid, validateComponentName } from './component'
/**
 * @internal
 */
export { pushWarningContext, popWarningContext } from './warning'
/**
 * @internal
 */
export {
  createAppAPI,
  type AppMountFn,
  type AppUnmountFn,
} from './apiCreateApp'
/**
 * @internal
 */
export {
  currentInstance,
  setCurrentInstance,
  simpleSetCurrentInstance,
} from './componentCurrentInstance'
/**
 * @internal
 */
export { registerHMR, unregisterHMR } from './hmr'
/**
 * @internal
 */
export { startMeasure, endMeasure } from './profiling'
/**
 * @internal
 */
export { initFeatureFlags } from './featureFlags'
/**
 * @internal
 */
export {
<<<<<<< HEAD
  resolveTarget as resolveTeleportTarget,
  isTeleportDisabled,
  isTeleportDeferred,
} from './components/Teleport'
=======
  createAsyncComponentContext,
  useAsyncComponentState,
  isAsyncWrapper,
} from './apiAsyncComponent'
/**
 * @internal
 */
export { markAsyncBoundary } from './helpers/useId'
/**
 * @internal
 */
export { setRef } from './rendererTemplateRef'
/**
 * @internal
 */
export { type VNodeNormalizedRef, normalizeRef } from './vnode'
/**
 * @internal
 */
export { ensureVaporSlotFallback } from './helpers/renderSlot'
/**
 * @internal
 */
export { getComponentName } from './component'
/**
 * @internal
 */
export {
  matches,
  isKeepAlive,
  resetShapeFlag,
  activate,
  deactivate,
} from './components/KeepAlive'
/**
 * @internal
 */
export { devtoolsComponentAdded } from './devtools'
/**
 * @internal
 */
export { performTransitionEnter, performTransitionLeave } from './renderer'
>>>>>>> 6ec403f0
/**
 * @internal
 */
export { createInternalObject } from './internalObject'
/**
 * @internal
 */
export { createCanSetSetupRefChecker } from './rendererTemplateRef'<|MERGE_RESOLUTION|>--- conflicted
+++ resolved
@@ -572,12 +572,14 @@
  * @internal
  */
 export {
-<<<<<<< HEAD
   resolveTarget as resolveTeleportTarget,
   isTeleportDisabled,
   isTeleportDeferred,
 } from './components/Teleport'
-=======
+/**
+ * @internal
+ */
+export {
   createAsyncComponentContext,
   useAsyncComponentState,
   isAsyncWrapper,
@@ -620,7 +622,6 @@
  * @internal
  */
 export { performTransitionEnter, performTransitionLeave } from './renderer'
->>>>>>> 6ec403f0
 /**
  * @internal
  */
