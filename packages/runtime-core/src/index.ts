--- conflicted
+++ resolved
@@ -560,12 +560,12 @@
 /**
  * @internal
  */
-<<<<<<< HEAD
 export {
   resolveTarget as resolveTeleportTarget,
   isTeleportDisabled,
   isTeleportDeferred,
 } from './components/Teleport'
-=======
-export { createInternalObject } from './internalObject'
->>>>>>> c86bf7b1
+/**
+ * @internal
+ */
+export { createInternalObject } from './internalObject'