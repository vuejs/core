--- conflicted
+++ resolved
@@ -41,11 +41,7 @@
 } from './apiLifecycle'
 export { provide, inject } from './apiInject'
 export { nextTick } from './scheduler'
-export {
-  defineComponent,
-  DefineComponent,
-  DefineComponentJSX
-} from './apiDefineComponent'
+export { defineComponent, DefineComponent } from './apiDefineComponent'
 export { defineAsyncComponent } from './apiAsyncComponent'
 
 // Advanced API ----------------------------------------------------------------
@@ -182,14 +178,8 @@
 } from './componentOptions'
 export {
   ComponentPublicInstance,
-<<<<<<< HEAD
-  ComponentCustomProperties,
-  CreateComponentPublicInstance
-} from './componentProxy'
-=======
   ComponentCustomProperties
 } from './componentPublicInstance'
->>>>>>> 91c47354
 export {
   Renderer,
   RendererNode,
