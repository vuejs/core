// Core API ------------------------------------------------------------------

export const version = __VERSION__
export {
  // core
  reactive,
  ref,
  readonly,
  // utilities
  unref,
  proxyRefs,
  isRef,
  toRef,
  toValue,
  toRefs,
  isProxy,
  isReactive,
  isReadonly,
  isShallow,
  // advanced
  customRef,
  triggerRef,
  shallowRef,
  shallowReactive,
  shallowReadonly,
  markRaw,
  toRaw,
  // effect
  effect,
  stop,
  ReactiveEffect,
  // effect scope
  effectScope,
  EffectScope,
  getCurrentScope,
  onScopeDispose,
} from '@vue/reactivity'
export { computed } from './apiComputed'
export {
  watch,
  watchEffect,
  watchPostEffect,
  watchSyncEffect,
} from './apiWatch'
export {
  onBeforeMount,
  onMounted,
  onBeforeUpdate,
  onUpdated,
  onBeforeUnmount,
  onUnmounted,
  onActivated,
  onDeactivated,
  onRenderTracked,
  onRenderTriggered,
  onErrorCaptured,
  onServerPrefetch,
} from './apiLifecycle'
export { provide, inject, hasInjectionContext } from './apiInject'
export { nextTick } from './scheduler'
export { defineComponent } from './apiDefineComponent'
export { defineAsyncComponent } from './apiAsyncComponent'
export { useAttrs, useSlots } from './apiSetupHelpers'
export { useModel } from './helpers/useModel'

// <script setup> API ----------------------------------------------------------

export {
  // macros runtime, for typing and warnings only
  defineProps,
  defineEmits,
  defineExpose,
  defineOptions,
  defineSlots,
  defineModel,
  withDefaults,
  type DefineProps,
  type ModelRef,
} from './apiSetupHelpers'

/**
 * @internal
 */
export {
  mergeDefaults,
  mergeModels,
  createPropsRestProxy,
  withAsyncContext,
} from './apiSetupHelpers'

// Advanced API ----------------------------------------------------------------

// For getting a hold of the internal instance in setup() - useful for advanced
// plugins
export { getCurrentInstance } from './component'

// For raw render function users
export { h } from './h'
// Advanced render function utilities
export { createVNode, cloneVNode, mergeProps, isVNode } from './vnode'
// VNode types
export { Fragment, Text, Comment, Static, type VNodeRef } from './vnode'
// Built-in components
export { Teleport, type TeleportProps } from './components/Teleport'
export { Suspense, type SuspenseProps } from './components/Suspense'
export { KeepAlive, type KeepAliveProps } from './components/KeepAlive'
export {
  BaseTransition,
  BaseTransitionPropsValidators,
  type BaseTransitionProps,
} from './components/BaseTransition'
// For using custom directives
export { withDirectives } from './directives'
// SSR context
export { useSSRContext, ssrContextKey } from './helpers/useSsrContext'

// Custom Renderer API ---------------------------------------------------------

export { createRenderer, createHydrationRenderer } from './renderer'
export { queuePostFlushCb } from './scheduler'
import { warn as _warn } from './warning'
export const warn = (__DEV__ ? _warn : NOOP) as typeof _warn

/** @internal */
export { assertNumber } from './warning'
export {
  handleError,
  callWithErrorHandling,
  callWithAsyncErrorHandling,
  ErrorCodes,
} from './errorHandling'
export {
  resolveComponent,
  resolveDirective,
  resolveDynamicComponent,
} from './helpers/resolveAssets'
// For integration with runtime compiler
export { registerRuntimeCompiler, isRuntimeOnly } from './component'
export {
  useTransitionState,
  resolveTransitionHooks,
  setTransitionHooks,
  getTransitionRawChildren,
} from './components/BaseTransition'
export { initCustomFormatter } from './customFormatter'

import { ErrorTypeStrings as _ErrorTypeStrings } from './errorHandling'
/**
 * Runtime error messages. Only exposed in dev or esm builds.
 * @internal
 */
export const ErrorTypeStrings = (
  __ESM_BUNDLER__ || __CJS__ || __DEV__ ? _ErrorTypeStrings : null
) as typeof _ErrorTypeStrings

// For devtools
import {
  type DevtoolsHook,
  devtools as _devtools,
  setDevtoolsHook as _setDevtoolsHook,
} from './devtools'

export const devtools = (
  __DEV__ || __ESM_BUNDLER__ ? _devtools : undefined
) as DevtoolsHook
export const setDevtoolsHook = (
  __DEV__ || __ESM_BUNDLER__ ? _setDevtoolsHook : NOOP
) as typeof _setDevtoolsHook

// Types -----------------------------------------------------------------------

import type { VNode } from './vnode'
import type { ComponentInternalInstance } from './component'

// Augment Ref unwrap bail types.
declare module '@vue/reactivity' {
  export interface RefUnwrapBailTypes {
    runtimeCoreBailTypes:
      | VNode
      | {
          // directly bailing on ComponentPublicInstance results in recursion
          // so we use this as a bail hint
          $: ComponentInternalInstance
        }
  }
}

export { TrackOpTypes, TriggerOpTypes } from '@vue/reactivity'
export type {
  Ref,
  MaybeRef,
  MaybeRefOrGetter,
  ToRef,
  ToRefs,
  UnwrapRef,
  ShallowRef,
  ShallowUnwrapRef,
  CustomRefFactory,
  ReactiveFlags,
  DeepReadonly,
  ShallowReactive,
  UnwrapNestedRefs,
  ComputedRef,
  WritableComputedRef,
  WritableComputedOptions,
  ComputedGetter,
  ComputedSetter,
  ReactiveEffectRunner,
  ReactiveEffectOptions,
  EffectScheduler,
  DebuggerOptions,
  DebuggerEvent,
  DebuggerEventExtraInfo,
  Raw,
} from '@vue/reactivity'
export type {
  WatchEffect,
  WatchOptions,
  WatchOptionsBase,
  WatchCallback,
  WatchSource,
  WatchStopHandle,
} from './apiWatch'
export type { InjectionKey } from './apiInject'
export type {
  App,
  AppConfig,
  AppContext,
  Plugin,
  ObjectPlugin,
  FunctionPlugin,
  CreateAppFunction,
  OptionMergeFunction,
} from './apiCreateApp'
export type {
  VNode,
  VNodeChild,
  VNodeTypes,
  VNodeProps,
  VNodeArrayChildren,
  VNodeNormalizedChildren,
} from './vnode'
export type {
  Component,
  ConcreteComponent,
  FunctionalComponent,
  ComponentInternalInstance,
  SetupContext,
  ComponentCustomProps,
  AllowedComponentProps,
<<<<<<< HEAD
  GlobalComponents,
  GlobalDirectives
=======
  ComponentInstance,
>>>>>>> ee4cd78a
} from './component'
export type { DefineComponent, PublicProps } from './apiDefineComponent'
export type {
  ComponentOptions,
  ComponentOptionsMixin,
  ComponentOptionsWithoutProps,
  ComponentOptionsWithObjectProps,
  ComponentOptionsWithArrayProps,
  ComponentCustomOptions,
  ComponentOptionsBase,
  ComponentProvideOptions,
  RenderFunction,
  MethodOptions,
  ComputedOptions,
  RuntimeCompilerOptions,
  ComponentInjectOptions,
} from './componentOptions'
export type { EmitsOptions, ObjectEmitsOptions } from './componentEmits'
export type {
  ComponentPublicInstance,
  ComponentCustomProperties,
  CreateComponentPublicInstance,
} from './componentPublicInstance'
export type {
  Renderer,
  RendererNode,
  RendererElement,
  HydrationRenderer,
  RendererOptions,
  RootRenderFunction,
  ElementNamespace,
} from './renderer'
export type { RootHydrateFunction } from './hydration'
export type { Slot, Slots, SlotsType } from './componentSlots'
export type {
  Prop,
  PropType,
  ComponentPropsOptions,
  ComponentObjectPropsOptions,
  ExtractPropTypes,
  ExtractPublicPropTypes,
  ExtractDefaultPropTypes,
} from './componentProps'
export type {
  Directive,
  DirectiveBinding,
  DirectiveHook,
  ObjectDirective,
  FunctionDirective,
  DirectiveArguments,
} from './directives'
export type { SuspenseBoundary } from './components/Suspense'
export type {
  TransitionState,
  TransitionHooks,
} from './components/BaseTransition'
export type {
  AsyncComponentOptions,
  AsyncComponentLoader,
} from './apiAsyncComponent'
export type { HMRRuntime } from './hmr'

// Internal API ----------------------------------------------------------------

// **IMPORTANT** Internal APIs may change without notice between versions and
// user code should avoid relying on them.

// For compiler generated code
// should sync with '@vue/compiler-core/src/runtimeHelpers.ts'
export {
  withCtx,
  pushScopeId,
  popScopeId,
  withScopeId,
} from './componentRenderContext'
export { renderList } from './helpers/renderList'
export { toHandlers } from './helpers/toHandlers'
export { renderSlot } from './helpers/renderSlot'
export { createSlots } from './helpers/createSlots'
export { withMemo, isMemoSame } from './helpers/withMemo'
export {
  openBlock,
  createBlock,
  setBlockTracking,
  createTextVNode,
  createCommentVNode,
  createStaticVNode,
  createElementVNode,
  createElementBlock,
  guardReactiveProps,
} from './vnode'
export {
  toDisplayString,
  camelize,
  capitalize,
  toHandlerKey,
  normalizeProps,
  normalizeClass,
  normalizeStyle,
} from '@vue/shared'

// For test-utils
export { transformVNodeArgs } from './vnode'

// SSR -------------------------------------------------------------------------

// **IMPORTANT** These APIs are exposed solely for @vue/server-renderer and may
// change without notice between versions. User code should never rely on them.

import { createComponentInstance, setupComponent } from './component'
import { renderComponentRoot } from './componentRenderUtils'
import { setCurrentRenderingInstance } from './componentRenderContext'
import { isVNode, normalizeVNode } from './vnode'

const _ssrUtils = {
  createComponentInstance,
  setupComponent,
  renderComponentRoot,
  setCurrentRenderingInstance,
  isVNode,
  normalizeVNode,
}

/**
 * SSR utils for \@vue/server-renderer. Only exposed in ssr-possible builds.
 * @internal
 */
export const ssrUtils = (__SSR__ ? _ssrUtils : null) as typeof _ssrUtils

// 2.x COMPAT ------------------------------------------------------------------

import { DeprecationTypes as _DeprecationTypes } from './compat/compatConfig'
export type { CompatVue } from './compat/global'
export type { LegacyConfig } from './compat/globalConfig'

import { warnDeprecation } from './compat/compatConfig'
import { createCompatVue } from './compat/global'
import {
  checkCompatEnabled,
  isCompatEnabled,
  softAssertCompatEnabled,
} from './compat/compatConfig'
import { resolveFilter as _resolveFilter } from './helpers/resolveAssets'
import { NOOP } from '@vue/shared'

/**
 * @internal only exposed in compat builds
 */
export const resolveFilter = __COMPAT__ ? _resolveFilter : null

const _compatUtils = {
  warnDeprecation,
  createCompatVue,
  isCompatEnabled,
  checkCompatEnabled,
  softAssertCompatEnabled,
}

/**
 * @internal only exposed in compat builds.
 */
export const compatUtils = (
  __COMPAT__ ? _compatUtils : null
) as typeof _compatUtils

export const DeprecationTypes = (
  __COMPAT__ ? _DeprecationTypes : null
) as typeof _DeprecationTypes<|MERGE_RESOLUTION|>--- conflicted
+++ resolved
@@ -248,12 +248,9 @@
   SetupContext,
   ComponentCustomProps,
   AllowedComponentProps,
-<<<<<<< HEAD
   GlobalComponents,
-  GlobalDirectives
-=======
+  GlobalDirectives,
   ComponentInstance,
->>>>>>> ee4cd78a
 } from './component'
 export type { DefineComponent, PublicProps } from './apiDefineComponent'
 export type {
