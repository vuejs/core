// Core API ------------------------------------------------------------------

export const version: string = __VERSION__
export {
  // core
  reactive,
  ref,
  readonly,
  // utilities
  unref,
  proxyRefs,
  isRef,
  toRef,
  toValue,
  toRefs,
  isProxy,
  isReactive,
  isReadonly,
  isShallow,
  // advanced
  customRef,
  triggerRef,
  shallowRef,
  shallowReactive,
  shallowReadonly,
  markRaw,
  toRaw,
  // effect
  effect,
  stop,
  getCurrentWatcher,
  onWatcherCleanup,
  ReactiveEffect,
  // effect scope
  effectScope,
  EffectScope,
  getCurrentScope,
  onScopeDispose,
} from '@vue/reactivity'
export { computed } from './apiComputed'
export {
  watch,
  watchEffect,
  watchPostEffect,
  watchSyncEffect,
} from './apiWatch'
export {
  onBeforeMount,
  onMounted,
  onBeforeUpdate,
  onUpdated,
  onBeforeUnmount,
  onUnmounted,
  onActivated,
  onDeactivated,
  onRenderTracked,
  onRenderTriggered,
  onErrorCaptured,
  onServerPrefetch,
} from './apiLifecycle'
export { provide, inject, hasInjectionContext } from './apiInject'
export { nextTick } from './scheduler'
export { defineComponent } from './apiDefineComponent'
export { defineAsyncComponent } from './apiAsyncComponent'
export { useAttrs, useSlots } from './apiSetupHelpers'
export { useModel } from './helpers/useModel'
export { useTemplateRef, type TemplateRef } from './helpers/useTemplateRef'
export { useId } from './helpers/useId'
export {
  hydrateOnIdle,
  hydrateOnVisible,
  hydrateOnMediaQuery,
  hydrateOnInteraction,
} from './hydrationStrategies'

// <script setup> API ----------------------------------------------------------

export {
  // macros runtime, for typing and warnings only
  defineProps,
  defineEmits,
  defineExpose,
  defineOptions,
  defineSlots,
  defineModel,
  withDefaults,
  type DefineProps,
  type ModelRef,
  type ComponentTypeEmits,
} from './apiSetupHelpers'

/**
 * @internal
 */
export {
  mergeDefaults,
  mergeModels,
  createPropsRestProxy,
  withAsyncContext,
} from './apiSetupHelpers'

// Advanced API ----------------------------------------------------------------

// For getting a hold of the internal instance in setup() - useful for advanced
// plugins
export { getCurrentInstance } from './component'

// For raw render function users
export { h } from './h'
// Advanced render function utilities
export { createVNode, cloneVNode, mergeProps, isVNode } from './vnode'
// VNode types
export { Fragment, Text, Comment, Static, type VNodeRef } from './vnode'
// Built-in components
export { Teleport, type TeleportProps } from './components/Teleport'
export { Suspense, type SuspenseProps } from './components/Suspense'
export {
  KeepAlive,
  type KeepAliveProps,
  type KeepAliveContext,
} from './components/KeepAlive'
export {
  BaseTransition,
  BaseTransitionPropsValidators,
  checkTransitionMode,
  type BaseTransitionProps,
} from './components/BaseTransition'
// For using custom directives
export { withDirectives } from './directives'
// SSR context
export { useSSRContext, ssrContextKey } from './helpers/useSsrContext'

// Custom Renderer API ---------------------------------------------------------

export { createRenderer, createHydrationRenderer } from './renderer'
export { queuePostFlushCb } from './scheduler'
import { warn as _warn } from './warning'
export const warn = (__DEV__ ? _warn : NOOP) as typeof _warn

/** @internal */
export { assertNumber } from './warning'
export {
  handleError,
  callWithErrorHandling,
  callWithAsyncErrorHandling,
  ErrorCodes,
} from './errorHandling'
export {
  resolveComponent,
  resolveDirective,
  resolveDynamicComponent,
} from './helpers/resolveAssets'
// For integration with runtime compiler
export { registerRuntimeCompiler, isRuntimeOnly } from './component'
export {
  useTransitionState,
  resolveTransitionHooks,
  baseResolveTransitionHooks,
  setTransitionHooks,
  getTransitionRawChildren,
  leaveCbKey,
} from './components/BaseTransition'
export { initCustomFormatter } from './customFormatter'

import { ErrorTypeStrings as _ErrorTypeStrings } from './errorHandling'
/**
 * Runtime error messages. Only exposed in dev or esm builds.
 * @internal
 */
export const ErrorTypeStrings = (
  __ESM_BUNDLER__ || __CJS__ || __DEV__ ? _ErrorTypeStrings : null
) as typeof _ErrorTypeStrings

// For devtools
import {
  type DevtoolsHook,
  devtools as _devtools,
  setDevtoolsHook as _setDevtoolsHook,
} from './devtools'

export const devtools = (
  __DEV__ || __ESM_BUNDLER__ ? _devtools : undefined
) as DevtoolsHook
export const setDevtoolsHook = (
  __DEV__ || __ESM_BUNDLER__ ? _setDevtoolsHook : NOOP
) as typeof _setDevtoolsHook

// Types -----------------------------------------------------------------------

import type { VNode } from './vnode'
import type { ComponentInternalInstance } from './component'

// Augment Ref unwrap bail types.
declare module '@vue/reactivity' {
  export interface RefUnwrapBailTypes {
    runtimeCoreBailTypes:
      | VNode
      | {
          // directly bailing on ComponentPublicInstance results in recursion
          // so we use this as a bail hint
          $: ComponentInternalInstance
        }
  }
}

export { TrackOpTypes, TriggerOpTypes } from '@vue/reactivity'
export type {
  Ref,
  MaybeRef,
  MaybeRefOrGetter,
  ToRef,
  ToRefs,
  UnwrapRef,
  ShallowRef,
  ShallowUnwrapRef,
  CustomRefFactory,
  ReactiveFlags,
  DeepReadonly,
  ShallowReactive,
  UnwrapNestedRefs,
  ComputedRef,
  WritableComputedRef,
  WritableComputedOptions,
  ComputedGetter,
  ComputedSetter,
  ReactiveEffectRunner,
  ReactiveEffectOptions,
  EffectScheduler,
  DebuggerOptions,
  DebuggerEvent,
  DebuggerEventExtraInfo,
  Raw,
  Reactive,
} from '@vue/reactivity'
export type {
  MultiWatchSources,
  WatchEffect,
  WatchOptions,
  WatchEffectOptions as WatchOptionsBase,
  WatchCallback,
  WatchSource,
  WatchHandle,
  WatchStopHandle,
} from './apiWatch'
export type { InjectionKey } from './apiInject'
export type {
  App,
  AppConfig,
  AppContext,
  GenericAppContext,
  Plugin,
  ObjectPlugin,
  FunctionPlugin,
  CreateAppFunction,
  OptionMergeFunction,
} from './apiCreateApp'
export type {
  VNode,
  VNodeChild,
  VNodeTypes,
  VNodeProps,
  VNodeArrayChildren,
  VNodeNormalizedChildren,
} from './vnode'
export type {
  Component,
  ConcreteComponent,
  FunctionalComponent,
  ComponentInternalInstance,
  SetupContext,
  ComponentCustomProps,
  AllowedComponentProps,
  GlobalComponents,
  GlobalDirectives,
  ComponentInstance,
  ComponentCustomElementInterface,
} from './component'
export type {
  DefineComponent,
  DefineSetupFnComponent,
  PublicProps,
} from './apiDefineComponent'
export type {
  ComponentOptions,
  ComponentOptionsMixin,
  ComponentCustomOptions,
  ComponentOptionsBase,
  ComponentProvideOptions,
  RenderFunction,
  MethodOptions,
  ComputedOptions,
  RuntimeCompilerOptions,
  ComponentInjectOptions,
  // deprecated
  ComponentOptionsWithoutProps,
  ComponentOptionsWithArrayProps,
  ComponentOptionsWithObjectProps,
} from './componentOptions'
export type {
  EmitsOptions,
  ObjectEmitsOptions,
  EmitsToProps,
  ShortEmitsToObject,
  EmitFn,
} from './componentEmits'
export type {
  ComponentPublicInstance,
  ComponentCustomProperties,
  CreateComponentPublicInstance,
  CreateComponentPublicInstanceWithMixins,
} from './componentPublicInstance'
export type {
  Renderer,
  RendererNode,
  RendererElement,
  HydrationRenderer,
  RendererOptions,
  RootRenderFunction,
  ElementNamespace,
} from './renderer'
export type { RootHydrateFunction } from './hydration'
export type { Slot, Slots, SlotsType } from './componentSlots'
export type {
  Prop,
  PropType,
  ComponentPropsOptions,
  ComponentObjectPropsOptions,
  ExtractPropTypes,
  ExtractPublicPropTypes,
  ExtractDefaultPropTypes,
} from './componentProps'
export type {
  Directive,
  DirectiveBinding,
  DirectiveHook,
  ObjectDirective,
  FunctionDirective,
  DirectiveArguments,
  DirectiveModifiers,
} from './directives'
export type { SuspenseBoundary } from './components/Suspense'
export type {
  TransitionState,
  TransitionHooks,
  TransitionHooksContext,
  TransitionElement,
} from './components/BaseTransition'
export type {
  AsyncComponentOptions,
  AsyncComponentLoader,
} from './apiAsyncComponent'
export type {
  HydrationStrategy,
  HydrationStrategyFactory,
} from './hydrationStrategies'
export type { HMRRuntime } from './hmr'

// Internal API ----------------------------------------------------------------

// **IMPORTANT** Internal APIs may change without notice between versions and
// user code should avoid relying on them.

// For compiler generated code
// should sync with '@vue/compiler-core/src/runtimeHelpers.ts'
export {
  withCtx,
  pushScopeId,
  popScopeId,
  withScopeId,
} from './componentRenderContext'
export { renderList } from './helpers/renderList'
export { toHandlers } from './helpers/toHandlers'
export { renderSlot } from './helpers/renderSlot'
export { createSlots } from './helpers/createSlots'
export { withMemo, isMemoSame } from './helpers/withMemo'
export {
  openBlock,
  createBlock,
  setBlockTracking,
  createTextVNode,
  createCommentVNode,
  createStaticVNode,
  createElementVNode,
  createElementBlock,
  guardReactiveProps,
} from './vnode'
export {
  toDisplayString,
  camelize,
  capitalize,
  toHandlerKey,
  normalizeProps,
  normalizeClass,
  normalizeStyle,
} from '@vue/shared'

// For test-utils
export { transformVNodeArgs } from './vnode'

// SSR -------------------------------------------------------------------------

// **IMPORTANT** These APIs are exposed solely for @vue/server-renderer and may
// change without notice between versions. User code should never rely on them.

import {
  createComponentInstance,
  getComponentPublicInstance,
  setupComponent,
} from './component'
import { renderComponentRoot } from './componentRenderUtils'
import { setCurrentRenderingInstance } from './componentRenderContext'
import { isVNode, normalizeVNode } from './vnode'
import { ensureValidVNode } from './helpers/renderSlot'
import { popWarningContext, pushWarningContext } from './warning'

const _ssrUtils: {
  createComponentInstance: typeof createComponentInstance
  setupComponent: typeof setupComponent
  renderComponentRoot: typeof renderComponentRoot
  setCurrentRenderingInstance: typeof setCurrentRenderingInstance
  isVNode: typeof isVNode
  normalizeVNode: typeof normalizeVNode
  getComponentPublicInstance: typeof getComponentPublicInstance
  ensureValidVNode: typeof ensureValidVNode
  pushWarningContext: typeof pushWarningContext
  popWarningContext: typeof popWarningContext
} = {
  createComponentInstance,
  setupComponent,
  renderComponentRoot,
  setCurrentRenderingInstance,
  isVNode,
  normalizeVNode,
  getComponentPublicInstance,
  ensureValidVNode,
  pushWarningContext,
  popWarningContext,
}

/**
 * SSR utils for \@vue/server-renderer. Only exposed in ssr-possible builds.
 * @internal
 */
export const ssrUtils = (__SSR__ ? _ssrUtils : null) as typeof _ssrUtils

// 2.x COMPAT ------------------------------------------------------------------

import { DeprecationTypes as _DeprecationTypes } from './compat/compatConfig'
export type { CompatVue } from './compat/global'
export type { LegacyConfig } from './compat/globalConfig'

import { warnDeprecation } from './compat/compatConfig'
import { createCompatVue } from './compat/global'
import {
  checkCompatEnabled,
  isCompatEnabled,
  softAssertCompatEnabled,
} from './compat/compatConfig'
import { resolveFilter as _resolveFilter } from './helpers/resolveAssets'
import { NOOP } from '@vue/shared'

/**
 * @internal only exposed in compat builds
 */
export const resolveFilter: typeof _resolveFilter | null = __COMPAT__
  ? _resolveFilter
  : null

const _compatUtils: {
  warnDeprecation: typeof warnDeprecation
  createCompatVue: typeof createCompatVue
  isCompatEnabled: typeof isCompatEnabled
  checkCompatEnabled: typeof checkCompatEnabled
  softAssertCompatEnabled: typeof softAssertCompatEnabled
} = {
  warnDeprecation,
  createCompatVue,
  isCompatEnabled,
  checkCompatEnabled,
  softAssertCompatEnabled,
}

/**
 * @internal only exposed in compat builds.
 */
export const compatUtils = (
  __COMPAT__ ? _compatUtils : null
) as typeof _compatUtils

export const DeprecationTypes = (
  __COMPAT__ ? _DeprecationTypes : null
) as typeof _DeprecationTypes

// VAPOR -----------------------------------------------------------------------

// **IMPORTANT** These APIs are exposed solely for @vue/runtime-vapor and may
// change without notice between versions. User code should never rely on them.

/**
 * these types cannot be marked internal because runtime-vapor's type relies on
 * them, but they should be considered internal
 * @private
 */
export {
  type ComponentInternalOptions,
  type GenericComponentInstance,
  type LifecycleHook,
} from './component'
export { type NormalizedPropsOptions } from './componentProps'
/**
 * @internal
 */
export { type VaporInteropInterface } from './apiCreateApp'
/**
 * @internal
 */
export { type RendererInternals, MoveType, invalidateMount } from './renderer'
/**
 * @internal
 */
export {
  baseNormalizePropsOptions,
  resolvePropValue,
  validateProps,
} from './componentProps'
/**
 * @internal
 */
export { baseEmit, isEmitListener } from './componentEmits'
/**
 * @internal
 */
export { type SchedulerJob, queueJob, flushOnAppMount } from './scheduler'
/**
 * @internal
 */
export { expose, nextUid, validateComponentName } from './component'
/**
 * @internal
 */
export { pushWarningContext, popWarningContext } from './warning'
/**
 * @internal
 */
export {
  createAppAPI,
  type AppMountFn,
  type AppUnmountFn,
} from './apiCreateApp'
/**
 * @internal
 */
export {
  currentInstance,
  setCurrentInstance,
  simpleSetCurrentInstance,
} from './componentCurrentInstance'
/**
 * @internal
 */
export { registerHMR, unregisterHMR } from './hmr'
/**
 * @internal
 */
export { startMeasure, endMeasure } from './profiling'
/**
 * @internal
 */
export { initFeatureFlags } from './featureFlags'
/**
 * @internal
 */
<<<<<<< HEAD
export {
  createAsyncComponentContext,
  useAsyncComponentState,
  isAsyncWrapper,
} from './apiAsyncComponent'
/**
 * @internal
 */
export { markAsyncBoundary } from './helpers/useId'
/**
 * @internal
 */
export { createInternalObject } from './internalObject'
=======
export { setRef } from './rendererTemplateRef'
/**
 * @internal
 */
export { type VNodeNormalizedRef, normalizeRef } from './vnode'
/**
 * @internal
 */
export { ensureVaporSlotFallback } from './helpers/renderSlot'
/**
 * @internal
 */
export { getComponentName } from './component'
/**
 * @internal
 */
export {
  matches,
  isKeepAlive,
  resetShapeFlag,
  activate,
  deactivate,
} from './components/KeepAlive'
/**
 * @internal
 */
export { devtoolsComponentAdded } from './devtools'
/**
 * @internal
 */
export { performTransitionEnter, performTransitionLeave } from './renderer'
/**
 * @internal
 */
export { createInternalObject } from './internalObject'
/**
 * @internal
 */
export { createCanSetSetupRefChecker } from './rendererTemplateRef'
>>>>>>> 436eda77
<|MERGE_RESOLUTION|>--- conflicted
+++ resolved
@@ -570,7 +570,6 @@
 /**
  * @internal
  */
-<<<<<<< HEAD
 export {
   createAsyncComponentContext,
   useAsyncComponentState,
@@ -583,8 +582,6 @@
 /**
  * @internal
  */
-export { createInternalObject } from './internalObject'
-=======
 export { setRef } from './rendererTemplateRef'
 /**
  * @internal
@@ -623,5 +620,4 @@
 /**
  * @internal
  */
-export { createCanSetSetupRefChecker } from './rendererTemplateRef'
->>>>>>> 436eda77
+export { createCanSetSetupRefChecker } from './rendererTemplateRef'