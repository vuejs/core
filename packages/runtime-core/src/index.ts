// Core API ------------------------------------------------------------------

export const version: string = __VERSION__
export {
  // core
  reactive,
  ref,
  readonly,
  // utilities
  unref,
  proxyRefs,
  isRef,
  toRef,
  toValue,
  toRefs,
  isProxy,
  isReactive,
  isReadonly,
  isShallow,
  // advanced
  customRef,
  triggerRef,
  shallowRef,
  shallowReactive,
  shallowReadonly,
  markRaw,
  toRaw,
  // effect
  effect,
  stop,
  getCurrentWatcher,
  onWatcherCleanup,
  ReactiveEffect,
  // effect scope
  effectScope,
  EffectScope,
  getCurrentScope,
  onScopeDispose,
} from '@vue/reactivity'
export { computed } from './apiComputed'
export {
  watch,
  watchEffect,
  watchPostEffect,
  watchSyncEffect,
} from './apiWatch'
export {
  onBeforeMount,
  onMounted,
  onBeforeUpdate,
  onUpdated,
  onBeforeUnmount,
  onUnmounted,
  onActivated,
  onDeactivated,
  onRenderTracked,
  onRenderTriggered,
  onErrorCaptured,
  onServerPrefetch,
} from './apiLifecycle'
export { provide, inject, hasInjectionContext } from './apiInject'
export { nextTick } from './scheduler'
export { defineComponent } from './apiDefineComponent'
export { defineAsyncComponent } from './apiAsyncComponent'
export { useAttrs, useSlots } from './apiSetupHelpers'
export { useModel } from './helpers/useModel'
export { useTemplateRef, type TemplateRef } from './helpers/useTemplateRef'
export { useId } from './helpers/useId'
export {
  hydrateOnIdle,
  hydrateOnVisible,
  hydrateOnMediaQuery,
  hydrateOnInteraction,
} from './hydrationStrategies'

// <script setup> API ----------------------------------------------------------

export {
  // macros runtime, for typing and warnings only
  defineProps,
  defineEmits,
  defineExpose,
  defineOptions,
  defineSlots,
  defineModel,
  withDefaults,
  type DefineProps,
  type ModelRef,
  type ComponentTypeEmits,
} from './apiSetupHelpers'

/**
 * @internal
 */
export {
  mergeDefaults,
  mergeModels,
  createPropsRestProxy,
  withAsyncContext,
} from './apiSetupHelpers'

// Advanced API ----------------------------------------------------------------

// For getting a hold of the internal instance in setup() - useful for advanced
// plugins
export { getCurrentInstance } from './component'

// For raw render function users
export { h } from './h'
// Advanced render function utilities
export { createVNode, cloneVNode, mergeProps, isVNode } from './vnode'
// VNode types
export { Fragment, Text, Comment, Static, type VNodeRef } from './vnode'
// Built-in components
export { Teleport, type TeleportProps } from './components/Teleport'
export { Suspense, type SuspenseProps } from './components/Suspense'
export { KeepAlive, type KeepAliveProps } from './components/KeepAlive'
export {
  BaseTransition,
  BaseTransitionPropsValidators,
  type BaseTransitionProps,
} from './components/BaseTransition'
// For using custom directives
export { withDirectives } from './directives'
// SSR context
export { useSSRContext, ssrContextKey } from './helpers/useSsrContext'

// Custom Renderer API ---------------------------------------------------------

export { createRenderer, createHydrationRenderer } from './renderer'
export { queuePostFlushCb } from './scheduler'
import { warn as _warn } from './warning'
export const warn = (__DEV__ ? _warn : NOOP) as typeof _warn

/** @internal */
export { assertNumber } from './warning'
export {
  handleError,
  callWithErrorHandling,
  callWithAsyncErrorHandling,
  ErrorCodes,
} from './errorHandling'
export {
  resolveComponent,
  resolveDirective,
  resolveDynamicComponent,
} from './helpers/resolveAssets'
// For integration with runtime compiler
export { registerRuntimeCompiler, isRuntimeOnly } from './component'
export {
  useTransitionState,
  resolveTransitionHooks,
  setTransitionHooks,
  getTransitionRawChildren,
} from './components/BaseTransition'
export { initCustomFormatter } from './customFormatter'

import { ErrorTypeStrings as _ErrorTypeStrings } from './errorHandling'
/**
 * Runtime error messages. Only exposed in dev or esm builds.
 * @internal
 */
export const ErrorTypeStrings = (
  __ESM_BUNDLER__ || __CJS__ || __DEV__ ? _ErrorTypeStrings : null
) as typeof _ErrorTypeStrings

// For devtools
import {
  type DevtoolsHook,
  devtools as _devtools,
  setDevtoolsHook as _setDevtoolsHook,
} from './devtools'

export const devtools = (
  __DEV__ || __ESM_BUNDLER__ ? _devtools : undefined
) as DevtoolsHook
export const setDevtoolsHook = (
  __DEV__ || __ESM_BUNDLER__ ? _setDevtoolsHook : NOOP
) as typeof _setDevtoolsHook

// Types -----------------------------------------------------------------------

import type { VNode } from './vnode'
import type { ComponentInternalInstance } from './component'

// Augment Ref unwrap bail types.
declare module '@vue/reactivity' {
  export interface RefUnwrapBailTypes {
    runtimeCoreBailTypes:
      | VNode
      | {
          // directly bailing on ComponentPublicInstance results in recursion
          // so we use this as a bail hint
          $: ComponentInternalInstance
        }
  }
}

export { TrackOpTypes, TriggerOpTypes } from '@vue/reactivity'
export type {
  Ref,
  MaybeRef,
  MaybeRefOrGetter,
  ToRef,
  ToRefs,
  UnwrapRef,
  ShallowRef,
  ShallowUnwrapRef,
  CustomRefFactory,
  ReactiveFlags,
  DeepReadonly,
  ShallowReactive,
  UnwrapNestedRefs,
  ComputedRef,
  WritableComputedRef,
  WritableComputedOptions,
  ComputedGetter,
  ComputedSetter,
  ReactiveEffectRunner,
  ReactiveEffectOptions,
  EffectScheduler,
  DebuggerOptions,
  DebuggerEvent,
  DebuggerEventExtraInfo,
  Raw,
  Reactive,
} from '@vue/reactivity'
export type {
  MultiWatchSources,
  WatchEffect,
  WatchOptions,
  WatchEffectOptions as WatchOptionsBase,
  WatchCallback,
  WatchSource,
  WatchHandle,
  WatchStopHandle,
} from './apiWatch'
export type { InjectionKey } from './apiInject'
export type {
  App,
  AppConfig,
  AppContext,
  GenericAppContext,
  Plugin,
  ObjectPlugin,
  FunctionPlugin,
  CreateAppFunction,
  OptionMergeFunction,
} from './apiCreateApp'
export type {
  VNode,
  VNodeChild,
  VNodeTypes,
  VNodeProps,
  VNodeArrayChildren,
  VNodeNormalizedChildren,
} from './vnode'
export type {
  Component,
  ConcreteComponent,
  FunctionalComponent,
  ComponentInternalInstance,
  SetupContext,
  ComponentCustomProps,
  AllowedComponentProps,
  GlobalComponents,
  GlobalDirectives,
  ComponentInstance,
  ComponentCustomElementInterface,
} from './component'
export type {
  DefineComponent,
  DefineSetupFnComponent,
  PublicProps,
} from './apiDefineComponent'
export type {
  ComponentOptions,
  ComponentOptionsMixin,
  ComponentCustomOptions,
  ComponentOptionsBase,
  ComponentProvideOptions,
  RenderFunction,
  MethodOptions,
  ComputedOptions,
  RuntimeCompilerOptions,
  ComponentInjectOptions,
  // deprecated
  ComponentOptionsWithoutProps,
  ComponentOptionsWithArrayProps,
  ComponentOptionsWithObjectProps,
} from './componentOptions'
export type {
  EmitsOptions,
  ObjectEmitsOptions,
  EmitsToProps,
  ShortEmitsToObject,
  EmitFn,
} from './componentEmits'
export type {
  ComponentPublicInstance,
  ComponentCustomProperties,
  CreateComponentPublicInstance,
  CreateComponentPublicInstanceWithMixins,
} from './componentPublicInstance'
export type {
  Renderer,
  RendererNode,
  RendererElement,
  HydrationRenderer,
  RendererOptions,
  RootRenderFunction,
  ElementNamespace,
} from './renderer'
export type { RootHydrateFunction } from './hydration'
export type { Slot, Slots, SlotsType } from './componentSlots'
export type {
  Prop,
  PropType,
  ComponentPropsOptions,
  ComponentObjectPropsOptions,
  ExtractPropTypes,
  ExtractPublicPropTypes,
  ExtractDefaultPropTypes,
} from './componentProps'
export type {
  Directive,
  DirectiveBinding,
  DirectiveHook,
  ObjectDirective,
  FunctionDirective,
  DirectiveArguments,
  DirectiveModifiers,
} from './directives'
export type { SuspenseBoundary } from './components/Suspense'
export type {
  TransitionState,
  TransitionHooks,
} from './components/BaseTransition'
export type {
  AsyncComponentOptions,
  AsyncComponentLoader,
} from './apiAsyncComponent'
export type {
  HydrationStrategy,
  HydrationStrategyFactory,
} from './hydrationStrategies'
export type { HMRRuntime } from './hmr'

// Internal API ----------------------------------------------------------------

// **IMPORTANT** Internal APIs may change without notice between versions and
// user code should avoid relying on them.

// For compiler generated code
// should sync with '@vue/compiler-core/src/runtimeHelpers.ts'
export {
  withCtx,
  pushScopeId,
  popScopeId,
  withScopeId,
} from './componentRenderContext'
export { renderList } from './helpers/renderList'
export { toHandlers } from './helpers/toHandlers'
export { renderSlot } from './helpers/renderSlot'
export { createSlots } from './helpers/createSlots'
export { withMemo, isMemoSame } from './helpers/withMemo'
export {
  openBlock,
  createBlock,
  setBlockTracking,
  createTextVNode,
  createCommentVNode,
  createStaticVNode,
  createElementVNode,
  createElementBlock,
  guardReactiveProps,
} from './vnode'
export {
  toDisplayString,
  camelize,
  capitalize,
  toHandlerKey,
  normalizeProps,
  normalizeClass,
  normalizeStyle,
} from '@vue/shared'

// For test-utils
export { transformVNodeArgs } from './vnode'

// SSR -------------------------------------------------------------------------

// **IMPORTANT** These APIs are exposed solely for @vue/server-renderer and may
// change without notice between versions. User code should never rely on them.

import {
  createComponentInstance,
  getComponentPublicInstance,
  setupComponent,
} from './component'
import { renderComponentRoot } from './componentRenderUtils'
import { setCurrentRenderingInstance } from './componentRenderContext'
import { isVNode, normalizeVNode } from './vnode'
import { ensureValidVNode } from './helpers/renderSlot'
import { popWarningContext, pushWarningContext } from './warning'

const _ssrUtils: {
  createComponentInstance: typeof createComponentInstance
  setupComponent: typeof setupComponent
  renderComponentRoot: typeof renderComponentRoot
  setCurrentRenderingInstance: typeof setCurrentRenderingInstance
  isVNode: typeof isVNode
  normalizeVNode: typeof normalizeVNode
  getComponentPublicInstance: typeof getComponentPublicInstance
  ensureValidVNode: typeof ensureValidVNode
  pushWarningContext: typeof pushWarningContext
  popWarningContext: typeof popWarningContext
} = {
  createComponentInstance,
  setupComponent,
  renderComponentRoot,
  setCurrentRenderingInstance,
  isVNode,
  normalizeVNode,
  getComponentPublicInstance,
  ensureValidVNode,
  pushWarningContext,
  popWarningContext,
}

/**
 * SSR utils for \@vue/server-renderer. Only exposed in ssr-possible builds.
 * @internal
 */
export const ssrUtils = (__SSR__ ? _ssrUtils : null) as typeof _ssrUtils

// 2.x COMPAT ------------------------------------------------------------------

import { DeprecationTypes as _DeprecationTypes } from './compat/compatConfig'
export type { CompatVue } from './compat/global'
export type { LegacyConfig } from './compat/globalConfig'

import { warnDeprecation } from './compat/compatConfig'
import { createCompatVue } from './compat/global'
import {
  checkCompatEnabled,
  isCompatEnabled,
  softAssertCompatEnabled,
} from './compat/compatConfig'
import { resolveFilter as _resolveFilter } from './helpers/resolveAssets'
import { NOOP } from '@vue/shared'

/**
 * @internal only exposed in compat builds
 */
export const resolveFilter: typeof _resolveFilter | null = __COMPAT__
  ? _resolveFilter
  : null

const _compatUtils: {
  warnDeprecation: typeof warnDeprecation
  createCompatVue: typeof createCompatVue
  isCompatEnabled: typeof isCompatEnabled
  checkCompatEnabled: typeof checkCompatEnabled
  softAssertCompatEnabled: typeof softAssertCompatEnabled
} = {
  warnDeprecation,
  createCompatVue,
  isCompatEnabled,
  checkCompatEnabled,
  softAssertCompatEnabled,
}

/**
 * @internal only exposed in compat builds.
 */
export const compatUtils = (
  __COMPAT__ ? _compatUtils : null
) as typeof _compatUtils

export const DeprecationTypes = (
  __COMPAT__ ? _DeprecationTypes : null
) as typeof _DeprecationTypes

// VAPOR -----------------------------------------------------------------------

// **IMPORTANT** These APIs are exposed solely for @vue/runtime-vapor and may
// change without notice between versions. User code should never rely on them.

/**
 * these types cannot be marked internal because runtime-vapor's type relies on
 * them, but they should be considered internal
 * @private
 */
export {
  type ComponentInternalOptions,
  type GenericComponentInstance,
  type LifecycleHook,
} from './component'
export { type NormalizedPropsOptions } from './componentProps'
/**
 * @internal
 */
export { type VaporInteropInterface } from './apiCreateApp'
/**
 * @internal
 */
export { type RendererInternals, MoveType, invalidateMount } from './renderer'
/**
 * @internal
 */
export {
  baseNormalizePropsOptions,
  resolvePropValue,
  validateProps,
} from './componentProps'
/**
 * @internal
 */
export { baseEmit, isEmitListener } from './componentEmits'
/**
 * @internal
 */
export { type SchedulerJob, queueJob, flushOnAppMount } from './scheduler'
/**
 * @internal
 */
export { expose, nextUid, validateComponentName } from './component'
/**
 * @internal
 */
export { pushWarningContext, popWarningContext } from './warning'
/**
 * @internal
 */
export {
  createAppAPI,
  type AppMountFn,
  type AppUnmountFn,
} from './apiCreateApp'
/**
 * @internal
 */
export {
  currentInstance,
  simpleSetCurrentInstance,
} from './componentCurrentInstance'
/**
 * @internal
 */
export { registerHMR, unregisterHMR } from './hmr'
/**
 * @internal
 */
export { startMeasure, endMeasure } from './profiling'
/**
 * @internal
 */
export { initFeatureFlags } from './featureFlags'
/**
 * @internal
 */
<<<<<<< HEAD
export { getComponentName } from './component'
/**
 * @internal
 */
export {
  matches,
  isKeepAlive,
  resetShapeFlag,
  activate,
  deactivate,
} from './components/KeepAlive'
/**
 * @internal
 */
export { devtoolsComponentAdded } from './devtools'
=======
export { createInternalObject } from './internalObject'
>>>>>>> c86bf7b1
<|MERGE_RESOLUTION|>--- conflicted
+++ resolved
@@ -560,7 +560,6 @@
 /**
  * @internal
  */
-<<<<<<< HEAD
 export { getComponentName } from './component'
 /**
  * @internal
@@ -576,6 +575,7 @@
  * @internal
  */
 export { devtoolsComponentAdded } from './devtools'
-=======
-export { createInternalObject } from './internalObject'
->>>>>>> c86bf7b1
+/**
+ * @internal
+ */
+export { createInternalObject } from './internalObject'