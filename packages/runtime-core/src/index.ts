// Core API ------------------------------------------------------------------

export const version: string = __VERSION__
export {
  // core
  reactive,
  ref,
  readonly,
  // utilities
  unref,
  proxyRefs,
  isRef,
  toRef,
  toValue,
  toRefs,
  isProxy,
  isReactive,
  isReadonly,
  isShallow,
  // advanced
  customRef,
  triggerRef,
  shallowRef,
  shallowReactive,
  shallowReadonly,
  markRaw,
  toRaw,
  // effect
  effect,
  stop,
  getCurrentWatcher,
  onWatcherCleanup,
  ReactiveEffect,
  // effect scope
  effectScope,
  EffectScope,
  getCurrentScope,
  onScopeDispose,
} from '@vue/reactivity'
export { computed } from './apiComputed'
export {
  watch,
  watchEffect,
  watchPostEffect,
  watchSyncEffect,
} from './apiWatch'
export {
  onBeforeMount,
  onMounted,
  onBeforeUpdate,
  onUpdated,
  onBeforeUnmount,
  onUnmounted,
  onActivated,
  onDeactivated,
  onRenderTracked,
  onRenderTriggered,
  onErrorCaptured,
  onServerPrefetch,
} from './apiLifecycle'
export { provide, inject, hasInjectionContext } from './apiInject'
export { nextTick } from './scheduler'
export { defineComponent } from './apiDefineComponent'
export { defineAsyncComponent } from './apiAsyncComponent'
export { useAttrs, useSlots } from './apiSetupHelpers'
export { useModel } from './helpers/useModel'
export { useTemplateRef, type TemplateRef } from './helpers/useTemplateRef'
export { useId } from './helpers/useId'
export {
  hydrateOnIdle,
  hydrateOnVisible,
  hydrateOnMediaQuery,
  hydrateOnInteraction,
} from './hydrationStrategies'

// <script setup> API ----------------------------------------------------------

export {
  // macros runtime, for typing and warnings only
  defineProps,
  defineEmits,
  defineExpose,
  defineOptions,
  defineSlots,
  defineModel,
  withDefaults,
  type DefineProps,
  type ModelRef,
  type ComponentTypeEmits,
} from './apiSetupHelpers'

/**
 * @internal
 */
export {
  mergeDefaults,
  mergeModels,
  createPropsRestProxy,
  withAsyncContext,
} from './apiSetupHelpers'

// Advanced API ----------------------------------------------------------------

// For getting a hold of the internal instance in setup() - useful for advanced
// plugins
export { getCurrentInstance } from './component'

// For raw render function users
export { h } from './h'
// Advanced render function utilities
export { createVNode, cloneVNode, mergeProps, isVNode } from './vnode'
// VNode types
export { Fragment, Text, Comment, Static, type VNodeRef } from './vnode'
// Built-in components
export { Teleport, type TeleportProps } from './components/Teleport'
export { Suspense, type SuspenseProps } from './components/Suspense'
export {
  KeepAlive,
  type KeepAliveProps,
  type KeepAliveContext,
} from './components/KeepAlive'
export {
  BaseTransition,
  BaseTransitionPropsValidators,
  checkTransitionMode,
  type BaseTransitionProps,
} from './components/BaseTransition'
// For using custom directives
export { withDirectives } from './directives'
// SSR context
export { useSSRContext, ssrContextKey } from './helpers/useSsrContext'

// Custom Renderer API ---------------------------------------------------------

export { createRenderer, createHydrationRenderer } from './renderer'
export { queuePostFlushCb } from './scheduler'
import { warn as _warn } from './warning'
export const warn = (__DEV__ ? _warn : NOOP) as typeof _warn

/** @internal */
export { assertNumber } from './warning'
export {
  handleError,
  callWithErrorHandling,
  callWithAsyncErrorHandling,
  ErrorCodes,
} from './errorHandling'
export {
  resolveComponent,
  resolveDirective,
  resolveDynamicComponent,
} from './helpers/resolveAssets'
// For integration with runtime compiler
export { registerRuntimeCompiler, isRuntimeOnly } from './component'
export {
  useTransitionState,
  resolveTransitionHooks,
  baseResolveTransitionHooks,
  setTransitionHooks,
  getTransitionRawChildren,
  leaveCbKey,
} from './components/BaseTransition'
export { initCustomFormatter } from './customFormatter'

import { ErrorTypeStrings as _ErrorTypeStrings } from './errorHandling'
/**
 * Runtime error messages. Only exposed in dev or esm builds.
 * @internal
 */
export const ErrorTypeStrings = (
  __ESM_BUNDLER__ || __CJS__ || __DEV__ ? _ErrorTypeStrings : null
) as typeof _ErrorTypeStrings

// For devtools
import {
  type DevtoolsHook,
  devtools as _devtools,
  setDevtoolsHook as _setDevtoolsHook,
} from './devtools'

export const devtools = (
  __DEV__ || __ESM_BUNDLER__ ? _devtools : undefined
) as DevtoolsHook
export const setDevtoolsHook = (
  __DEV__ || __ESM_BUNDLER__ ? _setDevtoolsHook : NOOP
) as typeof _setDevtoolsHook

// Types -----------------------------------------------------------------------

import type { VNode } from './vnode'
import type { ComponentInternalInstance } from './component'

// Augment Ref unwrap bail types.
declare module '@vue/reactivity' {
  export interface RefUnwrapBailTypes {
    runtimeCoreBailTypes:
      | VNode
      | {
          // directly bailing on ComponentPublicInstance results in recursion
          // so we use this as a bail hint
          $: ComponentInternalInstance
        }
  }
}

export { TrackOpTypes, TriggerOpTypes } from '@vue/reactivity'
export type {
  Ref,
  MaybeRef,
  MaybeRefOrGetter,
  ToRef,
  ToRefs,
  UnwrapRef,
  ShallowRef,
  ShallowUnwrapRef,
  CustomRefFactory,
  ReactiveFlags,
  DeepReadonly,
  ShallowReactive,
  UnwrapNestedRefs,
  ComputedRef,
  WritableComputedRef,
  WritableComputedOptions,
  ComputedGetter,
  ComputedSetter,
  ReactiveEffectRunner,
  ReactiveEffectOptions,
  EffectScheduler,
  DebuggerOptions,
  DebuggerEvent,
  DebuggerEventExtraInfo,
  Raw,
  Reactive,
} from '@vue/reactivity'
export type {
  MultiWatchSources,
  WatchEffect,
  WatchOptions,
  WatchEffectOptions as WatchOptionsBase,
  WatchCallback,
  WatchSource,
  WatchHandle,
  WatchStopHandle,
} from './apiWatch'
export type { InjectionKey } from './apiInject'
export type {
  App,
  AppConfig,
  AppContext,
  GenericAppContext,
  Plugin,
  ObjectPlugin,
  FunctionPlugin,
  CreateAppFunction,
  OptionMergeFunction,
} from './apiCreateApp'
export type {
  VNode,
  VNodeChild,
  VNodeTypes,
  VNodeProps,
  VNodeArrayChildren,
  VNodeNormalizedChildren,
} from './vnode'
export type {
  Component,
  ConcreteComponent,
  FunctionalComponent,
  ComponentInternalInstance,
  SetupContext,
  ComponentCustomProps,
  AllowedComponentProps,
  GlobalComponents,
  GlobalDirectives,
  ComponentInstance,
  ComponentCustomElementInterface,
  AsyncComponentInternalOptions,
} from './component'
export type {
  DefineComponent,
  DefineSetupFnComponent,
  PublicProps,
} from './apiDefineComponent'
export type {
  ComponentOptions,
  ComponentOptionsMixin,
  ComponentCustomOptions,
  ComponentOptionsBase,
  ComponentProvideOptions,
  RenderFunction,
  MethodOptions,
  ComputedOptions,
  RuntimeCompilerOptions,
  ComponentInjectOptions,
  // deprecated
  ComponentOptionsWithoutProps,
  ComponentOptionsWithArrayProps,
  ComponentOptionsWithObjectProps,
} from './componentOptions'
export type {
  EmitsOptions,
  ObjectEmitsOptions,
  EmitsToProps,
  ShortEmitsToObject,
  EmitFn,
} from './componentEmits'
export type {
  ComponentPublicInstance,
  ComponentCustomProperties,
  CreateComponentPublicInstance,
  CreateComponentPublicInstanceWithMixins,
} from './componentPublicInstance'
export type {
  Renderer,
  RendererNode,
  RendererElement,
  HydrationRenderer,
  RendererOptions,
  RootRenderFunction,
  ElementNamespace,
} from './renderer'
export type { RootHydrateFunction } from './hydration'
export type { Slot, Slots, SlotsType } from './componentSlots'
export type {
  Prop,
  PropType,
  ComponentPropsOptions,
  ComponentObjectPropsOptions,
  ExtractPropTypes,
  ExtractPublicPropTypes,
  ExtractDefaultPropTypes,
} from './componentProps'
export type {
  Directive,
  DirectiveBinding,
  DirectiveHook,
  ObjectDirective,
  FunctionDirective,
  DirectiveArguments,
  DirectiveModifiers,
} from './directives'
export type { SuspenseBoundary } from './components/Suspense'
export type {
  TransitionState,
  TransitionHooks,
  TransitionHooksContext,
  TransitionElement,
} from './components/BaseTransition'
export type {
  AsyncComponentOptions,
  AsyncComponentLoader,
} from './apiAsyncComponent'
export type {
  HydrationStrategy,
  HydrationStrategyFactory,
} from './hydrationStrategies'
export type { HMRRuntime } from './hmr'
export type { SchedulerJob } from './scheduler'

// Internal API ----------------------------------------------------------------

// **IMPORTANT** Internal APIs may change without notice between versions and
// user code should avoid relying on them.

// For compiler generated code
// should sync with '@vue/compiler-core/src/runtimeHelpers.ts'
export {
  withCtx,
  pushScopeId,
  popScopeId,
  withScopeId,
} from './componentRenderContext'
export { renderList } from './helpers/renderList'
export { toHandlers } from './helpers/toHandlers'
export { renderSlot } from './helpers/renderSlot'
export { createSlots } from './helpers/createSlots'
export { withMemo, isMemoSame } from './helpers/withMemo'
export {
  openBlock,
  createBlock,
  setBlockTracking,
  createTextVNode,
  createCommentVNode,
  createStaticVNode,
  createElementVNode,
  createElementBlock,
  guardReactiveProps,
} from './vnode'
export {
  toDisplayString,
  camelize,
  capitalize,
  toHandlerKey,
  normalizeProps,
  normalizeClass,
  normalizeStyle,
} from '@vue/shared'

// For test-utils
export { transformVNodeArgs } from './vnode'

// SSR -------------------------------------------------------------------------

// **IMPORTANT** These APIs are exposed solely for @vue/server-renderer and may
// change without notice between versions. User code should never rely on them.

import {
  createComponentInstance,
  getComponentPublicInstance,
  setupComponent,
} from './component'
import { renderComponentRoot } from './componentRenderUtils'
import { setCurrentRenderingInstance } from './componentRenderContext'
import { isVNode, normalizeVNode } from './vnode'
import { ensureValidVNode } from './helpers/renderSlot'
import { popWarningContext, pushWarningContext } from './warning'

const _ssrUtils: {
  createComponentInstance: typeof createComponentInstance
  setupComponent: typeof setupComponent
  renderComponentRoot: typeof renderComponentRoot
  setCurrentRenderingInstance: typeof setCurrentRenderingInstance
  isVNode: typeof isVNode
  normalizeVNode: typeof normalizeVNode
  getComponentPublicInstance: typeof getComponentPublicInstance
  ensureValidVNode: typeof ensureValidVNode
  pushWarningContext: typeof pushWarningContext
  popWarningContext: typeof popWarningContext
} = {
  createComponentInstance,
  setupComponent,
  renderComponentRoot,
  setCurrentRenderingInstance,
  isVNode,
  normalizeVNode,
  getComponentPublicInstance,
  ensureValidVNode,
  pushWarningContext,
  popWarningContext,
}

/**
 * SSR utils for \@vue/server-renderer. Only exposed in ssr-possible builds.
 * @internal
 */
export const ssrUtils = (__SSR__ ? _ssrUtils : null) as typeof _ssrUtils

// 2.x COMPAT ------------------------------------------------------------------

import { DeprecationTypes as _DeprecationTypes } from './compat/compatConfig'
export type { CompatVue } from './compat/global'
export type { LegacyConfig } from './compat/globalConfig'

import { warnDeprecation } from './compat/compatConfig'
import { createCompatVue } from './compat/global'
import {
  checkCompatEnabled,
  isCompatEnabled,
  softAssertCompatEnabled,
} from './compat/compatConfig'
import { resolveFilter as _resolveFilter } from './helpers/resolveAssets'
import { NOOP } from '@vue/shared'

/**
 * @internal only exposed in compat builds
 */
export const resolveFilter: typeof _resolveFilter | null = __COMPAT__
  ? _resolveFilter
  : null

const _compatUtils: {
  warnDeprecation: typeof warnDeprecation
  createCompatVue: typeof createCompatVue
  isCompatEnabled: typeof isCompatEnabled
  checkCompatEnabled: typeof checkCompatEnabled
  softAssertCompatEnabled: typeof softAssertCompatEnabled
} = {
  warnDeprecation,
  createCompatVue,
  isCompatEnabled,
  checkCompatEnabled,
  softAssertCompatEnabled,
}

/**
 * @internal only exposed in compat builds.
 */
export const compatUtils = (
  __COMPAT__ ? _compatUtils : null
) as typeof _compatUtils

export const DeprecationTypes = (
  __COMPAT__ ? _DeprecationTypes : null
) as typeof _DeprecationTypes

// VAPOR -----------------------------------------------------------------------

// **IMPORTANT** These APIs are exposed solely for @vue/runtime-vapor and may
// change without notice between versions. User code should never rely on them.

/**
 * these types cannot be marked internal because runtime-vapor's type relies on
 * them, but they should be considered internal
 * @private
 */
export {
  type ComponentInternalOptions,
  type GenericComponentInstance,
  type LifecycleHook,
} from './component'
export { type NormalizedPropsOptions } from './componentProps'
/**
 * @internal
 */
export { type VaporInteropInterface } from './apiCreateApp'
/**
 * @internal
 */
<<<<<<< HEAD
export {
  type RendererInternals,
  MoveType,
  getInheritedScopeIds,
} from './renderer'
=======
export { type RendererInternals, MoveType, invalidateMount } from './renderer'
>>>>>>> ff5a06cf
/**
 * @internal
 */
export {
  baseNormalizePropsOptions,
  resolvePropValue,
  validateProps,
} from './componentProps'
/**
 * @internal
 */
export { baseEmit, isEmitListener } from './componentEmits'
/**
 * @internal
 */
export { queueJob, flushOnAppMount } from './scheduler'
/**
 * @internal
 */
export { expose, nextUid, validateComponentName } from './component'
/**
 * @internal
 */
export { pushWarningContext, popWarningContext } from './warning'
/**
 * @internal
 */
export {
  createAppAPI,
  type AppMountFn,
  type AppUnmountFn,
} from './apiCreateApp'
/**
 * @internal
 */
export {
  currentInstance,
  setCurrentInstance,
  simpleSetCurrentInstance,
} from './componentCurrentInstance'
/**
 * @internal
 */
export { registerHMR, unregisterHMR } from './hmr'
/**
 * @internal
 */
export { startMeasure, endMeasure } from './profiling'
/**
 * @internal
 */
export { initFeatureFlags } from './featureFlags'
/**
 * @internal
 */
<<<<<<< HEAD
=======
export {
  resolveTarget as resolveTeleportTarget,
  isTeleportDisabled,
  isTeleportDeferred,
} from './components/Teleport'
/**
 * @internal
 */
export type { TeleportTargetElement } from './components/Teleport'
/**
 * @internal
 */
export {
  createAsyncComponentContext,
  useAsyncComponentState,
  isAsyncWrapper,
  performAsyncHydrate,
} from './apiAsyncComponent'
/**
 * @internal
 */
export { markAsyncBoundary } from './helpers/useId'
/**
 * @internal
 */
export { setRef } from './rendererTemplateRef'
/**
 * @internal
 */
export { type VNodeNormalizedRef, normalizeRef } from './vnode'
/**
 * @internal
 */
>>>>>>> ff5a06cf
export { ensureVaporSlotFallback } from './helpers/renderSlot'
/**
 * @internal
 */
<<<<<<< HEAD
export { createInternalObject } from './internalObject'
=======
export { getComponentName } from './component'
/**
 * @internal
 */
export {
  matches,
  isKeepAlive,
  resetShapeFlag,
  activate,
  deactivate,
} from './components/KeepAlive'
/**
 * @internal
 */
export { devtoolsComponentAdded } from './devtools'
/**
 * @internal
 */
export { performTransitionEnter, performTransitionLeave } from './renderer'
/**
 * @internal
 */
export { createInternalObject } from './internalObject'
/**
 * @internal
 */
export {
  MismatchTypes,
  isMismatchAllowed,
  toClassSet,
  isSetEqual,
  warnPropMismatch,
  toStyleMap,
  isMapEqual,
  isValidHtmlOrSvgAttribute,
  getAttributeMismatch,
} from './hydration'
/**
 * @internal
 */
export { createCanSetSetupRefChecker } from './rendererTemplateRef'
/**
 * @internal
 */
export { isTemplateNode } from './hydration'
>>>>>>> ff5a06cf
<|MERGE_RESOLUTION|>--- conflicted
+++ resolved
@@ -516,15 +516,12 @@
 /**
  * @internal
  */
-<<<<<<< HEAD
 export {
   type RendererInternals,
   MoveType,
   getInheritedScopeIds,
+  invalidateMount,
 } from './renderer'
-=======
-export { type RendererInternals, MoveType, invalidateMount } from './renderer'
->>>>>>> ff5a06cf
 /**
  * @internal
  */
@@ -580,8 +577,6 @@
 /**
  * @internal
  */
-<<<<<<< HEAD
-=======
 export {
   resolveTarget as resolveTeleportTarget,
   isTeleportDisabled,
@@ -615,14 +610,10 @@
 /**
  * @internal
  */
->>>>>>> ff5a06cf
 export { ensureVaporSlotFallback } from './helpers/renderSlot'
 /**
  * @internal
  */
-<<<<<<< HEAD
-export { createInternalObject } from './internalObject'
-=======
 export { getComponentName } from './component'
 /**
  * @internal
@@ -667,5 +658,4 @@
 /**
  * @internal
  */
-export { isTemplateNode } from './hydration'
->>>>>>> ff5a06cf
+export { isTemplateNode } from './hydration'