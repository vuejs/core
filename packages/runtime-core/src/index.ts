--- conflicted
+++ resolved
@@ -338,16 +338,12 @@
   AsyncComponentOptions,
   AsyncComponentLoader,
 } from './apiAsyncComponent'
-<<<<<<< HEAD
-export { HMRRuntime } from './hmr'
 export { debug } from './debug'
-=======
 export type {
   HydrationStrategy,
   HydrationStrategyFactory,
 } from './hydrationStrategies'
 export type { HMRRuntime } from './hmr'
->>>>>>> ed01d925
 
 // Internal API ----------------------------------------------------------------
 
