--- conflicted
+++ resolved
@@ -108,11 +108,7 @@
 /**
  * @internal
  */
-<<<<<<< HEAD
-export { getCurrentGenericInstance } from './component'
-=======
 export { useInstanceOption } from './component'
->>>>>>> 615db5e9
 
 // For raw render function users
 export { h } from './h'
