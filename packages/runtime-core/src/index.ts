--- conflicted
+++ resolved
@@ -569,7 +569,6 @@
 /**
  * @internal
  */
-<<<<<<< HEAD
 export { performTransitionEnter, performTransitionLeave } from './renderer'
 /**
  * @internal
@@ -583,7 +582,6 @@
   isTeleportDisabled,
   isTeleportDeferred,
 } from './components/Teleport'
-=======
 export {
   createAsyncComponentContext,
   useAsyncComponentState,
@@ -593,7 +591,6 @@
  * @internal
  */
 export { markAsyncBoundary } from './helpers/useId'
->>>>>>> 637b3cb9
 /**
  * @internal
  */
