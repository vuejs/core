// Core API ------------------------------------------------------------------

export const version = __VERSION__
export {
  // core
  reactive,
  ref,
  readonly,
  // utilities
  unref,
  proxyRefs,
  isRef,
  toRef,
  toRefs,
  isProxy,
  isReactive,
  isReadonly,
  isShallow,
  // advanced
  customRef,
  triggerRef,
  shallowRef,
  shallowReactive,
  shallowReadonly,
  markRaw,
  toRaw,
  // effect
  effect,
  stop,
  ReactiveEffect,
  // effect scope
  effectScope,
  EffectScope,
  getCurrentScope,
  onScopeDispose
} from '@vue/reactivity'
export { computed } from './apiComputed'
export {
  watch,
  watchEffect,
  watchPostEffect,
  watchSyncEffect
} from './apiWatch'
export {
  onBeforeMount,
  onMounted,
  onBeforeUpdate,
  onUpdated,
  onBeforeUnmount,
  onUnmounted,
  onActivated,
  onDeactivated,
  onRenderTracked,
  onRenderTriggered,
  onErrorCaptured,
  onServerPrefetch
} from './apiLifecycle'
export { provide, inject } from './apiInject'
export { nextTick } from './scheduler'
export { defineComponent } from './apiDefineComponent'
export { defineAsyncComponent } from './apiAsyncComponent'
export { useAttrs, useSlots } from './apiSetupHelpers'

// <script setup> API ----------------------------------------------------------

export {
  // macros runtime, for typing and warnings only
  defineProps,
  defineEmits,
  defineExpose,
  withDefaults,
  // internal
  mergeDefaults,
  createPropsRestProxy,
  withAsyncContext
} from './apiSetupHelpers'

// Advanced API ----------------------------------------------------------------

// For getting a hold of the internal instance in setup() - useful for advanced
// plugins
export { getCurrentInstance } from './component'

// For raw render function users
export { h } from './h'
// Advanced render function utilities
export { createVNode, cloneVNode, mergeProps, isVNode } from './vnode'
// VNode types
export { Fragment, Text, Comment, Static, type VNodeRef } from './vnode'
// Built-in components
<<<<<<< HEAD
export { Teleport, TeleportProps, teleportUTMap } from './components/Teleport'
export { Suspense, SuspenseProps } from './components/Suspense'
export { KeepAlive, KeepAliveProps } from './components/KeepAlive'
=======
export { Teleport, type TeleportProps } from './components/Teleport'
export { Suspense, type SuspenseProps } from './components/Suspense'
export { KeepAlive, type KeepAliveProps } from './components/KeepAlive'
>>>>>>> dbe7109c
export {
  BaseTransition,
  BaseTransitionPropsValidators,
  type BaseTransitionProps
} from './components/BaseTransition'
// For using custom directives
export { withDirectives } from './directives'
// SSR context
export { useSSRContext, ssrContextKey } from './helpers/useSsrContext'

// Custom Renderer API ---------------------------------------------------------

export { createRenderer, createHydrationRenderer } from './renderer'
export { queuePostFlushCb } from './scheduler'
export { warn, assertNumber } from './warning'
export {
  handleError,
  callWithErrorHandling,
  callWithAsyncErrorHandling,
  ErrorCodes
} from './errorHandling'
export {
  resolveComponent,
  resolveDirective,
  resolveDynamicComponent
} from './helpers/resolveAssets'
// For integration with runtime compiler
export { registerRuntimeCompiler, isRuntimeOnly } from './component'
export {
  useTransitionState,
  resolveTransitionHooks,
  setTransitionHooks,
  getTransitionRawChildren
} from './components/BaseTransition'
export { initCustomFormatter } from './customFormatter'

// For devtools
export { devtools, setDevtoolsHook } from './devtools'

// Types -------------------------------------------------------------------------

import { VNode } from './vnode'
import { ComponentInternalInstance } from './component'

// Augment Ref unwrap bail types.
declare module '@vue/reactivity' {
  export interface RefUnwrapBailTypes {
    runtimeCoreBailTypes:
      | VNode
      | {
          // directly bailing on ComponentPublicInstance results in recursion
          // so we use this as a bail hint
          $: ComponentInternalInstance
        }
  }
}

export { TrackOpTypes, TriggerOpTypes } from '@vue/reactivity'
export type {
  Ref,
  ToRef,
  ToRefs,
  UnwrapRef,
  ShallowRef,
  ShallowUnwrapRef,
  CustomRefFactory,
  ReactiveFlags,
  DeepReadonly,
  ShallowReactive,
  UnwrapNestedRefs,
  ComputedRef,
  WritableComputedRef,
  WritableComputedOptions,
  ComputedGetter,
  ComputedSetter,
  ReactiveEffectRunner,
  ReactiveEffectOptions,
  EffectScheduler,
  DebuggerOptions,
  DebuggerEvent,
  DebuggerEventExtraInfo,
  Raw
} from '@vue/reactivity'
export type {
  WatchEffect,
  WatchOptions,
  WatchOptionsBase,
  WatchCallback,
  WatchSource,
  WatchStopHandle
} from './apiWatch'
export type { InjectionKey } from './apiInject'
export type {
  App,
  AppConfig,
  AppContext,
  Plugin,
  CreateAppFunction,
  OptionMergeFunction
} from './apiCreateApp'
export type {
  VNode,
  VNodeChild,
  VNodeTypes,
  VNodeProps,
  VNodeArrayChildren,
  VNodeNormalizedChildren
} from './vnode'
export type {
  Component,
  ConcreteComponent,
  FunctionalComponent,
  ComponentInternalInstance,
  SetupContext,
  ComponentCustomProps,
  AllowedComponentProps
} from './component'
export type { DefineComponent } from './apiDefineComponent'
export type {
  ComponentOptions,
  ComponentOptionsMixin,
  ComponentOptionsWithoutProps,
  ComponentOptionsWithObjectProps,
  ComponentOptionsWithArrayProps,
  ComponentCustomOptions,
  ComponentOptionsBase,
  ComponentProvideOptions,
  RenderFunction,
  MethodOptions,
  ComputedOptions,
  RuntimeCompilerOptions,
  ComponentInjectOptions
} from './componentOptions'
export type { EmitsOptions, ObjectEmitsOptions } from './componentEmits'
export type {
  ComponentPublicInstance,
  ComponentCustomProperties,
  CreateComponentPublicInstance
} from './componentPublicInstance'
export type {
  Renderer,
  RendererNode,
  RendererElement,
  HydrationRenderer,
  RendererOptions,
  RootRenderFunction
} from './renderer'
export type { RootHydrateFunction } from './hydration'
export type { Slot, Slots } from './componentSlots'
export type {
  Prop,
  PropType,
  ComponentPropsOptions,
  ComponentObjectPropsOptions,
  ExtractPropTypes,
  ExtractDefaultPropTypes
} from './componentProps'
export type {
  Directive,
  DirectiveBinding,
  DirectiveHook,
  ObjectDirective,
  FunctionDirective,
  DirectiveArguments
} from './directives'
export type { SuspenseBoundary } from './components/Suspense'
export type {
  TransitionState,
  TransitionHooks
} from './components/BaseTransition'
export type {
  AsyncComponentOptions,
  AsyncComponentLoader
} from './apiAsyncComponent'
export type { HMRRuntime } from './hmr'

// Internal API ----------------------------------------------------------------

// **IMPORTANT** Internal APIs may change without notice between versions and
// user code should avoid relying on them.

// For compiler generated code
// should sync with '@vue/compiler-core/src/runtimeHelpers.ts'
export {
  withCtx,
  pushScopeId,
  popScopeId,
  withScopeId
} from './componentRenderContext'
export { renderList } from './helpers/renderList'
export { toHandlers } from './helpers/toHandlers'
export { renderSlot } from './helpers/renderSlot'
export { createSlots } from './helpers/createSlots'
export { withMemo, isMemoSame } from './helpers/withMemo'
export {
  openBlock,
  createBlock,
  setBlockTracking,
  createTextVNode,
  createCommentVNode,
  createStaticVNode,
  createElementVNode,
  createElementBlock,
  guardReactiveProps
} from './vnode'
export {
  toDisplayString,
  camelize,
  capitalize,
  toHandlerKey,
  normalizeProps,
  normalizeClass,
  normalizeStyle
} from '@vue/shared'

// For test-utils
export { transformVNodeArgs } from './vnode'

// SSR -------------------------------------------------------------------------

// **IMPORTANT** These APIs are exposed solely for @vue/server-renderer and may
// change without notice between versions. User code should never rely on them.

import { createComponentInstance, setupComponent } from './component'
import { renderComponentRoot } from './componentRenderUtils'
import { setCurrentRenderingInstance } from './componentRenderContext'
import { isVNode, normalizeVNode } from './vnode'

const _ssrUtils = {
  createComponentInstance,
  setupComponent,
  renderComponentRoot,
  setCurrentRenderingInstance,
  isVNode,
  normalizeVNode
}

/**
 * SSR utils for \@vue/server-renderer. Only exposed in ssr-possible builds.
 * @internal
 */
export const ssrUtils = (__SSR__ ? _ssrUtils : null) as typeof _ssrUtils

// 2.x COMPAT ------------------------------------------------------------------

export { DeprecationTypes } from './compat/compatConfig'
export type { CompatVue } from './compat/global'
export type { LegacyConfig } from './compat/globalConfig'

import { warnDeprecation } from './compat/compatConfig'
import { createCompatVue } from './compat/global'
import {
  isCompatEnabled,
  checkCompatEnabled,
  softAssertCompatEnabled
} from './compat/compatConfig'
import { resolveFilter as _resolveFilter } from './helpers/resolveAssets'

/**
 * @internal only exposed in compat builds
 */
export const resolveFilter = __COMPAT__ ? _resolveFilter : null

const _compatUtils = {
  warnDeprecation,
  createCompatVue,
  isCompatEnabled,
  checkCompatEnabled,
  softAssertCompatEnabled
}

/**
 * @internal only exposed in compat builds.
 */
export const compatUtils = (
  __COMPAT__ ? _compatUtils : null
) as typeof _compatUtils<|MERGE_RESOLUTION|>--- conflicted
+++ resolved
@@ -88,15 +88,9 @@
 // VNode types
 export { Fragment, Text, Comment, Static, type VNodeRef } from './vnode'
 // Built-in components
-<<<<<<< HEAD
-export { Teleport, TeleportProps, teleportUTMap } from './components/Teleport'
-export { Suspense, SuspenseProps } from './components/Suspense'
-export { KeepAlive, KeepAliveProps } from './components/KeepAlive'
-=======
-export { Teleport, type TeleportProps } from './components/Teleport'
+export { Teleport, type TeleportProps, teleportUTMap } from './components/Teleport'
 export { Suspense, type SuspenseProps } from './components/Suspense'
 export { KeepAlive, type KeepAliveProps } from './components/KeepAlive'
->>>>>>> dbe7109c
 export {
   BaseTransition,
   BaseTransitionPropsValidators,
