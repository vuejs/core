// Core API ------------------------------------------------------------------

export const version: string = __VERSION__
export {
  // core
  reactive,
  ref,
  readonly,
  // utilities
  unref,
  proxyRefs,
  isRef,
  toRef,
  toValue,
  toRefs,
  isProxy,
  isReactive,
  isReadonly,
  isShallow,
  // advanced
  customRef,
  triggerRef,
  shallowRef,
  shallowReactive,
  shallowReadonly,
  markRaw,
  toRaw,
  // effect
  effect,
  stop,
  getCurrentWatcher,
  onWatcherCleanup,
  ReactiveEffect,
  // effect scope
  effectScope,
  EffectScope,
  getCurrentScope,
  onScopeDispose,
} from '@vue/reactivity'
export { computed } from './apiComputed'
export {
  watch,
  watchEffect,
  watchPostEffect,
  watchSyncEffect,
} from './apiWatch'
export {
  onBeforeMount,
  onMounted,
  onBeforeUpdate,
  onUpdated,
  onBeforeUnmount,
  onUnmounted,
  onActivated,
  onDeactivated,
  onRenderTracked,
  onRenderTriggered,
  onErrorCaptured,
  onServerPrefetch,
} from './apiLifecycle'
export { provide, inject, hasInjectionContext } from './apiInject'
export { nextTick } from './scheduler'
export { defineComponent } from './apiDefineComponent'
export { defineAsyncComponent } from './apiAsyncComponent'
export { useAttrs, useSlots } from './apiSetupHelpers'
export { useModel } from './helpers/useModel'
export { useTemplateRef, type TemplateRef } from './helpers/useTemplateRef'
export { useId } from './helpers/useId'
export {
  hydrateOnIdle,
  hydrateOnVisible,
  hydrateOnMediaQuery,
  hydrateOnInteraction,
} from './hydrationStrategies'

// <script setup> API ----------------------------------------------------------

export {
  // macros runtime, for typing and warnings only
  defineProps,
  defineEmits,
  defineExpose,
  defineOptions,
  defineSlots,
  defineModel,
  withDefaults,
  type DefineProps,
  type ModelRef,
  type ComponentTypeEmits,
} from './apiSetupHelpers'

/**
 * @internal
 */
export {
  mergeDefaults,
  mergeModels,
  createPropsRestProxy,
  withAsyncContext,
} from './apiSetupHelpers'

// Advanced API ----------------------------------------------------------------

// For getting a hold of the internal instance in setup() - useful for advanced
// plugins
export { getCurrentInstance } from './component'

// For raw render function users
export { h } from './h'
// Advanced render function utilities
export { createVNode, cloneVNode, mergeProps, isVNode } from './vnode'
// VNode types
export { Fragment, Text, Comment, Static, type VNodeRef } from './vnode'
// Built-in components
export { Teleport, type TeleportProps } from './components/Teleport'
export { Suspense, type SuspenseProps } from './components/Suspense'
export { KeepAlive, type KeepAliveProps } from './components/KeepAlive'
export {
  BaseTransition,
  BaseTransitionPropsValidators,
  checkTransitionMode,
  type BaseTransitionProps,
} from './components/BaseTransition'
// For using custom directives
export { withDirectives } from './directives'
// SSR context
export { useSSRContext, ssrContextKey } from './helpers/useSsrContext'

// Custom Renderer API ---------------------------------------------------------

export { createRenderer, createHydrationRenderer } from './renderer'
export { queuePostFlushCb } from './scheduler'
import { warn as _warn } from './warning'
export const warn = (__DEV__ ? _warn : NOOP) as typeof _warn

/** @internal */
export { assertNumber } from './warning'
export {
  handleError,
  callWithErrorHandling,
  callWithAsyncErrorHandling,
  ErrorCodes,
} from './errorHandling'
export {
  resolveComponent,
  resolveDirective,
  resolveDynamicComponent,
} from './helpers/resolveAssets'
// For integration with runtime compiler
export { registerRuntimeCompiler, isRuntimeOnly } from './component'
export {
  useTransitionState,
  resolveTransitionHooks,
  baseResolveTransitionHooks,
  setTransitionHooks,
  getTransitionRawChildren,
  leaveCbKey,
} from './components/BaseTransition'
export { initCustomFormatter } from './customFormatter'

import { ErrorTypeStrings as _ErrorTypeStrings } from './errorHandling'
/**
 * Runtime error messages. Only exposed in dev or esm builds.
 * @internal
 */
export const ErrorTypeStrings = (
  __ESM_BUNDLER__ || __CJS__ || __DEV__ ? _ErrorTypeStrings : null
) as typeof _ErrorTypeStrings

// For devtools
import {
  type DevtoolsHook,
  devtools as _devtools,
  setDevtoolsHook as _setDevtoolsHook,
} from './devtools'

export const devtools = (
  __DEV__ || __ESM_BUNDLER__ ? _devtools : undefined
) as DevtoolsHook
export const setDevtoolsHook = (
  __DEV__ || __ESM_BUNDLER__ ? _setDevtoolsHook : NOOP
) as typeof _setDevtoolsHook

// Types -----------------------------------------------------------------------

import type { VNode } from './vnode'
import type { ComponentInternalInstance } from './component'

// Augment Ref unwrap bail types.
declare module '@vue/reactivity' {
  export interface RefUnwrapBailTypes {
    runtimeCoreBailTypes:
      | VNode
      | {
          // directly bailing on ComponentPublicInstance results in recursion
          // so we use this as a bail hint
          $: ComponentInternalInstance
        }
  }
}

export { TrackOpTypes, TriggerOpTypes } from '@vue/reactivity'
export type {
  Ref,
  MaybeRef,
  MaybeRefOrGetter,
  ToRef,
  ToRefs,
  UnwrapRef,
  ShallowRef,
  ShallowUnwrapRef,
  CustomRefFactory,
  ReactiveFlags,
  DeepReadonly,
  ShallowReactive,
  UnwrapNestedRefs,
  ComputedRef,
  WritableComputedRef,
  WritableComputedOptions,
  ComputedGetter,
  ComputedSetter,
  ReactiveEffectRunner,
  ReactiveEffectOptions,
  EffectScheduler,
  DebuggerOptions,
  DebuggerEvent,
  DebuggerEventExtraInfo,
  Raw,
  Reactive,
} from '@vue/reactivity'
export type {
  MultiWatchSources,
  WatchEffect,
  WatchOptions,
  WatchEffectOptions as WatchOptionsBase,
  WatchCallback,
  WatchSource,
  WatchHandle,
  WatchStopHandle,
} from './apiWatch'
export type { InjectionKey } from './apiInject'
export type {
  App,
  AppConfig,
  AppContext,
  GenericAppContext,
  Plugin,
  ObjectPlugin,
  FunctionPlugin,
  CreateAppFunction,
  OptionMergeFunction,
} from './apiCreateApp'
export type {
  VNode,
  VNodeChild,
  VNodeTypes,
  VNodeProps,
  VNodeArrayChildren,
  VNodeNormalizedChildren,
} from './vnode'
export type {
  Component,
  ConcreteComponent,
  FunctionalComponent,
  ComponentInternalInstance,
  SetupContext,
  ComponentCustomProps,
  AllowedComponentProps,
  GlobalComponents,
  GlobalDirectives,
  ComponentInstance,
  ComponentCustomElementInterface,
} from './component'
export type {
  DefineComponent,
  DefineSetupFnComponent,
  PublicProps,
} from './apiDefineComponent'
export type {
  ComponentOptions,
  ComponentOptionsMixin,
  ComponentCustomOptions,
  ComponentOptionsBase,
  ComponentProvideOptions,
  RenderFunction,
  MethodOptions,
  ComputedOptions,
  RuntimeCompilerOptions,
  ComponentInjectOptions,
  // deprecated
  ComponentOptionsWithoutProps,
  ComponentOptionsWithArrayProps,
  ComponentOptionsWithObjectProps,
} from './componentOptions'
export type {
  EmitsOptions,
  ObjectEmitsOptions,
  EmitsToProps,
  ShortEmitsToObject,
  EmitFn,
} from './componentEmits'
export type {
  ComponentPublicInstance,
  ComponentCustomProperties,
  CreateComponentPublicInstance,
  CreateComponentPublicInstanceWithMixins,
} from './componentPublicInstance'
export type {
  Renderer,
  RendererNode,
  RendererElement,
  HydrationRenderer,
  RendererOptions,
  RootRenderFunction,
  ElementNamespace,
} from './renderer'
export type { RootHydrateFunction } from './hydration'
export type { Slot, Slots, SlotsType } from './componentSlots'
export type {
  Prop,
  PropType,
  ComponentPropsOptions,
  ComponentObjectPropsOptions,
  ExtractPropTypes,
  ExtractPublicPropTypes,
  ExtractDefaultPropTypes,
} from './componentProps'
export type {
  Directive,
  DirectiveBinding,
  DirectiveHook,
  ObjectDirective,
  FunctionDirective,
  DirectiveArguments,
  DirectiveModifiers,
} from './directives'
export type { SuspenseBoundary } from './components/Suspense'
export type {
  TransitionState,
  TransitionHooks,
  TransitionHooksContext,
  TransitionElement,
} from './components/BaseTransition'
export type {
  AsyncComponentOptions,
  AsyncComponentLoader,
} from './apiAsyncComponent'
export type {
  HydrationStrategy,
  HydrationStrategyFactory,
} from './hydrationStrategies'
export type { HMRRuntime } from './hmr'

// Internal API ----------------------------------------------------------------

// **IMPORTANT** Internal APIs may change without notice between versions and
// user code should avoid relying on them.

// For compiler generated code
// should sync with '@vue/compiler-core/src/runtimeHelpers.ts'
export {
  withCtx,
  pushScopeId,
  popScopeId,
  withScopeId,
} from './componentRenderContext'
export { renderList } from './helpers/renderList'
export { toHandlers } from './helpers/toHandlers'
export { renderSlot } from './helpers/renderSlot'
export { createSlots } from './helpers/createSlots'
export { withMemo, isMemoSame } from './helpers/withMemo'
export {
  openBlock,
  createBlock,
  setBlockTracking,
  createTextVNode,
  createCommentVNode,
  createStaticVNode,
  createElementVNode,
  createElementBlock,
  guardReactiveProps,
} from './vnode'
export {
  toDisplayString,
  camelize,
  capitalize,
  toHandlerKey,
  normalizeProps,
  normalizeClass,
  normalizeStyle,
} from '@vue/shared'

// For test-utils
export { transformVNodeArgs } from './vnode'

// SSR -------------------------------------------------------------------------

// **IMPORTANT** These APIs are exposed solely for @vue/server-renderer and may
// change without notice between versions. User code should never rely on them.

import {
  createComponentInstance,
  getComponentPublicInstance,
  setupComponent,
} from './component'
import { renderComponentRoot } from './componentRenderUtils'
import { setCurrentRenderingInstance } from './componentRenderContext'
import { isVNode, normalizeVNode } from './vnode'
import { ensureValidVNode } from './helpers/renderSlot'
import { popWarningContext, pushWarningContext } from './warning'

const _ssrUtils: {
  createComponentInstance: typeof createComponentInstance
  setupComponent: typeof setupComponent
  renderComponentRoot: typeof renderComponentRoot
  setCurrentRenderingInstance: typeof setCurrentRenderingInstance
  isVNode: typeof isVNode
  normalizeVNode: typeof normalizeVNode
  getComponentPublicInstance: typeof getComponentPublicInstance
  ensureValidVNode: typeof ensureValidVNode
  pushWarningContext: typeof pushWarningContext
  popWarningContext: typeof popWarningContext
} = {
  createComponentInstance,
  setupComponent,
  renderComponentRoot,
  setCurrentRenderingInstance,
  isVNode,
  normalizeVNode,
  getComponentPublicInstance,
  ensureValidVNode,
  pushWarningContext,
  popWarningContext,
}

/**
 * SSR utils for \@vue/server-renderer. Only exposed in ssr-possible builds.
 * @internal
 */
export const ssrUtils = (__SSR__ ? _ssrUtils : null) as typeof _ssrUtils

// 2.x COMPAT ------------------------------------------------------------------

import { DeprecationTypes as _DeprecationTypes } from './compat/compatConfig'
export type { CompatVue } from './compat/global'
export type { LegacyConfig } from './compat/globalConfig'

import { warnDeprecation } from './compat/compatConfig'
import { createCompatVue } from './compat/global'
import {
  checkCompatEnabled,
  isCompatEnabled,
  softAssertCompatEnabled,
} from './compat/compatConfig'
import { resolveFilter as _resolveFilter } from './helpers/resolveAssets'
import { NOOP } from '@vue/shared'

/**
 * @internal only exposed in compat builds
 */
export const resolveFilter: typeof _resolveFilter | null = __COMPAT__
  ? _resolveFilter
  : null

const _compatUtils: {
  warnDeprecation: typeof warnDeprecation
  createCompatVue: typeof createCompatVue
  isCompatEnabled: typeof isCompatEnabled
  checkCompatEnabled: typeof checkCompatEnabled
  softAssertCompatEnabled: typeof softAssertCompatEnabled
} = {
  warnDeprecation,
  createCompatVue,
  isCompatEnabled,
  checkCompatEnabled,
  softAssertCompatEnabled,
}

/**
 * @internal only exposed in compat builds.
 */
export const compatUtils = (
  __COMPAT__ ? _compatUtils : null
) as typeof _compatUtils

export const DeprecationTypes = (
  __COMPAT__ ? _DeprecationTypes : null
) as typeof _DeprecationTypes

// VAPOR -----------------------------------------------------------------------

// **IMPORTANT** These APIs are exposed solely for @vue/runtime-vapor and may
// change without notice between versions. User code should never rely on them.

/**
 * these types cannot be marked internal because runtime-vapor's type relies on
 * them, but they should be considered internal
 * @private
 */
export {
  type ComponentInternalOptions,
  type GenericComponentInstance,
  type LifecycleHook,
} from './component'
export { type NormalizedPropsOptions } from './componentProps'
/**
 * @internal
 */
export { type VaporInteropInterface } from './apiCreateApp'
/**
 * @internal
 */
export { type RendererInternals, MoveType } from './renderer'
/**
 * @internal
 */
export {
  baseNormalizePropsOptions,
  resolvePropValue,
  validateProps,
} from './componentProps'
/**
 * @internal
 */
export { baseEmit, isEmitListener } from './componentEmits'
/**
 * @internal
 */
export { type SchedulerJob, queueJob, flushOnAppMount } from './scheduler'
/**
 * @internal
 */
export { expose, nextUid, validateComponentName } from './component'
/**
 * @internal
 */
export { pushWarningContext, popWarningContext } from './warning'
/**
 * @internal
 */
export {
  createAppAPI,
  type AppMountFn,
  type AppUnmountFn,
} from './apiCreateApp'
/**
 * @internal
 */
export {
  currentInstance,
  simpleSetCurrentInstance,
} from './componentCurrentInstance'
/**
 * @internal
 */
export { registerHMR, unregisterHMR } from './hmr'
/**
 * @internal
 */
export { startMeasure, endMeasure } from './profiling'
/**
 * @internal
 */
export { initFeatureFlags } from './featureFlags'
/**
 * @internal
 */
<<<<<<< HEAD
export { performTransitionEnter, performTransitionLeave } from './renderer'
=======
export { createInternalObject } from './internalObject'
>>>>>>> c86bf7b1
<|MERGE_RESOLUTION|>--- conflicted
+++ resolved
@@ -565,8 +565,8 @@
 /**
  * @internal
  */
-<<<<<<< HEAD
 export { performTransitionEnter, performTransitionLeave } from './renderer'
-=======
-export { createInternalObject } from './internalObject'
->>>>>>> c86bf7b1
+/**
+ * @internal
+ */
+export { createInternalObject } from './internalObject'