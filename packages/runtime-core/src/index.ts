--- conflicted
+++ resolved
@@ -278,11 +278,8 @@
   EmitsOptions,
   ObjectEmitsOptions,
   EmitsToProps,
-<<<<<<< HEAD
   ShortEmitsToObject,
   EmitFn,
-=======
->>>>>>> 1d8727ec
 } from './componentEmits'
 export type {
   ComponentPublicInstance,
