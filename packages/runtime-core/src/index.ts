--- conflicted
+++ resolved
@@ -569,19 +569,19 @@
 /**
  * @internal
  */
-<<<<<<< HEAD
 export { performTransitionEnter, performTransitionLeave } from './renderer'
 /**
  * @internal
  */
 export { ensureVaporSlotFallback } from './helpers/renderSlot'
-=======
+/**
+ * @internal
+ */
 export {
   resolveTarget as resolveTeleportTarget,
   isTeleportDisabled,
   isTeleportDeferred,
 } from './components/Teleport'
->>>>>>> fed71cb8
 /**
  * @internal
  */
