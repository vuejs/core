// Core API ------------------------------------------------------------------

export const version = __VERSION__
export {
  // core
  reactive,
  ref,
  readonly,
  // utilities
  unref,
  proxyRefs,
  isRef,
  toRef,
  toValue,
  toRefs,
  isProxy,
  isReactive,
  isReadonly,
  isShallow,
  // advanced
  customRef,
  triggerRef,
  shallowRef,
  shallowReactive,
  shallowReadonly,
  markRaw,
  toRaw,
  // effect
  effect,
  stop,
  ReactiveEffect,
  // effect scope
  effectScope,
  EffectScope,
  getCurrentScope,
  onScopeDispose
} from '@vue/reactivity'
export { computed } from './apiComputed'
export {
  watch,
  watchEffect,
  watchPostEffect,
  watchSyncEffect
} from './apiWatch'
export {
  onBeforeMount,
  onMounted,
  onBeforeUpdate,
  onUpdated,
  onBeforeUnmount,
  onUnmounted,
  onActivated,
  onDeactivated,
  onRenderTracked,
  onRenderTriggered,
  onErrorCaptured,
  onServerPrefetch
} from './apiLifecycle'
export { provide, inject, hasInjectionContext } from './apiInject'
export { nextTick } from './scheduler'
export { defineComponent } from './apiDefineComponent'
export { defineAsyncComponent } from './apiAsyncComponent'
export { useAttrs, useSlots } from './apiSetupHelpers'

// <script setup> API ----------------------------------------------------------

export {
  // macros runtime, for typing and warnings only
  defineProps,
  defineEmits,
  defineExpose,
  defineOptions,
  defineSlots,
  defineModel,
  withDefaults,
  useModel
} from './apiSetupHelpers'

/**
 * @internal
 */
export {
  mergeDefaults,
  mergeModels,
  createPropsRestProxy,
  withAsyncContext
} from './apiSetupHelpers'

// Advanced API ----------------------------------------------------------------

// For getting a hold of the internal instance in setup() - useful for advanced
// plugins
export { getCurrentInstance } from './component'

// For raw render function users
export { h } from './h'
// Advanced render function utilities
export { createVNode, cloneVNode, mergeProps, isVNode } from './vnode'
// VNode types
export { Fragment, Text, Comment, Static, type VNodeRef } from './vnode'
// Built-in components
export { Teleport, type TeleportProps } from './components/Teleport'
export { Suspense, type SuspenseProps } from './components/Suspense'
export { KeepAlive, type KeepAliveProps } from './components/KeepAlive'
export {
  BaseTransition,
  BaseTransitionPropsValidators,
  type BaseTransitionProps
} from './components/BaseTransition'
// For using custom directives
export { withDirectives } from './directives'
// SSR context
export { useSSRContext, ssrContextKey } from './helpers/useSsrContext'

// Custom Renderer API ---------------------------------------------------------

export { createRenderer, createHydrationRenderer } from './renderer'
export { queuePostFlushCb } from './scheduler'
export { warn } from './warning'
/** @internal */
export { assertNumber } from './warning'
export {
  handleError,
  callWithErrorHandling,
  callWithAsyncErrorHandling,
  ErrorCodes
} from './errorHandling'
export {
  resolveComponent,
  resolveDirective,
  resolveDynamicComponent
} from './helpers/resolveAssets'
// For integration with runtime compiler
export { registerRuntimeCompiler, isRuntimeOnly } from './component'
export {
  useTransitionState,
  resolveTransitionHooks,
  setTransitionHooks,
  getTransitionRawChildren
} from './components/BaseTransition'
export { initCustomFormatter } from './customFormatter'

// For devtools
export { devtools, setDevtoolsHook } from './devtools'

// Types -------------------------------------------------------------------------

import { VNode } from './vnode'
import { ComponentInternalInstance } from './component'

// Augment Ref unwrap bail types.
declare module '@vue/reactivity' {
  export interface RefUnwrapBailTypes {
    runtimeCoreBailTypes:
      | VNode
      | {
          // directly bailing on ComponentPublicInstance results in recursion
          // so we use this as a bail hint
          $: ComponentInternalInstance
        }
  }
}

export { TrackOpTypes, TriggerOpTypes } from '@vue/reactivity'
export type {
  Ref,
  MaybeRef,
  MaybeRefOrGetter,
  ToRef,
  ToRefs,
  UnwrapRef,
  ShallowRef,
  ShallowUnwrapRef,
  CustomRefFactory,
  ReactiveFlags,
  DeepReadonly,
  ShallowReactive,
  UnwrapNestedRefs,
  ComputedRef,
  WritableComputedRef,
  WritableComputedOptions,
  ComputedGetter,
  ComputedSetter,
  ReactiveEffectRunner,
  ReactiveEffectOptions,
  EffectScheduler,
  DebuggerOptions,
  DebuggerEvent,
  DebuggerEventExtraInfo,
  Raw
} from '@vue/reactivity'
export type {
  WatchEffect,
  WatchOptions,
  WatchOptionsBase,
  WatchCallback,
  WatchSource,
  WatchStopHandle
} from './apiWatch'
export type { InjectionKey } from './apiInject'
export type {
  App,
  AppConfig,
  AppContext,
  Plugin,
  CreateAppFunction,
  OptionMergeFunction
} from './apiCreateApp'
export type {
  VNode,
  VNodeChild,
  VNodeTypes,
  VNodeProps,
  VNodeArrayChildren,
  VNodeNormalizedChildren
} from './vnode'
export type {
  Component,
  ConcreteComponent,
  FunctionalComponent,
  ComponentInternalInstance,
  SetupContext,
  ComponentCustomProps,
  AllowedComponentProps
} from './component'
<<<<<<< HEAD
export { DefineComponent, PublicProps } from './apiDefineComponent'
export {
=======
export type { DefineComponent } from './apiDefineComponent'
export type {
>>>>>>> c568778e
  ComponentOptions,
  ComponentOptionsMixin,
  ComponentOptionsWithoutProps,
  ComponentOptionsWithObjectProps,
  ComponentOptionsWithArrayProps,
  ComponentCustomOptions,
  ComponentOptionsBase,
  ComponentProvideOptions,
  RenderFunction,
  MethodOptions,
  ComputedOptions,
  RuntimeCompilerOptions,
  ComponentInjectOptions
} from './componentOptions'
export type { EmitsOptions, ObjectEmitsOptions } from './componentEmits'
export type {
  ComponentPublicInstance,
  ComponentCustomProperties,
  CreateComponentPublicInstance
} from './componentPublicInstance'
export type {
  Renderer,
  RendererNode,
  RendererElement,
  HydrationRenderer,
  RendererOptions,
  RootRenderFunction
} from './renderer'
export type { RootHydrateFunction } from './hydration'
export type { Slot, Slots, SlotsType } from './componentSlots'
export type {
  Prop,
  PropType,
  ComponentPropsOptions,
  ComponentObjectPropsOptions,
  ExtractPropTypes,
  ExtractPublicPropTypes,
  ExtractDefaultPropTypes
} from './componentProps'
export type {
  Directive,
  DirectiveBinding,
  DirectiveHook,
  ObjectDirective,
  FunctionDirective,
  DirectiveArguments
} from './directives'
export type { SuspenseBoundary } from './components/Suspense'
export type {
  TransitionState,
  TransitionHooks
} from './components/BaseTransition'
export type {
  AsyncComponentOptions,
  AsyncComponentLoader
} from './apiAsyncComponent'
export type { HMRRuntime } from './hmr'

// Internal API ----------------------------------------------------------------

// **IMPORTANT** Internal APIs may change without notice between versions and
// user code should avoid relying on them.

// For compiler generated code
// should sync with '@vue/compiler-core/src/runtimeHelpers.ts'
export {
  withCtx,
  pushScopeId,
  popScopeId,
  withScopeId
} from './componentRenderContext'
export { renderList } from './helpers/renderList'
export { toHandlers } from './helpers/toHandlers'
export { renderSlot } from './helpers/renderSlot'
export { createSlots } from './helpers/createSlots'
export { withMemo, isMemoSame } from './helpers/withMemo'
export {
  openBlock,
  createBlock,
  setBlockTracking,
  createTextVNode,
  createCommentVNode,
  createStaticVNode,
  createElementVNode,
  createElementBlock,
  guardReactiveProps
} from './vnode'
export {
  toDisplayString,
  camelize,
  capitalize,
  toHandlerKey,
  normalizeProps,
  normalizeClass,
  normalizeStyle
} from '@vue/shared'

// For test-utils
export { transformVNodeArgs } from './vnode'

// SSR -------------------------------------------------------------------------

// **IMPORTANT** These APIs are exposed solely for @vue/server-renderer and may
// change without notice between versions. User code should never rely on them.

import { createComponentInstance, setupComponent } from './component'
import { renderComponentRoot } from './componentRenderUtils'
import { setCurrentRenderingInstance } from './componentRenderContext'
import { isVNode, normalizeVNode } from './vnode'

const _ssrUtils = {
  createComponentInstance,
  setupComponent,
  renderComponentRoot,
  setCurrentRenderingInstance,
  isVNode,
  normalizeVNode
}

/**
 * SSR utils for \@vue/server-renderer. Only exposed in ssr-possible builds.
 * @internal
 */
export const ssrUtils = (__SSR__ ? _ssrUtils : null) as typeof _ssrUtils

// 2.x COMPAT ------------------------------------------------------------------

export { DeprecationTypes } from './compat/compatConfig'
export type { CompatVue } from './compat/global'
export type { LegacyConfig } from './compat/globalConfig'

import { warnDeprecation } from './compat/compatConfig'
import { createCompatVue } from './compat/global'
import {
  isCompatEnabled,
  checkCompatEnabled,
  softAssertCompatEnabled
} from './compat/compatConfig'
import { resolveFilter as _resolveFilter } from './helpers/resolveAssets'

/**
 * @internal only exposed in compat builds
 */
export const resolveFilter = __COMPAT__ ? _resolveFilter : null

const _compatUtils = {
  warnDeprecation,
  createCompatVue,
  isCompatEnabled,
  checkCompatEnabled,
  softAssertCompatEnabled
}

/**
 * @internal only exposed in compat builds.
 */
export const compatUtils = (
  __COMPAT__ ? _compatUtils : null
) as typeof _compatUtils<|MERGE_RESOLUTION|>--- conflicted
+++ resolved
@@ -223,13 +223,8 @@
   ComponentCustomProps,
   AllowedComponentProps
 } from './component'
-<<<<<<< HEAD
-export { DefineComponent, PublicProps } from './apiDefineComponent'
-export {
-=======
-export type { DefineComponent } from './apiDefineComponent'
-export type {
->>>>>>> c568778e
+export type { DefineComponent, PublicProps } from './apiDefineComponent'
+export type {
   ComponentOptions,
   ComponentOptionsMixin,
   ComponentOptionsWithoutProps,
