// Core API ------------------------------------------------------------------

export const version = __VERSION__
export {
  // core
  reactive,
  ref,
  readonly,
  // utilities
  unref,
  proxyRefs,
  isRef,
  toRef,
  toValue,
  toRefs,
  isProxy,
  isReactive,
  isReadonly,
  isShallow,
  // advanced
  customRef,
  triggerRef,
  shallowRef,
  shallowReactive,
  shallowReadonly,
  markRaw,
  toRaw,
  // effect
  effect,
  stop,
  ReactiveEffect,
  // effect scope
  effectScope,
  EffectScope,
  getCurrentScope,
  onScopeDispose,
} from '@vue/reactivity'
export { computed } from './apiComputed'
export {
  watch,
  watchEffect,
  watchPostEffect,
  watchSyncEffect,
} from './apiWatch'
export {
  onBeforeMount,
  onMounted,
  onBeforeUpdate,
  onUpdated,
  onBeforeUnmount,
  onUnmounted,
  onActivated,
  onDeactivated,
  onRenderTracked,
  onRenderTriggered,
  onErrorCaptured,
  onServerPrefetch,
<<<<<<< HEAD
  onMismatched
=======
>>>>>>> d94d8d4b
} from './apiLifecycle'
export { provide, inject, hasInjectionContext } from './apiInject'
export { nextTick } from './scheduler'
export { defineComponent } from './apiDefineComponent'
export { defineAsyncComponent } from './apiAsyncComponent'
export { useAttrs, useSlots } from './apiSetupHelpers'

// <script setup> API ----------------------------------------------------------

export {
  // macros runtime, for typing and warnings only
  defineProps,
  defineEmits,
  defineExpose,
  defineOptions,
  defineSlots,
  defineModel,
  withDefaults,
  useModel,
  type DefineProps,
  type ModelRef,
} from './apiSetupHelpers'

/**
 * @internal
 */
export {
  mergeDefaults,
  mergeModels,
  createPropsRestProxy,
  withAsyncContext,
} from './apiSetupHelpers'

// Advanced API ----------------------------------------------------------------

// For getting a hold of the internal instance in setup() - useful for advanced
// plugins
export { getCurrentInstance } from './component'

// For raw render function users
export { h } from './h'
// Advanced render function utilities
export { createVNode, cloneVNode, mergeProps, isVNode } from './vnode'
// VNode types
export { Fragment, Text, Comment, Static, type VNodeRef } from './vnode'
// Built-in components
export { Teleport, type TeleportProps } from './components/Teleport'
export { Suspense, type SuspenseProps } from './components/Suspense'
export { KeepAlive, type KeepAliveProps } from './components/KeepAlive'
export {
  BaseTransition,
  BaseTransitionPropsValidators,
  type BaseTransitionProps,
} from './components/BaseTransition'
// For using custom directives
export { withDirectives } from './directives'
// SSR context
export { useSSRContext, ssrContextKey } from './helpers/useSsrContext'

// Custom Renderer API ---------------------------------------------------------

export { createRenderer, createHydrationRenderer } from './renderer'
export { queuePostFlushCb } from './scheduler'
import { warn as _warn } from './warning'
export const warn = (__DEV__ ? _warn : NOOP) as typeof _warn

/** @internal */
export { assertNumber } from './warning'
export {
  handleError,
  callWithErrorHandling,
  callWithAsyncErrorHandling,
  ErrorCodes,
} from './errorHandling'
export {
  resolveComponent,
  resolveDirective,
  resolveDynamicComponent,
} from './helpers/resolveAssets'
// For integration with runtime compiler
export { registerRuntimeCompiler, isRuntimeOnly } from './component'
export {
  useTransitionState,
  resolveTransitionHooks,
  setTransitionHooks,
  getTransitionRawChildren,
} from './components/BaseTransition'
export { initCustomFormatter } from './customFormatter'

import { ErrorTypeStrings as _ErrorTypeStrings } from './errorHandling'
/**
 * Runtime error messages. Only exposed in dev or esm builds.
 * @internal
 */
export const ErrorTypeStrings = (
  __ESM_BUNDLER__ || __NODE_JS__ || __DEV__ ? _ErrorTypeStrings : null
) as typeof _ErrorTypeStrings

// For devtools
import {
  type DevtoolsHook,
  devtools as _devtools,
  setDevtoolsHook as _setDevtoolsHook,
} from './devtools'

export const devtools = (
  __DEV__ || __FEATURE_PROD_DEVTOOLS__ ? _devtools : undefined
) as DevtoolsHook
export const setDevtoolsHook = (
  __DEV__ || __FEATURE_PROD_DEVTOOLS__ ? _setDevtoolsHook : NOOP
) as typeof _setDevtoolsHook

// Types -------------------------------------------------------------------------

import type { VNode } from './vnode'
import type { ComponentInternalInstance } from './component'

// Augment Ref unwrap bail types.
declare module '@vue/reactivity' {
  export interface RefUnwrapBailTypes {
    runtimeCoreBailTypes:
      | VNode
      | {
          // directly bailing on ComponentPublicInstance results in recursion
          // so we use this as a bail hint
          $: ComponentInternalInstance
        }
  }
}

export { TrackOpTypes, TriggerOpTypes } from '@vue/reactivity'
export type {
  Ref,
  MaybeRef,
  MaybeRefOrGetter,
  ToRef,
  ToRefs,
  UnwrapRef,
  ShallowRef,
  ShallowUnwrapRef,
  CustomRefFactory,
  ReactiveFlags,
  DeepReadonly,
  ShallowReactive,
  UnwrapNestedRefs,
  ComputedRef,
  WritableComputedRef,
  WritableComputedOptions,
  ComputedGetter,
  ComputedSetter,
  ReactiveEffectRunner,
  ReactiveEffectOptions,
  EffectScheduler,
  DebuggerOptions,
  DebuggerEvent,
  DebuggerEventExtraInfo,
  Raw,
} from '@vue/reactivity'
export type {
  WatchEffect,
  WatchOptions,
  WatchOptionsBase,
  WatchCallback,
  WatchSource,
  WatchStopHandle,
} from './apiWatch'
export type { InjectionKey } from './apiInject'
export type {
  App,
  AppConfig,
  AppContext,
  Plugin,
  ObjectPlugin,
  FunctionPlugin,
  CreateAppFunction,
  OptionMergeFunction,
} from './apiCreateApp'
export type {
  VNode,
  VNodeChild,
  VNodeTypes,
  VNodeProps,
  VNodeArrayChildren,
  VNodeNormalizedChildren,
} from './vnode'
export type {
  Component,
  ConcreteComponent,
  FunctionalComponent,
  ComponentInternalInstance,
  SetupContext,
  ComponentCustomProps,
  AllowedComponentProps,
  ComponentInstance,
} from './component'
export type { DefineComponent, PublicProps } from './apiDefineComponent'
export type {
  ComponentOptions,
  ComponentOptionsMixin,
  ComponentOptionsWithoutProps,
  ComponentOptionsWithObjectProps,
  ComponentOptionsWithArrayProps,
  ComponentCustomOptions,
  ComponentOptionsBase,
  ComponentProvideOptions,
  RenderFunction,
  MethodOptions,
  ComputedOptions,
  RuntimeCompilerOptions,
  ComponentInjectOptions,
} from './componentOptions'
export type { EmitsOptions, ObjectEmitsOptions } from './componentEmits'
export type {
  ComponentPublicInstance,
  ComponentCustomProperties,
  CreateComponentPublicInstance,
} from './componentPublicInstance'
export type {
  Renderer,
  RendererNode,
  RendererElement,
  HydrationRenderer,
  RendererOptions,
  RootRenderFunction,
  ElementNamespace,
} from './renderer'
export type { RootHydrateFunction } from './hydration'
export type { Slot, Slots, SlotsType } from './componentSlots'
export type {
  Prop,
  PropType,
  ComponentPropsOptions,
  ComponentObjectPropsOptions,
  ExtractPropTypes,
  ExtractPublicPropTypes,
  ExtractDefaultPropTypes,
} from './componentProps'
export type {
  Directive,
  DirectiveBinding,
  DirectiveHook,
  ObjectDirective,
  FunctionDirective,
  DirectiveArguments,
} from './directives'
export type { SuspenseBoundary } from './components/Suspense'
export type {
  TransitionState,
  TransitionHooks,
} from './components/BaseTransition'
export type {
  AsyncComponentOptions,
  AsyncComponentLoader,
} from './apiAsyncComponent'
export type { HMRRuntime } from './hmr'

// Internal API ----------------------------------------------------------------

// **IMPORTANT** Internal APIs may change without notice between versions and
// user code should avoid relying on them.

// For compiler generated code
// should sync with '@vue/compiler-core/src/runtimeHelpers.ts'
export {
  withCtx,
  pushScopeId,
  popScopeId,
  withScopeId,
} from './componentRenderContext'
export { renderList } from './helpers/renderList'
export { toHandlers } from './helpers/toHandlers'
export { renderSlot } from './helpers/renderSlot'
export { createSlots } from './helpers/createSlots'
export { withMemo, isMemoSame } from './helpers/withMemo'
export {
  openBlock,
  createBlock,
  setBlockTracking,
  createTextVNode,
  createCommentVNode,
  createStaticVNode,
  createElementVNode,
  createElementBlock,
  guardReactiveProps,
} from './vnode'
export {
  toDisplayString,
  camelize,
  capitalize,
  toHandlerKey,
  normalizeProps,
  normalizeClass,
  normalizeStyle,
} from '@vue/shared'

// For test-utils
export { transformVNodeArgs } from './vnode'

// SSR -------------------------------------------------------------------------

// **IMPORTANT** These APIs are exposed solely for @vue/server-renderer and may
// change without notice between versions. User code should never rely on them.

import { createComponentInstance, setupComponent } from './component'
import { renderComponentRoot } from './componentRenderUtils'
import { setCurrentRenderingInstance } from './componentRenderContext'
import { isVNode, normalizeVNode } from './vnode'

const _ssrUtils = {
  createComponentInstance,
  setupComponent,
  renderComponentRoot,
  setCurrentRenderingInstance,
  isVNode,
  normalizeVNode,
}

/**
 * SSR utils for \@vue/server-renderer. Only exposed in ssr-possible builds.
 * @internal
 */
export const ssrUtils = (__SSR__ ? _ssrUtils : null) as typeof _ssrUtils

// 2.x COMPAT ------------------------------------------------------------------

import { DeprecationTypes as _DeprecationTypes } from './compat/compatConfig'
export type { CompatVue } from './compat/global'
export type { LegacyConfig } from './compat/globalConfig'

import { warnDeprecation } from './compat/compatConfig'
import { createCompatVue } from './compat/global'
import {
  checkCompatEnabled,
  isCompatEnabled,
  softAssertCompatEnabled,
} from './compat/compatConfig'
import { resolveFilter as _resolveFilter } from './helpers/resolveAssets'
import { NOOP } from '@vue/shared'

/**
 * @internal only exposed in compat builds
 */
export const resolveFilter = __COMPAT__ ? _resolveFilter : null

const _compatUtils = {
  warnDeprecation,
  createCompatVue,
  isCompatEnabled,
  checkCompatEnabled,
  softAssertCompatEnabled,
}

/**
 * @internal only exposed in compat builds.
 */
export const compatUtils = (
  __COMPAT__ ? _compatUtils : null
) as typeof _compatUtils

export const DeprecationTypes = (
  __COMPAT__ ? _DeprecationTypes : null
) as typeof _DeprecationTypes<|MERGE_RESOLUTION|>--- conflicted
+++ resolved
@@ -55,10 +55,7 @@
   onRenderTriggered,
   onErrorCaptured,
   onServerPrefetch,
-<<<<<<< HEAD
-  onMismatched
-=======
->>>>>>> d94d8d4b
+  onMismatched,
 } from './apiLifecycle'
 export { provide, inject, hasInjectionContext } from './apiInject'
 export { nextTick } from './scheduler'
