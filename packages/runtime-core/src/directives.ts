/**
Runtime helper for applying directives to a vnode. Example usage:

const comp = resolveComponent('comp')
const foo = resolveDirective('foo')
const bar = resolveDirective('bar')

return applyDirectives(h(comp), [
  [foo, this.x],
  [bar, this.y]
])
*/

<<<<<<< HEAD
import { VNode, cloneVNode } from './vnode'
import { extend, isFunction, EMPTY_OBJ } from '@vue/shared'
=======
import { VNode } from './vnode'
import { isArray, isFunction, EMPTY_OBJ, makeMap } from '@vue/shared'
>>>>>>> 58593c47
import { warn } from './warning'
import { ComponentInternalInstance } from './component'
import { currentRenderingInstance } from './componentRenderUtils'
import { callWithAsyncErrorHandling, ErrorCodes } from './errorHandling'
import { ComponentPublicInstance } from './componentProxy'

export interface DirectiveBinding {
  instance: ComponentPublicInstance | null
  value: any
  oldValue: any
  arg?: string
  modifiers: DirectiveModifiers
}

export type DirectiveHook<T = any> = (
  el: T,
  binding: DirectiveBinding,
  vnode: VNode<any, T>,
  prevVNode: VNode<any, T> | null
) => void

export interface ObjectDirective<T = any> {
  beforeMount?: DirectiveHook<T>
  mounted?: DirectiveHook<T>
  beforeUpdate?: DirectiveHook<T>
  updated?: DirectiveHook<T>
  beforeUnmount?: DirectiveHook<T>
  unmounted?: DirectiveHook<T>
}

export type FunctionDirective<T = any> = DirectiveHook<T>

export type Directive<T = any> = ObjectDirective<T> | FunctionDirective<T>

type DirectiveModifiers = Record<string, boolean>

const valueCache = new WeakMap<Directive, WeakMap<any, any>>()

const isBuiltInDirective = /*#__PURE__*/ makeMap(
  'bind,cloak,else-if,else,for,html,if,model,on,once,pre,show,slot,text'
)

export function validateDirectiveName(name: string) {
  if (isBuiltInDirective(name)) {
    warn('Do not use built-in directive ids as custom directive id: ' + name)
  }
}

function applyDirective(
  props: Record<any, any>,
  instance: ComponentInternalInstance,
  directive: Directive,
  value?: any,
  arg?: string,
  modifiers: DirectiveModifiers = EMPTY_OBJ
) {
  let valueCacheForDir = valueCache.get(directive)!
  if (!valueCacheForDir) {
    valueCacheForDir = new WeakMap<VNode, any>()
    valueCache.set(directive, valueCacheForDir)
  }

  if (isFunction(directive)) {
    directive = {
      mounted: directive,
      updated: directive
    } as ObjectDirective
  }

  for (const key in directive) {
    const hook = directive[key as keyof ObjectDirective]!
    const hookKey = `onVnode` + key[0].toUpperCase() + key.slice(1)
    const vnodeHook = (vnode: VNode, prevVNode: VNode | null) => {
      let oldValue
      if (prevVNode != null) {
        oldValue = valueCacheForDir.get(prevVNode)
        valueCacheForDir.delete(prevVNode)
      }
      valueCacheForDir.set(vnode, value)
      hook(
        vnode.el,
        {
          instance: instance.renderProxy,
          value,
          oldValue,
          arg,
          modifiers
        },
        vnode,
        prevVNode
      )
    }
    const existing = props[hookKey]
    props[hookKey] = existing
      ? [].concat(existing, vnodeHook as any)
      : vnodeHook
  }
}

// Directive, value, argument, modifiers
export type DirectiveArguments = Array<
  | [Directive]
  | [Directive, any]
  | [Directive, any, string]
  | [Directive, any, string, DirectiveModifiers]
>

export function withDirectives(vnode: VNode, directives: DirectiveArguments) {
  const instance = currentRenderingInstance
  if (instance !== null) {
    vnode.props = vnode.props || {}
    for (let i = 0; i < directives.length; i++) {
      const [dir, value, arg, modifiers] = directives[i]
      applyDirective(vnode.props, instance, dir, value, arg, modifiers)
    }
  } else if (__DEV__) {
    warn(`applyDirectives can only be used inside render functions.`)
  }
  return vnode
}

export function invokeDirectiveHook(
  hook: Function | Function[],
  instance: ComponentInternalInstance | null,
  vnode: VNode,
  prevVNode: VNode | null = null
) {
  callWithAsyncErrorHandling(hook, instance, ErrorCodes.DIRECTIVE_HOOK, [
    vnode,
    prevVNode
  ])
}<|MERGE_RESOLUTION|>--- conflicted
+++ resolved
@@ -11,13 +11,8 @@
 ])
 */
 
-<<<<<<< HEAD
-import { VNode, cloneVNode } from './vnode'
-import { extend, isFunction, EMPTY_OBJ } from '@vue/shared'
-=======
 import { VNode } from './vnode'
-import { isArray, isFunction, EMPTY_OBJ, makeMap } from '@vue/shared'
->>>>>>> 58593c47
+import { isFunction, EMPTY_OBJ, makeMap } from '@vue/shared'
 import { warn } from './warning'
 import { ComponentInternalInstance } from './component'
 import { currentRenderingInstance } from './componentRenderUtils'
