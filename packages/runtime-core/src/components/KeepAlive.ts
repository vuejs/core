import {
  type ConcreteComponent,
  getCurrentInstance,
  type SetupContext,
  type ComponentInternalInstance,
  currentInstance,
  getComponentName,
<<<<<<< HEAD
  type ComponentOptions
=======
  ComponentOptions,
>>>>>>> 3ee3d266
} from '../component'
import {
  type VNode,
  cloneVNode,
  isVNode,
  type VNodeProps,
  invokeVNodeHook,
  isSameVNodeType,
} from '../vnode'
import { warn } from '../warning'
import {
  onBeforeUnmount,
  injectHook,
  onUnmounted,
  onMounted,
  onUpdated,
} from '../apiLifecycle'
import {
  isString,
  isArray,
  isRegExp,
  ShapeFlags,
  remove,
  invokeArrayFns,
} from '@vue/shared'
import { watch } from '../apiWatch'
import {
  type RendererInternals,
  queuePostRenderEffect,
  MoveType,
<<<<<<< HEAD
  type RendererElement,
  type RendererNode
=======
  RendererElement,
  RendererNode,
>>>>>>> 3ee3d266
} from '../renderer'
import { setTransitionHooks } from './BaseTransition'
import { type ComponentRenderContext } from '../componentPublicInstance'
import { devtoolsComponentAdded } from '../devtools'
import { isAsyncWrapper } from '../apiAsyncComponent'
import { isSuspense } from './Suspense'
import { LifecycleHooks } from '../enums'

type MatchPattern = string | RegExp | (string | RegExp)[]

export interface KeepAliveProps {
  include?: MatchPattern
  exclude?: MatchPattern
  max?: number | string
}

type CacheKey = string | number | symbol | ConcreteComponent
type Cache = Map<CacheKey, VNode>
type Keys = Set<CacheKey>

export interface KeepAliveContext extends ComponentRenderContext {
  renderer: RendererInternals
  activate: (
    vnode: VNode,
    container: RendererElement,
    anchor: RendererNode | null,
    isSVG: boolean,
    optimized: boolean,
  ) => void
  deactivate: (vnode: VNode) => void
}

export const isKeepAlive = (vnode: VNode): boolean =>
  (vnode.type as any).__isKeepAlive

const KeepAliveImpl: ComponentOptions = {
  name: `KeepAlive`,

  // Marker for special handling inside the renderer. We are not using a ===
  // check directly on KeepAlive in the renderer, because importing it directly
  // would prevent it from being tree-shaken.
  __isKeepAlive: true,

  props: {
    include: [String, RegExp, Array],
    exclude: [String, RegExp, Array],
    max: [String, Number],
  },

  setup(props: KeepAliveProps, { slots }: SetupContext) {
    const instance = getCurrentInstance()!
    // KeepAlive communicates with the instantiated renderer via the
    // ctx where the renderer passes in its internals,
    // and the KeepAlive instance exposes activate/deactivate implementations.
    // The whole point of this is to avoid importing KeepAlive directly in the
    // renderer to facilitate tree-shaking.
    const sharedContext = instance.ctx as KeepAliveContext

    // if the internal renderer is not registered, it indicates that this is server-side rendering,
    // for KeepAlive, we just need to render its children
    if (__SSR__ && !sharedContext.renderer) {
      return () => {
        const children = slots.default && slots.default()
        return children && children.length === 1 ? children[0] : children
      }
    }

    const cache: Cache = new Map()
    const keys: Keys = new Set()
    let current: VNode | null = null

    if (__DEV__ || __FEATURE_PROD_DEVTOOLS__) {
      ;(instance as any).__v_cache = cache
    }

    const parentSuspense = instance.suspense

    const {
      renderer: {
        p: patch,
        m: move,
        um: _unmount,
        o: { createElement },
      },
    } = sharedContext
    const storageContainer = createElement('div')

    sharedContext.activate = (vnode, container, anchor, isSVG, optimized) => {
      const instance = vnode.component!
      move(vnode, container, anchor, MoveType.ENTER, parentSuspense)
      // in case props have changed
      patch(
        instance.vnode,
        vnode,
        container,
        anchor,
        instance,
        parentSuspense,
        isSVG,
        vnode.slotScopeIds,
        optimized,
      )
      queuePostRenderEffect(() => {
        instance.isDeactivated = false
        if (instance.a) {
          invokeArrayFns(instance.a)
        }
        const vnodeHook = vnode.props && vnode.props.onVnodeMounted
        if (vnodeHook) {
          invokeVNodeHook(vnodeHook, instance.parent, vnode)
        }
      }, parentSuspense)

      if (__DEV__ || __FEATURE_PROD_DEVTOOLS__) {
        // Update components tree
        devtoolsComponentAdded(instance)
      }
    }

    sharedContext.deactivate = (vnode: VNode) => {
      const instance = vnode.component!
      move(vnode, storageContainer, null, MoveType.LEAVE, parentSuspense)
      queuePostRenderEffect(() => {
        if (instance.da) {
          invokeArrayFns(instance.da)
        }
        const vnodeHook = vnode.props && vnode.props.onVnodeUnmounted
        if (vnodeHook) {
          invokeVNodeHook(vnodeHook, instance.parent, vnode)
        }
        instance.isDeactivated = true
      }, parentSuspense)

      if (__DEV__ || __FEATURE_PROD_DEVTOOLS__) {
        // Update components tree
        devtoolsComponentAdded(instance)
      }
    }

    function unmount(vnode: VNode) {
      // reset the shapeFlag so it can be properly unmounted
      resetShapeFlag(vnode)
      _unmount(vnode, instance, parentSuspense, true)
    }

    function pruneCache(filter?: (name: string) => boolean) {
      cache.forEach((vnode, key) => {
        const name = getComponentName(vnode.type as ConcreteComponent)
        if (name && (!filter || !filter(name))) {
          pruneCacheEntry(key)
        }
      })
    }

    function pruneCacheEntry(key: CacheKey) {
      const cached = cache.get(key) as VNode
      if (!current || !isSameVNodeType(cached, current)) {
        unmount(cached)
      } else if (current) {
        // current active instance should no longer be kept-alive.
        // we can't unmount it now but it might be later, so reset its flag now.
        resetShapeFlag(current)
      }
      cache.delete(key)
      keys.delete(key)
    }

    // prune cache on include/exclude prop change
    watch(
      () => [props.include, props.exclude],
      ([include, exclude]) => {
        include && pruneCache(name => matches(include, name))
        exclude && pruneCache(name => !matches(exclude, name))
      },
      // prune post-render after `current` has been updated
      { flush: 'post', deep: true },
    )

    // cache sub tree after render
    let pendingCacheKey: CacheKey | null = null
    const cacheSubtree = () => {
      // fix #1621, the pendingCacheKey could be 0
      if (pendingCacheKey != null) {
        cache.set(pendingCacheKey, getInnerChild(instance.subTree))
      }
    }
    onMounted(cacheSubtree)
    onUpdated(cacheSubtree)

    onBeforeUnmount(() => {
      cache.forEach(cached => {
        const { subTree, suspense } = instance
        const vnode = getInnerChild(subTree)
        if (cached.type === vnode.type && cached.key === vnode.key) {
          // current instance will be unmounted as part of keep-alive's unmount
          resetShapeFlag(vnode)
          // but invoke its deactivated hook here
          const da = vnode.component!.da
          da && queuePostRenderEffect(da, suspense)
          return
        }
        unmount(cached)
      })
    })

    return () => {
      pendingCacheKey = null

      if (!slots.default) {
        return null
      }

      const children = slots.default()
      const rawVNode = children[0]
      if (children.length > 1) {
        if (__DEV__) {
          warn(`KeepAlive should contain exactly one component child.`)
        }
        current = null
        return children
      } else if (
        !isVNode(rawVNode) ||
        (!(rawVNode.shapeFlag & ShapeFlags.STATEFUL_COMPONENT) &&
          !(rawVNode.shapeFlag & ShapeFlags.SUSPENSE))
      ) {
        current = null
        return rawVNode
      }

      let vnode = getInnerChild(rawVNode)
      const comp = vnode.type as ConcreteComponent

      // for async components, name check should be based in its loaded
      // inner component if available
      const name = getComponentName(
        isAsyncWrapper(vnode)
          ? (vnode.type as ComponentOptions).__asyncResolved || {}
          : comp,
      )

      const { include, exclude, max } = props

      if (
        (include && (!name || !matches(include, name))) ||
        (exclude && name && matches(exclude, name))
      ) {
        current = vnode
        return rawVNode
      }

      const key = vnode.key == null ? comp : vnode.key
      const cachedVNode = cache.get(key)

      // clone vnode if it's reused because we are going to mutate it
      if (vnode.el) {
        vnode = cloneVNode(vnode)
        if (rawVNode.shapeFlag & ShapeFlags.SUSPENSE) {
          rawVNode.ssContent = vnode
        }
      }
      // #1513 it's possible for the returned vnode to be cloned due to attr
      // fallthrough or scopeId, so the vnode here may not be the final vnode
      // that is mounted. Instead of caching it directly, we store the pending
      // key and cache `instance.subTree` (the normalized vnode) in
      // beforeMount/beforeUpdate hooks.
      pendingCacheKey = key

      if (cachedVNode) {
        // copy over mounted state
        vnode.el = cachedVNode.el
        vnode.component = cachedVNode.component
        if (vnode.transition) {
          // recursively update transition hooks on subTree
          setTransitionHooks(vnode, vnode.transition!)
        }
        // avoid vnode being mounted as fresh
        vnode.shapeFlag |= ShapeFlags.COMPONENT_KEPT_ALIVE
        // make this key the freshest
        keys.delete(key)
        keys.add(key)
      } else {
        keys.add(key)
        // prune oldest entry
        if (max && keys.size > parseInt(max as string, 10)) {
          pruneCacheEntry(keys.values().next().value)
        }
      }
      // avoid vnode being unmounted
      vnode.shapeFlag |= ShapeFlags.COMPONENT_SHOULD_KEEP_ALIVE

      current = vnode
      return isSuspense(rawVNode.type) ? rawVNode : vnode
    }
  },
}

if (__COMPAT__) {
  KeepAliveImpl.__isBuildIn = true
}

// export the public type for h/tsx inference
// also to avoid inline import() in generated d.ts files
export const KeepAlive = KeepAliveImpl as any as {
  __isKeepAlive: true
  new (): {
    $props: VNodeProps & KeepAliveProps
    $slots: {
      default(): VNode[]
    }
  }
}

function matches(pattern: MatchPattern, name: string): boolean {
  if (isArray(pattern)) {
    return pattern.some((p: string | RegExp) => matches(p, name))
  } else if (isString(pattern)) {
    return pattern.split(',').includes(name)
  } else if (isRegExp(pattern)) {
    return pattern.test(name)
  }
  /* istanbul ignore next */
  return false
}

export function onActivated(
  hook: Function,
  target?: ComponentInternalInstance | null,
) {
  registerKeepAliveHook(hook, LifecycleHooks.ACTIVATED, target)
}

export function onDeactivated(
  hook: Function,
  target?: ComponentInternalInstance | null,
) {
  registerKeepAliveHook(hook, LifecycleHooks.DEACTIVATED, target)
}

function registerKeepAliveHook(
  hook: Function & { __wdc?: Function },
  type: LifecycleHooks,
  target: ComponentInternalInstance | null = currentInstance,
) {
  // cache the deactivate branch check wrapper for injected hooks so the same
  // hook can be properly deduped by the scheduler. "__wdc" stands for "with
  // deactivation check".
  const wrappedHook =
    hook.__wdc ||
    (hook.__wdc = () => {
      // only fire the hook if the target instance is NOT in a deactivated branch.
      let current: ComponentInternalInstance | null = target
      while (current) {
        if (current.isDeactivated) {
          return
        }
        current = current.parent
      }
      return hook()
    })
  injectHook(type, wrappedHook, target)
  // In addition to registering it on the target instance, we walk up the parent
  // chain and register it on all ancestor instances that are keep-alive roots.
  // This avoids the need to walk the entire component tree when invoking these
  // hooks, and more importantly, avoids the need to track child components in
  // arrays.
  if (target) {
    let current = target.parent
    while (current && current.parent) {
      if (isKeepAlive(current.parent.vnode)) {
        injectToKeepAliveRoot(wrappedHook, type, target, current)
      }
      current = current.parent
    }
  }
}

function injectToKeepAliveRoot(
  hook: Function & { __weh?: Function },
  type: LifecycleHooks,
  target: ComponentInternalInstance,
  keepAliveRoot: ComponentInternalInstance,
) {
  // injectHook wraps the original for error handling, so make sure to remove
  // the wrapped version.
  const injected = injectHook(type, hook, keepAliveRoot, true /* prepend */)
  onUnmounted(() => {
    remove(keepAliveRoot[type]!, injected)
  }, target)
}

function resetShapeFlag(vnode: VNode) {
  // bitwise operations to remove keep alive flags
  vnode.shapeFlag &= ~ShapeFlags.COMPONENT_SHOULD_KEEP_ALIVE
  vnode.shapeFlag &= ~ShapeFlags.COMPONENT_KEPT_ALIVE
}

function getInnerChild(vnode: VNode) {
  return vnode.shapeFlag & ShapeFlags.SUSPENSE ? vnode.ssContent! : vnode
}<|MERGE_RESOLUTION|>--- conflicted
+++ resolved
@@ -5,11 +5,7 @@
   type ComponentInternalInstance,
   currentInstance,
   getComponentName,
-<<<<<<< HEAD
-  type ComponentOptions
-=======
-  ComponentOptions,
->>>>>>> 3ee3d266
+  type ComponentOptions,
 } from '../component'
 import {
   type VNode,
@@ -40,13 +36,8 @@
   type RendererInternals,
   queuePostRenderEffect,
   MoveType,
-<<<<<<< HEAD
   type RendererElement,
-  type RendererNode
-=======
-  RendererElement,
-  RendererNode,
->>>>>>> 3ee3d266
+  type RendererNode,
 } from '../renderer'
 import { setTransitionHooks } from './BaseTransition'
 import { type ComponentRenderContext } from '../componentPublicInstance'
