import {
  type ComponentInternalInstance,
  type ComponentOptions,
  type ConcreteComponent,
  type GenericComponentInstance,
  type SetupContext,
  getComponentName,
  getCurrentGenericInstance,
  getCurrentInstance,
} from '../component'
import {
  Comment,
  type VNode,
  type VNodeProps,
  cloneVNode,
  invokeVNodeHook,
  isSameVNodeType,
  isVNode,
} from '../vnode'
import { warn } from '../warning'
import {
  injectHook,
  onBeforeUnmount,
  onMounted,
  onUnmounted,
  onUpdated,
} from '../apiLifecycle'
import {
  ShapeFlags,
  invokeArrayFns,
  isArray,
  isRegExp,
  isString,
  remove,
} from '@vue/shared'
import { watch } from '../apiWatch'
import {
  type ElementNamespace,
  MoveType,
  type RendererElement,
  type RendererInternals,
  type RendererNode,
  invalidateMount,
  queuePostRenderEffect,
} from '../renderer'
import { setTransitionHooks } from './BaseTransition'
import type { ComponentRenderContext } from '../componentPublicInstance'
import { devtoolsComponentAdded } from '../devtools'
import { isAsyncWrapper } from '../apiAsyncComponent'
import { type SuspenseBoundary, isSuspense } from './Suspense'
import { LifecycleHooks } from '../enums'

type MatchPattern = string | RegExp | (string | RegExp)[]

export interface KeepAliveProps {
  include?: MatchPattern
  exclude?: MatchPattern
  max?: number | string
}

type CacheKey = PropertyKey | ConcreteComponent
type Cache = Map<CacheKey, VNode>
type Keys = Set<CacheKey>

export interface KeepAliveContext extends ComponentRenderContext {
  renderer: RendererInternals
  activate: (
    vnode: VNode,
    container: RendererElement,
    anchor: RendererNode | null,
    namespace: ElementNamespace,
    optimized: boolean,
  ) => void
  deactivate: (vnode: VNode) => void
  getCachedComponent: (vnode: VNode) => VNode
  getStorageContainer: () => RendererElement
}

export const isKeepAlive = (vnode: any): boolean =>
  (vnode.type as any).__isKeepAlive

const KeepAliveImpl: ComponentOptions = {
  name: `KeepAlive`,

  // Marker for special handling inside the renderer. We are not using a ===
  // check directly on KeepAlive in the renderer, because importing it directly
  // would prevent it from being tree-shaken.
  __isKeepAlive: true,

  props: {
    include: [String, RegExp, Array],
    exclude: [String, RegExp, Array],
    max: [String, Number],
  },

  setup(props: KeepAliveProps, { slots }: SetupContext) {
    const keepAliveInstance = getCurrentInstance()!
    // KeepAlive communicates with the instantiated renderer via the
    // ctx where the renderer passes in its internals,
    // and the KeepAlive instance exposes activate/deactivate implementations.
    // The whole point of this is to avoid importing KeepAlive directly in the
    // renderer to facilitate tree-shaking.
    const sharedContext = keepAliveInstance.ctx as KeepAliveContext

    // if the internal renderer is not registered, it indicates that this is server-side rendering,
    // for KeepAlive, we just need to render its children
    if (__SSR__ && !sharedContext.renderer) {
      return () => {
        const children = slots.default && slots.default()
        return children && children.length === 1 ? children[0] : children
      }
    }

    const cache: Cache = new Map()
    const keys: Keys = new Set()
    let current: VNode | null = null

    if (__DEV__ || __FEATURE_PROD_DEVTOOLS__) {
      ;(keepAliveInstance as any).__v_cache = cache
    }

    const parentSuspense = keepAliveInstance.suspense

    const { renderer } = sharedContext
    const {
      um: _unmount,
      o: { createElement },
    } = renderer
    const storageContainer = createElement('div')

    sharedContext.getStorageContainer = () => storageContainer

    sharedContext.getCachedComponent = (vnode: VNode) => {
      const key =
        vnode.key == null ? (vnode.type as ConcreteComponent) : vnode.key
      return cache.get(key)!
    }

    sharedContext.activate = (
      vnode,
      container,
      anchor,
      namespace,
      optimized,
    ) => {
      activate(
        vnode,
        container,
        anchor,
        renderer,
        keepAliveInstance,
        parentSuspense,
        namespace,
        optimized,
      )
<<<<<<< HEAD
=======
      queuePostRenderEffect(
        () => {
          instance.isDeactivated = false
          if (instance.a) {
            invokeArrayFns(instance.a)
          }
          const vnodeHook = vnode.props && vnode.props.onVnodeMounted
          if (vnodeHook) {
            invokeVNodeHook(vnodeHook, instance.parent, vnode)
          }
        },
        undefined,
        parentSuspense,
      )

      if (__DEV__ || __FEATURE_PROD_DEVTOOLS__) {
        // Update components tree
        devtoolsComponentAdded(instance)
      }
>>>>>>> d95fc186
    }

    sharedContext.deactivate = (vnode: VNode) => {
      deactivate(
        vnode,
        storageContainer,
        renderer,
        keepAliveInstance,
        parentSuspense,
      )
<<<<<<< HEAD
=======
      queuePostRenderEffect(
        () => {
          if (instance.da) {
            invokeArrayFns(instance.da)
          }
          const vnodeHook = vnode.props && vnode.props.onVnodeUnmounted
          if (vnodeHook) {
            invokeVNodeHook(vnodeHook, instance.parent, vnode)
          }
          instance.isDeactivated = true
        },
        undefined,
        parentSuspense,
      )

      if (__DEV__ || __FEATURE_PROD_DEVTOOLS__) {
        // Update components tree
        devtoolsComponentAdded(instance)
      }

      // for e2e test
      if (__DEV__ && __BROWSER__) {
        ;(instance as any).__keepAliveStorageContainer = storageContainer
      }
>>>>>>> d95fc186
    }

    function unmount(vnode: VNode) {
      // reset the shapeFlag so it can be properly unmounted
      resetShapeFlag(vnode)
      _unmount(vnode, keepAliveInstance, parentSuspense, true)
    }

    function pruneCache(filter: (name: string) => boolean) {
      cache.forEach((vnode, key) => {
        const name = getComponentName(vnode.type as ConcreteComponent)
        if (name && !filter(name)) {
          pruneCacheEntry(key)
        }
      })
    }

    function pruneCacheEntry(key: CacheKey) {
      const cached = cache.get(key) as VNode
      if (cached && (!current || !isSameVNodeType(cached, current))) {
        unmount(cached)
      } else if (current) {
        // current active instance should no longer be kept-alive.
        // we can't unmount it now but it might be later, so reset its flag now.
        resetShapeFlag(current)
      }
      cache.delete(key)
      keys.delete(key)
    }

    // prune cache on include/exclude prop change
    watch(
      () => [props.include, props.exclude],
      ([include, exclude]) => {
        include && pruneCache(name => matches(include, name))
        exclude && pruneCache(name => !matches(exclude, name))
      },
      // prune post-render after `current` has been updated
      { flush: 'post', deep: true },
    )

    // cache sub tree after render
    let pendingCacheKey: CacheKey | null = null
    const cacheSubtree = () => {
      // fix #1621, the pendingCacheKey could be 0
      if (pendingCacheKey != null) {
        // if KeepAlive child is a Suspense, it needs to be cached after Suspense resolves
        // avoid caching vnode that not been mounted
        if (isSuspense(keepAliveInstance.subTree.type)) {
          queuePostRenderEffect(
            () => {
              cache.set(
                pendingCacheKey!,
                getInnerChild(keepAliveInstance.subTree),
              )
            },
            undefined,
            keepAliveInstance.subTree.suspense,
          )
        } else {
          cache.set(pendingCacheKey, getInnerChild(keepAliveInstance.subTree))
        }
      }
    }
    onMounted(cacheSubtree)
    onUpdated(cacheSubtree)

    onBeforeUnmount(() => {
      cache.forEach(cached => {
        const { subTree, suspense } = keepAliveInstance
        const vnode = getInnerChild(subTree)
        if (cached.type === vnode.type && cached.key === vnode.key) {
          // current instance will be unmounted as part of keep-alive's unmount
          resetShapeFlag(vnode)
          // but invoke its deactivated hook here
          const da = vnode.component!.da
          da && queuePostRenderEffect(da, undefined, suspense)
          return
        }
        unmount(cached)
      })
    })

    return () => {
      pendingCacheKey = null

      if (!slots.default) {
        return (current = null)
      }

      const children = slots.default()
      const rawVNode = children[0]
      if (children.length > 1) {
        if (__DEV__) {
          warn(`KeepAlive should contain exactly one component child.`)
        }
        current = null
        return children
      } else if (
        !isVNode(rawVNode) ||
        (!(rawVNode.shapeFlag & ShapeFlags.STATEFUL_COMPONENT) &&
          !(rawVNode.shapeFlag & ShapeFlags.SUSPENSE))
      ) {
        current = null
        return rawVNode
      }

      let vnode = getInnerChild(rawVNode)
      // #6028 Suspense ssContent maybe a comment VNode, should avoid caching it
      if (vnode.type === Comment) {
        current = null
        return vnode
      }

      const comp = vnode.type as ConcreteComponent

      // for async components, name check should be based in its loaded
      // inner component if available
      const name = getComponentName(
        isAsyncWrapper(vnode)
          ? (vnode.type as ComponentOptions).__asyncResolved || {}
          : comp,
      )

      const { include, exclude, max } = props

      if (
        (include && (!name || !matches(include, name))) ||
        (exclude && name && matches(exclude, name))
      ) {
        // #11717
        vnode.shapeFlag &= ~ShapeFlags.COMPONENT_SHOULD_KEEP_ALIVE
        current = vnode
        return rawVNode
      }

      const key = vnode.key == null ? comp : vnode.key
      const cachedVNode = cache.get(key)

      // clone vnode if it's reused because we are going to mutate it
      if (vnode.el) {
        vnode = cloneVNode(vnode)
        if (rawVNode.shapeFlag & ShapeFlags.SUSPENSE) {
          rawVNode.ssContent = vnode
        }
      }
      // #1511 it's possible for the returned vnode to be cloned due to attr
      // fallthrough or scopeId, so the vnode here may not be the final vnode
      // that is mounted. Instead of caching it directly, we store the pending
      // key and cache `instance.subTree` (the normalized vnode) in
      // mounted/updated hooks.
      pendingCacheKey = key

      if (cachedVNode) {
        // copy over mounted state
        vnode.el = cachedVNode.el
        vnode.component = cachedVNode.component
        if (vnode.transition) {
          // recursively update transition hooks on subTree
          setTransitionHooks(vnode, vnode.transition!)
        }
        // avoid vnode being mounted as fresh
        vnode.shapeFlag |= ShapeFlags.COMPONENT_KEPT_ALIVE
        // make this key the freshest
        keys.delete(key)
        keys.add(key)
      } else {
        keys.add(key)
        // prune oldest entry
        if (max && keys.size > parseInt(max as string, 10)) {
          pruneCacheEntry(keys.values().next().value!)
        }
      }
      // avoid vnode being unmounted
      vnode.shapeFlag |= ShapeFlags.COMPONENT_SHOULD_KEEP_ALIVE

      current = vnode
      return isSuspense(rawVNode.type) ? rawVNode : vnode
    }
  },
}

const decorate = (t: typeof KeepAliveImpl) => {
  t.__isBuiltIn = true
  return t
}

// export the public type for h/tsx inference
// also to avoid inline import() in generated d.ts files
export const KeepAlive = (__COMPAT__
  ? /*@__PURE__*/ decorate(KeepAliveImpl)
  : KeepAliveImpl) as any as {
  __isKeepAlive: true
  new (): {
    $props: VNodeProps & KeepAliveProps
    $slots: {
      default(): VNode[]
    }
  }
}

export function matches(pattern: MatchPattern, name: string): boolean {
  if (isArray(pattern)) {
    return pattern.some((p: string | RegExp) => matches(p, name))
  } else if (isString(pattern)) {
    return pattern.split(',').includes(name)
  } else if (isRegExp(pattern)) {
    pattern.lastIndex = 0
    return pattern.test(name)
  }
  /* v8 ignore next */
  return false
}

export function onActivated(
  hook: Function,
  target?: GenericComponentInstance | null,
): void {
  registerKeepAliveHook(hook, LifecycleHooks.ACTIVATED, target)
}

export function onDeactivated(
  hook: Function,
  target?: GenericComponentInstance | null,
): void {
  registerKeepAliveHook(hook, LifecycleHooks.DEACTIVATED, target)
}

function registerKeepAliveHook(
  hook: Function & { __wdc?: Function },
  type: LifecycleHooks,
  target: GenericComponentInstance | null = getCurrentGenericInstance(),
) {
  // cache the deactivate branch check wrapper for injected hooks so the same
  // hook can be properly deduped by the scheduler. "__wdc" stands for "with
  // deactivation check".
  const wrappedHook =
    hook.__wdc ||
    (hook.__wdc = () => {
      // only fire the hook if the target instance is NOT in a deactivated branch.
      let current: GenericComponentInstance | null = target
      while (current) {
        if (current.isDeactivated) {
          return
        }
        current = current.parent
      }
      return hook()
    })
  injectHook(type, wrappedHook, target)
  // In addition to registering it on the target instance, we walk up the parent
  // chain and register it on all ancestor instances that are keep-alive roots.
  // This avoids the need to walk the entire component tree when invoking these
  // hooks, and more importantly, avoids the need to track child components in
  // arrays.
  if (target) {
    let current = target.parent
    while (current && current.parent) {
      let parent = current.parent
      if (isKeepAlive(parent.vapor ? parent : parent.vnode)) {
        injectToKeepAliveRoot(wrappedHook, type, target, current)
      }
      current = current.parent
    }
  }
}

function injectToKeepAliveRoot(
  hook: Function & { __weh?: Function },
  type: LifecycleHooks,
  target: GenericComponentInstance,
  keepAliveRoot: GenericComponentInstance,
) {
  // injectHook wraps the original for error handling, so make sure to remove
  // the wrapped version.
  const injected = injectHook(type, hook, keepAliveRoot, true /* prepend */)
  onUnmounted(() => {
    remove(keepAliveRoot[type]!, injected)
  }, target)
}

export function resetShapeFlag(vnode: any): void {
  // bitwise operations to remove keep alive flags
  vnode.shapeFlag &= ~ShapeFlags.COMPONENT_SHOULD_KEEP_ALIVE
  vnode.shapeFlag &= ~ShapeFlags.COMPONENT_KEPT_ALIVE
}

function getInnerChild(vnode: VNode) {
  return vnode.shapeFlag & ShapeFlags.SUSPENSE ? vnode.ssContent! : vnode
}

/**
 * shared between runtime-core and runtime-vapor
 */
export function activate(
  vnode: VNode,
  container: RendererElement,
  anchor: RendererNode | null,
  { p: patch, m: move }: RendererInternals,
  parentComponent: ComponentInternalInstance | null,
  parentSuspense: SuspenseBoundary | null,
  namespace?: ElementNamespace,
  optimized?: boolean,
): void {
  const instance = vnode.component!
  move(
    vnode,
    container,
    anchor,
    MoveType.ENTER,
    parentComponent,
    parentSuspense,
  )
  // in case props have changed
  patch(
    instance.vnode,
    vnode,
    container,
    anchor,
    instance,
    parentSuspense,
    namespace,
    vnode.slotScopeIds,
    optimized,
  )
  queuePostRenderEffect(() => {
    instance.isDeactivated = false
    if (instance.a) {
      invokeArrayFns(instance.a)
    }
    const vnodeHook = vnode.props && vnode.props.onVnodeMounted
    if (vnodeHook) {
      invokeVNodeHook(vnodeHook, instance.parent, vnode)
    }
  }, parentSuspense)

  if (__DEV__ || __FEATURE_PROD_DEVTOOLS__) {
    // Update components tree
    devtoolsComponentAdded(instance)
  }
}

/**
 * shared between runtime-core and runtime-vapor
 */
export function deactivate(
  vnode: VNode,
  container: RendererElement,
  { m: move }: RendererInternals,
  parentComponent: ComponentInternalInstance | null,
  parentSuspense: SuspenseBoundary | null,
): void {
  const instance = vnode.component!
  invalidateMount(instance.m)
  invalidateMount(instance.a)

  move(vnode, container, null, MoveType.LEAVE, parentComponent, parentSuspense)
  queuePostRenderEffect(() => {
    if (instance.da) {
      invokeArrayFns(instance.da)
    }
    const vnodeHook = vnode.props && vnode.props.onVnodeUnmounted
    if (vnodeHook) {
      invokeVNodeHook(vnodeHook, instance.parent, vnode)
    }
    instance.isDeactivated = true
  }, parentSuspense)

  if (__DEV__ || __FEATURE_PROD_DEVTOOLS__) {
    // Update components tree
    devtoolsComponentAdded(instance)
  }

  // for e2e test
  if (__DEV__ && __BROWSER__) {
    ;(instance as any).__keepAliveStorageContainer = container
  }
}<|MERGE_RESOLUTION|>--- conflicted
+++ resolved
@@ -153,28 +153,6 @@
         namespace,
         optimized,
       )
-<<<<<<< HEAD
-=======
-      queuePostRenderEffect(
-        () => {
-          instance.isDeactivated = false
-          if (instance.a) {
-            invokeArrayFns(instance.a)
-          }
-          const vnodeHook = vnode.props && vnode.props.onVnodeMounted
-          if (vnodeHook) {
-            invokeVNodeHook(vnodeHook, instance.parent, vnode)
-          }
-        },
-        undefined,
-        parentSuspense,
-      )
-
-      if (__DEV__ || __FEATURE_PROD_DEVTOOLS__) {
-        // Update components tree
-        devtoolsComponentAdded(instance)
-      }
->>>>>>> d95fc186
     }
 
     sharedContext.deactivate = (vnode: VNode) => {
@@ -185,33 +163,6 @@
         keepAliveInstance,
         parentSuspense,
       )
-<<<<<<< HEAD
-=======
-      queuePostRenderEffect(
-        () => {
-          if (instance.da) {
-            invokeArrayFns(instance.da)
-          }
-          const vnodeHook = vnode.props && vnode.props.onVnodeUnmounted
-          if (vnodeHook) {
-            invokeVNodeHook(vnodeHook, instance.parent, vnode)
-          }
-          instance.isDeactivated = true
-        },
-        undefined,
-        parentSuspense,
-      )
-
-      if (__DEV__ || __FEATURE_PROD_DEVTOOLS__) {
-        // Update components tree
-        devtoolsComponentAdded(instance)
-      }
-
-      // for e2e test
-      if (__DEV__ && __BROWSER__) {
-        ;(instance as any).__keepAliveStorageContainer = storageContainer
-      }
->>>>>>> d95fc186
     }
 
     function unmount(vnode: VNode) {
@@ -537,16 +488,20 @@
     vnode.slotScopeIds,
     optimized,
   )
-  queuePostRenderEffect(() => {
-    instance.isDeactivated = false
-    if (instance.a) {
-      invokeArrayFns(instance.a)
-    }
-    const vnodeHook = vnode.props && vnode.props.onVnodeMounted
-    if (vnodeHook) {
-      invokeVNodeHook(vnodeHook, instance.parent, vnode)
-    }
-  }, parentSuspense)
+  queuePostRenderEffect(
+    () => {
+      instance.isDeactivated = false
+      if (instance.a) {
+        invokeArrayFns(instance.a)
+      }
+      const vnodeHook = vnode.props && vnode.props.onVnodeMounted
+      if (vnodeHook) {
+        invokeVNodeHook(vnodeHook, instance.parent, vnode)
+      }
+    },
+    undefined,
+    parentSuspense,
+  )
 
   if (__DEV__ || __FEATURE_PROD_DEVTOOLS__) {
     // Update components tree
@@ -569,16 +524,20 @@
   invalidateMount(instance.a)
 
   move(vnode, container, null, MoveType.LEAVE, parentComponent, parentSuspense)
-  queuePostRenderEffect(() => {
-    if (instance.da) {
-      invokeArrayFns(instance.da)
-    }
-    const vnodeHook = vnode.props && vnode.props.onVnodeUnmounted
-    if (vnodeHook) {
-      invokeVNodeHook(vnodeHook, instance.parent, vnode)
-    }
-    instance.isDeactivated = true
-  }, parentSuspense)
+  queuePostRenderEffect(
+    () => {
+      if (instance.da) {
+        invokeArrayFns(instance.da)
+      }
+      const vnodeHook = vnode.props && vnode.props.onVnodeUnmounted
+      if (vnodeHook) {
+        invokeVNodeHook(vnodeHook, instance.parent, vnode)
+      }
+      instance.isDeactivated = true
+    },
+    undefined,
+    parentSuspense,
+  )
 
   if (__DEV__ || __FEATURE_PROD_DEVTOOLS__) {
     // Update components tree
