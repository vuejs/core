--- conflicted
+++ resolved
@@ -15,12 +15,6 @@
   invokeVNodeHook,
   isSameVNodeType,
   isVNode,
-<<<<<<< HEAD
-  VNodeProps,
-  invokeVNodeHook,
-  Comment
-=======
->>>>>>> 2214f7ab
 } from '../vnode'
 import {
   injectHook,
@@ -292,7 +286,7 @@
             break
           }
         }
-        if(!hasFound){
+        if (!hasFound) {
           current = null
           return children
         }
