import {
  Comment,
  type VNode,
  type VNodeProps,
  closeBlock,
  createVNode,
<<<<<<< HEAD
  isBlockTreeEnabled,
  Fragment
=======
  currentBlock,
  isBlockTreeEnabled,
  isSameVNodeType,
  normalizeVNode,
  openBlock,
>>>>>>> d94d8d4b
} from '../vnode'
import { ShapeFlags, isArray, isFunction, toNumber } from '@vue/shared'
import { type ComponentInternalInstance, handleSetupResult } from '../component'
import type { Slots } from '../componentSlots'
import {
  type ElementNamespace,
  MoveType,
  type RendererElement,
  type RendererInternals,
  type RendererNode,
  type SetupRenderEffectFn,
} from '../renderer'
import { queuePostFlushCb } from '../scheduler'
import { filterSingleRoot, updateHOCHostEl } from '../componentRenderUtils'
import {
  assertNumber,
  popWarningContext,
  pushWarningContext,
  warn,
} from '../warning'
import { ErrorCodes, handleError } from '../errorHandling'
import { NULL_DYNAMIC_COMPONENT } from '../helpers/resolveAssets'

export interface SuspenseProps {
  onResolve?: () => void
  onPending?: () => void
  onFallback?: () => void
  timeout?: string | number
  /**
   * Allow suspense to be captured by parent suspense
   *
   * @default false
   */
  suspensible?: boolean
}

export const isSuspense = (type: any): boolean => type.__isSuspense

// incrementing unique id for every pending branch
let suspenseId = 0

// Suspense exposes a component-like API, and is treated like a component
// in the compiler, but internally it's a special built-in type that hooks
// directly into the renderer.
export const SuspenseImpl = {
  name: 'Suspense',
  // In order to make Suspense tree-shakable, we need to avoid importing it
  // directly in the renderer. The renderer checks for the __isSuspense flag
  // on a vnode's type and calls the `process` method, passing in renderer
  // internals.
  __isSuspense: true,
  process(
    n1: VNode | null,
    n2: VNode,
    container: RendererElement,
    anchor: RendererNode | null,
    parentComponent: ComponentInternalInstance | null,
    parentSuspense: SuspenseBoundary | null,
    namespace: ElementNamespace,
    slotScopeIds: string[] | null,
    optimized: boolean,
    // platform-specific impl passed from renderer
    rendererInternals: RendererInternals,
  ) {
    if (n1 == null) {
      mountSuspense(
        n2,
        container,
        anchor,
        parentComponent,
        parentSuspense,
        namespace,
        slotScopeIds,
        optimized,
        rendererInternals,
      )
    } else {
      patchSuspense(
        n1,
        n2,
        container,
        anchor,
        parentComponent,
        namespace,
        slotScopeIds,
        optimized,
        rendererInternals,
      )
    }
  },
  hydrate: hydrateSuspense,
  create: createSuspenseBoundary,
  normalize: normalizeSuspenseChildren,
}

// Force-casted public typing for h and TSX props inference
export const Suspense = (__FEATURE_SUSPENSE__
  ? SuspenseImpl
  : null) as unknown as {
  __isSuspense: true
  new (): {
    $props: VNodeProps & SuspenseProps
    $slots: {
      default(): VNode[]
      fallback(): VNode[]
    }
  }
}

function triggerEvent(
  vnode: VNode,
  name: 'onResolve' | 'onPending' | 'onFallback',
) {
  const eventListener = vnode.props && vnode.props[name]
  if (isFunction(eventListener)) {
    eventListener()
  }
}

function mountSuspense(
  vnode: VNode,
  container: RendererElement,
  anchor: RendererNode | null,
  parentComponent: ComponentInternalInstance | null,
  parentSuspense: SuspenseBoundary | null,
  namespace: ElementNamespace,
  slotScopeIds: string[] | null,
  optimized: boolean,
  rendererInternals: RendererInternals,
) {
  const {
    p: patch,
    o: { createElement },
  } = rendererInternals
  const hiddenContainer = createElement('div')
  const suspense = (vnode.suspense = createSuspenseBoundary(
    vnode,
    parentSuspense,
    parentComponent,
    container,
    hiddenContainer,
    anchor,
    namespace,
    slotScopeIds,
    optimized,
    rendererInternals,
  ))

  // start mounting the content subtree in an off-dom container
  patch(
    null,
    (suspense.pendingBranch = vnode.ssContent!),
    hiddenContainer,
    null,
    parentComponent,
    suspense,
    namespace,
    slotScopeIds,
  )
  // now check if we have encountered any async deps
  if (suspense.deps > 0) {
    // has async
    // invoke @fallback event
    triggerEvent(vnode, 'onPending')
    triggerEvent(vnode, 'onFallback')

    // mount the fallback tree
    patch(
      null,
      vnode.ssFallback!,
      container,
      anchor,
      parentComponent,
      null, // fallback tree will not have suspense context
      namespace,
      slotScopeIds,
    )
    setActiveBranch(suspense, vnode.ssFallback!)
  } else {
    // Suspense has no async deps. Just resolve.
    suspense.resolve(false, true)
  }
}

function patchSuspense(
  n1: VNode,
  n2: VNode,
  container: RendererElement,
  anchor: RendererNode | null,
  parentComponent: ComponentInternalInstance | null,
  namespace: ElementNamespace,
  slotScopeIds: string[] | null,
  optimized: boolean,
  { p: patch, um: unmount, o: { createElement } }: RendererInternals,
) {
  const suspense = (n2.suspense = n1.suspense)!
  suspense.vnode = n2
  n2.el = n1.el
  const newBranch = n2.ssContent!
  const newFallback = n2.ssFallback!

  const { activeBranch, pendingBranch, isInFallback, isHydrating } = suspense
  if (pendingBranch) {
    suspense.pendingBranch = newBranch
    if (isSameVNodeType(newBranch, pendingBranch)) {
      // same root type but content may have changed.
      patch(
        pendingBranch,
        newBranch,
        suspense.hiddenContainer,
        null,
        parentComponent,
        suspense,
        namespace,
        slotScopeIds,
        optimized,
      )
      if (suspense.deps <= 0) {
        suspense.resolve()
      } else if (isInFallback) {
        // It's possible that the app is in hydrating state when patching the
        // suspense instance. If someone updates the dependency during component
        // setup in children of suspense boundary, that would be problemtic
        // because we aren't actually showing a fallback content when
        // patchSuspense is called. In such case, patch of fallback content
        // should be no op
        if (!isHydrating) {
          patch(
            activeBranch,
            newFallback,
            container,
            anchor,
            parentComponent,
            null, // fallback tree will not have suspense context
            namespace,
            slotScopeIds,
            optimized,
          )
          setActiveBranch(suspense, newFallback)
        }
      }
    } else {
      // toggled before pending tree is resolved
      // increment pending ID. this is used to invalidate async callbacks
      suspense.pendingId = suspenseId++
      if (isHydrating) {
        // if toggled before hydration is finished, the current DOM tree is
        // no longer valid. set it as the active branch so it will be unmounted
        // when resolved
        suspense.isHydrating = false
        suspense.activeBranch = pendingBranch
      } else {
        unmount(pendingBranch, parentComponent, suspense)
      }
      // reset suspense state
      suspense.deps = 0
      // discard effects from pending branch
      suspense.effects.length = 0
      // discard previous container
      suspense.hiddenContainer = createElement('div')

      if (isInFallback) {
        // already in fallback state
        patch(
          null,
          newBranch,
          suspense.hiddenContainer,
          null,
          parentComponent,
          suspense,
          namespace,
          slotScopeIds,
          optimized,
        )
        if (suspense.deps <= 0) {
          suspense.resolve()
        } else {
          patch(
            activeBranch,
            newFallback,
            container,
            anchor,
            parentComponent,
            null, // fallback tree will not have suspense context
            namespace,
            slotScopeIds,
            optimized,
          )
          setActiveBranch(suspense, newFallback)
        }
      } else if (activeBranch && isSameVNodeType(newBranch, activeBranch)) {
        // toggled "back" to current active branch
        patch(
          activeBranch,
          newBranch,
          container,
          anchor,
          parentComponent,
          suspense,
          namespace,
          slotScopeIds,
          optimized,
        )
        // force resolve
        suspense.resolve(true)
      } else {
        // switched to a 3rd branch
        patch(
          null,
          newBranch,
          suspense.hiddenContainer,
          null,
          parentComponent,
          suspense,
          namespace,
          slotScopeIds,
          optimized,
        )
        if (suspense.deps <= 0) {
          suspense.resolve()
        }
      }
    }
  } else {
    if (
      activeBranch &&
      isSameVNodeType(newBranch, activeBranch) &&
      // #5247 In the nested slot, the slot will be compiled into a fragment,
      // and the suspense should return to the pending state at this time
      !(newBranch.type === Fragment && activeBranch.type === Fragment)
    ) {
      // root did not change, just normal patch
      patch(
        activeBranch,
        newBranch,
        container,
        anchor,
        parentComponent,
        suspense,
        namespace,
        slotScopeIds,
        optimized,
      )
      setActiveBranch(suspense, newBranch)
    } else {
      // root node toggled
      // invoke @pending event
      triggerEvent(n2, 'onPending')
      // mount pending branch in off-dom container
      suspense.pendingBranch = newBranch
      if (newBranch.shapeFlag & ShapeFlags.COMPONENT_KEPT_ALIVE) {
        suspense.pendingId = newBranch.component!.suspenseId!
      } else {
        suspense.pendingId = suspenseId++
      }
      patch(
        null,
        newBranch,
        suspense.hiddenContainer,
        null,
        parentComponent,
        suspense,
        namespace,
        slotScopeIds,
        optimized,
      )
      if (suspense.deps <= 0) {
        // incoming branch has no async deps, resolve now.
        suspense.resolve()
      } else {
        const { timeout, pendingId } = suspense
        if (timeout > 0) {
          setTimeout(() => {
            if (suspense.pendingId === pendingId) {
              suspense.fallback(newFallback)
            }
          }, timeout)
        } else if (timeout === 0) {
          suspense.fallback(newFallback)
        }
      }
    }
  }
}

export interface SuspenseBoundary {
  vnode: VNode<RendererNode, RendererElement, SuspenseProps>
  parent: SuspenseBoundary | null
  parentComponent: ComponentInternalInstance | null
  namespace: ElementNamespace
  container: RendererElement
  hiddenContainer: RendererElement
  anchor: RendererNode | null
  activeBranch: VNode | null
  pendingBranch: VNode | null
  deps: number
  pendingId: number
  timeout: number
  isInFallback: boolean
  isHydrating: boolean
  isUnmounted: boolean
  effects: Function[]
  resolve(force?: boolean, sync?: boolean): void
  fallback(fallbackVNode: VNode): void
  move(
    container: RendererElement,
    anchor: RendererNode | null,
    type: MoveType,
  ): void
  next(): RendererNode | null
  registerDep(
    instance: ComponentInternalInstance,
    setupRenderEffect: SetupRenderEffectFn,
  ): void
  unmount(parentSuspense: SuspenseBoundary | null, doRemove?: boolean): void
}

let hasWarned = false

function createSuspenseBoundary(
  vnode: VNode,
  parentSuspense: SuspenseBoundary | null,
  parentComponent: ComponentInternalInstance | null,
  container: RendererElement,
  hiddenContainer: RendererElement,
  anchor: RendererNode | null,
  namespace: ElementNamespace,
  slotScopeIds: string[] | null,
  optimized: boolean,
  rendererInternals: RendererInternals,
  isHydrating = false,
): SuspenseBoundary {
  /* istanbul ignore if */
  if (__DEV__ && !__TEST__ && !hasWarned) {
    hasWarned = true
    // @ts-expect-error `console.info` cannot be null error
    console[console.info ? 'info' : 'log'](
      `<Suspense> is an experimental feature and its API will likely change.`,
    )
  }

  const {
    p: patch,
    m: move,
    um: unmount,
    n: next,
    o: { parentNode, remove },
  } = rendererInternals

  // if set `suspensible: true`, set the current suspense as a dep of parent suspense
  let parentSuspenseId: number | undefined
  const isSuspensible = isVNodeSuspensible(vnode)
  if (isSuspensible) {
    if (parentSuspense?.pendingBranch) {
      parentSuspenseId = parentSuspense.pendingId
      parentSuspense.deps++
    }
  }

  const timeout = vnode.props ? toNumber(vnode.props.timeout) : undefined
  if (__DEV__) {
    assertNumber(timeout, `Suspense timeout`)
  }

  const suspense: SuspenseBoundary = {
    vnode,
    parent: parentSuspense,
    parentComponent,
    namespace,
    container,
    hiddenContainer,
    anchor,
    deps: 0,
    pendingId: 0,
    timeout: typeof timeout === 'number' ? timeout : -1,
    activeBranch: null,
    pendingBranch: null,
    isInFallback: !isHydrating,
    isHydrating,
    isUnmounted: false,
    effects: [],

    resolve(resume = false, sync = false) {
      if (__DEV__) {
        if (!resume && !suspense.pendingBranch) {
          throw new Error(
            `suspense.resolve() is called without a pending branch.`,
          )
        }
        if (suspense.isUnmounted) {
          throw new Error(
            `suspense.resolve() is called on an already unmounted suspense boundary.`,
          )
        }
      }
      const {
        vnode,
        activeBranch,
        pendingBranch,
        pendingId,
        effects,
        parentComponent,
        container,
      } = suspense

      // if there's a transition happening we need to wait it to finish.
      let delayEnter: boolean | null = false
      if (suspense.isHydrating) {
        suspense.isHydrating = false
      } else if (!resume) {
        delayEnter =
          activeBranch &&
          pendingBranch!.transition &&
          pendingBranch!.transition.mode === 'out-in'
        if (delayEnter) {
          activeBranch!.transition!.afterLeave = () => {
            if (pendingId === suspense.pendingId) {
              move(
                pendingBranch!,
                container,
                next(activeBranch!),
                MoveType.ENTER,
              )
              queuePostFlushCb(effects)
            }
          }
        }
        // this is initial anchor on mount
        let { anchor } = suspense
        // unmount current active tree
        if (activeBranch) {
          // if the fallback tree was mounted, it may have been moved
          // as part of a parent suspense. get the latest anchor for insertion
          anchor = next(activeBranch)
          unmount(activeBranch, parentComponent, suspense, true)
        }
        if (!delayEnter) {
          // move content from off-dom container to actual container
          move(pendingBranch!, container, anchor, MoveType.ENTER)
        }
      }

      setActiveBranch(suspense, pendingBranch!)
      suspense.pendingBranch = null
      suspense.isInFallback = false

      // flush buffered effects
      // check if there is a pending parent suspense
      let parent = suspense.parent
      let hasUnresolvedAncestor = false
      while (parent) {
        if (parent.pendingBranch) {
          // found a pending parent suspense, merge buffered post jobs
          // into that parent
          parent.effects.push(...effects)
          hasUnresolvedAncestor = true
          break
        }
        parent = parent.parent
      }
      // no pending parent suspense nor transition, flush all jobs
      if (!hasUnresolvedAncestor && !delayEnter) {
        queuePostFlushCb(effects)
      }
      suspense.effects = []

      // resolve parent suspense if all async deps are resolved
      if (isSuspensible) {
        if (
          parentSuspense &&
          parentSuspense.pendingBranch &&
          parentSuspenseId === parentSuspense.pendingId
        ) {
          parentSuspense.deps--
          if (parentSuspense.deps === 0 && !sync) {
            parentSuspense.resolve()
          }
        }
      }

      // invoke @resolve event
      triggerEvent(vnode, 'onResolve')
    },

    fallback(fallbackVNode) {
      if (!suspense.pendingBranch) {
        return
      }

      const { vnode, activeBranch, parentComponent, container, namespace } =
        suspense

      // invoke @fallback event
      triggerEvent(vnode, 'onFallback')

      const anchor = next(activeBranch!)
      const mountFallback = () => {
        if (!suspense.isInFallback) {
          return
        }
        // mount the fallback tree
        patch(
          null,
          fallbackVNode,
          container,
          anchor,
          parentComponent,
          null, // fallback tree will not have suspense context
          namespace,
          slotScopeIds,
          optimized,
        )
        setActiveBranch(suspense, fallbackVNode)
      }

      const delayEnter =
        fallbackVNode.transition && fallbackVNode.transition.mode === 'out-in'
      if (delayEnter) {
        activeBranch!.transition!.afterLeave = mountFallback
      }
      suspense.isInFallback = true

      // unmount current active branch
      unmount(
        activeBranch!,
        parentComponent,
        null, // no suspense so unmount hooks fire now
        true, // shouldRemove
      )

      if (!delayEnter) {
        mountFallback()
      }
    },

    move(container, anchor, type) {
      suspense.activeBranch &&
        move(suspense.activeBranch, container, anchor, type)
      suspense.container = container
    },

    next() {
      return suspense.activeBranch && next(suspense.activeBranch)
    },

    registerDep(instance, setupRenderEffect) {
      const isInPendingSuspense = !!suspense.pendingBranch
      if (isInPendingSuspense) {
        suspense.deps++
      }
      const hydratedEl = instance.vnode.el
      instance
        .asyncDep!.catch(err => {
          handleError(err, instance, ErrorCodes.SETUP_FUNCTION)
        })
        .then(asyncSetupResult => {
          // retry when the setup() promise resolves.
          // component may have been unmounted before resolve.
          if (
            instance.isUnmounted ||
            suspense.isUnmounted ||
            suspense.pendingId !== instance.suspenseId
          ) {
            return
          }
          // retry from this component
          instance.asyncResolved = true
          const { vnode } = instance
          if (__DEV__) {
            pushWarningContext(vnode)
          }
          handleSetupResult(instance, asyncSetupResult, false)
          if (hydratedEl) {
            // vnode may have been replaced if an update happened before the
            // async dep is resolved.
            vnode.el = hydratedEl
          }
          const placeholder = !hydratedEl && instance.subTree.el
          setupRenderEffect(
            instance,
            vnode,
            // component may have been moved before resolve.
            // if this is not a hydration, instance.subTree will be the comment
            // placeholder.
            parentNode(hydratedEl || instance.subTree.el!)!,
            // anchor will not be used if this is hydration, so only need to
            // consider the comment placeholder case.
            hydratedEl ? null : next(instance.subTree),
            suspense,
            namespace,
            optimized,
          )
          if (placeholder) {
            remove(placeholder)
          }
          updateHOCHostEl(instance, vnode.el)
          if (__DEV__) {
            popWarningContext()
          }
          // only decrease deps count if suspense is not already resolved
          if (isInPendingSuspense && --suspense.deps === 0) {
            suspense.resolve()
          }
        })
    },

    unmount(parentSuspense, doRemove) {
      suspense.isUnmounted = true
      if (suspense.activeBranch) {
        unmount(
          suspense.activeBranch,
          parentComponent,
          parentSuspense,
          doRemove,
        )
      }
      if (suspense.pendingBranch) {
        unmount(
          suspense.pendingBranch,
          parentComponent,
          parentSuspense,
          doRemove,
        )
      }
    },
  }

  return suspense
}

function hydrateSuspense(
  node: Node,
  vnode: VNode,
  parentComponent: ComponentInternalInstance | null,
  parentSuspense: SuspenseBoundary | null,
  namespace: ElementNamespace,
  slotScopeIds: string[] | null,
  optimized: boolean,
  rendererInternals: RendererInternals,
  hydrateNode: (
    node: Node,
    vnode: VNode,
    parentComponent: ComponentInternalInstance | null,
    parentSuspense: SuspenseBoundary | null,
    slotScopeIds: string[] | null,
    optimized: boolean,
  ) => Node | null,
): Node | null {
  const suspense = (vnode.suspense = createSuspenseBoundary(
    vnode,
    parentSuspense,
    parentComponent,
    node.parentNode!,
    // eslint-disable-next-line no-restricted-globals
    document.createElement('div'),
    null,
    namespace,
    slotScopeIds,
    optimized,
    rendererInternals,
    true /* hydrating */,
  ))
  // there are two possible scenarios for server-rendered suspense:
  // - success: ssr content should be fully resolved
  // - failure: ssr content should be the fallback branch.
  // however, on the client we don't really know if it has failed or not
  // attempt to hydrate the DOM assuming it has succeeded, but we still
  // need to construct a suspense boundary first
  const result = hydrateNode(
    node,
    (suspense.pendingBranch = vnode.ssContent!),
    parentComponent,
    suspense,
    slotScopeIds,
    optimized,
  )
  if (suspense.deps === 0) {
    suspense.resolve(false, true)
  }
  return result
  /* eslint-enable no-restricted-globals */
}

function normalizeSuspenseChildren(vnode: VNode) {
  const { shapeFlag, children } = vnode
  const isSlotChildren = shapeFlag & ShapeFlags.SLOTS_CHILDREN
  vnode.ssContent = normalizeSuspenseSlot(
    isSlotChildren ? (children as Slots).default : children,
  )
  vnode.ssFallback = isSlotChildren
    ? normalizeSuspenseSlot((children as Slots).fallback)
    : createVNode(Comment)
}

function normalizeSuspenseSlot(s: any) {
  let block: VNode[] | null | undefined
  if (isFunction(s)) {
    const trackBlock = isBlockTreeEnabled && s._c
    if (trackBlock) {
      // disableTracking: false
      // allow block tracking for compiled slots
      // (see ./componentRenderContext.ts)
      s._d = false
      openBlock()
    }
    s = s()
    if (trackBlock) {
      s._d = true
      block = currentBlock
      closeBlock()
    }
  }
  if (isArray(s)) {
    const singleChild = filterSingleRoot(s)
    if (
      __DEV__ &&
      !singleChild &&
      s.filter(child => child !== NULL_DYNAMIC_COMPONENT).length > 0
    ) {
      warn(`<Suspense> slots expect a single root node.`)
    }
    s = singleChild
  }
  s = normalizeVNode(s)
  if (block && !s.dynamicChildren) {
    s.dynamicChildren = block.filter(c => c !== s)
  }
  return s
}

export function queueEffectWithSuspense(
  fn: Function | Function[],
  suspense: SuspenseBoundary | null,
): void {
  if (suspense && suspense.pendingBranch) {
    if (isArray(fn)) {
      suspense.effects.push(...fn)
    } else {
      suspense.effects.push(fn)
    }
  } else {
    queuePostFlushCb(fn)
  }
}

function setActiveBranch(suspense: SuspenseBoundary, branch: VNode) {
  suspense.activeBranch = branch
  const { vnode, parentComponent } = suspense
  const el = (vnode.el = branch.el)
  // in case suspense is the root node of a component,
  // recursively update the HOC el
  if (parentComponent && parentComponent.subTree === vnode) {
    parentComponent.vnode.el = el
    updateHOCHostEl(parentComponent, el)
  }
}

function isVNodeSuspensible(vnode: VNode) {
  return vnode.props?.suspensible != null && vnode.props.suspensible !== false
}<|MERGE_RESOLUTION|>--- conflicted
+++ resolved
@@ -4,16 +4,12 @@
   type VNodeProps,
   closeBlock,
   createVNode,
-<<<<<<< HEAD
-  isBlockTreeEnabled,
-  Fragment
-=======
   currentBlock,
   isBlockTreeEnabled,
   isSameVNodeType,
   normalizeVNode,
   openBlock,
->>>>>>> d94d8d4b
+  Fragment,
 } from '../vnode'
 import { ShapeFlags, isArray, isFunction, toNumber } from '@vue/shared'
 import { type ComponentInternalInstance, handleSetupResult } from '../component'
