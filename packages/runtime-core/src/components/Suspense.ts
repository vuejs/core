import {
  Comment,
  type VNode,
  type VNodeProps,
  closeBlock,
  createVNode,
  currentBlock,
  isBlockTreeEnabled,
  isSameVNodeType,
  normalizeVNode,
  openBlock,
} from '../vnode'
import { ShapeFlags, isArray, isFunction, toNumber } from '@vue/shared'
import { type ComponentInternalInstance, handleSetupResult } from '../component'
import type { Slots } from '../componentSlots'
import {
  type ElementNamespace,
  MoveType,
  type RendererElement,
  type RendererInternals,
  type RendererNode,
  type SetupRenderEffectFn,
} from '../renderer'
import { queuePostFlushCb } from '../scheduler'
import { filterSingleRoot, updateHOCHostEl } from '../componentRenderUtils'
import {
  assertNumber,
  popWarningContext,
  pushWarningContext,
  warn,
} from '../warning'
import { ErrorCodes, handleError } from '../errorHandling'
import { NULL_DYNAMIC_COMPONENT } from '../helpers/resolveAssets'

export interface SuspenseProps {
  onResolve?: () => void
  onPending?: () => void
  onFallback?: () => void
  timeout?: string | number
  /**
   * Allow suspense to be captured by parent suspense
   *
   * @default false
   */
  suspensible?: boolean
}

export const isSuspense = (type: any): boolean => type.__isSuspense

// incrementing unique id for every pending branch
let suspenseId = 0

/**
 * For testing only
 */
export const resetSuspenseId = () => (suspenseId = 0)

// Suspense exposes a component-like API, and is treated like a component
// in the compiler, but internally it's a special built-in type that hooks
// directly into the renderer.
export const SuspenseImpl = {
  name: 'Suspense',
  // In order to make Suspense tree-shakable, we need to avoid importing it
  // directly in the renderer. The renderer checks for the __isSuspense flag
  // on a vnode's type and calls the `process` method, passing in renderer
  // internals.
  __isSuspense: true,
  process(
    n1: VNode | null,
    n2: VNode,
    container: RendererElement,
    anchor: RendererNode | null,
    parentComponent: ComponentInternalInstance | null,
    parentSuspense: SuspenseBoundary | null,
    namespace: ElementNamespace,
    slotScopeIds: string[] | null,
    optimized: boolean,
    // platform-specific impl passed from renderer
    rendererInternals: RendererInternals,
  ) {
    if (n1 == null) {
      mountSuspense(
        n2,
        container,
        anchor,
        parentComponent,
        parentSuspense,
        namespace,
        slotScopeIds,
        optimized,
        rendererInternals,
      )
    } else {
      // #8678 if the current suspense needs to be patched and parentSuspense has
      // not been resolved. this means that both the current suspense and parentSuspense
      // need to be patched. because parentSuspense's pendingBranch includes the
      // current suspense, it will be processed twice:
      //  1. current patch
      //  2. mounting along with the pendingBranch of parentSuspense
      // it is necessary to skip the current patch to avoid multiple mounts
      // of inner components.
      if (
        parentSuspense &&
        parentSuspense.deps > 0 &&
        !n1.suspense!.isInFallback
      ) {
        n2.suspense = n1.suspense!
        n2.suspense.vnode = n2
        n2.el = n1.el
        return
      }
      patchSuspense(
        n1,
        n2,
        container,
        anchor,
        parentComponent,
        namespace,
        slotScopeIds,
        optimized,
        rendererInternals,
      )
    }
  },
  hydrate: hydrateSuspense,
  normalize: normalizeSuspenseChildren,
}

// Force-casted public typing for h and TSX props inference
export const Suspense = (__FEATURE_SUSPENSE__
  ? SuspenseImpl
  : null) as unknown as {
  __isSuspense: true
  new (): {
    $props: VNodeProps & SuspenseProps
    $slots: {
      default(): VNode[]
      fallback(): VNode[]
    }
  }
}

function triggerEvent(
  vnode: VNode,
  name: 'onResolve' | 'onPending' | 'onFallback',
) {
  const eventListener = vnode.props && vnode.props[name]
  if (isFunction(eventListener)) {
    eventListener()
  }
}

function mountSuspense(
  vnode: VNode,
  container: RendererElement,
  anchor: RendererNode | null,
  parentComponent: ComponentInternalInstance | null,
  parentSuspense: SuspenseBoundary | null,
  namespace: ElementNamespace,
  slotScopeIds: string[] | null,
  optimized: boolean,
  rendererInternals: RendererInternals,
) {
  const {
    p: patch,
    o: { createElement },
  } = rendererInternals
  const hiddenContainer = createElement('div')
  const suspense = (vnode.suspense = createSuspenseBoundary(
    vnode,
    parentSuspense,
    parentComponent,
    container,
    hiddenContainer,
    anchor,
    namespace,
    slotScopeIds,
    optimized,
    rendererInternals,
  ))

  // start mounting the content subtree in an off-dom container
  patch(
    null,
    (suspense.pendingBranch = vnode.ssContent!),
    hiddenContainer,
    null,
    parentComponent,
    suspense,
    namespace,
    slotScopeIds,
  )
  // now check if we have encountered any async deps
  if (suspense.deps > 0) {
    // has async
    // invoke @fallback event
    triggerEvent(vnode, 'onPending')
    triggerEvent(vnode, 'onFallback')

    // mount the fallback tree
    patch(
      null,
      vnode.ssFallback!,
      container,
      anchor,
      parentComponent,
      null, // fallback tree will not have suspense context
      namespace,
      slotScopeIds,
    )
    setActiveBranch(suspense, vnode.ssFallback!)
  } else {
    // Suspense has no async deps. Just resolve.
    suspense.resolve(false, true)
  }
}

function patchSuspense(
  n1: VNode,
  n2: VNode,
  container: RendererElement,
  anchor: RendererNode | null,
  parentComponent: ComponentInternalInstance | null,
  namespace: ElementNamespace,
  slotScopeIds: string[] | null,
  optimized: boolean,
  { p: patch, um: unmount, o: { createElement } }: RendererInternals,
) {
  const suspense = (n2.suspense = n1.suspense)!
  suspense.vnode = n2
  n2.el = n1.el
  const newBranch = n2.ssContent!
  const newFallback = n2.ssFallback!

  const { activeBranch, pendingBranch, isInFallback, isHydrating } = suspense
  if (pendingBranch) {
    suspense.pendingBranch = newBranch
    if (isSameVNodeType(newBranch, pendingBranch)) {
      // same root type but content may have changed.
      patch(
        pendingBranch,
        newBranch,
        suspense.hiddenContainer,
        null,
        parentComponent,
        suspense,
        namespace,
        slotScopeIds,
        optimized,
      )
      if (suspense.deps <= 0) {
        suspense.resolve()
      } else if (isInFallback) {
        // It's possible that the app is in hydrating state when patching the
        // suspense instance. If someone updates the dependency during component
        // setup in children of suspense boundary, that would be problemtic
        // because we aren't actually showing a fallback content when
        // patchSuspense is called. In such case, patch of fallback content
        // should be no op
        if (!isHydrating) {
          patch(
            activeBranch,
            newFallback,
            container,
            anchor,
            parentComponent,
            null, // fallback tree will not have suspense context
            namespace,
            slotScopeIds,
            optimized,
          )
          setActiveBranch(suspense, newFallback)
        }
      }
    } else {
      // toggled before pending tree is resolved
      // increment pending ID. this is used to invalidate async callbacks
      suspense.pendingId = suspenseId++
      if (isHydrating) {
        // if toggled before hydration is finished, the current DOM tree is
        // no longer valid. set it as the active branch so it will be unmounted
        // when resolved
        suspense.isHydrating = false
        suspense.activeBranch = pendingBranch
      } else {
        unmount(pendingBranch, parentComponent, suspense)
      }
      // reset suspense state
      suspense.deps = 0
      // discard effects from pending branch
      suspense.effects.length = 0
      // discard previous container
      suspense.hiddenContainer = createElement('div')

      if (isInFallback) {
        // already in fallback state
        patch(
          null,
          newBranch,
          suspense.hiddenContainer,
          null,
          parentComponent,
          suspense,
          namespace,
          slotScopeIds,
          optimized,
        )
        if (suspense.deps <= 0) {
          suspense.resolve()
        } else {
          patch(
            activeBranch,
            newFallback,
            container,
            anchor,
            parentComponent,
            null, // fallback tree will not have suspense context
            namespace,
            slotScopeIds,
            optimized,
          )
          setActiveBranch(suspense, newFallback)
        }
      } else if (activeBranch && isSameVNodeType(newBranch, activeBranch)) {
        // toggled "back" to current active branch
        patch(
          activeBranch,
          newBranch,
          container,
          anchor,
          parentComponent,
          suspense,
          namespace,
          slotScopeIds,
          optimized,
        )
        // force resolve
        suspense.resolve(true)
      } else {
        // switched to a 3rd branch
        patch(
          null,
          newBranch,
          suspense.hiddenContainer,
          null,
          parentComponent,
          suspense,
          namespace,
          slotScopeIds,
          optimized,
        )
        if (suspense.deps <= 0) {
          suspense.resolve()
        }
      }
    }
  } else {
    if (activeBranch && isSameVNodeType(newBranch, activeBranch)) {
      // root did not change, just normal patch
      patch(
        activeBranch,
        newBranch,
        container,
        anchor,
        parentComponent,
        suspense,
        namespace,
        slotScopeIds,
        optimized,
      )
      setActiveBranch(suspense, newBranch)
    } else {
      // root node toggled
      // invoke @pending event
      triggerEvent(n2, 'onPending')
      // mount pending branch in off-dom container
      suspense.pendingBranch = newBranch
      if (newBranch.shapeFlag & ShapeFlags.COMPONENT_KEPT_ALIVE) {
        suspense.pendingId = newBranch.component!.suspenseId!
      } else {
        suspense.pendingId = suspenseId++
      }
      patch(
        null,
        newBranch,
        suspense.hiddenContainer,
        null,
        parentComponent,
        suspense,
        namespace,
        slotScopeIds,
        optimized,
      )
      if (suspense.deps <= 0) {
        // incoming branch has no async deps, resolve now.
        suspense.resolve()
      } else {
        const { timeout, pendingId } = suspense
        if (timeout > 0) {
          setTimeout(() => {
            if (suspense.pendingId === pendingId) {
              suspense.fallback(newFallback)
            }
          }, timeout)
        } else if (timeout === 0) {
          suspense.fallback(newFallback)
        }
      }
    }
  }
}

export interface SuspenseBoundary {
  vnode: VNode<RendererNode, RendererElement, SuspenseProps>
  parent: SuspenseBoundary | null
  parentComponent: ComponentInternalInstance | null
  namespace: ElementNamespace
  container: RendererElement
  hiddenContainer: RendererElement
  activeBranch: VNode | null
  pendingBranch: VNode | null
  deps: number
  pendingId: number
  timeout: number
  isInFallback: boolean
  isHydrating: boolean
  isUnmounted: boolean
  preEffects: Function[]
  effects: Function[]
  resolve(force?: boolean, sync?: boolean): void
  fallback(fallbackVNode: VNode): void
  move(
    container: RendererElement,
    anchor: RendererNode | null,
    type: MoveType,
  ): void
  next(): RendererNode | null
  registerDep(
    instance: ComponentInternalInstance,
    setupRenderEffect: SetupRenderEffectFn,
    optimized: boolean,
  ): void
  unmount(parentSuspense: SuspenseBoundary | null, doRemove?: boolean): void
}

let hasWarned = false

function createSuspenseBoundary(
  vnode: VNode,
  parentSuspense: SuspenseBoundary | null,
  parentComponent: ComponentInternalInstance | null,
  container: RendererElement,
  hiddenContainer: RendererElement,
  anchor: RendererNode | null,
  namespace: ElementNamespace,
  slotScopeIds: string[] | null,
  optimized: boolean,
  rendererInternals: RendererInternals,
  isHydrating = false,
): SuspenseBoundary {
  /* istanbul ignore if */
  if (__DEV__ && !__TEST__ && !hasWarned) {
    hasWarned = true
    // @ts-expect-error `console.info` cannot be null error
    // eslint-disable-next-line no-console
    console[console.info ? 'info' : 'log'](
      `<Suspense> is an experimental feature and its API will likely change.`,
    )
  }

  const {
    p: patch,
    m: move,
    um: unmount,
    n: next,
    o: { parentNode, remove },
  } = rendererInternals

  // if set `suspensible: true`, set the current suspense as a dep of parent suspense
  let parentSuspenseId: number | undefined
  const isSuspensible = isVNodeSuspensible(vnode)
  if (isSuspensible) {
    if (parentSuspense && parentSuspense.pendingBranch) {
      parentSuspenseId = parentSuspense.pendingId
      parentSuspense.deps++
    }
  }

  const timeout = vnode.props ? toNumber(vnode.props.timeout) : undefined
  if (__DEV__) {
    assertNumber(timeout, `Suspense timeout`)
  }

  const initialAnchor = anchor
  const suspense: SuspenseBoundary = {
    vnode,
    parent: parentSuspense,
    parentComponent,
    namespace,
    container,
    hiddenContainer,
    deps: 0,
    pendingId: suspenseId++,
    timeout: typeof timeout === 'number' ? timeout : -1,
    activeBranch: null,
    pendingBranch: null,
    isInFallback: !isHydrating,
    isHydrating,
    isUnmounted: false,
    preEffects: [],
    effects: [],

    resolve(resume = false, sync = false) {
      if (__DEV__) {
        if (!resume && !suspense.pendingBranch) {
          throw new Error(
            `suspense.resolve() is called without a pending branch.`,
          )
        }
        if (suspense.isUnmounted) {
          throw new Error(
            `suspense.resolve() is called on an already unmounted suspense boundary.`,
          )
        }
      }
      const {
        vnode,
        activeBranch,
        pendingBranch,
        pendingId,
        preEffects,
        effects,
        parentComponent,
        container,
      } = suspense

      // if there's a transition happening we need to wait it to finish.
      let delayEnter: boolean | null = false
      if (suspense.isHydrating) {
        suspense.isHydrating = false
      } else if (!resume) {
        if (preEffects.length > 0) {
          preEffects.forEach(e => e())
          suspense.preEffects = []
        }
        delayEnter =
          activeBranch &&
          pendingBranch!.transition &&
          pendingBranch!.transition.mode === 'out-in'
        if (delayEnter) {
          activeBranch!.transition!.afterLeave = () => {
            if (pendingId === suspense.pendingId) {
              move(
                pendingBranch!,
                container,
                anchor === initialAnchor ? next(activeBranch!) : anchor,
                MoveType.ENTER,
              )
              queuePostFlushCb(effects)
            }
          }
        }
        // unmount current active tree
        if (activeBranch) {
          // if the fallback tree was mounted, it may have been moved
          // as part of a parent suspense. get the latest anchor for insertion
          // #8105 if `delayEnter` is true, it means that the mounting of
          // `activeBranch` will be delayed. if the branch switches before
          // transition completes, both `activeBranch` and `pendingBranch` may
          // coexist in the `hiddenContainer`. This could result in
          // `next(activeBranch!)` obtaining an incorrect anchor
          // (got `pendingBranch.el`).
          // Therefore, after the mounting of activeBranch is completed,
          // it is necessary to get the latest anchor.
          if (parentNode(activeBranch.el!) !== suspense.hiddenContainer) {
            anchor = next(activeBranch)
          }
          unmount(activeBranch, parentComponent, suspense, true)
        }
        if (!delayEnter) {
          // move content from off-dom container to actual container
          move(pendingBranch!, container, anchor, MoveType.ENTER)
        }
      }

      setActiveBranch(suspense, pendingBranch!)
      suspense.pendingBranch = null
      suspense.isInFallback = false

      // flush buffered effects
      // check if there is a pending parent suspense
      let parent = suspense.parent
      let hasUnresolvedAncestor = false
      while (parent) {
        if (parent.pendingBranch) {
          // found a pending parent suspense, merge buffered post jobs
          // into that parent
          parent.effects.push(...effects)
          hasUnresolvedAncestor = true
          break
        }
        parent = parent.parent
      }
      // no pending parent suspense nor transition, flush all jobs
      if (!hasUnresolvedAncestor && !delayEnter) {
        queuePostFlushCb(effects)
      }
      suspense.effects = []

      // resolve parent suspense if all async deps are resolved
      if (isSuspensible) {
        if (
          parentSuspense &&
          parentSuspense.pendingBranch &&
          parentSuspenseId === parentSuspense.pendingId
        ) {
          parentSuspense.deps--
          if (parentSuspense.deps === 0 && !sync) {
            parentSuspense.resolve()
          }
        }
      }

      // invoke @resolve event
      triggerEvent(vnode, 'onResolve')
    },

    fallback(fallbackVNode) {
      if (!suspense.pendingBranch) {
        return
      }

      const { vnode, activeBranch, parentComponent, container, namespace } =
        suspense

      // invoke @fallback event
      triggerEvent(vnode, 'onFallback')

      const anchor = next(activeBranch!)
      const mountFallback = () => {
        if (!suspense.isInFallback) {
          return
        }
        // mount the fallback tree
        patch(
          null,
          fallbackVNode,
          container,
          anchor,
          parentComponent,
          null, // fallback tree will not have suspense context
          namespace,
          slotScopeIds,
          optimized,
        )
        setActiveBranch(suspense, fallbackVNode)
      }

      const delayEnter =
        fallbackVNode.transition && fallbackVNode.transition.mode === 'out-in'
      if (delayEnter) {
        activeBranch!.transition!.afterLeave = mountFallback
      }
      suspense.isInFallback = true

      // unmount current active branch
      unmount(
        activeBranch!,
        parentComponent,
        null, // no suspense so unmount hooks fire now
        true, // shouldRemove
      )

      if (!delayEnter) {
        mountFallback()
      }
    },

    move(container, anchor, type) {
      suspense.activeBranch &&
        move(suspense.activeBranch, container, anchor, type)
      suspense.container = container
    },

    next() {
      return suspense.activeBranch && next(suspense.activeBranch)
    },

    registerDep(instance, setupRenderEffect, optimized) {
      const isInPendingSuspense = !!suspense.pendingBranch
      if (isInPendingSuspense) {
        suspense.deps++
      }
      const hydratedEl = instance.vnode.el
      instance
        .asyncDep!.catch(err => {
          handleError(err, instance, ErrorCodes.SETUP_FUNCTION)
        })
        .then(asyncSetupResult => {
          // retry when the setup() promise resolves.
          // component may have been unmounted before resolve.
          if (
            instance.isUnmounted ||
            suspense.isUnmounted ||
            suspense.pendingId !== instance.suspenseId
          ) {
            return
          }
          // retry from this component
          instance.asyncResolved = true
          const { vnode } = instance
          if (__DEV__) {
            pushWarningContext(vnode)
          }
          handleSetupResult(instance, asyncSetupResult, false)
          if (hydratedEl) {
            // vnode may have been replaced if an update happened before the
            // async dep is resolved.
            vnode.el = hydratedEl
          }
          const placeholder = !hydratedEl && instance.subTree.el
          setupRenderEffect(
            instance,
            vnode,
            // component may have been moved before resolve.
            // if this is not a hydration, instance.subTree will be the comment
            // placeholder.
            parentNode(hydratedEl || instance.subTree.el!)!,
            // anchor will not be used if this is hydration, so only need to
            // consider the comment placeholder case.
            hydratedEl ? null : next(instance.subTree),
            suspense,
            namespace,
            optimized,
          )
          if (placeholder) {
            remove(placeholder)
          }
          updateHOCHostEl(instance, vnode.el)
          if (__DEV__) {
            popWarningContext()
          }
          // only decrease deps count if suspense is not already resolved
          if (isInPendingSuspense && --suspense.deps === 0) {
            suspense.resolve()
          }
        })
    },

    unmount(parentSuspense, doRemove) {
      suspense.isUnmounted = true
      if (suspense.activeBranch) {
        unmount(
          suspense.activeBranch,
          parentComponent,
          parentSuspense,
          doRemove,
        )
      }
      if (suspense.pendingBranch) {
        unmount(
          suspense.pendingBranch,
          parentComponent,
          parentSuspense,
          doRemove,
        )
      }
    },
  }

  return suspense
}

function hydrateSuspense(
  node: Node,
  vnode: VNode,
  parentComponent: ComponentInternalInstance | null,
  parentSuspense: SuspenseBoundary | null,
  namespace: ElementNamespace,
  slotScopeIds: string[] | null,
  optimized: boolean,
  rendererInternals: RendererInternals,
  hydrateNode: (
    node: Node,
    vnode: VNode,
    parentComponent: ComponentInternalInstance | null,
    parentSuspense: SuspenseBoundary | null,
    slotScopeIds: string[] | null,
    optimized: boolean,
  ) => Node | null,
): Node | null {
  const suspense = (vnode.suspense = createSuspenseBoundary(
    vnode,
    parentSuspense,
    parentComponent,
    node.parentNode!,
    // eslint-disable-next-line no-restricted-globals
    document.createElement('div'),
    null,
    namespace,
    slotScopeIds,
    optimized,
    rendererInternals,
    true /* hydrating */,
  ))
  // there are two possible scenarios for server-rendered suspense:
  // - success: ssr content should be fully resolved
  // - failure: ssr content should be the fallback branch.
  // however, on the client we don't really know if it has failed or not
  // attempt to hydrate the DOM assuming it has succeeded, but we still
  // need to construct a suspense boundary first
  const result = hydrateNode(
    node,
    (suspense.pendingBranch = vnode.ssContent!),
    parentComponent,
    suspense,
    slotScopeIds,
    optimized,
  )
  if (suspense.deps === 0) {
    suspense.resolve(false, true)
  }
  return result
}

function normalizeSuspenseChildren(vnode: VNode) {
  const { shapeFlag, children } = vnode
  const isSlotChildren = shapeFlag & ShapeFlags.SLOTS_CHILDREN
  vnode.ssContent = normalizeSuspenseSlot(
    isSlotChildren ? (children as Slots).default : children,
  )
  vnode.ssFallback = isSlotChildren
    ? normalizeSuspenseSlot((children as Slots).fallback)
    : createVNode(Comment)
}

function normalizeSuspenseSlot(s: any) {
  let block: VNode[] | null | undefined
  if (isFunction(s)) {
    const trackBlock = isBlockTreeEnabled && s._c
    if (trackBlock) {
      // disableTracking: false
      // allow block tracking for compiled slots
      // (see ./componentRenderContext.ts)
      s._d = false
      openBlock()
    }
    s = s()
    if (trackBlock) {
      s._d = true
      block = currentBlock
      closeBlock()
    }
  }
  if (isArray(s)) {
    const singleChild = filterSingleRoot(s)
    if (
      __DEV__ &&
      !singleChild &&
      s.filter(child => child !== NULL_DYNAMIC_COMPONENT).length > 0
    ) {
      warn(`<Suspense> slots expect a single root node.`)
    }
    s = singleChild
  }
  s = normalizeVNode(s)
  if (block && !s.dynamicChildren) {
    s.dynamicChildren = block.filter(c => c !== s)
  }
  return s
}

export function queueEffectWithSuspense(
  fn: Function | Function[],
  suspense: SuspenseBoundary | null,
): void {
  if (suspense && suspense.pendingBranch) {
    if (isArray(fn)) {
      suspense.effects.push(...fn)
    } else {
      suspense.effects.push(fn)
    }
  } else {
    queuePostFlushCb(fn)
  }
}

function setActiveBranch(suspense: SuspenseBoundary, branch: VNode) {
  suspense.activeBranch = branch
  const { vnode, parentComponent } = suspense
  let el = branch.el
  // if branch has no el after patch, it's a HOC wrapping async components
  // drill and locate the placeholder comment node
  while (!el && branch.component) {
    branch = branch.component.subTree
    el = branch.el
  }
  vnode.el = el
  // in case suspense is the root node of a component,
  // recursively update the HOC el
  if (parentComponent && parentComponent.subTree === vnode) {
    parentComponent.vnode.el = el
    updateHOCHostEl(parentComponent, el)
  }
}

function isVNodeSuspensible(vnode: VNode) {
<<<<<<< HEAD
  return vnode.props?.suspensible != null && vnode.props.suspensible !== false
}

export function hasSuspensibleChild(vnode: VNode): boolean {
  if (vnode.shapeFlag & ShapeFlags.SUSPENSE && isVNodeSuspensible(vnode)) {
    return true
  }

  if (isArray(vnode.children)) {
    return vnode.children.some(child => hasSuspensibleChild(child as VNode))
  }

  return false
=======
  const suspensible = vnode.props && vnode.props.suspensible
  return suspensible != null && suspensible !== false
>>>>>>> 0ac0f2e3
}<|MERGE_RESOLUTION|>--- conflicted
+++ resolved
@@ -905,8 +905,8 @@
 }
 
 function isVNodeSuspensible(vnode: VNode) {
-<<<<<<< HEAD
-  return vnode.props?.suspensible != null && vnode.props.suspensible !== false
+  const suspensible = vnode.props && vnode.props.suspensible
+  return suspensible != null && suspensible !== false
 }
 
 export function hasSuspensibleChild(vnode: VNode): boolean {
@@ -919,8 +919,4 @@
   }
 
   return false
-=======
-  const suspensible = vnode.props && vnode.props.suspensible
-  return suspensible != null && suspensible !== false
->>>>>>> 0ac0f2e3
 }