--- conflicted
+++ resolved
@@ -555,17 +555,12 @@
             }
           }
         }
-<<<<<<< HEAD
-        // this is initial anchor on mount
-        let { anchor, initialContent } = suspense
-=======
->>>>>>> fef2acb2
         // unmount current active tree
         // #7966 when Suspense is wrapped in Transition, the fallback node will be mounted
         // in the afterLeave of Transition. This means that when Suspense is resolved,
         // the activeBranch is not the fallback node but the initialContent.
         // so avoid unmounting the activeBranch again.
-        if (activeBranch && activeBranch !== initialContent) {
+        if (activeBranch && activeBranch !== suspense.initialContent) {
           // if the fallback tree was mounted, it may have been moved
           // as part of a parent suspense. get the latest anchor for insertion
           // #8105 if `delayEnter` is true, it means that the mounting of
