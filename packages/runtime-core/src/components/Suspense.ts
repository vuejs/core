import {
  VNode,
  normalizeVNode,
  VNodeProps,
  isSameVNodeType,
  openBlock,
  closeBlock,
  currentBlock,
  Comment,
  createVNode,
  isBlockTreeEnabled,
  Fragment
} from '../vnode'
import { isFunction, isArray, ShapeFlags, toNumber } from '@vue/shared'
import { ComponentInternalInstance, handleSetupResult } from '../component'
import { Slots } from '../componentSlots'
import {
  RendererInternals,
  MoveType,
  SetupRenderEffectFn,
  RendererNode,
  RendererElement
} from '../renderer'
import { queuePostFlushCb } from '../scheduler'
import { filterSingleRoot, updateHOCHostEl } from '../componentRenderUtils'
import {
  pushWarningContext,
  popWarningContext,
  warn,
  assertNumber
} from '../warning'
import { handleError, ErrorCodes } from '../errorHandling'
<<<<<<< HEAD
=======
import { NULL_DYNAMIC_COMPONENT } from '../helpers/resolveAssets'

>>>>>>> fc790298
export interface SuspenseProps {
  onResolve?: () => void
  onPending?: () => void
  onFallback?: () => void
  timeout?: string | number
  /**
   * Allow suspense to be captured by parent suspense
   *
   * @default false
   */
  suspensible?: boolean
}

export const isSuspense = (type: any): boolean => type.__isSuspense

// Suspense exposes a component-like API, and is treated like a component
// in the compiler, but internally it's a special built-in type that hooks
// directly into the renderer.
export const SuspenseImpl = {
  name: 'Suspense',
  // In order to make Suspense tree-shakable, we need to avoid importing it
  // directly in the renderer. The renderer checks for the __isSuspense flag
  // on a vnode's type and calls the `process` method, passing in renderer
  // internals.
  __isSuspense: true,
  process(
    n1: VNode | null,
    n2: VNode,
    container: RendererElement,
    anchor: RendererNode | null,
    parentComponent: ComponentInternalInstance | null,
    parentSuspense: SuspenseBoundary | null,
    isSVG: boolean,
    slotScopeIds: string[] | null,
    optimized: boolean,
    // platform-specific impl passed from renderer
    rendererInternals: RendererInternals
  ) {
    if (n1 == null) {
      mountSuspense(
        n2,
        container,
        anchor,
        parentComponent,
        parentSuspense,
        isSVG,
        slotScopeIds,
        optimized,
        rendererInternals
      )
    } else {
      patchSuspense(
        n1,
        n2,
        container,
        anchor,
        parentComponent,
        isSVG,
        slotScopeIds,
        optimized,
        rendererInternals
      )
    }
  },
  hydrate: hydrateSuspense,
  create: createSuspenseBoundary,
  normalize: normalizeSuspenseChildren
}

// Force-casted public typing for h and TSX props inference
export const Suspense = (__FEATURE_SUSPENSE__
  ? SuspenseImpl
  : null) as unknown as {
  __isSuspense: true
  new (): {
    $props: VNodeProps & SuspenseProps
    $slots: {
      default(): VNode[]
      fallback(): VNode[]
    }
  }
}

function triggerEvent(
  vnode: VNode,
  name: 'onResolve' | 'onPending' | 'onFallback'
) {
  const eventListener = vnode.props && vnode.props[name]
  if (isFunction(eventListener)) {
    eventListener()
  }
}

function mountSuspense(
  vnode: VNode,
  container: RendererElement,
  anchor: RendererNode | null,
  parentComponent: ComponentInternalInstance | null,
  parentSuspense: SuspenseBoundary | null,
  isSVG: boolean,
  slotScopeIds: string[] | null,
  optimized: boolean,
  rendererInternals: RendererInternals
) {
  const {
    p: patch,
    o: { createElement }
  } = rendererInternals
  const hiddenContainer = createElement('div')
  const suspense = (vnode.suspense = createSuspenseBoundary(
    vnode,
    parentSuspense,
    parentComponent,
    container,
    hiddenContainer,
    anchor,
    isSVG,
    slotScopeIds,
    optimized,
    rendererInternals
  ))

  // start mounting the content subtree in an off-dom container
  patch(
    null,
    (suspense.pendingBranch = vnode.ssContent!),
    hiddenContainer,
    null,
    parentComponent,
    suspense,
    isSVG,
    slotScopeIds
  )
  // now check if we have encountered any async deps
  if (suspense.deps > 0) {
    // has async
    // invoke @fallback event
    triggerEvent(vnode, 'onPending')
    triggerEvent(vnode, 'onFallback')

    // mount the fallback tree
    patch(
      null,
      vnode.ssFallback!,
      container,
      anchor,
      parentComponent,
      null, // fallback tree will not have suspense context
      isSVG,
      slotScopeIds
    )
    setActiveBranch(suspense, vnode.ssFallback!)
  } else {
    // Suspense has no async deps. Just resolve.
    suspense.resolve(false, true)
  }
}

function patchSuspense(
  n1: VNode,
  n2: VNode,
  container: RendererElement,
  anchor: RendererNode | null,
  parentComponent: ComponentInternalInstance | null,
  isSVG: boolean,
  slotScopeIds: string[] | null,
  optimized: boolean,
  { p: patch, um: unmount, o: { createElement } }: RendererInternals
) {
  const suspense = (n2.suspense = n1.suspense)!
  suspense.vnode = n2
  n2.el = n1.el
  const newBranch = n2.ssContent!
  const newFallback = n2.ssFallback!

  const { activeBranch, pendingBranch, isInFallback, isHydrating } = suspense
  if (pendingBranch) {
    suspense.pendingBranch = newBranch
    if (isSameVNodeType(newBranch, pendingBranch)) {
      // same root type but content may have changed.
      patch(
        pendingBranch,
        newBranch,
        suspense.hiddenContainer,
        null,
        parentComponent,
        suspense,
        isSVG,
        slotScopeIds,
        optimized
      )
      if (suspense.deps <= 0) {
        suspense.resolve()
      } else if (isInFallback) {
        patch(
          activeBranch,
          newFallback,
          container,
          anchor,
          parentComponent,
          null, // fallback tree will not have suspense context
          isSVG,
          slotScopeIds,
          optimized
        )
        setActiveBranch(suspense, newFallback)
      }
    } else {
      // toggled before pending tree is resolved
      suspense.pendingId++
      if (isHydrating) {
        // if toggled before hydration is finished, the current DOM tree is
        // no longer valid. set it as the active branch so it will be unmounted
        // when resolved
        suspense.isHydrating = false
        suspense.activeBranch = pendingBranch
      } else {
        unmount(pendingBranch, parentComponent, suspense)
      }
      // increment pending ID. this is used to invalidate async callbacks
      // reset suspense state
      suspense.deps = 0
      // discard effects from pending branch
      suspense.effects.length = 0
      // discard previous container
      suspense.hiddenContainer = createElement('div')

      if (isInFallback) {
        // already in fallback state
        patch(
          null,
          newBranch,
          suspense.hiddenContainer,
          null,
          parentComponent,
          suspense,
          isSVG,
          slotScopeIds,
          optimized
        )
        if (suspense.deps <= 0) {
          suspense.resolve()
        } else {
          patch(
            activeBranch,
            newFallback,
            container,
            anchor,
            parentComponent,
            null, // fallback tree will not have suspense context
            isSVG,
            slotScopeIds,
            optimized
          )
          setActiveBranch(suspense, newFallback)
        }
      } else if (activeBranch && isSameVNodeType(newBranch, activeBranch)) {
        // toggled "back" to current active branch
        patch(
          activeBranch,
          newBranch,
          container,
          anchor,
          parentComponent,
          suspense,
          isSVG,
          slotScopeIds,
          optimized
        )
        // force resolve
        suspense.resolve(true)
      } else {
        // switched to a 3rd branch
        patch(
          null,
          newBranch,
          suspense.hiddenContainer,
          null,
          parentComponent,
          suspense,
          isSVG,
          slotScopeIds,
          optimized
        )
        if (suspense.deps <= 0) {
          suspense.resolve()
        }
      }
    }
  } else {
    if (
      activeBranch &&
      isSameVNodeType(newBranch, activeBranch) &&
      // #5247 In the nested slot, the slot will be compiled into a fragment,
      // and the suspense should return to the pending state at this time
      !(newBranch.type === Fragment && activeBranch.type === Fragment)
    ) {
      // root did not change, just normal patch
      patch(
        activeBranch,
        newBranch,
        container,
        anchor,
        parentComponent,
        suspense,
        isSVG,
        slotScopeIds,
        optimized
      )
      setActiveBranch(suspense, newBranch)
    } else {
      // root node toggled
      // invoke @pending event
      triggerEvent(n2, 'onPending')
      // mount pending branch in off-dom container
      suspense.pendingBranch = newBranch
      suspense.pendingId++
      patch(
        null,
        newBranch,
        suspense.hiddenContainer,
        null,
        parentComponent,
        suspense,
        isSVG,
        slotScopeIds,
        optimized
      )
      if (suspense.deps <= 0) {
        // incoming branch has no async deps, resolve now.
        suspense.resolve()
      } else {
        const { timeout, pendingId } = suspense
        if (timeout > 0) {
          setTimeout(() => {
            if (suspense.pendingId === pendingId) {
              suspense.fallback(newFallback)
            }
          }, timeout)
        } else if (timeout === 0) {
          suspense.fallback(newFallback)
        }
      }
    }
  }
}

export interface SuspenseBoundary {
  vnode: VNode<RendererNode, RendererElement, SuspenseProps>
  parent: SuspenseBoundary | null
  parentComponent: ComponentInternalInstance | null
  isSVG: boolean
  container: RendererElement
  hiddenContainer: RendererElement
  anchor: RendererNode | null
  activeBranch: VNode | null
  pendingBranch: VNode | null
  deps: number
  pendingId: number
  timeout: number
  isInFallback: boolean
  isHydrating: boolean
  isUnmounted: boolean
  effects: Function[]
  resolve(force?: boolean, sync?: boolean): void
  fallback(fallbackVNode: VNode): void
  move(
    container: RendererElement,
    anchor: RendererNode | null,
    type: MoveType
  ): void
  next(): RendererNode | null
  registerDep(
    instance: ComponentInternalInstance,
    setupRenderEffect: SetupRenderEffectFn
  ): void
  unmount(parentSuspense: SuspenseBoundary | null, doRemove?: boolean): void
}

let hasWarned = false

function createSuspenseBoundary(
  vnode: VNode,
  parentSuspense: SuspenseBoundary | null,
  parentComponent: ComponentInternalInstance | null,
  container: RendererElement,
  hiddenContainer: RendererElement,
  anchor: RendererNode | null,
  isSVG: boolean,
  slotScopeIds: string[] | null,
  optimized: boolean,
  rendererInternals: RendererInternals,
  isHydrating = false
): SuspenseBoundary {
  /* istanbul ignore if */
  if (__DEV__ && !__TEST__ && !hasWarned) {
    hasWarned = true
    // @ts-ignore `console.info` cannot be null error
    console[console.info ? 'info' : 'log'](
      `<Suspense> is an experimental feature and its API will likely change.`
    )
  }

  const {
    p: patch,
    m: move,
    um: unmount,
    n: next,
    o: { parentNode, remove }
  } = rendererInternals

  // if set `suspensible: true`, set the current suspense as a dep of parent suspense
  let parentSuspenseId: number | undefined
  const isSuspensible = isVNodeSuspensible(vnode)
  if (isSuspensible) {
    if (parentSuspense?.pendingBranch) {
      parentSuspenseId = parentSuspense.pendingId
      parentSuspense.deps++
    }
  }

  const timeout = vnode.props ? toNumber(vnode.props.timeout) : undefined
  if (__DEV__) {
    assertNumber(timeout, `Suspense timeout`)
  }

  const suspense: SuspenseBoundary = {
    vnode,
    parent: parentSuspense,
    parentComponent,
    isSVG,
    container,
    hiddenContainer,
    anchor,
    deps: 0,
    pendingId: 0,
    timeout: typeof timeout === 'number' ? timeout : -1,
    activeBranch: null,
    pendingBranch: null,
    isInFallback: true,
    isHydrating,
    isUnmounted: false,
    effects: [],

    resolve(resume = false, sync = false) {
      if (__DEV__) {
        if (!resume && !suspense.pendingBranch) {
          throw new Error(
            `suspense.resolve() is called without a pending branch.`
          )
        }
        if (suspense.isUnmounted) {
          throw new Error(
            `suspense.resolve() is called on an already unmounted suspense boundary.`
          )
        }
      }
      const {
        vnode,
        activeBranch,
        pendingBranch,
        pendingId,
        effects,
        parentComponent,
        container
      } = suspense

      // if there's a transition happening we need to wait it to finish.
      let delayEnter: boolean | null = false
      if (suspense.isHydrating) {
        suspense.isHydrating = false
      } else if (!resume) {
        delayEnter =
          activeBranch &&
          pendingBranch!.transition &&
          pendingBranch!.transition.mode === 'out-in'
        if (delayEnter) {
          activeBranch!.transition!.afterLeave = () => {
            if (pendingId === suspense.pendingId) {
              move(pendingBranch!, container, anchor, MoveType.ENTER)
              queuePostFlushCb(effects)
            }
          }
        }
        // this is initial anchor on mount
        let { anchor } = suspense
        // unmount current active tree
        if (activeBranch) {
          // if the fallback tree was mounted, it may have been moved
          // as part of a parent suspense. get the latest anchor for insertion
          anchor = next(activeBranch)
          unmount(activeBranch, parentComponent, suspense, true)
        }
        if (!delayEnter) {
          // move content from off-dom container to actual container
          move(pendingBranch!, container, anchor, MoveType.ENTER)
        }
      }

      setActiveBranch(suspense, pendingBranch!)
      suspense.pendingBranch = null
      suspense.isInFallback = false

      // flush buffered effects
      // check if there is a pending parent suspense
      let parent = suspense.parent
      let hasUnresolvedAncestor = false
      while (parent) {
        if (parent.pendingBranch) {
          // found a pending parent suspense, merge buffered post jobs
          // into that parent
          parent.effects.push(...effects)
          hasUnresolvedAncestor = true
          break
        }
        parent = parent.parent
      }
      // no pending parent suspense nor transition, flush all jobs
      if (!hasUnresolvedAncestor && !delayEnter) {
        queuePostFlushCb(effects)
      }
      suspense.effects = []

      // resolve parent suspense if all async deps are resolved
      if (isSuspensible) {
        if (
          parentSuspense &&
          parentSuspense.pendingBranch &&
          parentSuspenseId === parentSuspense.pendingId
        ) {
          parentSuspense.deps--
          if (parentSuspense.deps === 0 && !sync) {
            parentSuspense.resolve()
          }
        }
      }

      // invoke @resolve event
      triggerEvent(vnode, 'onResolve')
    },

    fallback(fallbackVNode) {
      if (!suspense.pendingBranch) {
        return
      }

      const { vnode, activeBranch, parentComponent, container, isSVG } =
        suspense

      // invoke @fallback event
      triggerEvent(vnode, 'onFallback')

      const anchor = next(activeBranch!)
      const mountFallback = () => {
        if (!suspense.isInFallback) {
          return
        }
        // mount the fallback tree
        patch(
          null,
          fallbackVNode,
          container,
          anchor,
          parentComponent,
          null, // fallback tree will not have suspense context
          isSVG,
          slotScopeIds,
          optimized
        )
        setActiveBranch(suspense, fallbackVNode)
      }

      const delayEnter =
        fallbackVNode.transition && fallbackVNode.transition.mode === 'out-in'
      if (delayEnter) {
        activeBranch!.transition!.afterLeave = mountFallback
      }
      suspense.isInFallback = true

      // unmount current active branch
      unmount(
        activeBranch!,
        parentComponent,
        null, // no suspense so unmount hooks fire now
        true // shouldRemove
      )

      if (!delayEnter) {
        mountFallback()
      }
    },

    move(container, anchor, type) {
      suspense.activeBranch &&
        move(suspense.activeBranch, container, anchor, type)
      suspense.container = container
    },

    next() {
      return suspense.activeBranch && next(suspense.activeBranch)
    },

    registerDep(instance, setupRenderEffect) {
      const isInPendingSuspense = !!suspense.pendingBranch
      if (isInPendingSuspense) {
        suspense.deps++
      }
      const hydratedEl = instance.vnode.el
      instance
        .asyncDep!.catch(err => {
          handleError(err, instance, ErrorCodes.SETUP_FUNCTION)
        })
        .then(asyncSetupResult => {
          // retry when the setup() promise resolves.
          // component may have been unmounted before resolve.
          if (
            instance.isUnmounted ||
            suspense.isUnmounted ||
            suspense.pendingId !== instance.suspenseId
          ) {
            return
          }
          // retry from this component
          instance.asyncResolved = true
          const { vnode } = instance
          if (__DEV__) {
            pushWarningContext(vnode)
          }
          handleSetupResult(instance, asyncSetupResult, false)
          if (hydratedEl) {
            // vnode may have been replaced if an update happened before the
            // async dep is resolved.
            vnode.el = hydratedEl
          }
          const placeholder = !hydratedEl && instance.subTree.el
          setupRenderEffect(
            instance,
            vnode,
            // component may have been moved before resolve.
            // if this is not a hydration, instance.subTree will be the comment
            // placeholder.
            parentNode(hydratedEl || instance.subTree.el!)!,
            // anchor will not be used if this is hydration, so only need to
            // consider the comment placeholder case.
            hydratedEl ? null : next(instance.subTree),
            suspense,
            isSVG,
            optimized
          )
          if (placeholder) {
            remove(placeholder)
          }
          updateHOCHostEl(instance, vnode.el)
          if (__DEV__) {
            popWarningContext()
          }
          // only decrease deps count if suspense is not already resolved
          if (isInPendingSuspense && --suspense.deps === 0) {
            suspense.resolve()
          }
        })
    },

    unmount(parentSuspense, doRemove) {
      suspense.isUnmounted = true
      if (suspense.activeBranch) {
        unmount(
          suspense.activeBranch,
          parentComponent,
          parentSuspense,
          doRemove
        )
      }
      if (suspense.pendingBranch) {
        unmount(
          suspense.pendingBranch,
          parentComponent,
          parentSuspense,
          doRemove
        )
      }
    }
  }

  return suspense
}

function hydrateSuspense(
  node: Node,
  vnode: VNode,
  parentComponent: ComponentInternalInstance | null,
  parentSuspense: SuspenseBoundary | null,
  isSVG: boolean,
  slotScopeIds: string[] | null,
  optimized: boolean,
  rendererInternals: RendererInternals,
  hydrateNode: (
    node: Node,
    vnode: VNode,
    parentComponent: ComponentInternalInstance | null,
    parentSuspense: SuspenseBoundary | null,
    slotScopeIds: string[] | null,
    optimized: boolean
  ) => Node | null
): Node | null {
  /* eslint-disable no-restricted-globals */
  const suspense = (vnode.suspense = createSuspenseBoundary(
    vnode,
    parentSuspense,
    parentComponent,
    node.parentNode!,
    document.createElement('div'),
    null,
    isSVG,
    slotScopeIds,
    optimized,
    rendererInternals,
    true /* hydrating */
  ))
  // there are two possible scenarios for server-rendered suspense:
  // - success: ssr content should be fully resolved
  // - failure: ssr content should be the fallback branch.
  // however, on the client we don't really know if it has failed or not
  // attempt to hydrate the DOM assuming it has succeeded, but we still
  // need to construct a suspense boundary first
  const result = hydrateNode(
    node,
    (suspense.pendingBranch = vnode.ssContent!),
    parentComponent,
    suspense,
    slotScopeIds,
    optimized
  )
  if (suspense.deps === 0) {
    suspense.resolve(false, true)
  }
  return result
  /* eslint-enable no-restricted-globals */
}

function normalizeSuspenseChildren(vnode: VNode) {
  const { shapeFlag, children } = vnode
  const isSlotChildren = shapeFlag & ShapeFlags.SLOTS_CHILDREN
  vnode.ssContent = normalizeSuspenseSlot(
    isSlotChildren ? (children as Slots).default : children
  )
  vnode.ssFallback = isSlotChildren
    ? normalizeSuspenseSlot((children as Slots).fallback)
    : createVNode(Comment)
}

function normalizeSuspenseSlot(s: any) {
  let block: VNode[] | null | undefined
  if (isFunction(s)) {
    const trackBlock = isBlockTreeEnabled && s._c
    if (trackBlock) {
      // disableTracking: false
      // allow block tracking for compiled slots
      // (see ./componentRenderContext.ts)
      s._d = false
      openBlock()
    }
    s = s()
    if (trackBlock) {
      s._d = true
      block = currentBlock
      closeBlock()
    }
  }
  if (isArray(s)) {
    const singleChild = filterSingleRoot(s)
    if (
      __DEV__ &&
      !singleChild &&
      s.filter(child => child !== NULL_DYNAMIC_COMPONENT).length > 0
    ) {
      warn(`<Suspense> slots expect a single root node.`)
    }
    s = singleChild
  }
  s = normalizeVNode(s)
  if (block && !s.dynamicChildren) {
    s.dynamicChildren = block.filter(c => c !== s)
  }
  return s
}

export function queueEffectWithSuspense(
  fn: Function | Function[],
  suspense: SuspenseBoundary | null
): void {
  if (suspense && suspense.pendingBranch) {
    if (isArray(fn)) {
      suspense.effects.push(...fn)
    } else {
      suspense.effects.push(fn)
    }
  } else {
    queuePostFlushCb(fn)
  }
}

function setActiveBranch(suspense: SuspenseBoundary, branch: VNode) {
  suspense.activeBranch = branch
  const { vnode, parentComponent } = suspense
  const el = (vnode.el = branch.el)
  // in case suspense is the root node of a component,
  // recursively update the HOC el
  if (parentComponent && parentComponent.subTree === vnode) {
    parentComponent.vnode.el = el
    updateHOCHostEl(parentComponent, el)
  }
}

function isVNodeSuspensible(vnode: VNode) {
  return vnode.props?.suspensible != null && vnode.props.suspensible !== false
}<|MERGE_RESOLUTION|>--- conflicted
+++ resolved
@@ -30,11 +30,8 @@
   assertNumber
 } from '../warning'
 import { handleError, ErrorCodes } from '../errorHandling'
-<<<<<<< HEAD
-=======
 import { NULL_DYNAMIC_COMPONENT } from '../helpers/resolveAssets'
 
->>>>>>> fc790298
 export interface SuspenseProps {
   onResolve?: () => void
   onPending?: () => void
