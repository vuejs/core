import {
  type ComponentInternalInstance,
  type ComponentOptions,
  type SetupContext,
  getCurrentInstance,
} from '../component'
import {
  Comment,
  Fragment,
  type VNode,
  type VNodeArrayChildren,
  cloneVNode,
  isSameVNodeType,
} from '../vnode'
import { warn } from '../warning'
import { isKeepAlive } from './KeepAlive'
import { toRaw } from '@vue/reactivity'
import { ErrorCodes, callWithAsyncErrorHandling } from '../errorHandling'
import { PatchFlags, ShapeFlags, isArray, isFunction } from '@vue/shared'
import { onBeforeUnmount, onMounted } from '../apiLifecycle'
<<<<<<< HEAD
import { RendererElement } from '../renderer'
import { filterSingleRoot } from '../componentRenderUtils'
=======
import { isTeleport } from './Teleport'
import type { RendererElement } from '../renderer'
import { SchedulerJobFlags } from '../scheduler'
>>>>>>> d298c431

type Hook<T = () => void> = T | T[]

const leaveCbKey: unique symbol = Symbol('_leaveCb')
const enterCbKey: unique symbol = Symbol('_enterCb')

export interface BaseTransitionProps<HostElement = RendererElement> {
  mode?: 'in-out' | 'out-in' | 'default'
  appear?: boolean

  // If true, indicates this is a transition that doesn't actually insert/remove
  // the element, but toggles the show / hidden status instead.
  // The transition hooks are injected, but will be skipped by the renderer.
  // Instead, a custom directive can control the transition by calling the
  // injected hooks (e.g. v-show).
  persisted?: boolean

  // Hooks. Using camel case for easier usage in render functions & JSX.
  // In templates these can be written as @before-enter="xxx" as prop names
  // are camelized.
  onBeforeEnter?: Hook<(el: HostElement) => void>
  onEnter?: Hook<(el: HostElement, done: () => void) => void>
  onAfterEnter?: Hook<(el: HostElement) => void>
  onEnterCancelled?: Hook<(el: HostElement) => void>
  // leave
  onBeforeLeave?: Hook<(el: HostElement) => void>
  onLeave?: Hook<(el: HostElement, done: () => void) => void>
  onAfterLeave?: Hook<(el: HostElement) => void>
  onLeaveCancelled?: Hook<(el: HostElement) => void> // only fired in persisted mode
  // appear
  onBeforeAppear?: Hook<(el: HostElement) => void>
  onAppear?: Hook<(el: HostElement, done: () => void) => void>
  onAfterAppear?: Hook<(el: HostElement) => void>
  onAppearCancelled?: Hook<(el: HostElement) => void>
}

export interface TransitionHooks<HostElement = RendererElement> {
  mode: BaseTransitionProps['mode']
  persisted: boolean
  beforeEnter(el: HostElement): void
  enter(el: HostElement): void
  leave(el: HostElement, remove: () => void): void
  clone(vnode: VNode): TransitionHooks<HostElement>
  // optional
  afterLeave?(): void
  delayLeave?(
    el: HostElement,
    earlyRemove: () => void,
    delayedLeave: () => void,
  ): void
  delayedLeave?(): void
}

export type TransitionHookCaller = <T extends any[] = [el: any]>(
  hook: Hook<(...args: T) => void> | undefined,
  args?: T,
) => void

export type PendingCallback = (cancelled?: boolean) => void

export interface TransitionState {
  isMounted: boolean
  isLeaving: boolean
  isUnmounting: boolean
  // Track pending leave callbacks for children of the same key.
  // This is used to force remove leaving a child when a new copy is entering.
  leavingVNodes: Map<any, Record<string, VNode>>
}

export interface TransitionElement {
  // in persisted mode (e.g. v-show), the same element is toggled, so the
  // pending enter/leave callbacks may need to be cancelled if the state is toggled
  // before it finishes.
  [enterCbKey]?: PendingCallback
  [leaveCbKey]?: PendingCallback
}

export function useTransitionState(): TransitionState {
  const state: TransitionState = {
    isMounted: false,
    isLeaving: false,
    isUnmounting: false,
    leavingVNodes: new Map(),
  }
  onMounted(() => {
    state.isMounted = true
  })
  onBeforeUnmount(() => {
    state.isUnmounting = true
  })
  return state
}

const TransitionHookValidator = [Function, Array]

export const BaseTransitionPropsValidators: Record<string, any> = {
  mode: String,
  appear: Boolean,
  persisted: Boolean,
  // enter
  onBeforeEnter: TransitionHookValidator,
  onEnter: TransitionHookValidator,
  onAfterEnter: TransitionHookValidator,
  onEnterCancelled: TransitionHookValidator,
  // leave
  onBeforeLeave: TransitionHookValidator,
  onLeave: TransitionHookValidator,
  onAfterLeave: TransitionHookValidator,
  onLeaveCancelled: TransitionHookValidator,
  // appear
  onBeforeAppear: TransitionHookValidator,
  onAppear: TransitionHookValidator,
  onAfterAppear: TransitionHookValidator,
  onAppearCancelled: TransitionHookValidator,
}

const recursiveGetSubtree = (instance: ComponentInternalInstance): VNode => {
  const subTree = instance.subTree
  return subTree.component ? recursiveGetSubtree(subTree.component) : subTree
}

const BaseTransitionImpl: ComponentOptions = {
  name: `BaseTransition`,

  props: BaseTransitionPropsValidators,

  setup(props: BaseTransitionProps, { slots }: SetupContext) {
    const instance = getCurrentInstance()!
    const state = useTransitionState()

    return () => {
      const children =
        slots.default && getTransitionRawChildren(slots.default(), true)
      if (!children || !children.length) {
        return
      }

      const child: VNode = findNonCommentChild(children)
      // there's no need to track reactivity for these props so use the raw
      // props for a bit better perf
      const rawProps = toRaw(props)
      const { mode } = rawProps
      // check mode
      if (
        __DEV__ &&
        mode &&
        mode !== 'in-out' &&
        mode !== 'out-in' &&
        mode !== 'default'
      ) {
        warn(`invalid <transition> mode: ${mode}`)
      }

      if (state.isLeaving) {
        return emptyPlaceholder(child)
      }

      // in the case of <transition><keep-alive/></transition>, we need to
      // compare the type of the kept-alive children.
      const innerChild = getInnerChild(child)
      if (!innerChild) {
        return emptyPlaceholder(child)
      }

      let enterHooks = resolveTransitionHooks(
        innerChild,
        rawProps,
        state,
        instance,
        // #11061, ensure enterHooks is fresh after clone
        hooks => (enterHooks = hooks),
      )
      setTransitionHooks(innerChild, enterHooks)

      const oldChild = instance.subTree
      const oldInnerChild = oldChild && getInnerChild(oldChild)

      // handle mode
      if (
        oldInnerChild &&
        oldInnerChild.type !== Comment &&
        !isSameVNodeType(innerChild, oldInnerChild) &&
        recursiveGetSubtree(instance).type !== Comment
      ) {
        const leavingHooks = resolveTransitionHooks(
          oldInnerChild,
          rawProps,
          state,
          instance,
        )
        // update old tree's hooks in case of dynamic transition
        setTransitionHooks(oldInnerChild, leavingHooks)
        // switching between different views
        if (mode === 'out-in' && innerChild.type !== Comment) {
          state.isLeaving = true
          // return placeholder node and queue update when leave finishes
          leavingHooks.afterLeave = () => {
            state.isLeaving = false
            // #6835
            // it also needs to be updated when active is undefined
            if (!(instance.job.flags! & SchedulerJobFlags.DISPOSED)) {
              instance.update()
            }
          }
          return emptyPlaceholder(child)
        } else if (mode === 'in-out' && innerChild.type !== Comment) {
          leavingHooks.delayLeave = (
            el: TransitionElement,
            earlyRemove,
            delayedLeave,
          ) => {
            const leavingVNodesCache = getLeavingNodesForType(
              state,
              oldInnerChild,
            )
            leavingVNodesCache[String(oldInnerChild.key)] = oldInnerChild
            // early removal callback
            el[leaveCbKey] = () => {
              earlyRemove()
              el[leaveCbKey] = undefined
              delete enterHooks.delayedLeave
            }
            enterHooks.delayedLeave = delayedLeave
          }
        }
      }

      return child
    }
  },
}

if (__COMPAT__) {
  BaseTransitionImpl.__isBuiltIn = true
}

function findNonCommentChild(children: VNode[]): VNode {
  let child: VNode = children[0]
  if (children.length > 1) {
    let hasFound = false
    // locate first non-comment child
    for (const c of children) {
      if (c.type !== Comment) {
        if (__DEV__ && hasFound) {
          // warn more than one non-comment child
          warn(
            '<transition> can only be used on a single element or component. ' +
              'Use <transition-group> for lists.',
          )
          break
        }
        child = c
        hasFound = true
        if (!__DEV__) break
      }
    }
  }
  return child
}

// export the public type for h/tsx inference
// also to avoid inline import() in generated d.ts files
export const BaseTransition = BaseTransitionImpl as unknown as {
  new (): {
    $props: BaseTransitionProps<any>
    $slots: {
      default(): VNode[]
    }
  }
}

function getLeavingNodesForType(
  state: TransitionState,
  vnode: VNode,
): Record<string, VNode> {
  const { leavingVNodes } = state
  let leavingVNodesCache = leavingVNodes.get(vnode.type)!
  if (!leavingVNodesCache) {
    leavingVNodesCache = Object.create(null)
    leavingVNodes.set(vnode.type, leavingVNodesCache)
  }
  return leavingVNodesCache
}

// The transition hooks are attached to the vnode as vnode.transition
// and will be called at appropriate timing in the renderer.
export function resolveTransitionHooks(
  vnode: VNode,
  props: BaseTransitionProps<any>,
  state: TransitionState,
  instance: ComponentInternalInstance,
  postClone?: (hooks: TransitionHooks) => void,
): TransitionHooks {
  const {
    appear,
    mode,
    persisted = false,
    onBeforeEnter,
    onEnter,
    onAfterEnter,
    onEnterCancelled,
    onBeforeLeave,
    onLeave,
    onAfterLeave,
    onLeaveCancelled,
    onBeforeAppear,
    onAppear,
    onAfterAppear,
    onAppearCancelled,
  } = props
  const key = String(vnode.key)
  const leavingVNodesCache = getLeavingNodesForType(state, vnode)

  const callHook: TransitionHookCaller = (hook, args) => {
    hook &&
      callWithAsyncErrorHandling(
        hook,
        instance,
        ErrorCodes.TRANSITION_HOOK,
        args,
      )
  }

  const callAsyncHook = (
    hook: Hook<(el: any, done: () => void) => void>,
    args: [TransitionElement, () => void],
  ) => {
    const done = args[1]
    callHook(hook, args)
    if (isArray(hook)) {
      if (hook.every(hook => hook.length <= 1)) done()
    } else if (hook.length <= 1) {
      done()
    }
  }

  const hooks: TransitionHooks<TransitionElement> = {
    mode,
    persisted,
    beforeEnter(el) {
      let hook = onBeforeEnter
      if (!state.isMounted) {
        if (appear) {
          hook = onBeforeAppear || onBeforeEnter
        } else {
          return
        }
      }
      // for same element (v-show)
      if (el[leaveCbKey]) {
        el[leaveCbKey](true /* cancelled */)
      }
      // for toggled element with same key (v-if)
      const leavingVNode = leavingVNodesCache[key]
      if (
        leavingVNode &&
        isSameVNodeType(vnode, leavingVNode) &&
        (leavingVNode.el as TransitionElement)[leaveCbKey]
      ) {
        // force early removal (not cancelled)
        ;(leavingVNode.el as TransitionElement)[leaveCbKey]!()
      }
      callHook(hook, [el])
    },

    enter(el) {
      let hook = onEnter
      let afterHook = onAfterEnter
      let cancelHook = onEnterCancelled
      if (!state.isMounted) {
        if (appear) {
          hook = onAppear || onEnter
          afterHook = onAfterAppear || onAfterEnter
          cancelHook = onAppearCancelled || onEnterCancelled
        } else {
          return
        }
      }
      let called = false
      const done = (el[enterCbKey] = (cancelled?) => {
        if (called) return
        called = true
        if (cancelled) {
          callHook(cancelHook, [el])
        } else {
          callHook(afterHook, [el])
        }
        if (hooks.delayedLeave) {
          hooks.delayedLeave()
        }
        el[enterCbKey] = undefined
      })
      if (hook) {
        callAsyncHook(hook, [el, done])
      } else {
        done()
      }
    },

    leave(el, remove) {
      const key = String(vnode.key)
      if (el[enterCbKey]) {
        el[enterCbKey](true /* cancelled */)
      }
      if (state.isUnmounting) {
        return remove()
      }
      callHook(onBeforeLeave, [el])
      let called = false
      const done = (el[leaveCbKey] = (cancelled?) => {
        if (called) return
        called = true
        remove()
        if (cancelled) {
          callHook(onLeaveCancelled, [el])
        } else {
          callHook(onAfterLeave, [el])
        }
        el[leaveCbKey] = undefined
        if (leavingVNodesCache[key] === vnode) {
          delete leavingVNodesCache[key]
        }
      })
      leavingVNodesCache[key] = vnode
      if (onLeave) {
        callAsyncHook(onLeave, [el, done])
      } else {
        done()
      }
    },

    clone(vnode) {
      const hooks = resolveTransitionHooks(
        vnode,
        props,
        state,
        instance,
        postClone,
      )
      if (postClone) postClone(hooks)
      return hooks
    },
  }

  return hooks
}

// the placeholder really only handles one special case: KeepAlive
// in the case of a KeepAlive in a leave phase we need to return a KeepAlive
// placeholder with empty content to avoid the KeepAlive instance from being
// unmounted.
function emptyPlaceholder(vnode: VNode): VNode | undefined {
  if (isKeepAlive(vnode)) {
    vnode = cloneVNode(vnode)
    vnode.children = null
    return vnode
  }
}

function getInnerChild(vnode: VNode): VNode | undefined {
  if (!isKeepAlive(vnode)) {
    if (isTeleport(vnode.type) && vnode.children) {
      return findNonCommentChild(vnode.children as VNode[])
    }

    return vnode
  }
  // #7121 ensure get the child component subtree in case
  // it's been replaced during HMR
  if (__DEV__ && vnode.component) {
    return vnode.component.subTree
  }

  const { shapeFlag, children } = vnode

  if (children) {
    if (shapeFlag & ShapeFlags.ARRAY_CHILDREN) {
      return (children as VNodeArrayChildren)[0] as VNode
    }

    if (
      shapeFlag & ShapeFlags.SLOTS_CHILDREN &&
      isFunction((children as any).default)
    ) {
      return (children as any).default()
    }
  }
}

export function setTransitionHooks(vnode: VNode, hooks: TransitionHooks): void {
  if (vnode.shapeFlag & ShapeFlags.COMPONENT && vnode.component) {
    setTransitionHooks(vnode.component.subTree, hooks)
  } else if (__FEATURE_SUSPENSE__ && vnode.shapeFlag & ShapeFlags.SUSPENSE) {
    vnode.ssContent!.transition = hooks.clone(vnode.ssContent!)
    vnode.ssFallback!.transition = hooks.clone(vnode.ssFallback!)
  } else if (
    __DEV__ &&
    vnode.patchFlag > 0 &&
    vnode.patchFlag & PatchFlags.DEV_ROOT_FRAGMENT
  ) {
    // #7334
    vnode = filterSingleRoot(vnode.children as VNodeArrayChildren) || vnode
    vnode.transition = hooks
  } else {
    vnode.transition = hooks
  }
}

export function getTransitionRawChildren(
  children: VNode[],
  keepComment: boolean = false,
  parentKey?: VNode['key'],
): VNode[] {
  let ret: VNode[] = []
  let keyedFragmentCount = 0
  for (let i = 0; i < children.length; i++) {
    let child = children[i]
    // #5360 inherit parent key in case of <template v-for>
    const key =
      parentKey == null
        ? child.key
        : String(parentKey) + String(child.key != null ? child.key : i)
    // handle fragment children case, e.g. v-for
    if (child.type === Fragment) {
      if (child.patchFlag & PatchFlags.KEYED_FRAGMENT) keyedFragmentCount++
      ret = ret.concat(
        getTransitionRawChildren(child.children as VNode[], keepComment, key),
      )
    }
    // comment placeholders should be skipped, e.g. v-if
    else if (keepComment || child.type !== Comment) {
      ret.push(key != null ? cloneVNode(child, { key }) : child)
    }
  }
  // #1126 if a transition children list contains multiple sub fragments, these
  // fragments will be merged into a flat children array. Since each v-for
  // fragment may contain different static bindings inside, we need to de-op
  // these children to force full diffs to ensure correct behavior.
  if (keyedFragmentCount > 1) {
    for (let i = 0; i < ret.length; i++) {
      ret[i].patchFlag = PatchFlags.BAIL
    }
  }
  return ret
}<|MERGE_RESOLUTION|>--- conflicted
+++ resolved
@@ -18,14 +18,10 @@
 import { ErrorCodes, callWithAsyncErrorHandling } from '../errorHandling'
 import { PatchFlags, ShapeFlags, isArray, isFunction } from '@vue/shared'
 import { onBeforeUnmount, onMounted } from '../apiLifecycle'
-<<<<<<< HEAD
-import { RendererElement } from '../renderer'
-import { filterSingleRoot } from '../componentRenderUtils'
-=======
 import { isTeleport } from './Teleport'
 import type { RendererElement } from '../renderer'
 import { SchedulerJobFlags } from '../scheduler'
->>>>>>> d298c431
+import { filterSingleRoot } from '../componentRenderUtils'
 
 type Hook<T = () => void> = T | T[]
 
