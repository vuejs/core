import {
  type ComponentInternalInstance,
  type ComponentOptions,
  type SetupContext,
  getCurrentInstance,
} from '../component'
import {
  Comment,
  Fragment,
  type VNode,
  type VNodeArrayChildren,
  cloneVNode,
  isSameVNodeType,
} from '../vnode'
import { warn } from '../warning'
import { isKeepAlive } from './KeepAlive'
import { toRaw } from '@vue/reactivity'
import { ErrorCodes, callWithAsyncErrorHandling } from '../errorHandling'
import { PatchFlags, ShapeFlags, isArray } from '@vue/shared'
import { onBeforeUnmount, onMounted } from '../apiLifecycle'
import type { RendererElement } from '../renderer'
import { SchedulerJobFlags } from '../scheduler'

type Hook<T = () => void> = T | T[]

const leaveCbKey = Symbol('_leaveCb')
const enterCbKey = Symbol('_enterCb')

export interface BaseTransitionProps<HostElement = RendererElement> {
  mode?: 'in-out' | 'out-in' | 'default'
  appear?: boolean

  // If true, indicates this is a transition that doesn't actually insert/remove
  // the element, but toggles the show / hidden status instead.
  // The transition hooks are injected, but will be skipped by the renderer.
  // Instead, a custom directive can control the transition by calling the
  // injected hooks (e.g. v-show).
  persisted?: boolean

  // Hooks. Using camel case for easier usage in render functions & JSX.
  // In templates these can be written as @before-enter="xxx" as prop names
  // are camelized.
  onBeforeEnter?: Hook<(el: HostElement) => void>
  onEnter?: Hook<(el: HostElement, done: () => void) => void>
  onAfterEnter?: Hook<(el: HostElement) => void>
  onEnterCancelled?: Hook<(el: HostElement) => void>
  // leave
  onBeforeLeave?: Hook<(el: HostElement) => void>
  onLeave?: Hook<(el: HostElement, done: () => void) => void>
  onAfterLeave?: Hook<(el: HostElement) => void>
  onLeaveCancelled?: Hook<(el: HostElement) => void> // only fired in persisted mode
  // appear
  onBeforeAppear?: Hook<(el: HostElement) => void>
  onAppear?: Hook<(el: HostElement, done: () => void) => void>
  onAfterAppear?: Hook<(el: HostElement) => void>
  onAppearCancelled?: Hook<(el: HostElement) => void>
}

export interface TransitionHooks<HostElement = RendererElement> {
  mode: BaseTransitionProps['mode']
  persisted: boolean
  beforeEnter(el: HostElement): void
  enter(el: HostElement): void
  leave(el: HostElement, remove: () => void): void
  clone(vnode: VNode): TransitionHooks<HostElement>
  // optional
  afterLeave?(): void
  delayLeave?(
    el: HostElement,
    earlyRemove: () => void,
    delayedLeave: () => void,
  ): void
  delayedLeave?(): void
}

export type TransitionHookCaller = <T extends any[] = [el: any]>(
  hook: Hook<(...args: T) => void> | undefined,
  args?: T,
) => void

export type PendingCallback = (cancelled?: boolean) => void

export interface TransitionState {
  isMounted: boolean
  isLeaving: boolean
  isUnmounting: boolean
  // Track pending leave callbacks for children of the same key.
  // This is used to force remove leaving a child when a new copy is entering.
  leavingVNodes: Map<any, Record<string, VNode>>
}

export interface TransitionElement {
  // in persisted mode (e.g. v-show), the same element is toggled, so the
  // pending enter/leave callbacks may need to be cancelled if the state is toggled
  // before it finishes.
  [enterCbKey]?: PendingCallback
  [leaveCbKey]?: PendingCallback
}

export function useTransitionState(): TransitionState {
  const state: TransitionState = {
    isMounted: false,
    isLeaving: false,
    isUnmounting: false,
    leavingVNodes: new Map(),
  }
  onMounted(() => {
    state.isMounted = true
  })
  onBeforeUnmount(() => {
    state.isUnmounting = true
  })
  return state
}

const TransitionHookValidator = [Function, Array]

export const BaseTransitionPropsValidators = {
  mode: String,
  appear: Boolean,
  persisted: Boolean,
  // enter
  onBeforeEnter: TransitionHookValidator,
  onEnter: TransitionHookValidator,
  onAfterEnter: TransitionHookValidator,
  onEnterCancelled: TransitionHookValidator,
  // leave
  onBeforeLeave: TransitionHookValidator,
  onLeave: TransitionHookValidator,
  onAfterLeave: TransitionHookValidator,
  onLeaveCancelled: TransitionHookValidator,
  // appear
  onBeforeAppear: TransitionHookValidator,
  onAppear: TransitionHookValidator,
  onAfterAppear: TransitionHookValidator,
  onAppearCancelled: TransitionHookValidator,
}

const BaseTransitionImpl: ComponentOptions = {
  name: `BaseTransition`,

  props: BaseTransitionPropsValidators,

  setup(props: BaseTransitionProps, { slots }: SetupContext) {
    const instance = getCurrentInstance()!
    const state = useTransitionState()

    return () => {
      const children =
        slots.default && getTransitionRawChildren(slots.default(), true)
      if (!children || !children.length) {
        return
      }

      let child: VNode = children[0]
      if (children.length > 1) {
        let hasFound = false
        // locate first non-comment child
        for (const c of children) {
          if (c.type !== Comment) {
            if (__DEV__ && hasFound) {
              // warn more than one non-comment child
              warn(
                '<transition> can only be used on a single element or component. ' +
                  'Use <transition-group> for lists.',
              )
              break
            }
            child = c
            hasFound = true
            if (!__DEV__) break
          }
        }
      }

      // there's no need to track reactivity for these props so use the raw
      // props for a bit better perf
      const rawProps = toRaw(props)
      const { mode } = rawProps
      // check mode
      if (
        __DEV__ &&
        mode &&
        mode !== 'in-out' &&
        mode !== 'out-in' &&
        mode !== 'default'
      ) {
        warn(`invalid <transition> mode: ${mode}`)
      }

      if (state.isLeaving) {
        return emptyPlaceholder(child)
      }

      // in the case of <transition><keep-alive/></transition>, we need to
      // compare the type of the kept-alive children.
      const innerChild = getKeepAliveChild(child)
      if (!innerChild) {
        return emptyPlaceholder(child)
      }

      const enterHooks = resolveTransitionHooks(
        innerChild,
        rawProps,
        state,
        instance,
      )
      setTransitionHooks(innerChild, enterHooks)

      const oldChild = instance.subTree
      const oldInnerChild = oldChild && getKeepAliveChild(oldChild)

      // handle mode
      if (
        oldInnerChild &&
        oldInnerChild.type !== Comment &&
        !isSameVNodeType(innerChild, oldInnerChild)
      ) {
        const leavingHooks = resolveTransitionHooks(
          oldInnerChild,
          rawProps,
          state,
          instance,
        )
        // update old tree's hooks in case of dynamic transition
        setTransitionHooks(oldInnerChild, leavingHooks)
        // switching between different views
        if (mode === 'out-in') {
          state.isLeaving = true
          // return placeholder node and queue update when leave finishes
          leavingHooks.afterLeave = () => {
            state.isLeaving = false
            // #6835
            // it also needs to be updated when active is undefined
<<<<<<< HEAD
            if (!(instance.job.flags! & SchedulerJobFlags.DISPOSED)) {
=======
            if (instance.job.active !== false) {
>>>>>>> 58d827cb
              instance.update()
            }
          }
          return emptyPlaceholder(child)
        } else if (mode === 'in-out' && innerChild.type !== Comment) {
          leavingHooks.delayLeave = (
            el: TransitionElement,
            earlyRemove,
            delayedLeave,
          ) => {
            const leavingVNodesCache = getLeavingNodesForType(
              state,
              oldInnerChild,
            )
            leavingVNodesCache[String(oldInnerChild.key)] = oldInnerChild
            // early removal callback
            el[leaveCbKey] = () => {
              earlyRemove()
              el[leaveCbKey] = undefined
              delete enterHooks.delayedLeave
            }
            enterHooks.delayedLeave = delayedLeave
          }
        }
      }

      return child
    }
  },
}

if (__COMPAT__) {
  BaseTransitionImpl.__isBuiltIn = true
}

// export the public type for h/tsx inference
// also to avoid inline import() in generated d.ts files
export const BaseTransition = BaseTransitionImpl as unknown as {
  new (): {
    $props: BaseTransitionProps<any>
    $slots: {
      default(): VNode[]
    }
  }
}

function getLeavingNodesForType(
  state: TransitionState,
  vnode: VNode,
): Record<string, VNode> {
  const { leavingVNodes } = state
  let leavingVNodesCache = leavingVNodes.get(vnode.type)!
  if (!leavingVNodesCache) {
    leavingVNodesCache = Object.create(null)
    leavingVNodes.set(vnode.type, leavingVNodesCache)
  }
  return leavingVNodesCache
}

// The transition hooks are attached to the vnode as vnode.transition
// and will be called at appropriate timing in the renderer.
export function resolveTransitionHooks(
  vnode: VNode,
  props: BaseTransitionProps<any>,
  state: TransitionState,
  instance: ComponentInternalInstance,
): TransitionHooks {
  const {
    appear,
    mode,
    persisted = false,
    onBeforeEnter,
    onEnter,
    onAfterEnter,
    onEnterCancelled,
    onBeforeLeave,
    onLeave,
    onAfterLeave,
    onLeaveCancelled,
    onBeforeAppear,
    onAppear,
    onAfterAppear,
    onAppearCancelled,
  } = props
  const key = String(vnode.key)
  const leavingVNodesCache = getLeavingNodesForType(state, vnode)

  const callHook: TransitionHookCaller = (hook, args) => {
    hook &&
      callWithAsyncErrorHandling(
        hook,
        instance,
        ErrorCodes.TRANSITION_HOOK,
        args,
      )
  }

  const callAsyncHook = (
    hook: Hook<(el: any, done: () => void) => void>,
    args: [TransitionElement, () => void],
  ) => {
    const done = args[1]
    callHook(hook, args)
    if (isArray(hook)) {
      if (hook.every(hook => hook.length <= 1)) done()
    } else if (hook.length <= 1) {
      done()
    }
  }

  const hooks: TransitionHooks<TransitionElement> = {
    mode,
    persisted,
    beforeEnter(el) {
      let hook = onBeforeEnter
      if (!state.isMounted) {
        if (appear) {
          hook = onBeforeAppear || onBeforeEnter
        } else {
          return
        }
      }
      // for same element (v-show)
      if (el[leaveCbKey]) {
        el[leaveCbKey](true /* cancelled */)
      }
      // for toggled element with same key (v-if)
      const leavingVNode = leavingVNodesCache[key]
      if (
        leavingVNode &&
        isSameVNodeType(vnode, leavingVNode) &&
        (leavingVNode.el as TransitionElement)[leaveCbKey]
      ) {
        // force early removal (not cancelled)
        ;(leavingVNode.el as TransitionElement)[leaveCbKey]!()
      }
      callHook(hook, [el])
    },

    enter(el) {
      let hook = onEnter
      let afterHook = onAfterEnter
      let cancelHook = onEnterCancelled
      if (!state.isMounted) {
        if (appear) {
          hook = onAppear || onEnter
          afterHook = onAfterAppear || onAfterEnter
          cancelHook = onAppearCancelled || onEnterCancelled
        } else {
          return
        }
      }
      let called = false
      const done = (el[enterCbKey] = (cancelled?) => {
        if (called) return
        called = true
        if (cancelled) {
          callHook(cancelHook, [el])
        } else {
          callHook(afterHook, [el])
        }
        if (hooks.delayedLeave) {
          hooks.delayedLeave()
        }
        el[enterCbKey] = undefined
      })
      if (hook) {
        callAsyncHook(hook, [el, done])
      } else {
        done()
      }
    },

    leave(el, remove) {
      const key = String(vnode.key)
      if (el[enterCbKey]) {
        el[enterCbKey](true /* cancelled */)
      }
      if (state.isUnmounting) {
        return remove()
      }
      callHook(onBeforeLeave, [el])
      let called = false
      const done = (el[leaveCbKey] = (cancelled?) => {
        if (called) return
        called = true
        remove()
        if (cancelled) {
          callHook(onLeaveCancelled, [el])
        } else {
          callHook(onAfterLeave, [el])
        }
        el[leaveCbKey] = undefined
        if (leavingVNodesCache[key] === vnode) {
          delete leavingVNodesCache[key]
        }
      })
      leavingVNodesCache[key] = vnode
      if (onLeave) {
        callAsyncHook(onLeave, [el, done])
      } else {
        done()
      }
    },

    clone(vnode) {
      return resolveTransitionHooks(vnode, props, state, instance)
    },
  }

  return hooks
}

// the placeholder really only handles one special case: KeepAlive
// in the case of a KeepAlive in a leave phase we need to return a KeepAlive
// placeholder with empty content to avoid the KeepAlive instance from being
// unmounted.
function emptyPlaceholder(vnode: VNode): VNode | undefined {
  if (isKeepAlive(vnode)) {
    vnode = cloneVNode(vnode)
    vnode.children = null
    return vnode
  }
}

function getKeepAliveChild(vnode: VNode): VNode | undefined {
  return isKeepAlive(vnode)
    ? // #7121 ensure get the child component subtree in case
      // it's been replaced during HMR
      __DEV__ && vnode.component
      ? vnode.component.subTree
      : vnode.children
        ? ((vnode.children as VNodeArrayChildren)[0] as VNode)
        : undefined
    : vnode
}

export function setTransitionHooks(vnode: VNode, hooks: TransitionHooks) {
  if (vnode.shapeFlag & ShapeFlags.COMPONENT && vnode.component) {
    setTransitionHooks(vnode.component.subTree, hooks)
  } else if (__FEATURE_SUSPENSE__ && vnode.shapeFlag & ShapeFlags.SUSPENSE) {
    vnode.ssContent!.transition = hooks.clone(vnode.ssContent!)
    vnode.ssFallback!.transition = hooks.clone(vnode.ssFallback!)
  } else {
    vnode.transition = hooks
  }
}

export function getTransitionRawChildren(
  children: VNode[],
  keepComment: boolean = false,
  parentKey?: VNode['key'],
): VNode[] {
  let ret: VNode[] = []
  let keyedFragmentCount = 0
  for (let i = 0; i < children.length; i++) {
    let child = children[i]
    // #5360 inherit parent key in case of <template v-for>
    const key =
      parentKey == null
        ? child.key
        : String(parentKey) + String(child.key != null ? child.key : i)
    // handle fragment children case, e.g. v-for
    if (child.type === Fragment) {
      if (child.patchFlag & PatchFlags.KEYED_FRAGMENT) keyedFragmentCount++
      ret = ret.concat(
        getTransitionRawChildren(child.children as VNode[], keepComment, key),
      )
    }
    // comment placeholders should be skipped, e.g. v-if
    else if (keepComment || child.type !== Comment) {
      ret.push(key != null ? cloneVNode(child, { key }) : child)
    }
  }
  // #1126 if a transition children list contains multiple sub fragments, these
  // fragments will be merged into a flat children array. Since each v-for
  // fragment may contain different static bindings inside, we need to de-op
  // these children to force full diffs to ensure correct behavior.
  if (keyedFragmentCount > 1) {
    for (let i = 0; i < ret.length; i++) {
      ret[i].patchFlag = PatchFlags.BAIL
    }
  }
  return ret
}<|MERGE_RESOLUTION|>--- conflicted
+++ resolved
@@ -232,11 +232,7 @@
             state.isLeaving = false
             // #6835
             // it also needs to be updated when active is undefined
-<<<<<<< HEAD
             if (!(instance.job.flags! & SchedulerJobFlags.DISPOSED)) {
-=======
-            if (instance.job.active !== false) {
->>>>>>> 58d827cb
               instance.update()
             }
           }
