import {
  getCurrentInstance,
<<<<<<< HEAD
  type SetupContext,
  type ComponentInternalInstance,
  type ComponentOptions
=======
  SetupContext,
  ComponentInternalInstance,
  ComponentOptions,
>>>>>>> 3ee3d266
} from '../component'
import {
  cloneVNode,
  Comment,
  isSameVNodeType,
<<<<<<< HEAD
  type VNode,
  type VNodeArrayChildren,
  Fragment
=======
  VNode,
  VNodeArrayChildren,
  Fragment,
>>>>>>> 3ee3d266
} from '../vnode'
import { warn } from '../warning'
import { isKeepAlive } from './KeepAlive'
import { toRaw } from '@vue/reactivity'
import { callWithAsyncErrorHandling, ErrorCodes } from '../errorHandling'
import { ShapeFlags, PatchFlags, isArray } from '@vue/shared'
import { onBeforeUnmount, onMounted } from '../apiLifecycle'
import { type RendererElement } from '../renderer'

type Hook<T = () => void> = T | T[]

const leaveCbKey = Symbol('_leaveCb')
const enterCbKey = Symbol('_enterCb')

export interface BaseTransitionProps<HostElement = RendererElement> {
  mode?: 'in-out' | 'out-in' | 'default'
  appear?: boolean

  // If true, indicates this is a transition that doesn't actually insert/remove
  // the element, but toggles the show / hidden status instead.
  // The transition hooks are injected, but will be skipped by the renderer.
  // Instead, a custom directive can control the transition by calling the
  // injected hooks (e.g. v-show).
  persisted?: boolean

  // Hooks. Using camel case for easier usage in render functions & JSX.
  // In templates these can be written as @before-enter="xxx" as prop names
  // are camelized.
  onBeforeEnter?: Hook<(el: HostElement) => void>
  onEnter?: Hook<(el: HostElement, done: () => void) => void>
  onAfterEnter?: Hook<(el: HostElement) => void>
  onEnterCancelled?: Hook<(el: HostElement) => void>
  // leave
  onBeforeLeave?: Hook<(el: HostElement) => void>
  onLeave?: Hook<(el: HostElement, done: () => void) => void>
  onAfterLeave?: Hook<(el: HostElement) => void>
  onLeaveCancelled?: Hook<(el: HostElement) => void> // only fired in persisted mode
  // appear
  onBeforeAppear?: Hook<(el: HostElement) => void>
  onAppear?: Hook<(el: HostElement, done: () => void) => void>
  onAfterAppear?: Hook<(el: HostElement) => void>
  onAppearCancelled?: Hook<(el: HostElement) => void>
}

export interface TransitionHooks<HostElement = RendererElement> {
  mode: BaseTransitionProps['mode']
  persisted: boolean
  beforeEnter(el: HostElement): void
  enter(el: HostElement): void
  leave(el: HostElement, remove: () => void): void
  clone(vnode: VNode): TransitionHooks<HostElement>
  // optional
  afterLeave?(): void
  delayLeave?(
    el: HostElement,
    earlyRemove: () => void,
    delayedLeave: () => void,
  ): void
  delayedLeave?(): void
}

export type TransitionHookCaller = <T extends any[] = [el: any]>(
  hook: Hook<(...args: T) => void> | undefined,
  args?: T,
) => void

export type PendingCallback = (cancelled?: boolean) => void

export interface TransitionState {
  isMounted: boolean
  isLeaving: boolean
  isUnmounting: boolean
  // Track pending leave callbacks for children of the same key.
  // This is used to force remove leaving a child when a new copy is entering.
  leavingVNodes: Map<any, Record<string, VNode>>
}

export interface TransitionElement {
  // in persisted mode (e.g. v-show), the same element is toggled, so the
  // pending enter/leave callbacks may need to be cancelled if the state is toggled
  // before it finishes.
  [enterCbKey]?: PendingCallback
  [leaveCbKey]?: PendingCallback
}

export function useTransitionState(): TransitionState {
  const state: TransitionState = {
    isMounted: false,
    isLeaving: false,
    isUnmounting: false,
    leavingVNodes: new Map(),
  }
  onMounted(() => {
    state.isMounted = true
  })
  onBeforeUnmount(() => {
    state.isUnmounting = true
  })
  return state
}

const TransitionHookValidator = [Function, Array]

export const BaseTransitionPropsValidators = {
  mode: String,
  appear: Boolean,
  persisted: Boolean,
  // enter
  onBeforeEnter: TransitionHookValidator,
  onEnter: TransitionHookValidator,
  onAfterEnter: TransitionHookValidator,
  onEnterCancelled: TransitionHookValidator,
  // leave
  onBeforeLeave: TransitionHookValidator,
  onLeave: TransitionHookValidator,
  onAfterLeave: TransitionHookValidator,
  onLeaveCancelled: TransitionHookValidator,
  // appear
  onBeforeAppear: TransitionHookValidator,
  onAppear: TransitionHookValidator,
  onAfterAppear: TransitionHookValidator,
  onAppearCancelled: TransitionHookValidator,
}

const BaseTransitionImpl: ComponentOptions = {
  name: `BaseTransition`,

  props: BaseTransitionPropsValidators,

  setup(props: BaseTransitionProps, { slots }: SetupContext) {
    const instance = getCurrentInstance()!
    const state = useTransitionState()

    let prevTransitionKey: any

    return () => {
      const children =
        slots.default && getTransitionRawChildren(slots.default(), true)
      if (!children || !children.length) {
        return
      }

      let child: VNode = children[0]
      if (children.length > 1) {
        let hasFound = false
        // locate first non-comment child
        for (const c of children) {
          if (c.type !== Comment) {
            if (__DEV__ && hasFound) {
              // warn more than one non-comment child
              warn(
                '<transition> can only be used on a single element or component. ' +
                  'Use <transition-group> for lists.',
              )
              break
            }
            child = c
            hasFound = true
            if (!__DEV__) break
          }
        }
      }

      // there's no need to track reactivity for these props so use the raw
      // props for a bit better perf
      const rawProps = toRaw(props)
      const { mode } = rawProps
      // check mode
      if (
        __DEV__ &&
        mode &&
        mode !== 'in-out' &&
        mode !== 'out-in' &&
        mode !== 'default'
      ) {
        warn(`invalid <transition> mode: ${mode}`)
      }

      if (state.isLeaving) {
        return emptyPlaceholder(child)
      }

      // in the case of <transition><keep-alive/></transition>, we need to
      // compare the type of the kept-alive children.
      const innerChild = getKeepAliveChild(child)
      if (!innerChild) {
        return emptyPlaceholder(child)
      }

      const enterHooks = resolveTransitionHooks(
        innerChild,
        rawProps,
        state,
        instance,
      )
      setTransitionHooks(innerChild, enterHooks)

      const oldChild = instance.subTree
      const oldInnerChild = oldChild && getKeepAliveChild(oldChild)

      let transitionKeyChanged = false
      const { getTransitionKey } = innerChild.type as any
      if (getTransitionKey) {
        const key = getTransitionKey()
        if (prevTransitionKey === undefined) {
          prevTransitionKey = key
        } else if (key !== prevTransitionKey) {
          prevTransitionKey = key
          transitionKeyChanged = true
        }
      }

      // handle mode
      if (
        oldInnerChild &&
        oldInnerChild.type !== Comment &&
        (!isSameVNodeType(innerChild, oldInnerChild) || transitionKeyChanged)
      ) {
        const leavingHooks = resolveTransitionHooks(
          oldInnerChild,
          rawProps,
          state,
          instance,
        )
        // update old tree's hooks in case of dynamic transition
        setTransitionHooks(oldInnerChild, leavingHooks)
        // switching between different views
        if (mode === 'out-in') {
          state.isLeaving = true
          // return placeholder node and queue update when leave finishes
          leavingHooks.afterLeave = () => {
            state.isLeaving = false
            // #6835
            // it also needs to be updated when active is undefined
            if (instance.update.active !== false) {
              instance.update()
            }
          }
          return emptyPlaceholder(child)
        } else if (mode === 'in-out' && innerChild.type !== Comment) {
          leavingHooks.delayLeave = (
            el: TransitionElement,
            earlyRemove,
            delayedLeave,
          ) => {
            const leavingVNodesCache = getLeavingNodesForType(
              state,
              oldInnerChild,
            )
            leavingVNodesCache[String(oldInnerChild.key)] = oldInnerChild
            // early removal callback
            el[leaveCbKey] = () => {
              earlyRemove()
              el[leaveCbKey] = undefined
              delete enterHooks.delayedLeave
            }
            enterHooks.delayedLeave = delayedLeave
          }
        }
      }

      return child
    }
  },
}

if (__COMPAT__) {
  BaseTransitionImpl.__isBuiltIn = true
}

// export the public type for h/tsx inference
// also to avoid inline import() in generated d.ts files
export const BaseTransition = BaseTransitionImpl as unknown as {
  new (): {
    $props: BaseTransitionProps<any>
    $slots: {
      default(): VNode[]
    }
  }
}

function getLeavingNodesForType(
  state: TransitionState,
  vnode: VNode,
): Record<string, VNode> {
  const { leavingVNodes } = state
  let leavingVNodesCache = leavingVNodes.get(vnode.type)!
  if (!leavingVNodesCache) {
    leavingVNodesCache = Object.create(null)
    leavingVNodes.set(vnode.type, leavingVNodesCache)
  }
  return leavingVNodesCache
}

// The transition hooks are attached to the vnode as vnode.transition
// and will be called at appropriate timing in the renderer.
export function resolveTransitionHooks(
  vnode: VNode,
  props: BaseTransitionProps<any>,
  state: TransitionState,
  instance: ComponentInternalInstance,
): TransitionHooks {
  const {
    appear,
    mode,
    persisted = false,
    onBeforeEnter,
    onEnter,
    onAfterEnter,
    onEnterCancelled,
    onBeforeLeave,
    onLeave,
    onAfterLeave,
    onLeaveCancelled,
    onBeforeAppear,
    onAppear,
    onAfterAppear,
    onAppearCancelled,
  } = props
  const key = String(vnode.key)
  const leavingVNodesCache = getLeavingNodesForType(state, vnode)

  const callHook: TransitionHookCaller = (hook, args) => {
    hook &&
      callWithAsyncErrorHandling(
        hook,
        instance,
        ErrorCodes.TRANSITION_HOOK,
        args,
      )
  }

  const callAsyncHook = (
    hook: Hook<(el: any, done: () => void) => void>,
    args: [TransitionElement, () => void],
  ) => {
    const done = args[1]
    callHook(hook, args)
    if (isArray(hook)) {
      if (hook.every(hook => hook.length <= 1)) done()
    } else if (hook.length <= 1) {
      done()
    }
  }

  const hooks: TransitionHooks<TransitionElement> = {
    mode,
    persisted,
    beforeEnter(el) {
      let hook = onBeforeEnter
      if (!state.isMounted) {
        if (appear) {
          hook = onBeforeAppear || onBeforeEnter
        } else {
          return
        }
      }
      // for same element (v-show)
      if (el[leaveCbKey]) {
        el[leaveCbKey](true /* cancelled */)
      }
      // for toggled element with same key (v-if)
      const leavingVNode = leavingVNodesCache[key]
      if (
        leavingVNode &&
        isSameVNodeType(vnode, leavingVNode) &&
        (leavingVNode.el as TransitionElement)[leaveCbKey]
      ) {
        // force early removal (not cancelled)
        ;(leavingVNode.el as TransitionElement)[leaveCbKey]!()
      }
      callHook(hook, [el])
    },

    enter(el) {
      let hook = onEnter
      let afterHook = onAfterEnter
      let cancelHook = onEnterCancelled
      if (!state.isMounted) {
        if (appear) {
          hook = onAppear || onEnter
          afterHook = onAfterAppear || onAfterEnter
          cancelHook = onAppearCancelled || onEnterCancelled
        } else {
          return
        }
      }
      let called = false
      const done = (el[enterCbKey] = (cancelled?) => {
        if (called) return
        called = true
        if (cancelled) {
          callHook(cancelHook, [el])
        } else {
          callHook(afterHook, [el])
        }
        if (hooks.delayedLeave) {
          hooks.delayedLeave()
        }
        el[enterCbKey] = undefined
      })
      if (hook) {
        callAsyncHook(hook, [el, done])
      } else {
        done()
      }
    },

    leave(el, remove) {
      const key = String(vnode.key)
      if (el[enterCbKey]) {
        el[enterCbKey](true /* cancelled */)
      }
      if (state.isUnmounting) {
        return remove()
      }
      callHook(onBeforeLeave, [el])
      let called = false
      const done = (el[leaveCbKey] = (cancelled?) => {
        if (called) return
        called = true
        remove()
        if (cancelled) {
          callHook(onLeaveCancelled, [el])
        } else {
          callHook(onAfterLeave, [el])
        }
        el[leaveCbKey] = undefined
        if (leavingVNodesCache[key] === vnode) {
          delete leavingVNodesCache[key]
        }
      })
      leavingVNodesCache[key] = vnode
      if (onLeave) {
        callAsyncHook(onLeave, [el, done])
      } else {
        done()
      }
    },

    clone(vnode) {
      return resolveTransitionHooks(vnode, props, state, instance)
    },
  }

  return hooks
}

// the placeholder really only handles one special case: KeepAlive
// in the case of a KeepAlive in a leave phase we need to return a KeepAlive
// placeholder with empty content to avoid the KeepAlive instance from being
// unmounted.
function emptyPlaceholder(vnode: VNode): VNode | undefined {
  if (isKeepAlive(vnode)) {
    vnode = cloneVNode(vnode)
    vnode.children = null
    return vnode
  }
}

function getKeepAliveChild(vnode: VNode): VNode | undefined {
  return isKeepAlive(vnode)
    ? vnode.children
      ? ((vnode.children as VNodeArrayChildren)[0] as VNode)
      : undefined
    : vnode
}

export function setTransitionHooks(vnode: VNode, hooks: TransitionHooks) {
  if (vnode.shapeFlag & ShapeFlags.COMPONENT && vnode.component) {
    setTransitionHooks(vnode.component.subTree, hooks)
  } else if (__FEATURE_SUSPENSE__ && vnode.shapeFlag & ShapeFlags.SUSPENSE) {
    vnode.ssContent!.transition = hooks.clone(vnode.ssContent!)
    vnode.ssFallback!.transition = hooks.clone(vnode.ssFallback!)
  } else {
    vnode.transition = hooks
  }
}

export function getTransitionRawChildren(
  children: VNode[],
  keepComment: boolean = false,
  parentKey?: VNode['key'],
): VNode[] {
  let ret: VNode[] = []
  let keyedFragmentCount = 0
  for (let i = 0; i < children.length; i++) {
    let child = children[i]
    // #5360 inherit parent key in case of <template v-for>
    const key =
      parentKey == null
        ? child.key
        : String(parentKey) + String(child.key != null ? child.key : i)
    // handle fragment children case, e.g. v-for
    if (child.type === Fragment) {
      if (child.patchFlag & PatchFlags.KEYED_FRAGMENT) keyedFragmentCount++
      ret = ret.concat(
        getTransitionRawChildren(child.children as VNode[], keepComment, key),
      )
    }
    // comment placeholders should be skipped, e.g. v-if
    else if (keepComment || child.type !== Comment) {
      ret.push(key != null ? cloneVNode(child, { key }) : child)
    }
  }
  // #1126 if a transition children list contains multiple sub fragments, these
  // fragments will be merged into a flat children array. Since each v-for
  // fragment may contain different static bindings inside, we need to de-op
  // these children to force full diffs to ensure correct behavior.
  if (keyedFragmentCount > 1) {
    for (let i = 0; i < ret.length; i++) {
      ret[i].patchFlag = PatchFlags.BAIL
    }
  }
  return ret
}<|MERGE_RESOLUTION|>--- conflicted
+++ resolved
@@ -1,28 +1,16 @@
 import {
   getCurrentInstance,
-<<<<<<< HEAD
   type SetupContext,
   type ComponentInternalInstance,
-  type ComponentOptions
-=======
-  SetupContext,
-  ComponentInternalInstance,
-  ComponentOptions,
->>>>>>> 3ee3d266
+  type ComponentOptions,
 } from '../component'
 import {
   cloneVNode,
   Comment,
   isSameVNodeType,
-<<<<<<< HEAD
   type VNode,
   type VNodeArrayChildren,
-  Fragment
-=======
-  VNode,
-  VNodeArrayChildren,
   Fragment,
->>>>>>> 3ee3d266
 } from '../vnode'
 import { warn } from '../warning'
 import { isKeepAlive } from './KeepAlive'
