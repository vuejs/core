import {
  type ComponentInternalInstance,
  type ComponentOptions,
  type SetupContext,
  getCurrentInstance,
} from '../component'
import {
  Comment,
  Fragment,
  type VNode,
  type VNodeArrayChildren,
  cloneVNode,
  isSameVNodeType,
} from '../vnode'
import { warn } from '../warning'
import { isKeepAlive } from './KeepAlive'
import { toRaw } from '@vue/reactivity'
import { ErrorCodes, callWithAsyncErrorHandling } from '../errorHandling'
import { PatchFlags, ShapeFlags, isArray, isFunction } from '@vue/shared'
import { onBeforeUnmount, onMounted } from '../apiLifecycle'
<<<<<<< HEAD
import { queueJob } from '../scheduler'
=======
import { isTeleport } from './Teleport'
>>>>>>> d298c431
import type { RendererElement } from '../renderer'
import { SchedulerJobFlags } from '../scheduler'

type Hook<T = () => void> = T | T[]

const leaveCbKey: unique symbol = Symbol('_leaveCb')
const enterCbKey: unique symbol = Symbol('_enterCb')

export interface BaseTransitionProps<HostElement = RendererElement> {
  mode?: 'in-out' | 'out-in' | 'default'
  appear?: boolean

  // If true, indicates this is a transition that doesn't actually insert/remove
  // the element, but toggles the show / hidden status instead.
  // The transition hooks are injected, but will be skipped by the renderer.
  // Instead, a custom directive can control the transition by calling the
  // injected hooks (e.g. v-show).
  persisted?: boolean

  // Hooks. Using camel case for easier usage in render functions & JSX.
  // In templates these can be written as @before-enter="xxx" as prop names
  // are camelized.
  onBeforeEnter?: Hook<(el: HostElement) => void>
  onEnter?: Hook<(el: HostElement, done: () => void) => void>
  onAfterEnter?: Hook<(el: HostElement) => void>
  onEnterCancelled?: Hook<(el: HostElement) => void>
  // leave
  onBeforeLeave?: Hook<(el: HostElement) => void>
  onLeave?: Hook<(el: HostElement, done: () => void) => void>
  onAfterLeave?: Hook<(el: HostElement) => void>
  onLeaveCancelled?: Hook<(el: HostElement) => void> // only fired in persisted mode
  // appear
  onBeforeAppear?: Hook<(el: HostElement) => void>
  onAppear?: Hook<(el: HostElement, done: () => void) => void>
  onAfterAppear?: Hook<(el: HostElement) => void>
  onAppearCancelled?: Hook<(el: HostElement) => void>
}

export interface TransitionHooks<HostElement = RendererElement> {
  mode: BaseTransitionProps['mode']
  persisted: boolean
  beforeEnter(el: HostElement): void
  enter(el: HostElement): void
  leave(el: HostElement, remove: () => void): void
  clone(vnode: VNode): TransitionHooks<HostElement>
  // optional
  afterLeave?(): void
  delayLeave?(
    el: HostElement,
    earlyRemove: () => void,
    delayedLeave: () => void,
  ): void
  delayedLeave?(): void
}

export type TransitionHookCaller = <T extends any[] = [el: any]>(
  hook: Hook<(...args: T) => void> | undefined,
  args?: T,
) => void

export type PendingCallback = (cancelled?: boolean) => void

export interface TransitionState {
  isMounted: boolean
  isLeaving: boolean
  isUnmounting: boolean
  // Track pending leave callbacks for children of the same key.
  // This is used to force remove leaving a child when a new copy is entering.
  leavingVNodes: Map<any, Record<string, VNode>>
}

export interface TransitionElement {
  // in persisted mode (e.g. v-show), the same element is toggled, so the
  // pending enter/leave callbacks may need to be cancelled if the state is toggled
  // before it finishes.
  [enterCbKey]?: PendingCallback
  [leaveCbKey]?: PendingCallback
}

export function useTransitionState(): TransitionState {
  const state: TransitionState = {
    isMounted: false,
    isLeaving: false,
    isUnmounting: false,
    leavingVNodes: new Map(),
  }
  onMounted(() => {
    state.isMounted = true
  })
  onBeforeUnmount(() => {
    state.isUnmounting = true
  })
  return state
}

const TransitionHookValidator = [Function, Array]

export const BaseTransitionPropsValidators: Record<string, any> = {
  mode: String,
  appear: Boolean,
  persisted: Boolean,
  // enter
  onBeforeEnter: TransitionHookValidator,
  onEnter: TransitionHookValidator,
  onAfterEnter: TransitionHookValidator,
  onEnterCancelled: TransitionHookValidator,
  // leave
  onBeforeLeave: TransitionHookValidator,
  onLeave: TransitionHookValidator,
  onAfterLeave: TransitionHookValidator,
  onLeaveCancelled: TransitionHookValidator,
  // appear
  onBeforeAppear: TransitionHookValidator,
  onAppear: TransitionHookValidator,
  onAfterAppear: TransitionHookValidator,
  onAppearCancelled: TransitionHookValidator,
}

const recursiveGetSubtree = (instance: ComponentInternalInstance): VNode => {
  const subTree = instance.subTree
  return subTree.component ? recursiveGetSubtree(subTree.component) : subTree
}

const BaseTransitionImpl: ComponentOptions = {
  name: `BaseTransition`,

  props: BaseTransitionPropsValidators,

  setup(props: BaseTransitionProps, { slots }: SetupContext) {
    const instance = getCurrentInstance()!
    const state = useTransitionState()

    return () => {
      const children =
        slots.default && getTransitionRawChildren(slots.default(), true)
      if (!children || !children.length) {
        return
      }

      const child: VNode = findNonCommentChild(children)
      // there's no need to track reactivity for these props so use the raw
      // props for a bit better perf
      const rawProps = toRaw(props)
      const { mode } = rawProps
      // check mode
      if (
        __DEV__ &&
        mode &&
        mode !== 'in-out' &&
        mode !== 'out-in' &&
        mode !== 'default'
      ) {
        warn(`invalid <transition> mode: ${mode}`)
      }

      if (state.isLeaving) {
        return emptyPlaceholder(child)
      }

      // in the case of <transition><keep-alive/></transition>, we need to
      // compare the type of the kept-alive children.
      const innerChild = getInnerChild(child)
      if (!innerChild) {
        return emptyPlaceholder(child)
      }

      let enterHooks = resolveTransitionHooks(
        innerChild,
        rawProps,
        state,
        instance,
        // #11061, ensure enterHooks is fresh after clone
        hooks => (enterHooks = hooks),
      )
      setTransitionHooks(innerChild, enterHooks)

      const oldChild = instance.subTree
      const oldInnerChild = oldChild && getInnerChild(oldChild)

      // handle mode
      if (
        oldInnerChild &&
        oldInnerChild.type !== Comment &&
        !isSameVNodeType(innerChild, oldInnerChild) &&
        recursiveGetSubtree(instance).type !== Comment
      ) {
        const leavingHooks = resolveTransitionHooks(
          oldInnerChild,
          rawProps,
          state,
          instance,
        )
        // update old tree's hooks in case of dynamic transition
        setTransitionHooks(oldInnerChild, leavingHooks)
        // switching between different views
        if (mode === 'out-in' && innerChild.type !== Comment) {
          state.isLeaving = true
          // return placeholder node and queue update when leave finishes
          leavingHooks.afterLeave = () => {
            state.isLeaving = false
            // #6835
            // it also needs to be updated when active is undefined
<<<<<<< HEAD
            if (instance.update.active !== false) {
              instance.effect.dirty = true
              queueJob(instance.update)
=======
            if (!(instance.job.flags! & SchedulerJobFlags.DISPOSED)) {
              instance.update()
>>>>>>> d298c431
            }
          }
          return emptyPlaceholder(child)
        } else if (mode === 'in-out' && innerChild.type !== Comment) {
          leavingHooks.delayLeave = (
            el: TransitionElement,
            earlyRemove,
            delayedLeave,
          ) => {
            const leavingVNodesCache = getLeavingNodesForType(
              state,
              oldInnerChild,
            )
            leavingVNodesCache[String(oldInnerChild.key)] = oldInnerChild
            // early removal callback
            el[leaveCbKey] = () => {
              earlyRemove()
              el[leaveCbKey] = undefined
              delete enterHooks.delayedLeave
            }
            enterHooks.delayedLeave = delayedLeave
          }
        }
      }

      return child
    }
  },
}

if (__COMPAT__) {
  BaseTransitionImpl.__isBuiltIn = true
}

function findNonCommentChild(children: VNode[]): VNode {
  let child: VNode = children[0]
  if (children.length > 1) {
    let hasFound = false
    // locate first non-comment child
    for (const c of children) {
      if (c.type !== Comment) {
        if (__DEV__ && hasFound) {
          // warn more than one non-comment child
          warn(
            '<transition> can only be used on a single element or component. ' +
              'Use <transition-group> for lists.',
          )
          break
        }
        child = c
        hasFound = true
        if (!__DEV__) break
      }
    }
  }
  return child
}

// export the public type for h/tsx inference
// also to avoid inline import() in generated d.ts files
export const BaseTransition = BaseTransitionImpl as unknown as {
  new (): {
    $props: BaseTransitionProps<any>
    $slots: {
      default(): VNode[]
    }
  }
}

function getLeavingNodesForType(
  state: TransitionState,
  vnode: VNode,
): Record<string, VNode> {
  const { leavingVNodes } = state
  let leavingVNodesCache = leavingVNodes.get(vnode.type)!
  if (!leavingVNodesCache) {
    leavingVNodesCache = Object.create(null)
    leavingVNodes.set(vnode.type, leavingVNodesCache)
  }
  return leavingVNodesCache
}

// The transition hooks are attached to the vnode as vnode.transition
// and will be called at appropriate timing in the renderer.
export function resolveTransitionHooks(
  vnode: VNode,
  props: BaseTransitionProps<any>,
  state: TransitionState,
  instance: ComponentInternalInstance,
  postClone?: (hooks: TransitionHooks) => void,
): TransitionHooks {
  const {
    appear,
    mode,
    persisted = false,
    onBeforeEnter,
    onEnter,
    onAfterEnter,
    onEnterCancelled,
    onBeforeLeave,
    onLeave,
    onAfterLeave,
    onLeaveCancelled,
    onBeforeAppear,
    onAppear,
    onAfterAppear,
    onAppearCancelled,
  } = props
  const key = String(vnode.key)
  const leavingVNodesCache = getLeavingNodesForType(state, vnode)

  const callHook: TransitionHookCaller = (hook, args) => {
    hook &&
      callWithAsyncErrorHandling(
        hook,
        instance,
        ErrorCodes.TRANSITION_HOOK,
        args,
      )
  }

  const callAsyncHook = (
    hook: Hook<(el: any, done: () => void) => void>,
    args: [TransitionElement, () => void],
  ) => {
    const done = args[1]
    callHook(hook, args)
    if (isArray(hook)) {
      if (hook.every(hook => hook.length <= 1)) done()
    } else if (hook.length <= 1) {
      done()
    }
  }

  const hooks: TransitionHooks<TransitionElement> = {
    mode,
    persisted,
    beforeEnter(el) {
      let hook = onBeforeEnter
      if (!state.isMounted) {
        if (appear) {
          hook = onBeforeAppear || onBeforeEnter
        } else {
          return
        }
      }
      // for same element (v-show)
      if (el[leaveCbKey]) {
        el[leaveCbKey](true /* cancelled */)
      }
      // for toggled element with same key (v-if)
      const leavingVNode = leavingVNodesCache[key]
      if (
        leavingVNode &&
        isSameVNodeType(vnode, leavingVNode) &&
        (leavingVNode.el as TransitionElement)[leaveCbKey]
      ) {
        // force early removal (not cancelled)
        ;(leavingVNode.el as TransitionElement)[leaveCbKey]!()
      }
      callHook(hook, [el])
    },

    enter(el) {
      let hook = onEnter
      let afterHook = onAfterEnter
      let cancelHook = onEnterCancelled
      if (!state.isMounted) {
        if (appear) {
          hook = onAppear || onEnter
          afterHook = onAfterAppear || onAfterEnter
          cancelHook = onAppearCancelled || onEnterCancelled
        } else {
          return
        }
      }
      let called = false
      const done = (el[enterCbKey] = (cancelled?) => {
        if (called) return
        called = true
        if (cancelled) {
          callHook(cancelHook, [el])
        } else {
          callHook(afterHook, [el])
        }
        if (hooks.delayedLeave) {
          hooks.delayedLeave()
        }
        el[enterCbKey] = undefined
      })
      if (hook) {
        callAsyncHook(hook, [el, done])
      } else {
        done()
      }
    },

    leave(el, remove) {
      const key = String(vnode.key)
      if (el[enterCbKey]) {
        el[enterCbKey](true /* cancelled */)
      }
      if (state.isUnmounting) {
        return remove()
      }
      callHook(onBeforeLeave, [el])
      let called = false
      const done = (el[leaveCbKey] = (cancelled?) => {
        if (called) return
        called = true
        remove()
        if (cancelled) {
          callHook(onLeaveCancelled, [el])
        } else {
          callHook(onAfterLeave, [el])
        }
        el[leaveCbKey] = undefined
        if (leavingVNodesCache[key] === vnode) {
          delete leavingVNodesCache[key]
        }
      })
      leavingVNodesCache[key] = vnode
      if (onLeave) {
        callAsyncHook(onLeave, [el, done])
      } else {
        done()
      }
    },

    clone(vnode) {
      const hooks = resolveTransitionHooks(
        vnode,
        props,
        state,
        instance,
        postClone,
      )
      if (postClone) postClone(hooks)
      return hooks
    },
  }

  return hooks
}

// the placeholder really only handles one special case: KeepAlive
// in the case of a KeepAlive in a leave phase we need to return a KeepAlive
// placeholder with empty content to avoid the KeepAlive instance from being
// unmounted.
function emptyPlaceholder(vnode: VNode): VNode | undefined {
  if (isKeepAlive(vnode)) {
    vnode = cloneVNode(vnode)
    vnode.children = null
    return vnode
  }
}

function getInnerChild(vnode: VNode): VNode | undefined {
  if (!isKeepAlive(vnode)) {
    if (isTeleport(vnode.type) && vnode.children) {
      return findNonCommentChild(vnode.children as VNode[])
    }

    return vnode
  }
  // #7121 ensure get the child component subtree in case
  // it's been replaced during HMR
  if (__DEV__ && vnode.component) {
    return vnode.component.subTree
  }

  const { shapeFlag, children } = vnode

  if (children) {
    if (shapeFlag & ShapeFlags.ARRAY_CHILDREN) {
      return (children as VNodeArrayChildren)[0] as VNode
    }

    if (
      shapeFlag & ShapeFlags.SLOTS_CHILDREN &&
      isFunction((children as any).default)
    ) {
      return (children as any).default()
    }
  }
}

export function setTransitionHooks(vnode: VNode, hooks: TransitionHooks): void {
  if (vnode.shapeFlag & ShapeFlags.COMPONENT && vnode.component) {
    setTransitionHooks(vnode.component.subTree, hooks)
  } else if (__FEATURE_SUSPENSE__ && vnode.shapeFlag & ShapeFlags.SUSPENSE) {
    vnode.ssContent!.transition = hooks.clone(vnode.ssContent!)
    vnode.ssFallback!.transition = hooks.clone(vnode.ssFallback!)
  } else {
    vnode.transition = hooks
  }
}

export function getTransitionRawChildren(
  children: VNode[],
  keepComment: boolean = false,
  parentKey?: VNode['key'],
): VNode[] {
  let ret: VNode[] = []
  let keyedFragmentCount = 0
  for (let i = 0; i < children.length; i++) {
    let child = children[i]
    // #5360 inherit parent key in case of <template v-for>
    const key =
      parentKey == null
        ? child.key
        : String(parentKey) + String(child.key != null ? child.key : i)
    // handle fragment children case, e.g. v-for
    if (child.type === Fragment) {
      if (child.patchFlag & PatchFlags.KEYED_FRAGMENT) keyedFragmentCount++
      ret = ret.concat(
        getTransitionRawChildren(child.children as VNode[], keepComment, key),
      )
    }
    // comment placeholders should be skipped, e.g. v-if
    else if (keepComment || child.type !== Comment) {
      ret.push(key != null ? cloneVNode(child, { key }) : child)
    }
  }
  // #1126 if a transition children list contains multiple sub fragments, these
  // fragments will be merged into a flat children array. Since each v-for
  // fragment may contain different static bindings inside, we need to de-op
  // these children to force full diffs to ensure correct behavior.
  if (keyedFragmentCount > 1) {
    for (let i = 0; i < ret.length; i++) {
      ret[i].patchFlag = PatchFlags.BAIL
    }
  }
  return ret
}<|MERGE_RESOLUTION|>--- conflicted
+++ resolved
@@ -18,13 +18,9 @@
 import { ErrorCodes, callWithAsyncErrorHandling } from '../errorHandling'
 import { PatchFlags, ShapeFlags, isArray, isFunction } from '@vue/shared'
 import { onBeforeUnmount, onMounted } from '../apiLifecycle'
-<<<<<<< HEAD
-import { queueJob } from '../scheduler'
-=======
 import { isTeleport } from './Teleport'
->>>>>>> d298c431
 import type { RendererElement } from '../renderer'
-import { SchedulerJobFlags } from '../scheduler'
+import { SchedulerJobFlags, queueJob } from '../scheduler'
 
 type Hook<T = () => void> = T | T[]
 
@@ -225,14 +221,8 @@
             state.isLeaving = false
             // #6835
             // it also needs to be updated when active is undefined
-<<<<<<< HEAD
-            if (instance.update.active !== false) {
-              instance.effect.dirty = true
+            if (!(instance.job.flags! & SchedulerJobFlags.DISPOSED)) {
               queueJob(instance.update)
-=======
-            if (!(instance.job.flags! & SchedulerJobFlags.DISPOSED)) {
-              instance.update()
->>>>>>> d298c431
             }
           }
           return emptyPlaceholder(child)
