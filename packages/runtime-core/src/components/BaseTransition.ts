import {
  getCurrentInstance,
  SetupContext,
  ComponentInternalInstance,
  ComponentOptions
} from '../component'
import {
  cloneVNode,
  Comment,
  isSameVNodeType,
  VNode,
  VNodeArrayChildren,
  Fragment
} from '../vnode'
import { warn } from '../warning'
import { isKeepAlive } from './KeepAlive'
import { toRaw } from '@vue/reactivity'
import { callWithAsyncErrorHandling, ErrorCodes } from '../errorHandling'
import { ShapeFlags, PatchFlags, isArray } from '@vue/shared'
import { onBeforeUnmount, onMounted } from '../apiLifecycle'
import { RendererElement } from '../renderer'
import { isTeleport } from './Teleport'

type Hook<T = () => void> = T | T[]

const leaveCbKey = Symbol('_leaveCb')
const enterCbKey = Symbol('_enterCb')

export interface BaseTransitionProps<HostElement = RendererElement> {
  mode?: 'in-out' | 'out-in' | 'default'
  appear?: boolean

  // If true, indicates this is a transition that doesn't actually insert/remove
  // the element, but toggles the show / hidden status instead.
  // The transition hooks are injected, but will be skipped by the renderer.
  // Instead, a custom directive can control the transition by calling the
  // injected hooks (e.g. v-show).
  persisted?: boolean

  // Hooks. Using camel case for easier usage in render functions & JSX.
  // In templates these can be written as @before-enter="xxx" as prop names
  // are camelized.
  onBeforeEnter?: Hook<(el: HostElement) => void>
  onEnter?: Hook<(el: HostElement, done: () => void) => void>
  onAfterEnter?: Hook<(el: HostElement) => void>
  onEnterCancelled?: Hook<(el: HostElement) => void>
  // leave
  onBeforeLeave?: Hook<(el: HostElement) => void>
  onLeave?: Hook<(el: HostElement, done: () => void) => void>
  onAfterLeave?: Hook<(el: HostElement) => void>
  onLeaveCancelled?: Hook<(el: HostElement) => void> // only fired in persisted mode
  // appear
  onBeforeAppear?: Hook<(el: HostElement) => void>
  onAppear?: Hook<(el: HostElement, done: () => void) => void>
  onAfterAppear?: Hook<(el: HostElement) => void>
  onAppearCancelled?: Hook<(el: HostElement) => void>
}

export interface TransitionHooks<HostElement = RendererElement> {
  mode: BaseTransitionProps['mode']
  persisted: boolean
  beforeEnter(el: HostElement): void
  enter(el: HostElement): void
  leave(el: HostElement, remove: () => void): void
  clone(vnode: VNode): TransitionHooks<HostElement>
  // optional
  afterLeave?(): void
  delayLeave?(
    el: HostElement,
    earlyRemove: () => void,
    delayedLeave: () => void
  ): void
  delayedLeave?(): void
}

export type TransitionHookCaller = <T extends any[] = [el: any]>(
  hook: Hook<(...args: T) => void> | undefined,
  args?: T
) => void

export type PendingCallback = (cancelled?: boolean) => void

export interface TransitionState {
  isMounted: boolean
  isLeaving: boolean
  isUnmounting: boolean
  // Track pending leave callbacks for children of the same key.
  // This is used to force remove leaving a child when a new copy is entering.
  leavingVNodes: Map<any, Record<string, VNode>>
}

export interface TransitionElement {
  // in persisted mode (e.g. v-show), the same element is toggled, so the
  // pending enter/leave callbacks may need to be cancelled if the state is toggled
  // before it finishes.
  [enterCbKey]?: PendingCallback
  [leaveCbKey]?: PendingCallback
}

export function useTransitionState(): TransitionState {
  const state: TransitionState = {
    isMounted: false,
    isLeaving: false,
    isUnmounting: false,
    leavingVNodes: new Map()
  }
  onMounted(() => {
    state.isMounted = true
  })
  onBeforeUnmount(() => {
    state.isUnmounting = true
  })
  return state
}

const TransitionHookValidator = [Function, Array]

export const BaseTransitionPropsValidators = {
  mode: String,
  appear: Boolean,
  persisted: Boolean,
  // enter
  onBeforeEnter: TransitionHookValidator,
  onEnter: TransitionHookValidator,
  onAfterEnter: TransitionHookValidator,
  onEnterCancelled: TransitionHookValidator,
  // leave
  onBeforeLeave: TransitionHookValidator,
  onLeave: TransitionHookValidator,
  onAfterLeave: TransitionHookValidator,
  onLeaveCancelled: TransitionHookValidator,
  // appear
  onBeforeAppear: TransitionHookValidator,
  onAppear: TransitionHookValidator,
  onAfterAppear: TransitionHookValidator,
  onAppearCancelled: TransitionHookValidator
}

const BaseTransitionImpl: ComponentOptions = {
  name: `BaseTransition`,

  props: BaseTransitionPropsValidators,

  setup(props: BaseTransitionProps, { slots }: SetupContext) {
    const instance = getCurrentInstance()!
    const state = useTransitionState()

    let prevTransitionKey: any

    return () => {
      const children =
        slots.default && getTransitionRawChildren(slots.default(), true)
      if (!children || !children.length) {
        return
      }

      let child: VNode = findNonCommentChild(children)

      // there's no need to track reactivity for these props so use the raw
      // props for a bit better perf
      const rawProps = toRaw(props)
      const { mode } = rawProps
      // check mode
      if (
        __DEV__ &&
        mode &&
        mode !== 'in-out' &&
        mode !== 'out-in' &&
        mode !== 'default'
      ) {
        warn(`invalid <transition> mode: ${mode}`)
      }

      if (state.isLeaving) {
        return emptyPlaceholder(child)
      }

      // in the case of <transition><keep-alive/></transition>, we need to
      // compare the type of the kept-alive children.
      const innerChild = getInnerChild(child)
      if (!innerChild) {
        return emptyPlaceholder(child)
      }

      const enterHooks = resolveTransitionHooks(
        innerChild,
        rawProps,
        state,
        instance
      )
      setTransitionHooks(innerChild, enterHooks)

      const oldChild = instance.subTree
      const oldInnerChild = oldChild && getInnerChild(oldChild)

      let transitionKeyChanged = false
      const { getTransitionKey } = innerChild.type as any
      if (getTransitionKey) {
        const key = getTransitionKey()
        if (prevTransitionKey === undefined) {
          prevTransitionKey = key
        } else if (key !== prevTransitionKey) {
          prevTransitionKey = key
          transitionKeyChanged = true
        }
      }

      // handle mode
      if (
        oldInnerChild &&
        oldInnerChild.type !== Comment &&
        (!isSameVNodeType(innerChild, oldInnerChild) || transitionKeyChanged)
      ) {
        const leavingHooks = resolveTransitionHooks(
          oldInnerChild,
          rawProps,
          state,
          instance
        )
        // update old tree's hooks in case of dynamic transition
        setTransitionHooks(oldInnerChild, leavingHooks)
        // switching between different views
        if (mode === 'out-in') {
          state.isLeaving = true
          // return placeholder node and queue update when leave finishes
          leavingHooks.afterLeave = () => {
            state.isLeaving = false
            // #6835
            // it also needs to be updated when active is undefined
            if (instance.update.active !== false) {
              instance.update()
            }
          }
          return emptyPlaceholder(child)
        } else if (mode === 'in-out' && innerChild.type !== Comment) {
          leavingHooks.delayLeave = (
            el: TransitionElement,
            earlyRemove,
            delayedLeave
          ) => {
            const leavingVNodesCache = getLeavingNodesForType(
              state,
              oldInnerChild
            )
            leavingVNodesCache[String(oldInnerChild.key)] = oldInnerChild
            // early removal callback
            el[leaveCbKey] = () => {
              earlyRemove()
              el[leaveCbKey] = undefined
              delete enterHooks.delayedLeave
            }
            enterHooks.delayedLeave = delayedLeave
          }
        }
      }

      return child
    }
  }
}

if (__COMPAT__) {
  BaseTransitionImpl.__isBuiltIn = true
}

function findNonCommentChild(children: VNode[]): VNode {
  let child: VNode = children[0]
  if (children.length > 1) {
    let hasFound = false
    // locate first non-comment child
    for (const c of children) {
      if (c.type !== Comment) {
        if (__DEV__ && hasFound) {
          // warn more than one non-comment child
          warn(
            '<transition> can only be used on a single element or component. ' +
              'Use <transition-group> for lists.'
          )
          break
        }
        child = c
        hasFound = true
        if (!__DEV__) break
      }
    }
  }
  return child
}

// export the public type for h/tsx inference
// also to avoid inline import() in generated d.ts files
export const BaseTransition = BaseTransitionImpl as unknown as {
  new (): {
    $props: BaseTransitionProps<any>
    $slots: {
      default(): VNode[]
    }
  }
}

function getLeavingNodesForType(
  state: TransitionState,
  vnode: VNode
): Record<string, VNode> {
  const { leavingVNodes } = state
  let leavingVNodesCache = leavingVNodes.get(vnode.type)!
  if (!leavingVNodesCache) {
    leavingVNodesCache = Object.create(null)
    leavingVNodes.set(vnode.type, leavingVNodesCache)
  }
  return leavingVNodesCache
}

// The transition hooks are attached to the vnode as vnode.transition
// and will be called at appropriate timing in the renderer.
export function resolveTransitionHooks(
  vnode: VNode,
  props: BaseTransitionProps<any>,
  state: TransitionState,
  instance: ComponentInternalInstance
): TransitionHooks {
  const {
    appear,
    mode,
    persisted = false,
    onBeforeEnter,
    onEnter,
    onAfterEnter,
    onEnterCancelled,
    onBeforeLeave,
    onLeave,
    onAfterLeave,
    onLeaveCancelled,
    onBeforeAppear,
    onAppear,
    onAfterAppear,
    onAppearCancelled
  } = props
  const key = String(vnode.key)
  const leavingVNodesCache = getLeavingNodesForType(state, vnode)

  const callHook: TransitionHookCaller = (hook, args) => {
    hook &&
      callWithAsyncErrorHandling(
        hook,
        instance,
        ErrorCodes.TRANSITION_HOOK,
        args
      )
  }

  const callAsyncHook = (
    hook: Hook<(el: any, done: () => void) => void>,
    args: [TransitionElement, () => void]
  ) => {
    const done = args[1]
    callHook(hook, args)
    if (isArray(hook)) {
      if (hook.every(hook => hook.length <= 1)) done()
    } else if (hook.length <= 1) {
      done()
    }
  }

  const hooks: TransitionHooks<TransitionElement> = {
    mode,
    persisted,
    beforeEnter(el) {
      let hook = onBeforeEnter
      if (!state.isMounted) {
        if (appear) {
          hook = onBeforeAppear || onBeforeEnter
        } else {
          return
        }
      }
      // for same element (v-show)
      if (el[leaveCbKey]) {
        el[leaveCbKey](true /* cancelled */)
      }
      // for toggled element with same key (v-if)
      const leavingVNode = leavingVNodesCache[key]
      if (
        leavingVNode &&
        isSameVNodeType(vnode, leavingVNode) &&
        (leavingVNode.el as TransitionElement)[leaveCbKey]
      ) {
        // force early removal (not cancelled)
        ;(leavingVNode.el as TransitionElement)[leaveCbKey]!()
      }
      callHook(hook, [el])
    },

    enter(el) {
      let hook = onEnter
      let afterHook = onAfterEnter
      let cancelHook = onEnterCancelled
      if (!state.isMounted) {
        if (appear) {
          hook = onAppear || onEnter
          afterHook = onAfterAppear || onAfterEnter
          cancelHook = onAppearCancelled || onEnterCancelled
        } else {
          return
        }
      }
      let called = false
      const done = (el[enterCbKey] = (cancelled?) => {
        if (called) return
        called = true
        if (cancelled) {
          callHook(cancelHook, [el])
        } else {
          callHook(afterHook, [el])
        }
        if (hooks.delayedLeave) {
          hooks.delayedLeave()
        }
        el[enterCbKey] = undefined
      })
      if (hook) {
        callAsyncHook(hook, [el, done])
      } else {
        done()
      }
    },

    leave(el, remove) {
      const key = String(vnode.key)
      if (el[enterCbKey]) {
        el[enterCbKey](true /* cancelled */)
      }
      if (state.isUnmounting) {
        return remove()
      }
      callHook(onBeforeLeave, [el])
      let called = false
      const done = (el[leaveCbKey] = (cancelled?) => {
        if (called) return
        called = true
        remove()
        if (cancelled) {
          callHook(onLeaveCancelled, [el])
        } else {
          callHook(onAfterLeave, [el])
        }
        el[leaveCbKey] = undefined
        if (leavingVNodesCache[key] === vnode) {
          delete leavingVNodesCache[key]
        }
      })
      leavingVNodesCache[key] = vnode
      if (onLeave) {
        callAsyncHook(onLeave, [el, done])
      } else {
        done()
      }
    },

    clone(vnode) {
      return resolveTransitionHooks(vnode, props, state, instance)
    }
  }

  return hooks
}

// the placeholder really only handles one special case: KeepAlive
// in the case of a KeepAlive in a leave phase we need to return a KeepAlive
// placeholder with empty content to avoid the KeepAlive instance from being
// unmounted.
function emptyPlaceholder(vnode: VNode): VNode | undefined {
  if (isKeepAlive(vnode)) {
    vnode = cloneVNode(vnode)
    vnode.children = null
    return vnode
  }
}

function getInnerChild(vnode: VNode): VNode | undefined {
  return isKeepAlive(vnode)
<<<<<<< HEAD
    ? vnode.children
      ? ((vnode.children as VNodeArrayChildren)[0] as VNode)
      : undefined
    : isTeleport(vnode.type)
    ? findNonCommentChild(vnode.children! as VNode[])
=======
    ? // #7121 ensure get the child component subtree in case
      // it's been replaced during HMR
      __DEV__ && vnode.component
      ? vnode.component.subTree
      : vnode.children
        ? ((vnode.children as VNodeArrayChildren)[0] as VNode)
        : undefined
>>>>>>> a6503e3e
    : vnode
}

export function setTransitionHooks(vnode: VNode, hooks: TransitionHooks) {
  if (vnode.shapeFlag & ShapeFlags.COMPONENT && vnode.component) {
    setTransitionHooks(vnode.component.subTree, hooks)
  } else if (__FEATURE_SUSPENSE__ && vnode.shapeFlag & ShapeFlags.SUSPENSE) {
    vnode.ssContent!.transition = hooks.clone(vnode.ssContent!)
    vnode.ssFallback!.transition = hooks.clone(vnode.ssFallback!)
  } else {
    vnode.transition = hooks
  }
}

export function getTransitionRawChildren(
  children: VNode[],
  keepComment: boolean = false,
  parentKey?: VNode['key']
): VNode[] {
  let ret: VNode[] = []
  let keyedFragmentCount = 0
  for (let i = 0; i < children.length; i++) {
    let child = children[i]
    // #5360 inherit parent key in case of <template v-for>
    const key =
      parentKey == null
        ? child.key
        : String(parentKey) + String(child.key != null ? child.key : i)
    // handle fragment children case, e.g. v-for
    if (child.type === Fragment) {
      if (child.patchFlag & PatchFlags.KEYED_FRAGMENT) keyedFragmentCount++
      ret = ret.concat(
        getTransitionRawChildren(child.children as VNode[], keepComment, key)
      )
    }
    // comment placeholders should be skipped, e.g. v-if
    else if (keepComment || child.type !== Comment) {
      ret.push(key != null ? cloneVNode(child, { key }) : child)
    }
  }
  // #1126 if a transition children list contains multiple sub fragments, these
  // fragments will be merged into a flat children array. Since each v-for
  // fragment may contain different static bindings inside, we need to de-op
  // these children to force full diffs to ensure correct behavior.
  if (keyedFragmentCount > 1) {
    for (let i = 0; i < ret.length; i++) {
      ret[i].patchFlag = PatchFlags.BAIL
    }
  }
  return ret
}<|MERGE_RESOLUTION|>--- conflicted
+++ resolved
@@ -479,13 +479,6 @@
 
 function getInnerChild(vnode: VNode): VNode | undefined {
   return isKeepAlive(vnode)
-<<<<<<< HEAD
-    ? vnode.children
-      ? ((vnode.children as VNodeArrayChildren)[0] as VNode)
-      : undefined
-    : isTeleport(vnode.type)
-    ? findNonCommentChild(vnode.children! as VNode[])
-=======
     ? // #7121 ensure get the child component subtree in case
       // it's been replaced during HMR
       __DEV__ && vnode.component
@@ -493,7 +486,8 @@
       : vnode.children
         ? ((vnode.children as VNodeArrayChildren)[0] as VNode)
         : undefined
->>>>>>> a6503e3e
+      ? isTeleport(vnode.type)
+      : findNonCommentChild(vnode.children! as VNode[])
     : vnode
 }
 
