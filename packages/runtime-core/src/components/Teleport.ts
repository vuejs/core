--- conflicted
+++ resolved
@@ -247,31 +247,10 @@
       hostRemove(targetAnchor!)
     }
 
-<<<<<<< HEAD
-    // an unmounted teleport should always remove its children if not disabled
-    // or its descendant nodes have a teleport that not disabled
-    if (
-      doRemove ||
-      !isTeleportDisabled(props) ||
-      hasNotDisabledTeleport(children as VNode[])
-    ) {
-      hostRemove(anchor!)
-      if (shapeFlag & ShapeFlags.ARRAY_CHILDREN) {
-        for (let i = 0; i < (children as VNode[]).length; i++) {
-          const child = (children as VNode[])[i]
-          unmount(
-            child,
-            parentComponent,
-            parentSuspense,
-            true,
-            !!child.dynamicChildren
-          )
-        }
-=======
     // an unmounted teleport should always unmount its children whether it's disabled or not
     doRemove && hostRemove(anchor!)
     if (shapeFlag & ShapeFlags.ARRAY_CHILDREN) {
-      const shouldRemove = doRemove || !isTeleportDisabled(props)
+      const shouldRemove = doRemove || !isTeleportDisabled(props) || hasNotDisabledTeleport(children as VNode[])
       for (let i = 0; i < (children as VNode[]).length; i++) {
         const child = (children as VNode[])[i]
         unmount(
@@ -281,7 +260,6 @@
           shouldRemove,
           !!child.dynamicChildren
         )
->>>>>>> aacb66de
       }
     }
   },
