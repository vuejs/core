import type { ComponentInternalInstance } from '../component'
import type { SuspenseBoundary } from './Suspense'
import {
  type ElementNamespace,
  MoveType,
  type RendererElement,
  type RendererInternals,
  type RendererNode,
  type RendererOptions,
  queuePostRenderEffect,
  traverseStaticChildren,
} from '../renderer'
import type { VNode, VNodeArrayChildren, VNodeProps } from '../vnode'
import { ShapeFlags, isString } from '@vue/shared'
import { warn } from '../warning'
import { isHmrUpdating } from '../hmr'

export type TeleportVNode = VNode<RendererNode, RendererElement, TeleportProps>

export interface TeleportProps {
  to: string | RendererElement | null | undefined
  disabled?: boolean
  defer?: boolean
}

export const TeleportEndKey: unique symbol = Symbol('_vte')

export const isTeleport = (type: any): boolean => type.__isTeleport

const isTeleportDisabled = (props: VNode['props']): boolean =>
  props && (props.disabled || props.disabled === '')

const isTeleportDeferred = (props: VNode['props']): boolean =>
  props && (props.defer || props.defer === '')

const isTargetSVG = (target: RendererElement): boolean =>
  typeof SVGElement !== 'undefined' && target instanceof SVGElement

const isTargetMathML = (target: RendererElement): boolean =>
  typeof MathMLElement === 'function' && target instanceof MathMLElement

const resolveTarget = <T = RendererElement>(
  props: TeleportProps | null,
  select: RendererOptions['querySelector'],
): T | null => {
  const targetSelector = props && props.to
  if (isString(targetSelector)) {
    if (!select) {
      __DEV__ &&
        warn(
          `Current renderer does not support string target for Teleports. ` +
            `(missing querySelector renderer option)`,
        )
      return null
    } else {
      const target = select(targetSelector)
      if (__DEV__ && !target && !isTeleportDisabled(props)) {
        warn(
          `Failed to locate Teleport target with selector "${targetSelector}". ` +
            `Note the target element must exist before the component is mounted - ` +
            `i.e. the target cannot be rendered by the component itself, and ` +
            `ideally should be outside of the entire Vue component tree.`,
        )
      }
      return target as T
    }
  } else {
    if (__DEV__ && !targetSelector && !isTeleportDisabled(props)) {
      warn(`Invalid Teleport target: ${targetSelector}`)
    }
    return targetSelector as T
  }
}

export const TeleportImpl = {
  name: 'Teleport',
  __isTeleport: true,
  process(
    n1: TeleportVNode | null,
    n2: TeleportVNode,
    container: RendererElement,
    anchor: RendererNode | null,
    parentComponent: ComponentInternalInstance | null,
    parentSuspense: SuspenseBoundary | null,
    namespace: ElementNamespace,
    slotScopeIds: string[] | null,
    optimized: boolean,
    internals: RendererInternals,
  ): void {
    const {
      mc: mountChildren,
      pc: patchChildren,
      pbc: patchBlockChildren,
      o: { insert, querySelector, createText, createComment },
    } = internals

    const disabled = isTeleportDisabled(n2.props)
    let { shapeFlag, children, dynamicChildren } = n2

    // #3302
    // HMR updated, force full diff
    if (__DEV__ && isHmrUpdating) {
      optimized = false
      dynamicChildren = null
    }

    if (n1 == null) {
      // insert anchors in the main view
      const placeholder = (n2.el = __DEV__
        ? createComment('teleport start')
        : createText(''))
      const mainAnchor = (n2.anchor = __DEV__
        ? createComment('teleport end')
        : createText(''))
      insert(placeholder, container, anchor)
      insert(mainAnchor, container, anchor)

      const mount = (container: RendererElement, anchor: RendererNode) => {
        // Teleport *always* has Array children. This is enforced in both the
        // compiler and vnode children normalization.
        if (shapeFlag & ShapeFlags.ARRAY_CHILDREN) {
          if (parentComponent && parentComponent.isCE) {
            parentComponent.ce!._teleportTarget = container
          }
          mountChildren(
            children as VNodeArrayChildren,
            container,
            anchor,
            parentComponent,
            parentSuspense,
            namespace,
            slotScopeIds,
            optimized,
          )
        }
      }

      const mountToTarget = () => {
        const target = (n2.target = resolveTarget(n2.props, querySelector))
        const targetAnchor = prepareAnchor(target, n2, createText, insert)
        if (target) {
          // #2652 we could be teleporting from a non-SVG tree into an SVG tree
          if (namespace !== 'svg' && isTargetSVG(target)) {
            namespace = 'svg'
          } else if (namespace !== 'mathml' && isTargetMathML(target)) {
            namespace = 'mathml'
          }
          if (!disabled) {
            mount(target, targetAnchor)
            updateCssVars(n2, false)
          }
        } else if (__DEV__ && !disabled) {
          warn(
            'Invalid Teleport target on mount:',
            target,
            `(${typeof target})`,
          )
        }
      }

      if (disabled) {
        mount(container, mainAnchor)
        updateCssVars(n2, true)
      }

      if (isTeleportDeferred(n2.props)) {
<<<<<<< HEAD
        queuePostRenderEffect(
          () => {
            mountToTarget()
            n2.el!.__isMounted = true
          },
          undefined,
          parentSuspense,
        )
=======
        n2.el!.__isMounted = false
        queuePostRenderEffect(() => {
          mountToTarget()
          delete n2.el!.__isMounted
        }, parentSuspense)
>>>>>>> d0cf234f
      } else {
        mountToTarget()
      }
    } else {
<<<<<<< HEAD
      if (isTeleportDeferred(n2.props) && !n1.el!.__isMounted) {
        queuePostRenderEffect(
          () => {
            TeleportImpl.process(
              n1,
              n2,
              container,
              anchor,
              parentComponent,
              parentSuspense,
              namespace,
              slotScopeIds,
              optimized,
              internals,
            )
            delete n1.el!.__isMounted
          },
          undefined,
          parentSuspense,
        )
=======
      if (isTeleportDeferred(n2.props) && n1.el!.__isMounted === false) {
        queuePostRenderEffect(() => {
          TeleportImpl.process(
            n1,
            n2,
            container,
            anchor,
            parentComponent,
            parentSuspense,
            namespace,
            slotScopeIds,
            optimized,
            internals,
          )
        }, parentSuspense)
>>>>>>> d0cf234f
        return
      }
      // update content
      n2.el = n1.el
      n2.targetStart = n1.targetStart
      const mainAnchor = (n2.anchor = n1.anchor)!
      const target = (n2.target = n1.target)!
      const targetAnchor = (n2.targetAnchor = n1.targetAnchor)!
      const wasDisabled = isTeleportDisabled(n1.props)
      const currentContainer = wasDisabled ? container : target
      const currentAnchor = wasDisabled ? mainAnchor : targetAnchor

      if (namespace === 'svg' || isTargetSVG(target)) {
        namespace = 'svg'
      } else if (namespace === 'mathml' || isTargetMathML(target)) {
        namespace = 'mathml'
      }

      if (dynamicChildren) {
        // fast path when the teleport happens to be a block root
        patchBlockChildren(
          n1.dynamicChildren!,
          dynamicChildren,
          currentContainer,
          parentComponent,
          parentSuspense,
          namespace,
          slotScopeIds,
        )
        // even in block tree mode we need to make sure all root-level nodes
        // in the teleport inherit previous DOM references so that they can
        // be moved in future patches.
        // in dev mode, deep traversal is necessary for HMR
        traverseStaticChildren(n1, n2, !__DEV__)
      } else if (!optimized) {
        patchChildren(
          n1,
          n2,
          currentContainer,
          currentAnchor,
          parentComponent,
          parentSuspense,
          namespace,
          slotScopeIds,
          false,
        )
      }

      if (disabled) {
        if (!wasDisabled) {
          // enabled -> disabled
          // move into main container
          moveTeleport(
            n2,
            container,
            mainAnchor,
            internals,
            parentComponent,
            TeleportMoveTypes.TOGGLE,
          )
        } else {
          // #7835
          // When `teleport` is disabled, `to` may change, making it always old,
          // to ensure the correct `to` when enabled
          if (n2.props && n1.props && n2.props.to !== n1.props.to) {
            n2.props.to = n1.props.to
          }
        }
      } else {
        // target changed
        if ((n2.props && n2.props.to) !== (n1.props && n1.props.to)) {
          const nextTarget = (n2.target = resolveTarget(
            n2.props,
            querySelector,
          ))
          if (nextTarget) {
            moveTeleport(
              n2,
              nextTarget,
              null,
              internals,
              parentComponent,
              TeleportMoveTypes.TARGET_CHANGE,
            )
          } else if (__DEV__) {
            warn(
              'Invalid Teleport target on update:',
              target,
              `(${typeof target})`,
            )
          }
        } else if (wasDisabled) {
          // disabled -> enabled
          // move into teleport target
          moveTeleport(
            n2,
            target,
            targetAnchor,
            internals,
            parentComponent,
            TeleportMoveTypes.TOGGLE,
          )
        }
      }
      updateCssVars(n2, disabled)
    }
  },

  remove(
    vnode: VNode,
    parentComponent: ComponentInternalInstance | null,
    parentSuspense: SuspenseBoundary | null,
    { um: unmount, o: { remove: hostRemove } }: RendererInternals,
    doRemove: boolean,
  ): void {
    const {
      shapeFlag,
      children,
      anchor,
      targetStart,
      targetAnchor,
      target,
      props,
    } = vnode

    if (target) {
      hostRemove(targetStart!)
      hostRemove(targetAnchor!)
    }

    // an unmounted teleport should always unmount its children whether it's disabled or not
    doRemove && hostRemove(anchor!)
    if (shapeFlag & ShapeFlags.ARRAY_CHILDREN) {
      const shouldRemove = doRemove || !isTeleportDisabled(props)
      for (let i = 0; i < (children as VNode[]).length; i++) {
        const child = (children as VNode[])[i]
        unmount(
          child,
          parentComponent,
          parentSuspense,
          shouldRemove,
          !!child.dynamicChildren,
        )
      }
    }
  },

  move: moveTeleport as typeof moveTeleport,
  hydrate: hydrateTeleport as typeof hydrateTeleport,
}

export enum TeleportMoveTypes {
  TARGET_CHANGE,
  TOGGLE, // enable / disable
  REORDER, // moved in the main view
}

function moveTeleport(
  vnode: VNode,
  container: RendererElement,
  parentAnchor: RendererNode | null,
  { o: { insert }, m: move }: RendererInternals,
  parentComponent: ComponentInternalInstance | null,
  moveType: TeleportMoveTypes = TeleportMoveTypes.REORDER,
): void {
  // move target anchor if this is a target change.
  if (moveType === TeleportMoveTypes.TARGET_CHANGE) {
    insert(vnode.targetAnchor!, container, parentAnchor)
  }
  const { el, anchor, shapeFlag, children, props } = vnode
  const isReorder = moveType === TeleportMoveTypes.REORDER
  // move main view anchor if this is a re-order.
  if (isReorder) {
    insert(el!, container, parentAnchor)
  }
  // if this is a re-order and teleport is enabled (content is in target)
  // do not move children. So the opposite is: only move children if this
  // is not a reorder, or the teleport is disabled
  if (!isReorder || isTeleportDisabled(props)) {
    // Teleport has either Array children or no children.
    if (shapeFlag & ShapeFlags.ARRAY_CHILDREN) {
      for (let i = 0; i < (children as VNode[]).length; i++) {
        move(
          (children as VNode[])[i],
          container,
          parentAnchor,
          MoveType.REORDER,
          parentComponent,
        )
      }
    }
  }
  // move main view anchor if this is a re-order.
  if (isReorder) {
    insert(anchor!, container, parentAnchor)
  }
}

interface TeleportTargetElement extends Element {
  // last teleport target
  _lpa?: Node | null
}

function hydrateTeleport(
  node: Node,
  vnode: TeleportVNode,
  parentComponent: ComponentInternalInstance | null,
  parentSuspense: SuspenseBoundary | null,
  slotScopeIds: string[] | null,
  optimized: boolean,
  {
    o: { nextSibling, parentNode, querySelector, insert, createText },
  }: RendererInternals<Node, Element>,
  hydrateChildren: (
    node: Node | null,
    vnode: VNode,
    container: Element,
    parentComponent: ComponentInternalInstance | null,
    parentSuspense: SuspenseBoundary | null,
    slotScopeIds: string[] | null,
    optimized: boolean,
  ) => Node | null,
): Node | null {
  const target = (vnode.target = resolveTarget<Element>(
    vnode.props,
    querySelector,
  ))
  if (target) {
    const disabled = isTeleportDisabled(vnode.props)
    // if multiple teleports rendered to the same target element, we need to
    // pick up from where the last teleport finished instead of the first node
    const targetNode =
      (target as TeleportTargetElement)._lpa || target.firstChild
    if (vnode.shapeFlag & ShapeFlags.ARRAY_CHILDREN) {
      if (disabled) {
        vnode.anchor = hydrateChildren(
          nextSibling(node),
          vnode,
          parentNode(node)!,
          parentComponent,
          parentSuspense,
          slotScopeIds,
          optimized,
        )
        vnode.targetStart = targetNode
        vnode.targetAnchor = targetNode && nextSibling(targetNode)
      } else {
        vnode.anchor = nextSibling(node)

        // lookahead until we find the target anchor
        // we cannot rely on return value of hydrateChildren() because there
        // could be nested teleports
        let targetAnchor = targetNode
        while (targetAnchor) {
          if (targetAnchor && targetAnchor.nodeType === 8) {
            if ((targetAnchor as Comment).data === 'teleport start anchor') {
              vnode.targetStart = targetAnchor
            } else if ((targetAnchor as Comment).data === 'teleport anchor') {
              vnode.targetAnchor = targetAnchor
              ;(target as TeleportTargetElement)._lpa =
                vnode.targetAnchor && nextSibling(vnode.targetAnchor as Node)
              break
            }
          }
          targetAnchor = nextSibling(targetAnchor)
        }

        // #11400 if the HTML corresponding to Teleport is not embedded in the
        // correct position on the final page during SSR. the targetAnchor will
        // always be null, we need to manually add targetAnchor to ensure
        // Teleport it can properly unmount or move
        if (!vnode.targetAnchor) {
          prepareAnchor(target, vnode, createText, insert)
        }

        hydrateChildren(
          targetNode && nextSibling(targetNode),
          vnode,
          target,
          parentComponent,
          parentSuspense,
          slotScopeIds,
          optimized,
        )
      }
    }
    updateCssVars(vnode, disabled)
  }
  return vnode.anchor && nextSibling(vnode.anchor as Node)
}

// Force-casted public typing for h and TSX props inference
export const Teleport = TeleportImpl as unknown as {
  __isTeleport: true
  new (): {
    $props: VNodeProps & TeleportProps
    $slots: {
      default(): VNode[]
    }
  }
}

function updateCssVars(vnode: VNode, isDisabled: boolean) {
  // presence of .ut method indicates owner component uses css vars.
  // code path here can assume browser environment.
  const ctx = vnode.ctx
  if (ctx && ctx.ut) {
    let node, anchor
    if (isDisabled) {
      node = vnode.el
      anchor = vnode.anchor
    } else {
      node = vnode.targetStart
      anchor = vnode.targetAnchor
    }
    while (node && node !== anchor) {
      if (node.nodeType === 1) node.setAttribute('data-v-owner', ctx.uid)
      node = node.nextSibling
    }
    ctx.ut()
  }
}

function prepareAnchor(
  target: RendererElement | null,
  vnode: TeleportVNode,
  createText: RendererOptions['createText'],
  insert: RendererOptions['insert'],
) {
  const targetStart = (vnode.targetStart = createText(''))
  const targetAnchor = (vnode.targetAnchor = createText(''))

  // attach a special property, so we can skip teleported content in
  // renderer's nextSibling search
  targetStart[TeleportEndKey] = targetAnchor

  if (target) {
    insert(targetStart, target)
    insert(targetAnchor, target)
  }

  return targetAnchor
}<|MERGE_RESOLUTION|>--- conflicted
+++ resolved
@@ -164,28 +164,20 @@
       }
 
       if (isTeleportDeferred(n2.props)) {
-<<<<<<< HEAD
+        n2.el!.__isMounted = false
         queuePostRenderEffect(
           () => {
             mountToTarget()
-            n2.el!.__isMounted = true
+            delete n2.el!.__isMounted
           },
           undefined,
           parentSuspense,
         )
-=======
-        n2.el!.__isMounted = false
-        queuePostRenderEffect(() => {
-          mountToTarget()
-          delete n2.el!.__isMounted
-        }, parentSuspense)
->>>>>>> d0cf234f
       } else {
         mountToTarget()
       }
     } else {
-<<<<<<< HEAD
-      if (isTeleportDeferred(n2.props) && !n1.el!.__isMounted) {
+      if (isTeleportDeferred(n2.props) && n1.el!.__isMounted === false) {
         queuePostRenderEffect(
           () => {
             TeleportImpl.process(
@@ -200,28 +192,10 @@
               optimized,
               internals,
             )
-            delete n1.el!.__isMounted
           },
           undefined,
           parentSuspense,
         )
-=======
-      if (isTeleportDeferred(n2.props) && n1.el!.__isMounted === false) {
-        queuePostRenderEffect(() => {
-          TeleportImpl.process(
-            n1,
-            n2,
-            container,
-            anchor,
-            parentComponent,
-            parentSuspense,
-            namespace,
-            slotScopeIds,
-            optimized,
-            internals,
-          )
-        }, parentSuspense)
->>>>>>> d0cf234f
         return
       }
       // update content
