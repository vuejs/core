--- conflicted
+++ resolved
@@ -157,24 +157,13 @@
 
       if (disabled) {
         mount(container, mainAnchor)
-<<<<<<< HEAD
-      } else if (target) {
-        if (parentSuspense && parentSuspense.pendingBranch) {
-          queuePostRenderEffect(() => {
-            mount(target, targetAnchor)
-          }, parentSuspense)
-        } else {
-          mount(target, targetAnchor)
-        }
-=======
         updateCssVars(n2)
       }
 
-      if (isTeleportDeferred(n2.props)) {
+      if (isTeleportDeferred(n2.props) || parentSuspense && parentSuspense.pendingBranch) {
         queuePostRenderEffect(mountToTarget, parentSuspense)
       } else {
         mountToTarget()
->>>>>>> 1b6bc237
       }
     } else {
       // update content
