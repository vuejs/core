import type { ComponentInternalInstance } from '../component'
import type { SuspenseBoundary } from './Suspense'
import {
  type ElementNamespace,
  MoveType,
  type RendererElement,
  type RendererInternals,
  type RendererNode,
  type RendererOptions,
  queuePostRenderEffect,
  traverseStaticChildren,
} from '../renderer'
import type { VNode, VNodeArrayChildren, VNodeProps } from '../vnode'
import { ShapeFlags, isString } from '@vue/shared'
import { warn } from '../warning'
import { isHmrUpdating } from '../hmr'

export type TeleportVNode = VNode<RendererNode, RendererElement, TeleportProps>

export interface TeleportProps {
  to: string | RendererElement | null | undefined
  disabled?: boolean
  defer?: boolean
}

export const TeleportEndKey: unique symbol = Symbol('_vte')

export const isTeleport = (type: any): boolean => type.__isTeleport

const isTeleportDisabled = (props: VNode['props']): boolean =>
  props && (props.disabled || props.disabled === '')

const isTeleportDeferred = (props: VNode['props']): boolean =>
  props && (props.defer || props.defer === '')

const isTargetSVG = (target: RendererElement): boolean =>
  typeof SVGElement !== 'undefined' && target instanceof SVGElement

const isTargetMathML = (target: RendererElement): boolean =>
  typeof MathMLElement === 'function' && target instanceof MathMLElement

const resolveTarget = <T = RendererElement>(
  props: TeleportProps | null,
  select: RendererOptions['querySelector'],
): T | null => {
  const targetSelector = props && props.to
  if (isString(targetSelector)) {
    if (!select) {
      __DEV__ &&
        warn(
          `Current renderer does not support string target for Teleports. ` +
            `(missing querySelector renderer option)`,
        )
      return null
    } else {
      const target = select(targetSelector)
      if (__DEV__ && !target && !isTeleportDisabled(props)) {
        warn(
          `Failed to locate Teleport target with selector "${targetSelector}". ` +
            `Note the target element must exist before the component is mounted - ` +
            `i.e. the target cannot be rendered by the component itself, and ` +
            `ideally should be outside of the entire Vue component tree.`,
        )
      }
      return target as T
    }
  } else {
    if (__DEV__ && !targetSelector && !isTeleportDisabled(props)) {
      warn(`Invalid Teleport target: ${targetSelector}`)
    }
    return targetSelector as T
  }
}

export const TeleportImpl = {
  name: 'Teleport',
  __isTeleport: true,
  process(
    n1: TeleportVNode | null,
    n2: TeleportVNode,
    container: RendererElement,
    anchor: RendererNode | null,
    parentComponent: ComponentInternalInstance | null,
    parentSuspense: SuspenseBoundary | null,
    namespace: ElementNamespace,
    slotScopeIds: string[] | null,
    optimized: boolean,
    internals: RendererInternals,
  ): void {
    const {
      mc: mountChildren,
      pc: patchChildren,
      pbc: patchBlockChildren,
      o: { insert, querySelector, createText, createComment },
    } = internals

    const disabled = isTeleportDisabled(n2.props)
    let { shapeFlag, children, dynamicChildren } = n2

    // #3302
    // HMR updated, force full diff
    if (__DEV__ && isHmrUpdating) {
      optimized = false
      dynamicChildren = null
    }

    if (n1 == null) {
      // insert anchors in the main view
      const placeholder = (n2.el = __DEV__
        ? createComment('teleport start')
        : createText(''))
      const mainAnchor = (n2.anchor = __DEV__
        ? createComment('teleport end')
        : createText(''))
      insert(placeholder, container, anchor)
      insert(mainAnchor, container, anchor)

      const mount = (container: RendererElement, anchor: RendererNode) => {
        // Teleport *always* has Array children. This is enforced in both the
        // compiler and vnode children normalization.
        if (shapeFlag & ShapeFlags.ARRAY_CHILDREN) {
          if (parentComponent && parentComponent.isCE) {
            parentComponent.ce!._teleportTarget = container
          }
          mountChildren(
            children as VNodeArrayChildren,
            container,
            anchor,
            parentComponent,
            parentSuspense,
            namespace,
            slotScopeIds,
            optimized,
          )
        }
      }

      const mountToTarget = () => {
        const target = (n2.target = resolveTarget(n2.props, querySelector))
        const targetAnchor = prepareAnchor(target, n2, createText, insert)
        if (target) {
          // #2652 we could be teleporting from a non-SVG tree into an SVG tree
          if (namespace !== 'svg' && isTargetSVG(target)) {
            namespace = 'svg'
          } else if (namespace !== 'mathml' && isTargetMathML(target)) {
            namespace = 'mathml'
          }
          if (!disabled) {
            mount(target, targetAnchor)
            updateCssVars(n2, false)
          }
        } else if (__DEV__ && !disabled) {
          warn(
            'Invalid Teleport target on mount:',
            target,
            `(${typeof target})`,
          )
        }
      }

      if (disabled) {
        mount(container, mainAnchor)
        updateCssVars(n2, true)
      }

      if (isTeleportDeferred(n2.props)) {
        queuePostRenderEffect(mountToTarget, parentSuspense)
      } else {
        mountToTarget()
      }
    } else {
      // update content
      n2.el = n1.el
      n2.targetStart = n1.targetStart
      const mainAnchor = (n2.anchor = n1.anchor)!
      const target = (n2.target = n1.target)!
      const targetAnchor = (n2.targetAnchor = n1.targetAnchor)!
      const wasDisabled = isTeleportDisabled(n1.props)
      const currentContainer = wasDisabled ? container : target
      const currentAnchor = wasDisabled ? mainAnchor : targetAnchor

      if (namespace === 'svg' || isTargetSVG(target)) {
        namespace = 'svg'
      } else if (namespace === 'mathml' || isTargetMathML(target)) {
        namespace = 'mathml'
      }

      if (dynamicChildren) {
        // fast path when the teleport happens to be a block root
        patchBlockChildren(
          n1.dynamicChildren!,
          dynamicChildren,
          currentContainer,
          parentComponent,
          parentSuspense,
          namespace,
          slotScopeIds,
        )
        // even in block tree mode we need to make sure all root-level nodes
        // in the teleport inherit previous DOM references so that they can
        // be moved in future patches.
        traverseStaticChildren(n1, n2, true)
      } else if (!optimized) {
        patchChildren(
          n1,
          n2,
          currentContainer,
          currentAnchor,
          parentComponent,
          parentSuspense,
          namespace,
          slotScopeIds,
          false,
        )
      }

      if (disabled) {
        if (!wasDisabled) {
          // enabled -> disabled
          // move into main container
          moveTeleport(
            n2,
            container,
            mainAnchor,
            internals,
            TeleportMoveTypes.TOGGLE,
          )
        } else {
          // #7835
          // When `teleport` is disabled, `to` may change, making it always old,
          // to ensure the correct `to` when enabled
          if (n2.props && n1.props && n2.props.to !== n1.props.to) {
            n2.props.to = n1.props.to
          }
        }
      } else {
        // target changed
        if ((n2.props && n2.props.to) !== (n1.props && n1.props.to)) {
          const nextTarget = (n2.target = resolveTarget(
            n2.props,
            querySelector,
          ))
          if (nextTarget) {
            moveTeleport(
              n2,
              nextTarget,
              null,
              internals,
              TeleportMoveTypes.TARGET_CHANGE,
            )
          } else if (__DEV__) {
            warn(
              'Invalid Teleport target on update:',
              target,
              `(${typeof target})`,
            )
          }
        } else if (wasDisabled) {
          // disabled -> enabled
          // move into teleport target
          moveTeleport(
            n2,
            target,
            targetAnchor,
            internals,
            TeleportMoveTypes.TOGGLE,
          )
        }
      }
      updateCssVars(n2, disabled)
    }
  },

  remove(
    vnode: VNode,
    parentComponent: ComponentInternalInstance | null,
    parentSuspense: SuspenseBoundary | null,
    { um: unmount, o: { remove: hostRemove } }: RendererInternals,
    doRemove: boolean,
  ): void {
    const {
      shapeFlag,
      children,
      anchor,
      targetStart,
      targetAnchor,
      target,
      props,
    } = vnode

    if (target) {
      hostRemove(targetStart!)
      hostRemove(targetAnchor!)
    }

    // an unmounted teleport should always unmount its children whether it's disabled or not
    doRemove && hostRemove(anchor!)
    if (shapeFlag & ShapeFlags.ARRAY_CHILDREN) {
      const shouldRemove = doRemove || !isTeleportDisabled(props)
      for (let i = 0; i < (children as VNode[]).length; i++) {
        const child = (children as VNode[])[i]
        unmount(
          child,
          parentComponent,
          parentSuspense,
          shouldRemove,
          !!child.dynamicChildren,
        )
      }
    }
  },

  move: moveTeleport as typeof moveTeleport,
  hydrate: hydrateTeleport as typeof hydrateTeleport,
}

export enum TeleportMoveTypes {
  TARGET_CHANGE,
  TOGGLE, // enable / disable
  REORDER, // moved in the main view
}

function moveTeleport(
  vnode: VNode,
  container: RendererElement,
  parentAnchor: RendererNode | null,
  { o: { insert }, m: move }: RendererInternals,
  moveType: TeleportMoveTypes = TeleportMoveTypes.REORDER,
): void {
  // move target anchor if this is a target change.
  if (moveType === TeleportMoveTypes.TARGET_CHANGE) {
    insert(vnode.targetAnchor!, container, parentAnchor)
  }
  const { el, anchor, shapeFlag, children, props } = vnode
  const isReorder = moveType === TeleportMoveTypes.REORDER
  // move main view anchor if this is a re-order.
  if (isReorder) {
    insert(el!, container, parentAnchor)
  }
  // if this is a re-order and teleport is enabled (content is in target)
  // do not move children. So the opposite is: only move children if this
  // is not a reorder, or the teleport is disabled
  if (!isReorder || isTeleportDisabled(props)) {
    // Teleport has either Array children or no children.
    if (shapeFlag & ShapeFlags.ARRAY_CHILDREN) {
      for (let i = 0; i < (children as VNode[]).length; i++) {
        move(
          (children as VNode[])[i],
          container,
          parentAnchor,
          MoveType.REORDER,
        )
      }
    }
  }
  // move main view anchor if this is a re-order.
  if (isReorder) {
    insert(anchor!, container, parentAnchor)
  }
}

interface TeleportTargetElement extends Element {
  // last teleport target
  _lpa?: Node | null
}

function hydrateTeleport(
  node: Node,
  vnode: TeleportVNode,
  parentComponent: ComponentInternalInstance | null,
  parentSuspense: SuspenseBoundary | null,
  slotScopeIds: string[] | null,
  optimized: boolean,
  {
    o: { nextSibling, parentNode, querySelector, insert, createText },
  }: RendererInternals<Node, Element>,
  hydrateChildren: (
    node: Node | null,
    vnode: VNode,
    container: Element,
    parentComponent: ComponentInternalInstance | null,
    parentSuspense: SuspenseBoundary | null,
    slotScopeIds: string[] | null,
    optimized: boolean,
  ) => Node | null,
): Node | null {
  function hydrateDisabledTeleport(
    node: Node,
    vnode: VNode,
    targetStart: Node | null,
    targetAnchor: Node | null,
  ) {
    vnode.anchor = hydrateChildren(
      nextSibling(node),
      vnode,
      parentNode(node)!,
      parentComponent,
      parentSuspense,
      slotScopeIds,
      optimized,
    )
    vnode.targetStart = targetStart
    vnode.targetAnchor = targetAnchor
  }

  const target = (vnode.target = resolveTarget<Element>(
    vnode.props,
    querySelector,
  ))
  if (target) {
    const disabled = isTeleportDisabled(vnode.props)
    // if multiple teleports rendered to the same target element, we need to
    // pick up from where the last teleport finished instead of the first node
    const targetNode =
      (target as TeleportTargetElement)._lpa || target.firstChild
    if (vnode.shapeFlag & ShapeFlags.ARRAY_CHILDREN) {
<<<<<<< HEAD
      if (isTeleportDisabled(vnode.props)) {
        hydrateDisabledTeleport(
          node,
=======
      if (disabled) {
        vnode.anchor = hydrateChildren(
          nextSibling(node),
>>>>>>> ed01d925
          vnode,
          targetNode,
          targetNode && nextSibling(targetNode),
        )
      } else {
        vnode.anchor = nextSibling(node)

        // lookahead until we find the target anchor
        // we cannot rely on return value of hydrateChildren() because there
        // could be nested teleports
        let targetAnchor = targetNode
        while (targetAnchor) {
          if (targetAnchor && targetAnchor.nodeType === 8) {
            if ((targetAnchor as Comment).data === 'teleport start anchor') {
              vnode.targetStart = targetAnchor
            } else if ((targetAnchor as Comment).data === 'teleport anchor') {
              vnode.targetAnchor = targetAnchor
              ;(target as TeleportTargetElement)._lpa =
                vnode.targetAnchor && nextSibling(vnode.targetAnchor as Node)
              break
            }
          }
          targetAnchor = nextSibling(targetAnchor)
        }

        // #11400 if the HTML corresponding to Teleport is not embedded in the
        // correct position on the final page during SSR. the targetAnchor will
        // always be null, we need to manually add targetAnchor to ensure
        // Teleport it can properly unmount or move
        if (!vnode.targetAnchor) {
          prepareAnchor(target, vnode, createText, insert)
        }

        hydrateChildren(
          targetNode && nextSibling(targetNode),
          vnode,
          target,
          parentComponent,
          parentSuspense,
          slotScopeIds,
          optimized,
        )
      }
    }
<<<<<<< HEAD
    updateCssVars(vnode)
  } else if (isTeleportDisabled(vnode.props)) {
    if (vnode.shapeFlag & ShapeFlags.ARRAY_CHILDREN) {
      hydrateDisabledTeleport(node, vnode, node, nextSibling(node))
    }
=======
    updateCssVars(vnode, disabled)
>>>>>>> ed01d925
  }
  return vnode.anchor && nextSibling(vnode.anchor as Node)
}

// Force-casted public typing for h and TSX props inference
export const Teleport = TeleportImpl as unknown as {
  __isTeleport: true
  new (): {
    $props: VNodeProps & TeleportProps
    $slots: {
      default(): VNode[]
    }
  }
}

function updateCssVars(vnode: VNode, isDisabled: boolean) {
  // presence of .ut method indicates owner component uses css vars.
  // code path here can assume browser environment.
  const ctx = vnode.ctx
  if (ctx && ctx.ut) {
    let node, anchor
    if (isDisabled) {
      node = vnode.el
      anchor = vnode.anchor
    } else {
      node = vnode.targetStart
      anchor = vnode.targetAnchor
    }
    while (node && node !== anchor) {
      if (node.nodeType === 1) node.setAttribute('data-v-owner', ctx.uid)
      node = node.nextSibling
    }
    ctx.ut()
  }
}

function prepareAnchor(
  target: RendererElement | null,
  vnode: TeleportVNode,
  createText: RendererOptions['createText'],
  insert: RendererOptions['insert'],
) {
  const targetStart = (vnode.targetStart = createText(''))
  const targetAnchor = (vnode.targetAnchor = createText(''))

  // attach a special property, so we can skip teleported content in
  // renderer's nextSibling search
  targetStart[TeleportEndKey] = targetAnchor

  if (target) {
    insert(targetStart, target)
    insert(targetAnchor, target)
  }

  return targetAnchor
}<|MERGE_RESOLUTION|>--- conflicted
+++ resolved
@@ -407,22 +407,16 @@
     vnode.props,
     querySelector,
   ))
+  const disabled = isTeleportDisabled(vnode.props)
   if (target) {
-    const disabled = isTeleportDisabled(vnode.props)
     // if multiple teleports rendered to the same target element, we need to
     // pick up from where the last teleport finished instead of the first node
     const targetNode =
       (target as TeleportTargetElement)._lpa || target.firstChild
     if (vnode.shapeFlag & ShapeFlags.ARRAY_CHILDREN) {
-<<<<<<< HEAD
-      if (isTeleportDisabled(vnode.props)) {
+      if (disabled) {
         hydrateDisabledTeleport(
           node,
-=======
-      if (disabled) {
-        vnode.anchor = hydrateChildren(
-          nextSibling(node),
->>>>>>> ed01d925
           vnode,
           targetNode,
           targetNode && nextSibling(targetNode),
@@ -467,15 +461,11 @@
         )
       }
     }
-<<<<<<< HEAD
-    updateCssVars(vnode)
-  } else if (isTeleportDisabled(vnode.props)) {
+    updateCssVars(vnode, disabled)
+  } else if (disabled) {
     if (vnode.shapeFlag & ShapeFlags.ARRAY_CHILDREN) {
       hydrateDisabledTeleport(node, vnode, node, nextSibling(node))
     }
-=======
-    updateCssVars(vnode, disabled)
->>>>>>> ed01d925
   }
   return vnode.anchor && nextSibling(vnode.anchor as Node)
 }
