--- conflicted
+++ resolved
@@ -132,9 +132,6 @@
         }
       }
 
-<<<<<<< HEAD
-      if (disabled || !target) {
-=======
       const mountToTarget = () => {
         const target = (n2.target = resolveTarget(n2.props, querySelector))
         const targetAnchor = prepareAnchor(target, n2, createText, insert)
@@ -158,8 +155,7 @@
         }
       }
 
-      if (disabled) {
->>>>>>> 1b6bc237
+      if (disabled || !target) {
         mount(container, mainAnchor)
         updateCssVars(n2)
       }
