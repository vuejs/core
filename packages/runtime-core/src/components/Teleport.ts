--- conflicted
+++ resolved
@@ -27,12 +27,12 @@
   disabled?: boolean
   defer?: boolean
 }
+
+export const TeleportEndKey: unique symbol = Symbol('_vte')
 export const teleportUTMap: Record<
   number,
   ((vars?: Record<string, string>) => void) | null
 > = {}
-
-export const TeleportEndKey: unique symbol = Symbol('_vte')
 
 export const isTeleport = (type: any): boolean => type.__isTeleport
 /**
@@ -179,25 +179,6 @@
         : createText(''))
       insert(placeholder, container, anchor)
       insert(mainAnchor, container, anchor)
-<<<<<<< HEAD
-      const target = (n2.target = resolveTarget(n2.props, querySelector))
-      const targetAnchor = (n2.targetAnchor = createText(''))
-
-      initTeleportIds(children, n2)
-
-      if (target) {
-        insert(targetAnchor, target)
-        // #2652 we could be teleporting from a non-SVG tree into an SVG tree
-        if (namespace === 'svg' || isTargetSVG(target)) {
-          namespace = 'svg'
-        } else if (namespace === 'mathml' || isTargetMathML(target)) {
-          namespace = 'mathml'
-        }
-      } else if (__DEV__ && !disabled) {
-        warn('Invalid Teleport target on mount:', target, `(${typeof target})`)
-      }
-=======
->>>>>>> 1b6bc237
 
       const mount = (container: RendererElement, anchor: RendererNode) => {
         // Teleport *always* has Array children. This is enforced in both the
@@ -219,6 +200,7 @@
       const mountToTarget = () => {
         const target = (n2.target = resolveTarget(n2.props, querySelector))
         const targetAnchor = prepareAnchor(target, n2, createText, insert)
+        initTeleportIds(children, n2)
         if (target) {
           // #2652 we could be teleporting from a non-SVG tree into an SVG tree
           if (namespace !== 'svg' && isTargetSVG(target)) {
@@ -515,6 +497,7 @@
         if (!vnode.targetAnchor) {
           prepareAnchor(target, vnode, createText, insert)
         }
+
         hydrateChildren(
           targetNode && nextSibling(targetNode),
           vnode,
@@ -556,7 +539,27 @@
   }
 }
 
-<<<<<<< HEAD
+function prepareAnchor(
+  target: RendererElement | null,
+  vnode: TeleportVNode,
+  createText: RendererOptions['createText'],
+  insert: RendererOptions['insert'],
+) {
+  const targetStart = (vnode.targetStart = createText(''))
+  const targetAnchor = (vnode.targetAnchor = createText(''))
+
+  // attach a special property, so we can skip teleported content in
+  // renderer's nextSibling search
+  targetStart[TeleportEndKey] = targetAnchor
+
+  if (target) {
+    insert(targetStart, target)
+    insert(targetAnchor, target)
+  }
+
+  return targetAnchor
+}
+
 function initTeleportIds(children: VNodeNormalizedChildren, vnode: VNode) {
   if (!children) return
   const ctx = vnode.ctx
@@ -575,25 +578,4 @@
       }
     })
   }
-=======
-function prepareAnchor(
-  target: RendererElement | null,
-  vnode: TeleportVNode,
-  createText: RendererOptions['createText'],
-  insert: RendererOptions['insert'],
-) {
-  const targetStart = (vnode.targetStart = createText(''))
-  const targetAnchor = (vnode.targetAnchor = createText(''))
-
-  // attach a special property, so we can skip teleported content in
-  // renderer's nextSibling search
-  targetStart[TeleportEndKey] = targetAnchor
-
-  if (target) {
-    insert(targetStart, target)
-    insert(targetAnchor, target)
-  }
-
-  return targetAnchor
->>>>>>> 1b6bc237
 }