--- conflicted
+++ resolved
@@ -1,11 +1,6 @@
 import { ErrorCodes, callWithErrorHandling } from './errorHandling'
-<<<<<<< HEAD
-import { isArray, NOOP } from '@vue/shared'
+import { isArray, NOOP, type Awaited } from '@vue/shared'
 import { type ComponentInternalInstance, getComponentName } from './component'
-=======
-import { Awaited, isArray, NOOP } from '@vue/shared'
-import { ComponentInternalInstance, getComponentName } from './component'
->>>>>>> 623ba514
 import { warn } from './warning'
 
 export interface SchedulerJob extends Function {
