--- conflicted
+++ resolved
@@ -90,33 +90,14 @@
   return start
 }
 
-<<<<<<< HEAD
-export function queueJob(job: SchedulerJob) {
-  // the dedupe search uses the startIndex argument of Array.includes()
-  // by default the search index includes the current job that is being run
-  // so it cannot recursively trigger itself again.
-  // if the job is a watch() callback, the search will start with a +1 index to
-  // allow it recursively trigger itself - it is the user's responsibility to
-  // ensure it doesn't end up in an infinite loop.
-  if (
-    !queue.length ||
-    !queue.includes(
-      job,
-      isFlushing && job.allowRecurse ? flushIndex + 1 : flushIndex,
-    )
-  ) {
-    const jobId = getId(job)
-    if (jobId === Infinity) {
-=======
 export function queueJob(job: SchedulerJob): void {
   if (!(job.flags! & SchedulerJobFlags.QUEUED)) {
-    if (job.id == null) {
->>>>>>> 7a6c6652
-      queue.push(job)
-    } else if (
+    const jobId = getId(job)
+    const lastJob = queue[queue.length - 1]
+    if (
+      !lastJob ||
       // fast path when the job id is larger than the tail
-      !(job.flags! & SchedulerJobFlags.PRE) &&
-      job.id >= ((queue[queue.length - 1] && queue[queue.length - 1].id) || 0)
+      (!(job.flags! & SchedulerJobFlags.PRE) && jobId >= getId(lastJob))
     ) {
       queue.push(job)
     } else {
@@ -225,7 +206,7 @@
 }
 
 const getId = (job: SchedulerJob): number =>
-  job.id == null ? (job.pre ? -1 : Infinity) : job.id
+  job.id == null ? (job.flags! & SchedulerJobFlags.PRE ? -1 : Infinity) : job.id
 
 const comparator = (a: SchedulerJob, b: SchedulerJob): number => {
   const diff = getId(a) - getId(b)
