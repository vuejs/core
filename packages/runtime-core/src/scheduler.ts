import { ErrorCodes, callWithErrorHandling } from './errorHandling'
import { isArray } from '@vue/shared'
<<<<<<< HEAD
=======
import { ComponentPublicInstance } from './componentPublicInstance'
import { ComponentInternalInstance, getComponentName } from './component'
import { warn } from './warning'
import { ReactiveEffect } from '@vue/reactivity'
>>>>>>> f6a5f09a

export interface SchedulerJob extends Function, Partial<ReactiveEffect> {
  /**
   * Attached by renderer.ts when setting up a component's render effect
   * Used to obtain component information when reporting max recursive updates.
   * dev only.
   */
  ownerInstance?: ComponentInternalInstance
}

export type SchedulerCb = Function & { id?: number }
export type SchedulerCbs = SchedulerCb | SchedulerCb[]

let isFlushing = false
let isFlushPending = false

const queue: SchedulerJob[] = []
let flushIndex = 0

const pendingPreFlushCbs: SchedulerCb[] = []
let activePreFlushCbs: SchedulerCb[] | null = null
let preFlushIndex = 0

const pendingPostFlushCbs: SchedulerCb[] = []
let activePostFlushCbs: SchedulerCb[] | null = null
let postFlushIndex = 0

const resolvedPromise: Promise<any> = Promise.resolve()
let currentFlushPromise: Promise<void> | null = null

let currentPreFlushParentJob: SchedulerJob | null = null

const RECURSION_LIMIT = 100
type CountMap = Map<SchedulerJob | SchedulerCb, number>

export function nextTick<T = void>(
  this: T,
  fn?: (this: T) => void
): Promise<void> {
  const p = currentFlushPromise || resolvedPromise
  return fn ? p.then(this ? fn.bind(this) : fn) : p
}

// #2768
// Use binary-search to find a suitable position in the queue,
// so that the queue maintains the increasing order of job's id,
// which can prevent the job from being skipped and also can avoid repeated patching.
function findInsertionIndex(job: SchedulerJob) {
  // the start index should be `flushIndex + 1`
  let start = flushIndex + 1
  let end = queue.length
  const jobId = getId(job)

  while (start < end) {
    const middle = (start + end) >>> 1
    const middleJobId = getId(queue[middle])
    middleJobId < jobId ? (start = middle + 1) : (end = middle)
  }

  return start
}

export function queueJob(job: SchedulerJob) {
  // the dedupe search uses the startIndex argument of Array.includes()
  // by default the search index includes the current job that is being run
  // so it cannot recursively trigger itself again.
  // if the job is a watch() callback, the search will start with a +1 index to
  // allow it recursively trigger itself - it is the user's responsibility to
  // ensure it doesn't end up in an infinite loop.
  if (
    (!queue.length ||
      !queue.includes(
        job,
        isFlushing && job.allowRecurse ? flushIndex + 1 : flushIndex
      )) &&
    job !== currentPreFlushParentJob
  ) {
    const pos = findInsertionIndex(job)
    if (pos > -1) {
      queue.splice(pos, 0, job)
    } else {
      queue.push(job)
    }
    queueFlush()
  }
}

function queueFlush() {
  if (!isFlushing && !isFlushPending) {
    isFlushPending = true
    currentFlushPromise = resolvedPromise.then(flushJobs)
  }
}

export function invalidateJob(job: SchedulerJob) {
  const i = queue.indexOf(job)
  if (i > flushIndex) {
    queue.splice(i, 1)
  }
}

function queueCb(
  cb: SchedulerCbs,
  activeQueue: SchedulerCb[] | null,
  pendingQueue: SchedulerCb[],
  index: number
) {
  if (!isArray(cb)) {
    if (
      !activeQueue ||
      !activeQueue.includes(
        cb,
        (cb as SchedulerJob).allowRecurse ? index + 1 : index
      )
    ) {
      pendingQueue.push(cb)
    }
  } else {
    // if cb is an array, it is a component lifecycle hook which can only be
    // triggered by a job, which is already deduped in the main queue, so
    // we can skip duplicate check here to improve perf
    pendingQueue.push(...cb)
  }
  queueFlush()
}

export function queuePreFlushCb(cb: SchedulerCb) {
  queueCb(cb, activePreFlushCbs, pendingPreFlushCbs, preFlushIndex)
}

export function queuePostFlushCb(cb: SchedulerCbs) {
  queueCb(cb, activePostFlushCbs, pendingPostFlushCbs, postFlushIndex)
}

export function flushPreFlushCbs(
  seen?: CountMap,
  parentJob: SchedulerJob | null = null
) {
  if (pendingPreFlushCbs.length) {
    currentPreFlushParentJob = parentJob
    activePreFlushCbs = [...new Set(pendingPreFlushCbs)]
    pendingPreFlushCbs.length = 0
    if (__DEV__) {
      seen = seen || new Map()
    }
    for (
      preFlushIndex = 0;
      preFlushIndex < activePreFlushCbs.length;
      preFlushIndex++
    ) {
      if (
        __DEV__ &&
        checkRecursiveUpdates(seen!, activePreFlushCbs[preFlushIndex])
      ) {
        continue
      }
      activePreFlushCbs[preFlushIndex]()
    }
    activePreFlushCbs = null
    preFlushIndex = 0
    currentPreFlushParentJob = null
    // recursively flush until it drains
    flushPreFlushCbs(seen, parentJob)
  }
}

export function flushPostFlushCbs(seen?: CountMap) {
  if (pendingPostFlushCbs.length) {
    const deduped = [...new Set(pendingPostFlushCbs)]
    pendingPostFlushCbs.length = 0

    // #1947 already has active queue, nested flushPostFlushCbs call
    if (activePostFlushCbs) {
      activePostFlushCbs.push(...deduped)
      return
    }

    activePostFlushCbs = deduped
    if (__DEV__) {
      seen = seen || new Map()
    }

    activePostFlushCbs.sort((a, b) => getId(a) - getId(b))

    for (
      postFlushIndex = 0;
      postFlushIndex < activePostFlushCbs.length;
      postFlushIndex++
    ) {
      if (
        __DEV__ &&
        checkRecursiveUpdates(seen!, activePostFlushCbs[postFlushIndex])
      ) {
        continue
      }
      activePostFlushCbs[postFlushIndex]()
    }
    activePostFlushCbs = null
    postFlushIndex = 0
  }
}

const getId = (job: SchedulerJob | SchedulerCb) =>
  job.id == null ? Infinity : job.id

function flushJobs(seen?: CountMap) {
  isFlushPending = false
  isFlushing = true
  if (__DEV__) {
    seen = seen || new Map()
  }

  flushPreFlushCbs(seen)

  // Sort queue before flush.
  // This ensures that:
  // 1. Components are updated from parent to child. (because parent is always
  //    created before the child so its render effect will have smaller
  //    priority number)
  // 2. If a component is unmounted during a parent component's update,
  //    its update can be skipped.
  queue.sort((a, b) => getId(a) - getId(b))

  try {
    for (flushIndex = 0; flushIndex < queue.length; flushIndex++) {
      const job = queue[flushIndex]
      if (job && job.active !== false) {
        if (__DEV__ && checkRecursiveUpdates(seen!, job)) {
          continue
        }
        callWithErrorHandling(job, null, ErrorCodes.SCHEDULER)
      }
    }
  } finally {
    flushIndex = 0
    queue.length = 0

    flushPostFlushCbs(seen)

    isFlushing = false
    currentFlushPromise = null
    // some postFlushCb queued jobs!
    // keep flushing until it drains.
    if (
      queue.length ||
      pendingPreFlushCbs.length ||
      pendingPostFlushCbs.length
    ) {
      flushJobs(seen)
    }
  }
}

function checkRecursiveUpdates(seen: CountMap, fn: SchedulerJob | SchedulerCb) {
  if (!seen.has(fn)) {
    seen.set(fn, 1)
  } else {
    const count = seen.get(fn)!
    if (count > RECURSION_LIMIT) {
      const instance = (fn as SchedulerJob).ownerInstance
      const componentName = instance && getComponentName(instance.type)
      warn(
        `Maximum recursive updates exceeded${
          componentName ? ` in component <${componentName}>` : ``
        }. ` +
          `This means you have a reactive effect that is mutating its own ` +
          `dependencies and thus recursively triggering itself. Possible sources ` +
          `include component template, render function, updated hook or ` +
          `watcher source function.`
      )
      return true
    } else {
      seen.set(fn, count + 1)
    }
  }
}<|MERGE_RESOLUTION|>--- conflicted
+++ resolved
@@ -1,12 +1,8 @@
 import { ErrorCodes, callWithErrorHandling } from './errorHandling'
 import { isArray } from '@vue/shared'
-<<<<<<< HEAD
-=======
-import { ComponentPublicInstance } from './componentPublicInstance'
 import { ComponentInternalInstance, getComponentName } from './component'
 import { warn } from './warning'
 import { ReactiveEffect } from '@vue/reactivity'
->>>>>>> f6a5f09a
 
 export interface SchedulerJob extends Function, Partial<ReactiveEffect> {
   /**
