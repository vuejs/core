import { ErrorCodes, callWithErrorHandling } from './errorHandling'
import { isArray } from '@vue/shared'

export interface SchedulerJob {
  (): void
  /**
   * unique job id, only present on raw effects, e.g. component render effect
   */
  id?: number
  /**
   * Indicates whether the job is allowed to recursively trigger itself.
   * By default, a job cannot trigger itself because some built-in method calls,
   * e.g. Array.prototype.push actually performs reads as well (#1740) which
   * can lead to confusing infinite loops.
   * The allowed cases are component render functions and watch callbacks.
   * Render functions may update child component props, which in turn trigger
   * flush: "pre" watch callbacks that mutates state that the parent relies on
   * (#1801). Watch callbacks doesn't track its dependencies so if it triggers
   * itself again, it's likely intentional and it is the user's responsibility
   * to perform recursive state mutation that eventually stabilizes (#1727).
   */
  allowRecurse?: boolean
}

export type SchedulerCb = Function & { id?: number }
export type SchedulerCbs = SchedulerCb | SchedulerCb[]

let isFlushing = false
let isFlushPending = false

const queue: (SchedulerJob | null)[] = []
let flushIndex = 0

const pendingPreFlushCbs: SchedulerCb[] = []
let activePreFlushCbs: SchedulerCb[] | null = null
let preFlushIndex = 0

const pendingPostFlushCbs: SchedulerCb[] = []
let activePostFlushCbs: SchedulerCb[] | null = null
let postFlushIndex = 0

const resolvedPromise: Promise<any> = Promise.resolve()
let currentFlushPromise: Promise<void> | null = null

let currentPreFlushParentJob: SchedulerJob | null = null

const RECURSION_LIMIT = 100
type CountMap = Map<SchedulerJob | SchedulerCb, number>

export function nextTick(fn?: () => void): Promise<void> {
  const p = currentFlushPromise || resolvedPromise
  return fn ? p.then(fn) : p
}

export function queueJob(job: SchedulerJob) {
  // the dedupe search uses the startIndex argument of Array.includes()
  // by default the search index includes the current job that is being run
  // so it cannot recursively trigger itself again.
  // if the job is a watch() callback, the search will start with a +1 index to
  // allow it recursively trigger itself - it is the user's responsibility to
  // ensure it doesn't end up in an infinite loop.
  if (
    (!queue.length ||
      !queue.includes(
        job,
        isFlushing && job.allowRecurse ? flushIndex + 1 : flushIndex
      )) &&
    job !== currentPreFlushParentJob
  ) {
    queue.push(job)
    queueFlush()
  }
}

function queueFlush() {
  if (!isFlushing && !isFlushPending) {
    isFlushPending = true
    currentFlushPromise = resolvedPromise.then(flushJobs)
  }
}

export function invalidateJob(job: SchedulerJob) {
  const i = queue.indexOf(job)
  if (i > -1) {
    queue[i] = null
  }
}

function queueCb(
  cb: SchedulerCbs,
  activeQueue: SchedulerCb[] | null,
  pendingQueue: SchedulerCb[],
  index: number
) {
  if (!isArray(cb)) {
    if (
      !activeQueue ||
      !activeQueue.includes(
        cb,
        (cb as SchedulerJob).allowRecurse ? index + 1 : index
      )
    ) {
      pendingQueue.push(cb)
    }
  } else {
    // if cb is an array, it is a component lifecycle hook which can only be
    // triggered by a job, which is already deduped in the main queue, so
<<<<<<< HEAD
    // we can skip duplicate check here to improve perf
    postFlushCbs.push(...cb)
=======
    // we can skip dupicate check here to improve perf
    pendingQueue.push(...cb)
>>>>>>> 2a1b0fc6
  }
  queueFlush()
}

export function queuePreFlushCb(cb: SchedulerCb) {
  queueCb(cb, activePreFlushCbs, pendingPreFlushCbs, preFlushIndex)
}

export function queuePostFlushCb(cb: SchedulerCbs) {
  queueCb(cb, activePostFlushCbs, pendingPostFlushCbs, postFlushIndex)
}

export function flushPreFlushCbs(
  seen?: CountMap,
  parentJob: SchedulerJob | null = null
) {
  if (pendingPreFlushCbs.length) {
    currentPreFlushParentJob = parentJob
    activePreFlushCbs = [...new Set(pendingPreFlushCbs)]
    pendingPreFlushCbs.length = 0
    if (__DEV__) {
      seen = seen || new Map()
    }
    for (
      preFlushIndex = 0;
      preFlushIndex < activePreFlushCbs.length;
      preFlushIndex++
    ) {
      if (__DEV__) {
        checkRecursiveUpdates(seen!, activePreFlushCbs[preFlushIndex])
      }
      activePreFlushCbs[preFlushIndex]()
    }
    activePreFlushCbs = null
    preFlushIndex = 0
    currentPreFlushParentJob = null
    // recursively flush until it drains
    flushPreFlushCbs(seen, parentJob)
  }
}

export function flushPostFlushCbs(seen?: CountMap) {
  if (pendingPostFlushCbs.length) {
    activePostFlushCbs = [...new Set(pendingPostFlushCbs)]
    pendingPostFlushCbs.length = 0
    if (__DEV__) {
      seen = seen || new Map()
    }

    activePostFlushCbs.sort((a, b) => getId(a) - getId(b))

    for (
      postFlushIndex = 0;
      postFlushIndex < activePostFlushCbs.length;
      postFlushIndex++
    ) {
      if (__DEV__) {
        checkRecursiveUpdates(seen!, activePostFlushCbs[postFlushIndex])
      }
      activePostFlushCbs[postFlushIndex]()
    }
    activePostFlushCbs = null
    postFlushIndex = 0
  }
}

const getId = (job: SchedulerJob | SchedulerCb) =>
  job.id == null ? Infinity : job.id

function flushJobs(seen?: CountMap) {
  isFlushPending = false
  isFlushing = true
  if (__DEV__) {
    seen = seen || new Map()
  }

  flushPreFlushCbs(seen)

  // Sort queue before flush.
  // This ensures that:
  // 1. Components are updated from parent to child. (because parent is always
  //    created before the child so its render effect will have smaller
  //    priority number)
  // 2. If a component is unmounted during a parent component's update,
  //    its update can be skipped.
  // Jobs can never be null before flush starts, since they are only invalidated
  // during execution of another flushed job.
  queue.sort((a, b) => getId(a!) - getId(b!))

  try {
    for (flushIndex = 0; flushIndex < queue.length; flushIndex++) {
      const job = queue[flushIndex]
      if (job) {
        if (__DEV__) {
          checkRecursiveUpdates(seen!, job)
        }
        callWithErrorHandling(job, null, ErrorCodes.SCHEDULER)
      }
    }
  } finally {
    flushIndex = 0
    queue.length = 0

    flushPostFlushCbs(seen)

    isFlushing = false
    currentFlushPromise = null
    // some postFlushCb queued jobs!
    // keep flushing until it drains.
    if (queue.length || pendingPostFlushCbs.length) {
      flushJobs(seen)
    }
  }
}

function checkRecursiveUpdates(seen: CountMap, fn: SchedulerJob | SchedulerCb) {
  if (!seen.has(fn)) {
    seen.set(fn, 1)
  } else {
    const count = seen.get(fn)!
    if (count > RECURSION_LIMIT) {
      throw new Error(
        `Maximum recursive updates exceeded. ` +
          `This means you have a reactive effect that is mutating its own ` +
          `dependencies and thus recursively triggering itself. Possible sources ` +
          `include component template, render function, updated hook or ` +
          `watcher source function.`
      )
    } else {
      seen.set(fn, count + 1)
    }
  }
}<|MERGE_RESOLUTION|>--- conflicted
+++ resolved
@@ -105,13 +105,8 @@
   } else {
     // if cb is an array, it is a component lifecycle hook which can only be
     // triggered by a job, which is already deduped in the main queue, so
-<<<<<<< HEAD
     // we can skip duplicate check here to improve perf
-    postFlushCbs.push(...cb)
-=======
-    // we can skip dupicate check here to improve perf
     pendingQueue.push(...cb)
->>>>>>> 2a1b0fc6
   }
   queueFlush()
 }
