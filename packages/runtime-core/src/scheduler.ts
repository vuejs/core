<<<<<<< HEAD
import { ErrorCodes, callWithErrorHandling } from './errorHandling'
=======
import { handleError, ErrorCodes } from './errorHandling'
import { isArray } from '@vue/shared'
>>>>>>> 70a142c2

const queue: Function[] = []
const postFlushCbs: Function[] = []
const p = Promise.resolve()

let isFlushing = false

export function nextTick(fn?: () => void): Promise<void> {
  return fn ? p.then(fn) : p
}

export function queueJob(job: () => void) {
  if (!queue.includes(job)) {
    queue.push(job)
    if (!isFlushing) {
      nextTick(flushJobs)
    }
  }
}

export function queuePostFlushCb(cb: Function | Function[]) {
  if (!isArray(cb)) {
    postFlushCbs.push(cb)
  } else {
    postFlushCbs.push(...cb)
  }

  if (!isFlushing) {
    nextTick(flushJobs)
  }
}

const dedupe = (cbs: Function[]): Function[] => [...new Set(cbs)]

export function flushPostFlushCbs() {
  if (postFlushCbs.length) {
    const cbs = dedupe(postFlushCbs)
    postFlushCbs.length = 0
    for (let i = 0; i < cbs.length; i++) {
      cbs[i]()
    }
  }
}

const RECURSION_LIMIT = 100
type JobCountMap = Map<Function, number>

function flushJobs(seenJobs?: JobCountMap) {
  isFlushing = true
  let job
  if (__DEV__) {
    seenJobs = seenJobs || new Map()
  }
  while ((job = queue.shift())) {
    if (__DEV__) {
      const seen = seenJobs!
      if (!seen.has(job)) {
        seen.set(job, 1)
      } else {
        const count = seen.get(job)!
        if (count > RECURSION_LIMIT) {
          throw new Error(
            'Maximum recursive updates exceeded. ' +
              "You may have code that is mutating state in your component's " +
              'render function or updated hook.'
          )
        } else {
          seen.set(job, count + 1)
        }
      }
    }
    callWithErrorHandling(job, null, ErrorCodes.SCHEDULER)
  }
  flushPostFlushCbs()
  isFlushing = false
  // some postFlushCb queued jobs!
  // keep flushing until it drains.
  if (queue.length) {
    flushJobs(seenJobs)
  }
}<|MERGE_RESOLUTION|>--- conflicted
+++ resolved
@@ -1,9 +1,5 @@
-<<<<<<< HEAD
 import { ErrorCodes, callWithErrorHandling } from './errorHandling'
-=======
-import { handleError, ErrorCodes } from './errorHandling'
 import { isArray } from '@vue/shared'
->>>>>>> 70a142c2
 
 const queue: Function[] = []
 const postFlushCbs: Function[] = []
