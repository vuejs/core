import {
  EMPTY_OBJ,
  type OverloadParameters,
  type UnionToIntersection,
  camelize,
  extend,
  hasOwn,
  hyphenate,
  isArray,
  isFunction,
  isObject,
  isOn,
  isString,
  looseToNumber,
  toHandlerKey,
} from '@vue/shared'
import {
  type ComponentInternalInstance,
  type ComponentOptions,
  type ConcreteComponent,
  formatComponentName,
} from './component'
import { ErrorCodes, callWithAsyncErrorHandling } from './errorHandling'
import { warn } from './warning'
import { devtoolsComponentEmit } from './devtools'
import type { AppContext } from './apiCreateApp'
import { emit as compatInstanceEmit } from './compat/instanceEventEmitter'
import {
  compatModelEmit,
  compatModelEventPrefix,
} from './compat/componentVModel'
import type { ComponentTypeEmits } from './apiSetupHelpers'
import { getModelModifiers } from './helpers/useModel'
import type { ComponentPublicInstance } from './componentPublicInstance'

export type ObjectEmitsOptions = Record<
  string,
  ((...args: any[]) => any) | null
>

export type EmitsOptions = ObjectEmitsOptions | string[]

export type EmitsToProps<T extends EmitsOptions | ComponentTypeEmits> =
  T extends string[]
    ? {
<<<<<<< HEAD
        [K in string & keyof T as `on${Capitalize<K>}`]?: (
          ...args: T[K] extends (...args: infer P) => any
            ? P
            : T[K] extends null
              ? any[]
              : never
        ) => any
=======
        [K in `on${Capitalize<T[number]>}`]?: (...args: any[]) => any
>>>>>>> fe008152
      }
    : T extends ObjectEmitsOptions
      ? {
          [K in `on${Capitalize<string & keyof T>}`]?: K extends `on${infer C}`
            ? (
                ...args: T[Uncapitalize<C>] extends (...args: infer P) => any
                  ? P
                  : T[Uncapitalize<C>] extends null
                    ? any[]
                    : never
              ) => any
            : never
        }
      : {}

export type TypeEmitsToOptions<T extends ComponentTypeEmits> =
  T extends Record<string, any[]>
    ? {
        [K in keyof T]: T[K] extends [...args: infer Args]
          ? (...args: Args) => any
          : () => any
      }
    : T extends (...args: any[]) => any
      ? ParametersToFns<OverloadParameters<T>>
      : {}

type ParametersToFns<T extends any[]> = {
  [K in T[0]]: K extends `${infer C}`
    ? (...args: T extends [C, ...infer Args] ? Args : never) => any
    : never
}

export type ShortEmitsToObject<E> =
  E extends Record<string, any[]>
    ? {
        [K in keyof E]: (...args: E[K]) => any
      }
    : E

export type EmitFn<
  Options = ObjectEmitsOptions,
  Event extends keyof Options = keyof Options,
> =
  Options extends Array<infer V>
    ? (event: V, ...args: any[]) => void
    : {} extends Options // if the emit is empty object (usually the default value for emit) should be converted to function
      ? (event: string, ...args: any[]) => void
      : UnionToIntersection<
          {
            [key in Event]: Options[key] extends (...args: infer Args) => any
              ? (event: key, ...args: Args) => void
              : Options[key] extends any[]
                ? (event: key, ...args: Options[key]) => void
                : (event: key, ...args: any[]) => void
          }[Event]
        >

export function emit(
  instance: ComponentInternalInstance,
  event: string,
  ...rawArgs: any[]
): ComponentPublicInstance | null | undefined {
  if (instance.isUnmounted) return
  const props = instance.vnode.props || EMPTY_OBJ

  if (__DEV__) {
    const {
      emitsOptions,
      propsOptions: [propsOptions],
    } = instance
    if (emitsOptions) {
      if (
        !(event in emitsOptions) &&
        !(
          __COMPAT__ &&
          (event.startsWith('hook:') ||
            event.startsWith(compatModelEventPrefix))
        )
      ) {
        if (!propsOptions || !(toHandlerKey(camelize(event)) in propsOptions)) {
          warn(
            `Component emitted event "${event}" but it is neither declared in ` +
              `the emits option nor as an "${toHandlerKey(camelize(event))}" prop.`,
          )
        }
      } else {
        const validator = emitsOptions[event]
        if (isFunction(validator)) {
          const isValid = validator(...rawArgs)
          if (!isValid) {
            warn(
              `Invalid event arguments: event validation failed for event "${event}".`,
            )
          }
        }
      }
    }
  }

  let args = rawArgs
  const isModelListener = event.startsWith('update:')

  // for v-model update:xxx events, apply modifiers on args
  const modifiers = isModelListener && getModelModifiers(props, event.slice(7))
  if (modifiers) {
    if (modifiers.trim) {
      args = rawArgs.map(a => (isString(a) ? a.trim() : a))
    }
    if (modifiers.number) {
      args = rawArgs.map(looseToNumber)
    }
  }

  if (__DEV__ || __FEATURE_PROD_DEVTOOLS__) {
    devtoolsComponentEmit(instance, event, args)
  }

  if (__DEV__) {
    const lowerCaseEvent = event.toLowerCase()
    if (lowerCaseEvent !== event && props[toHandlerKey(lowerCaseEvent)]) {
      warn(
        `Event "${lowerCaseEvent}" is emitted in component ` +
          `${formatComponentName(
            instance,
            instance.type,
          )} but the handler is registered for "${event}". ` +
          `Note that HTML attributes are case-insensitive and you cannot use ` +
          `v-on to listen to camelCase events when using in-DOM templates. ` +
          `You should probably use "${hyphenate(
            event,
          )}" instead of "${event}".`,
      )
    }
  }

  let handlerName
  let handler =
    props[(handlerName = toHandlerKey(event))] ||
    // also try camelCase event handler (#2249)
    props[(handlerName = toHandlerKey(camelize(event)))]
  // for v-model update:xxx events, also trigger kebab-case equivalent
  // for props passed via kebab-case
  if (!handler && isModelListener) {
    handler = props[(handlerName = toHandlerKey(hyphenate(event)))]
  }

  if (handler) {
    callWithAsyncErrorHandling(
      handler,
      instance,
      ErrorCodes.COMPONENT_EVENT_HANDLER,
      args,
    )
  }

  const onceHandler = props[handlerName + `Once`]
  if (onceHandler) {
    if (!instance.emitted) {
      instance.emitted = {}
    } else if (instance.emitted[handlerName]) {
      return
    }
    instance.emitted[handlerName] = true
    callWithAsyncErrorHandling(
      onceHandler,
      instance,
      ErrorCodes.COMPONENT_EVENT_HANDLER,
      args,
    )
  }

  if (__COMPAT__) {
    compatModelEmit(instance, event, args)
    return compatInstanceEmit(instance, event, args)
  }
}

export function normalizeEmitsOptions(
  comp: ConcreteComponent,
  appContext: AppContext,
  asMixin = false,
): ObjectEmitsOptions | null {
  const cache = appContext.emitsCache
  const cached = cache.get(comp)
  if (cached !== undefined) {
    return cached
  }

  const raw = comp.emits
  let normalized: ObjectEmitsOptions = {}

  // apply mixin/extends props
  let hasExtends = false
  if (__FEATURE_OPTIONS_API__ && !isFunction(comp)) {
    const extendEmits = (raw: ComponentOptions) => {
      const normalizedFromExtend = normalizeEmitsOptions(raw, appContext, true)
      if (normalizedFromExtend) {
        hasExtends = true
        extend(normalized, normalizedFromExtend)
      }
    }
    if (!asMixin && appContext.mixins.length) {
      appContext.mixins.forEach(extendEmits)
    }
    if (comp.extends) {
      extendEmits(comp.extends)
    }
    if (comp.mixins) {
      comp.mixins.forEach(extendEmits)
    }
  }

  if (!raw && !hasExtends) {
    if (isObject(comp)) {
      cache.set(comp, null)
    }
    return null
  }

  if (isArray(raw)) {
    raw.forEach(key => (normalized[key] = null))
  } else {
    extend(normalized, raw)
  }

  if (isObject(comp)) {
    cache.set(comp, normalized)
  }
  return normalized
}

// Check if an incoming prop key is a declared emit event listener.
// e.g. With `emits: { click: null }`, props named `onClick` and `onclick` are
// both considered matched listeners.
export function isEmitListener(
  options: ObjectEmitsOptions | null,
  key: string,
): boolean {
  if (!options || !isOn(key)) {
    return false
  }

  if (__COMPAT__ && key.startsWith(compatModelEventPrefix)) {
    return true
  }

  key = key.slice(2).replace(/Once$/, '')
  return (
    hasOwn(options, key[0].toLowerCase() + key.slice(1)) ||
    hasOwn(options, hyphenate(key)) ||
    hasOwn(options, key)
  )
}<|MERGE_RESOLUTION|>--- conflicted
+++ resolved
@@ -43,29 +43,17 @@
 export type EmitsToProps<T extends EmitsOptions | ComponentTypeEmits> =
   T extends string[]
     ? {
-<<<<<<< HEAD
-        [K in string & keyof T as `on${Capitalize<K>}`]?: (
-          ...args: T[K] extends (...args: infer P) => any
-            ? P
-            : T[K] extends null
-              ? any[]
-              : never
-        ) => any
-=======
         [K in `on${Capitalize<T[number]>}`]?: (...args: any[]) => any
->>>>>>> fe008152
       }
     : T extends ObjectEmitsOptions
       ? {
-          [K in `on${Capitalize<string & keyof T>}`]?: K extends `on${infer C}`
-            ? (
-                ...args: T[Uncapitalize<C>] extends (...args: infer P) => any
-                  ? P
-                  : T[Uncapitalize<C>] extends null
-                    ? any[]
-                    : never
-              ) => any
-            : never
+          [K in string & keyof T as `on${Capitalize<K>}`]?: (
+            ...args: T[K] extends (...args: infer P) => any
+              ? P
+              : T[K] extends null
+                ? any[]
+                : never
+          ) => any
         }
       : {}
 
