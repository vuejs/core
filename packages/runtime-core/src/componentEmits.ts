import {
  camelize,
  EMPTY_OBJ,
  toHandlerKey,
  extend,
  hasOwn,
  hyphenate,
  isArray,
  isFunction,
  isOn,
  toNumber
} from '@vue/shared'
import {
  ComponentInternalInstance,
  ComponentOptions,
  ConcreteComponent,
  formatComponentName
} from './component'
import { callWithAsyncErrorHandling, ErrorCodes } from './errorHandling'
import { warn } from './warning'
import { UnionToIntersection } from './helpers/typeUtils'
import { devtoolsComponentEmit } from './devtools'
import { AppContext } from './apiCreateApp'
import { emit as compatInstanceEmit } from './compat/instanceEventEmitter'
import {
  compatModelEventPrefix,
  compatModelEmit
} from './compat/componentVModel'

export type ObjectEmitsOptions = Record<
  string,
  ((...args: any[]) => any) | null
>

export type EmitsOptions = ObjectEmitsOptions | string[]

<<<<<<< HEAD
export type EmitsToProps<T extends EmitsOptions> = T extends string[]
  ? {
      [K in string & `on${Capitalize<T[number]>}`]?: (...args: any[]) => any
    }
  : T extends ObjectEmitsOptions
  ? {
      [K in string &
        `on${Capitalize<string & keyof T>}`]?: K extends `on${infer C}`
        ? T[Uncapitalize<C>] extends null
          ? (...args: any[]) => any
          : (
              ...args: T[Uncapitalize<C>] extends (...args: infer P) => any
                ? P
                : never
            ) => any
        : never
    }
  : {}
=======
export type EmitVModelUpdate<T, E extends keyof T & string = keyof T & string> = (event: `update:${E}`, value: T[E])=> void 
>>>>>>> 0cf01a5f

export type EmitFn<
  Options = ObjectEmitsOptions,
  P = {},
  Event extends keyof Options = keyof Options,
> = (Options extends Array<infer V>
  ? (event: V, ...args: any[]) => void
  : {} extends Options // if the emit is empty object (usually the default value for emit) should be converted to function
<<<<<<< HEAD
  ? (event: string, ...args: any[]) => void
  : UnionToIntersection<
      {
        [key in Event]: Options[key] extends (...args: infer Args) => any
          ? (event: key, ...args: Args) => void
          : (event: key, ...args: any[]) => void
      }[Event]
    >
=======
    ? (event: string, ...args: any[]) => void
    : UnionToIntersection<
        {
          [key in Event]: Options[key] extends ((...args: infer Args) => any)
            ? (event: key, ...args: Args) => void
            : (event: key, ...args: any[]) => void
        }[Event]
      > 
) & EmitVModelUpdate<P>
>>>>>>> 0cf01a5f

export function emit(
  instance: ComponentInternalInstance,
  event: string,
  ...rawArgs: any[]
) {
  const props = instance.vnode.props || EMPTY_OBJ

  if (__DEV__) {
    const {
      emitsOptions,
      propsOptions: [propsOptions]
    } = instance
    if (emitsOptions) {
      if (
        !(event in emitsOptions) &&
        !(
          __COMPAT__ &&
          (event.startsWith('hook:') ||
            event.startsWith(compatModelEventPrefix))
        )
      ) {
        if (!propsOptions || !(toHandlerKey(event) in propsOptions)) {
          warn(
            `Component emitted event "${event}" but it is neither declared in ` +
              `the emits option nor as an "${toHandlerKey(event)}" prop.`
          )
        }
      } else {
        const validator = emitsOptions[event]
        if (isFunction(validator)) {
          const isValid = validator(...rawArgs)
          if (!isValid) {
            warn(
              `Invalid event arguments: event validation failed for event "${event}".`
            )
          }
        }
      }
    }
  }

  let args = rawArgs
  const isModelListener = event.startsWith('update:')

  // for v-model update:xxx events, apply modifiers on args
  const modelArg = isModelListener && event.slice(7)
  if (modelArg && modelArg in props) {
    const modifiersKey = `${
      modelArg === 'modelValue' ? 'model' : modelArg
    }Modifiers`
    const { number, trim } = props[modifiersKey] || EMPTY_OBJ
    if (trim) {
      args = rawArgs.map(a => a.trim())
    } else if (number) {
      args = rawArgs.map(toNumber)
    }
  }

  if (__DEV__ || __FEATURE_PROD_DEVTOOLS__) {
    devtoolsComponentEmit(instance, event, args)
  }

  if (__DEV__) {
    const lowerCaseEvent = event.toLowerCase()
    if (lowerCaseEvent !== event && props[toHandlerKey(lowerCaseEvent)]) {
      warn(
        `Event "${lowerCaseEvent}" is emitted in component ` +
          `${formatComponentName(
            instance,
            instance.type
          )} but the handler is registered for "${event}". ` +
          `Note that HTML attributes are case-insensitive and you cannot use ` +
          `v-on to listen to camelCase events when using in-DOM templates. ` +
          `You should probably use "${hyphenate(event)}" instead of "${event}".`
      )
    }
  }

  let handlerName
  let handler =
    props[(handlerName = toHandlerKey(event))] ||
    // also try camelCase event handler (#2249)
    props[(handlerName = toHandlerKey(camelize(event)))]
  // for v-model update:xxx events, also trigger kebab-case equivalent
  // for props passed via kebab-case
  if (!handler && isModelListener) {
    handler = props[(handlerName = toHandlerKey(hyphenate(event)))]
  }

  if (handler) {
    callWithAsyncErrorHandling(
      handler,
      instance,
      ErrorCodes.COMPONENT_EVENT_HANDLER,
      args
    )
  }

  const onceHandler = props[handlerName + `Once`]
  if (onceHandler) {
    if (!instance.emitted) {
      instance.emitted = {} as Record<any, boolean>
    } else if (instance.emitted[handlerName]) {
      return
    }
    instance.emitted[handlerName] = true
    callWithAsyncErrorHandling(
      onceHandler,
      instance,
      ErrorCodes.COMPONENT_EVENT_HANDLER,
      args
    )
  }

  if (__COMPAT__) {
    compatModelEmit(instance, event, args)
    return compatInstanceEmit(instance, event, args)
  }
}

export function normalizeEmitsOptions(
  comp: ConcreteComponent,
  appContext: AppContext,
  asMixin = false
): ObjectEmitsOptions | null {
  const cache = appContext.emitsCache
  const cached = cache.get(comp)
  if (cached !== undefined) {
    return cached
  }

  const raw = comp.emits
  let normalized: ObjectEmitsOptions = {}

  // apply mixin/extends props
  let hasExtends = false
  if (__FEATURE_OPTIONS_API__ && !isFunction(comp)) {
    const extendEmits = (raw: ComponentOptions) => {
      const normalizedFromExtend = normalizeEmitsOptions(raw, appContext, true)
      if (normalizedFromExtend) {
        hasExtends = true
        extend(normalized, normalizedFromExtend)
      }
    }
    if (!asMixin && appContext.mixins.length) {
      appContext.mixins.forEach(extendEmits)
    }
    if (comp.extends) {
      extendEmits(comp.extends)
    }
    if (comp.mixins) {
      comp.mixins.forEach(extendEmits)
    }
  }

  if (!raw && !hasExtends) {
    cache.set(comp, null)
    return null
  }

  if (isArray(raw)) {
    raw.forEach(key => (normalized[key] = null))
  } else {
    extend(normalized, raw)
  }

  cache.set(comp, normalized)
  return normalized
}

// Check if an incoming prop key is a declared emit event listener.
// e.g. With `emits: { click: null }`, props named `onClick` and `onclick` are
// both considered matched listeners.
export function isEmitListener(
  options: ObjectEmitsOptions | null,
  key: string
): boolean {
  if (!options || !isOn(key)) {
    return false
  }

  if (__COMPAT__ && key.startsWith(compatModelEventPrefix)) {
    return true
  }

  key = key.slice(2).replace(/Once$/, '')
  return (
    hasOwn(options, key[0].toLowerCase() + key.slice(1)) ||
    hasOwn(options, hyphenate(key)) ||
    hasOwn(options, key)
  )
}<|MERGE_RESOLUTION|>--- conflicted
+++ resolved
@@ -34,7 +34,6 @@
 
 export type EmitsOptions = ObjectEmitsOptions | string[]
 
-<<<<<<< HEAD
 export type EmitsToProps<T extends EmitsOptions> = T extends string[]
   ? {
       [K in string & `on${Capitalize<T[number]>}`]?: (...args: any[]) => any
@@ -53,18 +52,19 @@
         : never
     }
   : {}
-=======
-export type EmitVModelUpdate<T, E extends keyof T & string = keyof T & string> = (event: `update:${E}`, value: T[E])=> void 
->>>>>>> 0cf01a5f
+
+export type EmitVModelUpdate<
+  T,
+  E extends keyof T & string = keyof T & string
+> = (event: `update:${E}`, value: T[E]) => void
 
 export type EmitFn<
   Options = ObjectEmitsOptions,
   P = {},
-  Event extends keyof Options = keyof Options,
+  Event extends keyof Options = keyof Options
 > = (Options extends Array<infer V>
   ? (event: V, ...args: any[]) => void
   : {} extends Options // if the emit is empty object (usually the default value for emit) should be converted to function
-<<<<<<< HEAD
   ? (event: string, ...args: any[]) => void
   : UnionToIntersection<
       {
@@ -72,18 +72,8 @@
           ? (event: key, ...args: Args) => void
           : (event: key, ...args: any[]) => void
       }[Event]
-    >
-=======
-    ? (event: string, ...args: any[]) => void
-    : UnionToIntersection<
-        {
-          [key in Event]: Options[key] extends ((...args: infer Args) => any)
-            ? (event: key, ...args: Args) => void
-            : (event: key, ...args: any[]) => void
-        }[Event]
-      > 
-) & EmitVModelUpdate<P>
->>>>>>> 0cf01a5f
+    >) &
+  EmitVModelUpdate<P>
 
 export function emit(
   instance: ComponentInternalInstance,
