--- conflicted
+++ resolved
@@ -173,18 +173,12 @@
   const isCompatModelListener =
     __COMPAT__ && compatModelEventPrefix + event in props
   const isModelListener = isCompatModelListener || event.startsWith('update:')
+  // for v-model update:xxx events, apply modifiers on args
+  // it's ok to use static get because modelModifiers can only be in the static
+  // part of the props
   const modifiers = isCompatModelListener
     ? props.modelModifiers
-    : isModelListener && getModelModifiers(props, event.slice(7))
-
-  // for v-model update:xxx events, apply modifiers on args
-<<<<<<< HEAD
-  // it's ok to use static get because modelModifiers can only be in the static
-  // part of the props
-  const modifiers =
-    isModelListener && getModelModifiers(props, event.slice(7), getter)
-=======
->>>>>>> be178f87
+    : isModelListener && getModelModifiers(props, event.slice(7), getter)
   if (modifiers) {
     if (modifiers.trim) {
       args = rawArgs.map(a => (isString(a) ? a.trim() : a))
