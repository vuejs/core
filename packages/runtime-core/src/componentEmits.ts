--- conflicted
+++ resolved
@@ -10,25 +10,14 @@
   isObject,
   isString,
   isOn,
-<<<<<<< HEAD
   type UnionToIntersection,
-  looseToNumber
+  looseToNumber,
 } from '@vue/shared'
 import {
   type ComponentInternalInstance,
   type ComponentOptions,
   type ConcreteComponent,
-  formatComponentName
-=======
-  UnionToIntersection,
-  looseToNumber,
-} from '@vue/shared'
-import {
-  ComponentInternalInstance,
-  ComponentOptions,
-  ConcreteComponent,
   formatComponentName,
->>>>>>> 3ee3d266
 } from './component'
 import { callWithAsyncErrorHandling, ErrorCodes } from './errorHandling'
 import { warn } from './warning'
