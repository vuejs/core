import {
  camelize,
  EMPTY_OBJ,
  toHandlerKey,
  extend,
  hasOwn,
  hyphenate,
  isArray,
  isFunction,
  isOn,
  toNumber
} from '@vue/shared'
import {
  ComponentInternalInstance,
  ComponentOptions,
  ConcreteComponent,
  formatComponentName
} from './component'
import { callWithAsyncErrorHandling, ErrorCodes } from './errorHandling'
import { warn } from './warning'
import { UnionToIntersection } from './helpers/typeUtils'
import { devtoolsComponentEmit } from './devtools'
import { AppContext } from './apiCreateApp'

export type ObjectEmitsOptions = Record<
  string,
  ((...args: any[]) => any) | null
>
export type EmitsOptions = ObjectEmitsOptions | string[]

export type EmitVModelUpdate<T, E extends keyof T & string = keyof T & string> = (event: `update:${E}`, value: T[E])=> void //{ [K in keyof T & string as `update:${K}`]: (value:T[K])=> void } 

export type EmitFn<
  Options = ObjectEmitsOptions,
<<<<<<< HEAD
  P = {},
  Event extends keyof Options = keyof Options,
> = (Options extends Array<infer V>
=======
  Event extends keyof Options = keyof Options
> = Options extends Array<infer V>
>>>>>>> 3626ff07
  ? (event: V, ...args: any[]) => void
  : {} extends Options // if the emit is empty object (usually the default value for emit) should be converted to function
    ? (event: string, ...args: any[]) => void
    : UnionToIntersection<
        {
          [key in Event]: Options[key] extends ((...args: infer Args) => any)
            ? (event: key, ...args: Args) => void
            : (event: key, ...args: any[]) => void
        }[Event]
      > 
) & EmitVModelUpdate<P>

export function emit(
  instance: ComponentInternalInstance,
  event: string,
  ...rawArgs: any[]
) {
  const props = instance.vnode.props || EMPTY_OBJ

  if (__DEV__) {
    const {
      emitsOptions,
      propsOptions: [propsOptions]
    } = instance
    if (emitsOptions) {
      if (!(event in emitsOptions)) {
        if (!propsOptions || !(toHandlerKey(event) in propsOptions)) {
          warn(
            `Component emitted event "${event}" but it is neither declared in ` +
              `the emits option nor as an "${toHandlerKey(event)}" prop.`
          )
        }
      } else {
        const validator = emitsOptions[event]
        if (isFunction(validator)) {
          const isValid = validator(...rawArgs)
          if (!isValid) {
            warn(
              `Invalid event arguments: event validation failed for event "${event}".`
            )
          }
        }
      }
    }
  }

  let args = rawArgs
  const isModelListener = event.startsWith('update:')

  // for v-model update:xxx events, apply modifiers on args
  const modelArg = isModelListener && event.slice(7)
  if (modelArg && modelArg in props) {
    const modifiersKey = `${
      modelArg === 'modelValue' ? 'model' : modelArg
    }Modifiers`
    const { number, trim } = props[modifiersKey] || EMPTY_OBJ
    if (trim) {
      args = rawArgs.map(a => a.trim())
    } else if (number) {
      args = rawArgs.map(toNumber)
    }
  }

  if (__DEV__ || __FEATURE_PROD_DEVTOOLS__) {
    devtoolsComponentEmit(instance, event, args)
  }

  if (__DEV__) {
    const lowerCaseEvent = event.toLowerCase()
    if (lowerCaseEvent !== event && props[toHandlerKey(lowerCaseEvent)]) {
      warn(
        `Event "${lowerCaseEvent}" is emitted in component ` +
          `${formatComponentName(
            instance,
            instance.type
          )} but the handler is registered for "${event}". ` +
          `Note that HTML attributes are case-insensitive and you cannot use ` +
          `v-on to listen to camelCase events when using in-DOM templates. ` +
          `You should probably use "${hyphenate(event)}" instead of "${event}".`
      )
    }
  }

  // convert handler name to camelCase. See issue #2249
  let handlerName = toHandlerKey(camelize(event))
  let handler = props[handlerName]
  // for v-model update:xxx events, also trigger kebab-case equivalent
  // for props passed via kebab-case
  if (!handler && isModelListener) {
    handlerName = toHandlerKey(hyphenate(event))
    handler = props[handlerName]
  }

  if (handler) {
    callWithAsyncErrorHandling(
      handler,
      instance,
      ErrorCodes.COMPONENT_EVENT_HANDLER,
      args
    )
  }

  const onceHandler = props[handlerName + `Once`]
  if (onceHandler) {
    if (!instance.emitted) {
      ;(instance.emitted = {} as Record<string, boolean>)[handlerName] = true
    } else if (instance.emitted[handlerName]) {
      return
    }
    callWithAsyncErrorHandling(
      onceHandler,
      instance,
      ErrorCodes.COMPONENT_EVENT_HANDLER,
      args
    )
  }
}

export function normalizeEmitsOptions(
  comp: ConcreteComponent,
  appContext: AppContext,
  asMixin = false
): ObjectEmitsOptions | null {
  if (!appContext.deopt && comp.__emits !== undefined) {
    return comp.__emits
  }

  const raw = comp.emits
  let normalized: ObjectEmitsOptions = {}

  // apply mixin/extends props
  let hasExtends = false
  if (__FEATURE_OPTIONS_API__ && !isFunction(comp)) {
    const extendEmits = (raw: ComponentOptions) => {
      hasExtends = true
      extend(normalized, normalizeEmitsOptions(raw, appContext, true))
    }
    if (!asMixin && appContext.mixins.length) {
      appContext.mixins.forEach(extendEmits)
    }
    if (comp.extends) {
      extendEmits(comp.extends)
    }
    if (comp.mixins) {
      comp.mixins.forEach(extendEmits)
    }
  }

  if (!raw && !hasExtends) {
    return (comp.__emits = null)
  }

  if (isArray(raw)) {
    raw.forEach(key => (normalized[key] = null))
  } else {
    extend(normalized, raw)
  }
  return (comp.__emits = normalized)
}

// Check if an incoming prop key is a declared emit event listener.
// e.g. With `emits: { click: null }`, props named `onClick` and `onclick` are
// both considered matched listeners.
export function isEmitListener(
  options: ObjectEmitsOptions | null,
  key: string
): boolean {
  if (!options || !isOn(key)) {
    return false
  }
  key = key.slice(2).replace(/Once$/, '')
  return (
    hasOwn(options, key[0].toLowerCase() + key.slice(1)) ||
    hasOwn(options, hyphenate(key)) ||
    hasOwn(options, key)
  )
}<|MERGE_RESOLUTION|>--- conflicted
+++ resolved
@@ -32,14 +32,9 @@
 
 export type EmitFn<
   Options = ObjectEmitsOptions,
-<<<<<<< HEAD
   P = {},
   Event extends keyof Options = keyof Options,
 > = (Options extends Array<infer V>
-=======
-  Event extends keyof Options = keyof Options
-> = Options extends Array<infer V>
->>>>>>> 3626ff07
   ? (event: V, ...args: any[]) => void
   : {} extends Options // if the emit is empty object (usually the default value for emit) should be converted to function
     ? (event: string, ...args: any[]) => void
