import {
  EMPTY_OBJ,
  type OverloadParameters,
  type UnionToIntersection,
  camelize,
  extend,
  hasOwn,
  hyphenate,
  isArray,
  isFunction,
  isObject,
  isOn,
  isString,
  looseToNumber,
  toHandlerKey,
} from '@vue/shared'
import {
  type ComponentInternalInstance,
  type ComponentOptions,
  type ConcreteComponent,
  type GenericComponentInstance,
  formatComponentName,
} from './component'
import { ErrorCodes, callWithAsyncErrorHandling } from './errorHandling'
import { warn } from './warning'
import { devtoolsComponentEmit } from './devtools'
import type { AppContext } from './apiCreateApp'
import { emit as compatInstanceEmit } from './compat/instanceEventEmitter'
import {
  compatModelEmit,
  compatModelEventPrefix,
} from './compat/componentVModel'
import type { ComponentTypeEmits } from './apiSetupHelpers'
import { getModelModifiers } from './helpers/useModel'
import type { ComponentPublicInstance } from './componentPublicInstance'

export type ObjectEmitsOptions = Record<
  string,
  ((...args: any[]) => any) | null
>

export type EmitsOptions = ObjectEmitsOptions | string[]

export type EmitsToProps<T extends EmitsOptions | ComponentTypeEmits> =
  T extends string[]
    ? {
        [K in `on${Capitalize<T[number]>}`]?: (...args: any[]) => any
      }
    : T extends ObjectEmitsOptions
      ? {
          [K in string & keyof T as `on${Capitalize<K>}`]?: (
            ...args: T[K] extends (...args: infer P) => any
              ? P
              : T[K] extends null
                ? any[]
                : never
          ) => any
        }
      : {}

export type TypeEmitsToOptions<T extends ComponentTypeEmits> = {
  [K in keyof T & string]: T[K] extends [...args: infer Args]
    ? (...args: Args) => any
    : () => any
} & (T extends (...args: any[]) => any
  ? ParametersToFns<OverloadParameters<T>>
  : {})

type ParametersToFns<T extends any[]> = {
  [K in T[0]]: IsStringLiteral<K> extends true
    ? (
        ...args: T extends [e: infer E, ...args: infer P]
          ? K extends E
            ? P
            : never
          : never
      ) => any
    : never
}

type IsStringLiteral<T> = T extends string
  ? string extends T
    ? false
    : true
  : false

export type ShortEmitsToObject<E> =
  E extends Record<string, any[]>
    ? {
        [K in keyof E]: (...args: E[K]) => any
      }
    : E

export type EmitFn<
  Options = ObjectEmitsOptions,
  Event extends keyof Options = keyof Options,
> =
  Options extends Array<infer V>
    ? (event: V, ...args: any[]) => void
    : {} extends Options // if the emit is empty object (usually the default value for emit) should be converted to function
      ? (event: string, ...args: any[]) => void
      : UnionToIntersection<
          {
            [key in Event]: Options[key] extends (...args: infer Args) => any
              ? (event: key, ...args: Args) => void
              : Options[key] extends any[]
                ? (event: key, ...args: Options[key]) => void
                : (event: key, ...args: any[]) => void
          }[Event]
        >

export function emit(
  instance: ComponentInternalInstance,
  event: string,
  ...rawArgs: any[]
): ComponentPublicInstance | null | undefined {
  return baseEmit(
    instance,
    instance.vnode.props || EMPTY_OBJ,
    defaultPropGetter,
    event,
    ...rawArgs,
  )
}

/**
 * @internal for vapor only
 */
export function baseEmit(
  instance: GenericComponentInstance,
  props: Record<string, any>,
  getter: (props: Record<string, any>, key: string) => unknown,
  event: string,
  ...rawArgs: any[]
): ComponentPublicInstance | null | undefined {
  if (instance.isUnmounted) return
  if (__DEV__) {
    const { emitsOptions, propsOptions } = instance
    if (emitsOptions) {
      if (
        !(event in emitsOptions) &&
        !(
          __COMPAT__ &&
          (event.startsWith('hook:') ||
            event.startsWith(compatModelEventPrefix))
        )
      ) {
        if (
          !propsOptions ||
          !propsOptions[0] ||
          !(toHandlerKey(camelize(event)) in propsOptions[0])
        ) {
          warn(
            `Component emitted event "${event}" but it is neither declared in ` +
              `the emits option nor as an "${toHandlerKey(camelize(event))}" prop.`,
          )
        }
      } else {
        const validator = emitsOptions[event]
        if (isFunction(validator)) {
          const isValid = validator(...rawArgs)
          if (!isValid) {
            warn(
              `Invalid event arguments: event validation failed for event "${event}".`,
            )
          }
        }
      }
    }
  }

  let args = rawArgs
  const isCompatModelListener =
    __COMPAT__ && compatModelEventPrefix + event in props
  const isModelListener = isCompatModelListener || event.startsWith('update:')
  // for v-model update:xxx events, apply modifiers on args
  // it's ok to use static get because modelModifiers can only be in the static
  // part of the props
  const modifiers = isCompatModelListener
    ? props.modelModifiers
    : isModelListener && getModelModifiers(props, event.slice(7), getter)
  if (modifiers) {
    if (modifiers.trim) {
      args = rawArgs.map(a => (isString(a) ? a.trim() : a))
    }
    if (modifiers.number) {
      args = rawArgs.map(looseToNumber)
    }
  }

  if (__DEV__ || __FEATURE_PROD_DEVTOOLS__) {
    devtoolsComponentEmit(instance, event, args)
  }

  if (__DEV__) {
    const lowerCaseEvent = event.toLowerCase()
    if (
      lowerCaseEvent !== event &&
      getter(props, toHandlerKey(lowerCaseEvent))
    ) {
      warn(
        `Event "${lowerCaseEvent}" is emitted in component ` +
          `${formatComponentName(
            instance,
            instance.type,
          )} but the handler is registered for "${event}". ` +
          `Note that HTML attributes are case-insensitive and you cannot use ` +
          `v-on to listen to camelCase events when using in-DOM templates. ` +
          `You should probably use "${hyphenate(
            event,
          )}" instead of "${event}".`,
      )
    }
  }

  let handlerName
  let handler =
    getter(props, (handlerName = toHandlerKey(event))) ||
    // also try camelCase event handler (#2249)
    getter(props, (handlerName = toHandlerKey(camelize(event))))
  // for v-model update:xxx events, also trigger kebab-case equivalent
  // for props passed via kebab-case
  if (!handler && isModelListener) {
    handler = getter(props, (handlerName = toHandlerKey(hyphenate(event))))
  }

  if (handler) {
    callWithAsyncErrorHandling(
      handler as Function | Function[],
      instance,
      ErrorCodes.COMPONENT_EVENT_HANDLER,
      args,
    )
  }

  const onceHandler = getter(props, handlerName + `Once`)
  if (onceHandler) {
    if (!instance.emitted) {
      instance.emitted = {}
    } else if (instance.emitted[handlerName]) {
      return
    }
    instance.emitted[handlerName] = true
    callWithAsyncErrorHandling(
      onceHandler as Function | Function[],
      instance,
      ErrorCodes.COMPONENT_EVENT_HANDLER,
      args,
    )
  }

  if (__COMPAT__ && args) {
    compatModelEmit(instance as ComponentInternalInstance, event, args)
    return compatInstanceEmit(
      instance as ComponentInternalInstance,
      event,
      args,
    )
  }
}

<<<<<<< HEAD
export function defaultPropGetter(
  props: Record<string, any>,
  key: string,
): unknown {
  return props[key]
}

=======
const mixinEmitsCache = new WeakMap<ConcreteComponent, ObjectEmitsOptions>()
>>>>>>> 45547e69
export function normalizeEmitsOptions(
  comp: ConcreteComponent,
  appContext: AppContext,
  asMixin = false,
): ObjectEmitsOptions | null {
  const cache =
    __FEATURE_OPTIONS_API__ && asMixin ? mixinEmitsCache : appContext.emitsCache
  const cached = cache.get(comp)
  if (cached !== undefined) {
    return cached
  }

  const raw = comp.emits
  let normalized: ObjectEmitsOptions = {}

  // apply mixin/extends props
  let hasExtends = false
  if (__FEATURE_OPTIONS_API__ && !isFunction(comp)) {
    const extendEmits = (raw: ComponentOptions) => {
      const normalizedFromExtend = normalizeEmitsOptions(raw, appContext, true)
      if (normalizedFromExtend) {
        hasExtends = true
        extend(normalized, normalizedFromExtend)
      }
    }
    if (!asMixin && appContext.mixins.length) {
      appContext.mixins.forEach(extendEmits)
    }
    if (comp.extends) {
      extendEmits(comp.extends)
    }
    if (comp.mixins) {
      comp.mixins.forEach(extendEmits)
    }
  }

  if (!raw && !hasExtends) {
    if (isObject(comp)) {
      cache.set(comp, null)
    }
    return null
  }

  if (isArray(raw)) {
    raw.forEach(key => (normalized[key] = null))
  } else {
    extend(normalized, raw)
  }

  if (isObject(comp)) {
    cache.set(comp, normalized)
  }
  return normalized
}

/**
 * Check if an incoming prop key is a declared emit event listener.
 * e.g. With `emits: { click: null }`, props named `onClick` and `onclick` are
 * both considered matched listeners.
 *
 * @internal for vapor only
 */
export function isEmitListener(
  options: ObjectEmitsOptions | null,
  key: string,
): boolean {
  if (!options || !isOn(key)) {
    return false
  }

  if (__COMPAT__ && key.startsWith(compatModelEventPrefix)) {
    return true
  }

  key = key.slice(2).replace(/Once$/, '')
  return (
    hasOwn(options, key[0].toLowerCase() + key.slice(1)) ||
    hasOwn(options, hyphenate(key)) ||
    hasOwn(options, key)
  )
}<|MERGE_RESOLUTION|>--- conflicted
+++ resolved
@@ -259,7 +259,6 @@
   }
 }
 
-<<<<<<< HEAD
 export function defaultPropGetter(
   props: Record<string, any>,
   key: string,
@@ -267,9 +266,7 @@
   return props[key]
 }
 
-=======
 const mixinEmitsCache = new WeakMap<ConcreteComponent, ObjectEmitsOptions>()
->>>>>>> 45547e69
 export function normalizeEmitsOptions(
   comp: ConcreteComponent,
   appContext: AppContext,
