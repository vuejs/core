--- conflicted
+++ resolved
@@ -148,18 +148,11 @@
     }
   }
 
-<<<<<<< HEAD
-  // convert handler name to camelCase. See issue #2249
-  // @CT: $emit("update:show") => $emit("onUpdate:show")
-  let handlerName = toHandlerKey(camelize(event))
-  let handler = props[handlerName]
-=======
   let handlerName
   let handler =
     props[(handlerName = toHandlerKey(event))] ||
     // also try camelCase event handler (#2249)
     props[(handlerName = toHandlerKey(camelize(event)))]
->>>>>>> 71f7c25f
   // for v-model update:xxx events, also trigger kebab-case equivalent
   // for props passed via kebab-case
   if (!handler && isModelListener) {
