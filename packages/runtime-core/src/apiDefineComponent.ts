--- conflicted
+++ resolved
@@ -13,27 +13,14 @@
   AllowedComponentProps,
   ComponentCustomProps
 } from './component'
-<<<<<<< HEAD
-=======
-import {
-  CreateComponentPublicInstance,
-  ComponentPublicInstanceConstructor
-} from './componentPublicInstance'
->>>>>>> 91c47354
 import { ExtractPropTypes, ComponentPropsOptions } from './componentProps'
 import { EmitsOptions } from './componentEmits'
 import { isFunction } from '@vue/shared'
 import { VNodeProps } from './vnode'
 import {
   CreateComponentPublicInstance,
-  ComponentPublicInstance
-} from './componentProxy'
-
-export interface DefineComponentJSX<
-  T extends ComponentPublicInstance = ComponentPublicInstance
-> {
-  new (): T
-}
+  ComponentPublicInstanceConstructor
+} from './componentPublicInstance'
 
 export type PublicProps = VNodeProps &
   AllowedComponentProps &
@@ -52,7 +39,7 @@
   PP = PublicProps,
   RequiredProps = Readonly<ExtractPropTypes<PropsOrPropOptions>>,
   OptionalProps = Readonly<ExtractPropTypes<PropsOrPropOptions, false>>
-> = DefineComponentJSX<
+> = ComponentPublicInstanceConstructor<
   CreateComponentPublicInstance<
     OptionalProps,
     RawBindings,
