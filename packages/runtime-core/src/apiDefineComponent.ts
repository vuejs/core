--- conflicted
+++ resolved
@@ -8,15 +8,16 @@
   RenderFunction,
   ComponentOptionsBase,
   ComponentInjectOptions,
-  ComponentOptions
+  ComponentOptions,
+  ComponentProvideOptions
 } from './componentOptions'
 import {
   SetupContext,
   AllowedComponentProps,
   ComponentCustomProps,
   Component,
-  GlobalDirectives,
-  GlobalComponents
+  GlobalComponents,
+  GlobalDirectives
 } from './component'
 import {
   ExtractPropTypes,
@@ -31,11 +32,8 @@
   CreateComponentPublicInstance,
   ComponentPublicInstanceConstructor
 } from './componentPublicInstance'
-<<<<<<< HEAD
+import { SlotsType } from './componentSlots'
 import { Directive } from './directives'
-=======
-import { SlotsType } from './componentSlots'
->>>>>>> c568778e
 
 export type PublicProps = VNodeProps &
   AllowedComponentProps &
@@ -58,44 +56,15 @@
   Extends extends ComponentOptionsMixin = ComponentOptionsMixin,
   E extends EmitsOptions = {},
   EE extends string = string,
-<<<<<<< HEAD
+  PP = PublicProps,
+  Props = ResolveProps<PropsOrPropOptions, E>,
+  Defaults = ExtractDefaultPropTypes<PropsOrPropOptions>,
+  S extends SlotsType = {},
   LC extends Record<string, Component> = {},
   Directives extends Record<string, Directive> = {},
   Exposed extends string = string,
   Provide extends ComponentProvideOptions = ComponentProvideOptions,
-  RawOptions extends {} = {},
-  PP = PublicProps,
-  Props = Readonly<
-    PropsOrPropOptions extends ComponentPropsOptions
-      ? ExtractPropTypes<PropsOrPropOptions>
-      : PropsOrPropOptions
-  > &
-    ({} extends E ? {} : EmitsToProps<E>),
-  Defaults = ExtractDefaultPropTypes<PropsOrPropOptions>
-> = RawOptions &
-  ComponentPublicInstanceConstructor<
-    CreateComponentPublicInstance<
-      Props,
-      RawBindings,
-      D,
-      C,
-      M,
-      Mixin,
-      Extends,
-      E,
-      PP & Props,
-      Defaults,
-      true,
-      LC & GlobalComponents,
-      Directives & GlobalDirectives,
-      Exposed
-    > &
-      Props
-=======
-  PP = PublicProps,
-  Props = ResolveProps<PropsOrPropOptions, E>,
-  Defaults = ExtractDefaultPropTypes<PropsOrPropOptions>,
-  S extends SlotsType = {}
+  Options extends {} = {}
 > = ComponentPublicInstanceConstructor<
   CreateComponentPublicInstance<
     Props,
@@ -110,8 +79,10 @@
     Defaults,
     true,
     {},
-    S
->>>>>>> c568778e
+    S,
+    LC & GlobalComponents,
+    Directives & GlobalDirectives,
+    Exposed
   > &
     Props
 > &
@@ -125,13 +96,14 @@
     Extends,
     E,
     EE,
+    Defaults,
+    {},
+    string,
+    S,
     LC & GlobalComponents,
     Directives & GlobalDirectives,
     Exposed,
-    Defaults,
-    {},
-    string,
-    S
+    Provide
   > &
   PP
 
@@ -188,7 +160,9 @@
   Extends extends ComponentOptionsMixin = ComponentOptionsMixin,
   E extends EmitsOptions = {},
   EE extends string = string,
-<<<<<<< HEAD
+  I extends ComponentInjectOptions = {},
+  II extends string = string,
+  S extends SlotsType = {},
   LC extends Record<string, Component> = {},
   Directives extends Record<string, Directive> = {},
   Exposed extends string = string,
@@ -206,31 +180,14 @@
       Extends,
       E,
       EE,
+      I,
+      II,
+      S,
       LC,
       Directives,
       Exposed,
       Provide
     >
-=======
-  S extends SlotsType = {},
-  I extends ComponentInjectOptions = {},
-  II extends string = string
->(
-  options: ComponentOptionsWithoutProps<
-    Props,
-    RawBindings,
-    D,
-    C,
-    M,
-    Mixin,
-    Extends,
-    E,
-    EE,
-    I,
-    II,
-    S
-  >
->>>>>>> c568778e
 ): DefineComponent<
   Props,
   RawBindings,
@@ -241,18 +198,15 @@
   Extends,
   E,
   EE,
-<<<<<<< HEAD
+  PublicProps,
+  ResolveProps<Props, E>,
+  ExtractDefaultPropTypes<Props>,
+  S,
   LC,
   Directives,
   Exposed,
   Provide,
   Options
-=======
-  PublicProps,
-  ResolveProps<Props, E>,
-  ExtractDefaultPropTypes<Props>,
-  S
->>>>>>> c568778e
 >
 
 // overload 3: object format with array props declaration
@@ -268,12 +222,15 @@
   Extends extends ComponentOptionsMixin = ComponentOptionsMixin,
   E extends EmitsOptions = {},
   EE extends string = string,
-<<<<<<< HEAD
+  S extends SlotsType = {},
+  I extends ComponentInjectOptions = {},
+  II extends string = string,
   LC extends Record<string, Component> = {},
   Directives extends Record<string, Directive> = {},
   Exposed extends string = string,
   Provide extends ComponentProvideOptions = ComponentProvideOptions,
-  Options extends {} = {}
+  Options extends {} = {},
+  Props = Readonly<{ [key in PropNames]?: any }>
 >(
   options: Options &
     ComponentOptionsWithArrayProps<
@@ -286,32 +243,14 @@
       Extends,
       E,
       EE,
+      I,
+      II,
+      S,
       LC,
       Directives,
       Exposed,
       Provide
     >
-=======
-  S extends SlotsType = {},
-  I extends ComponentInjectOptions = {},
-  II extends string = string,
-  Props = Readonly<{ [key in PropNames]?: any }>
->(
-  options: ComponentOptionsWithArrayProps<
-    PropNames,
-    RawBindings,
-    D,
-    C,
-    M,
-    Mixin,
-    Extends,
-    E,
-    EE,
-    I,
-    II,
-    S
-  >
->>>>>>> c568778e
 ): DefineComponent<
   Props,
   RawBindings,
@@ -322,18 +261,15 @@
   Extends,
   E,
   EE,
-<<<<<<< HEAD
+  PublicProps,
+  ResolveProps<Props, E>,
+  ExtractDefaultPropTypes<Props>,
+  S,
   LC,
   Directives,
   Exposed,
   Provide,
   Options
-=======
-  PublicProps,
-  ResolveProps<Props, E>,
-  ExtractDefaultPropTypes<Props>,
-  S
->>>>>>> c568778e
 >
 
 // overload 4: object format with object props declaration
@@ -350,33 +286,14 @@
   Extends extends ComponentOptionsMixin = ComponentOptionsMixin,
   E extends EmitsOptions = {},
   EE extends string = string,
-<<<<<<< HEAD
+  I extends ComponentInjectOptions = {},
+  II extends string = string,
+  S extends SlotsType = {},
   LC extends Record<string, Component> = {},
   Directives extends Record<string, Directive> = {},
   Exposed extends string = string,
   Provide extends ComponentProvideOptions = ComponentProvideOptions,
   Options extends {} = {}
->(
-  options: Options &
-    ComponentOptionsWithObjectProps<
-      PropsOptions,
-      RawBindings,
-      D,
-      C,
-      M,
-      Mixin,
-      Extends,
-      E,
-      EE,
-      LC,
-      Directives,
-      Exposed,
-      Provide
-    >
-=======
-  S extends SlotsType = {},
-  I extends ComponentInjectOptions = {},
-  II extends string = string
 >(
   options: ComponentOptionsWithObjectProps<
     PropsOptions,
@@ -390,9 +307,12 @@
     EE,
     I,
     II,
-    S
+    S,
+    LC,
+    Directives,
+    Exposed,
+    Provide
   >
->>>>>>> c568778e
 ): DefineComponent<
   PropsOptions,
   RawBindings,
@@ -403,18 +323,15 @@
   Extends,
   E,
   EE,
-<<<<<<< HEAD
+  PublicProps,
+  ResolveProps<PropsOptions, E>,
+  ExtractDefaultPropTypes<PropsOptions>,
+  S,
   LC,
   Directives,
   Exposed,
   Provide,
   Options
-=======
-  PublicProps,
-  ResolveProps<PropsOptions, E>,
-  ExtractDefaultPropTypes<PropsOptions>,
-  S
->>>>>>> c568778e
 >
 
 // implementation, close to no-op
