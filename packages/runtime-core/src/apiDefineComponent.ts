--- conflicted
+++ resolved
@@ -45,14 +45,11 @@
   Extends extends ComponentOptionsMixin = ComponentOptionsMixin,
   E extends EmitsOptions = {},
   EE extends string = string,
-<<<<<<< HEAD
-  LC extends Record<string, Component> = {},
-  Directives extends Record<string, Directive> = {},
-  Exposed extends string = string,
-=======
+  LC extends Record<string, Component> = {},
+  Directives extends Record<string, Directive> = {},
+  Exposed extends string = string,
   Provide extends ComponentProvideOptions = ComponentProvideOptions,
   RawOptions extends {} = {},
->>>>>>> d4fcfdde
   PP = PublicProps,
   Props = Readonly<
     PropsOrPropOptions extends ComponentPropsOptions
@@ -61,24 +58,6 @@
   > &
     ({} extends E ? {} : EmitsToProps<E>),
   Defaults = ExtractDefaultPropTypes<PropsOrPropOptions>
-<<<<<<< HEAD
-> = ComponentPublicInstanceConstructor<
-  CreateComponentPublicInstance<
-    Props,
-    RawBindings,
-    D,
-    C,
-    M,
-    Mixin,
-    Extends,
-    E,
-    PP & Props,
-    Defaults,
-    true,
-    LC & GlobalComponents,
-    Directives & GlobalDirectives,
-    Exposed
-=======
 > = RawOptions &
   ComponentPublicInstanceConstructor<
     CreateComponentPublicInstance<
@@ -92,10 +71,12 @@
       E,
       PP & Props,
       Defaults,
-      true
+      true,
+      LC & GlobalComponents,
+      Directives & GlobalDirectives,
+      Exposed
     > &
       Props
->>>>>>> d4fcfdde
   > &
   ComponentOptionsBase<
     Props,
@@ -107,15 +88,11 @@
     Extends,
     E,
     EE,
-<<<<<<< HEAD
     LC & GlobalComponents,
     Directives & GlobalDirectives,
     Exposed,
-    Defaults
-=======
     Defaults,
     Provide
->>>>>>> d4fcfdde
   > &
   PP
 
@@ -146,26 +123,9 @@
   Extends extends ComponentOptionsMixin = ComponentOptionsMixin,
   E extends EmitsOptions = EmitsOptions,
   EE extends string = string,
-<<<<<<< HEAD
-  LC extends Record<string, Component> = {},
-  Directives extends Record<string, Directive> = {},
-  Exposed extends string = string
->(
-  options: ComponentOptionsWithoutProps<
-    Props,
-    RawBindings,
-    D,
-    C,
-    M,
-    Mixin,
-    Extends,
-    E,
-    EE,
-    LC,
-    Directives,
-    Exposed
-  >
-=======
+  LC extends Record<string, Component> = {},
+  Directives extends Record<string, Directive> = {},
+  Exposed extends string = string,
   Provide extends ComponentProvideOptions = ComponentProvideOptions,
   Options extends {} = {}
 >(
@@ -180,9 +140,11 @@
       Extends,
       E,
       EE,
+      LC,
+      Directives,
+      Exposed,
       Provide
     >
->>>>>>> d4fcfdde
 ): DefineComponent<
   Props,
   RawBindings,
@@ -193,14 +155,11 @@
   Extends,
   E,
   EE,
-<<<<<<< HEAD
   LC,
   Directives,
-  Exposed
-=======
+  Exposed,
   Provide,
   Options
->>>>>>> d4fcfdde
 >
 
 // overload 3: object format with array props declaration
@@ -216,10 +175,11 @@
   Extends extends ComponentOptionsMixin = ComponentOptionsMixin,
   E extends EmitsOptions = Record<string, any>,
   EE extends string = string,
-<<<<<<< HEAD
-  LC extends Record<string, Component> = {},
-  Directives extends Record<string, Directive> = {},
-  Exposed extends string = string
+  LC extends Record<string, Component> = {},
+  Directives extends Record<string, Directive> = {},
+  Exposed extends string = string,
+  Provide extends ComponentProvideOptions = ComponentProvideOptions,
+  Options extends {} = {}
 >(
   options: ComponentOptionsWithArrayProps<
     PropNames,
@@ -233,26 +193,9 @@
     EE,
     LC,
     Directives,
-    Exposed
+    Exposed,
+    Provide
   >
-=======
-  Provide extends ComponentProvideOptions = ComponentProvideOptions,
-  Options extends {} = {}
->(
-  options: Options &
-    ComponentOptionsWithArrayProps<
-      PropNames,
-      RawBindings,
-      D,
-      C,
-      M,
-      Mixin,
-      Extends,
-      E,
-      EE,
-      Provide
-    >
->>>>>>> d4fcfdde
 ): DefineComponent<
   Readonly<{ [key in PropNames]?: any }>,
   RawBindings,
@@ -263,14 +206,11 @@
   Extends,
   E,
   EE,
-<<<<<<< HEAD
   LC,
   Directives,
-  Exposed
-=======
+  Exposed,
   Provide,
   Options
->>>>>>> d4fcfdde
 >
 
 // overload 4: object format with object props declaration
@@ -287,10 +227,11 @@
   Extends extends ComponentOptionsMixin = ComponentOptionsMixin,
   E extends EmitsOptions = Record<string, any>,
   EE extends string = string,
-<<<<<<< HEAD
-  LC extends Record<string, Component> = {},
-  Directives extends Record<string, Directive> = {},
-  Exposed extends string = string
+  LC extends Record<string, Component> = {},
+  Directives extends Record<string, Directive> = {},
+  Exposed extends string = string,
+  Provide extends ComponentProvideOptions = ComponentProvideOptions,
+  Options extends {} = {}
 >(
   options: ComponentOptionsWithObjectProps<
     PropsOptions,
@@ -304,26 +245,9 @@
     EE,
     LC,
     Directives,
-    Exposed
+    Exposed,
+    Provide
   >
-=======
-  Provide extends ComponentProvideOptions = ComponentProvideOptions,
-  Options extends {} = {}
->(
-  options: Options &
-    ComponentOptionsWithObjectProps<
-      PropsOptions,
-      RawBindings,
-      D,
-      C,
-      M,
-      Mixin,
-      Extends,
-      E,
-      EE,
-      Provide
-    >
->>>>>>> d4fcfdde
 ): DefineComponent<
   PropsOptions,
   RawBindings,
@@ -334,14 +258,11 @@
   Extends,
   E,
   EE,
-<<<<<<< HEAD
   LC,
   Directives,
-  Exposed
-=======
+  Exposed,
   Provide,
   Options
->>>>>>> d4fcfdde
 >
 
 // implementation, close to no-op
