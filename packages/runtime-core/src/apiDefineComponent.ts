--- conflicted
+++ resolved
@@ -78,17 +78,11 @@
     Defaults,
     true,
     {},
-<<<<<<< HEAD
     S,
     LC & GlobalComponents,
     Directives & GlobalDirectives,
     Exposed
-  > &
-    Props
-=======
-    S
-  >
->>>>>>> 46d39107
+  > 
 > &
   ComponentOptionsBase<
     Props,
