--- conflicted
+++ resolved
@@ -28,11 +28,8 @@
   CreateComponentPublicInstance,
   ComponentPublicInstanceConstructor
 } from './componentPublicInstance'
-<<<<<<< HEAD
 import { Slots } from './componentSlots'
-=======
 import { Directive } from './directives'
->>>>>>> a3408d7e
 
 export type PublicProps = VNodeProps &
   AllowedComponentProps &
@@ -48,13 +45,10 @@
   Extends extends ComponentOptionsMixin = ComponentOptionsMixin,
   E extends EmitsOptions = Record<string, any>,
   EE extends string = string,
-<<<<<<< HEAD
-  S = any,
-=======
+  S = any,
   LC extends Record<string, Component> = {},
   Directives extends Record<string, Directive> = {},
   Exposed extends string = string,
->>>>>>> a3408d7e
   PP = PublicProps,
   Props = Readonly<ExtractPropTypes<PropsOrPropOptions>> & EmitsToProps<E>,
   Defaults = ExtractDefaultPropTypes<PropsOrPropOptions>
@@ -89,13 +83,10 @@
     Extends,
     E,
     EE,
-<<<<<<< HEAD
-    S,
-=======
+    S,
     LC & GlobalComponents,
     Directives & GlobalDirectives,
     Exposed,
->>>>>>> a3408d7e
     Defaults
   > &
   PP
@@ -132,13 +123,10 @@
   Extends extends ComponentOptionsMixin = ComponentOptionsMixin,
   E extends EmitsOptions = EmitsOptions,
   EE extends string = string,
-<<<<<<< HEAD
-  S = any
-=======
+  S = any,
   LC extends Record<string, Component> = {},
   Directives extends Record<string, Directive> = {},
   Exposed extends string = string
->>>>>>> a3408d7e
 >(
   options: ComponentOptionsWithoutProps<
     Props,
@@ -150,11 +138,7 @@
     Extends,
     E,
     EE,
-<<<<<<< HEAD
-    S
-  >
-): DefineComponent<Props, RawBindings, D, C, M, Mixin, Extends, E, EE, S>
-=======
+    S,
     LC,
     Directives,
     Exposed
@@ -169,11 +153,11 @@
   Extends,
   E,
   EE,
+  S,
   LC,
   Directives,
   Exposed
 >
->>>>>>> a3408d7e
 
 // overload 3: object format with array props declaration
 // props inferred as { [key in PropNames]?: any }
@@ -188,13 +172,10 @@
   Extends extends ComponentOptionsMixin = ComponentOptionsMixin,
   E extends EmitsOptions = Record<string, any>,
   EE extends string = string,
-<<<<<<< HEAD
-  S = any
-=======
+  S = any,
   LC extends Record<string, Component> = {},
   Directives extends Record<string, Directive> = {},
   Exposed extends string = string
->>>>>>> a3408d7e
 >(
   options: ComponentOptionsWithArrayProps<
     PropNames,
@@ -206,13 +187,10 @@
     Extends,
     E,
     EE,
-<<<<<<< HEAD
-    S
-=======
+    S,
     LC,
     Directives,
     Exposed
->>>>>>> a3408d7e
   >
 ): DefineComponent<
   Readonly<{ [key in PropNames]?: any }>,
@@ -224,13 +202,10 @@
   Extends,
   E,
   EE,
-<<<<<<< HEAD
-  S
-=======
+  S,
   LC,
   Directives,
   Exposed
->>>>>>> a3408d7e
 >
 
 // overload 4: object format with object props declaration
@@ -247,15 +222,12 @@
   Extends extends ComponentOptionsMixin = ComponentOptionsMixin,
   E extends EmitsOptions = Record<string, any>,
   EE extends string = string,
-<<<<<<< HEAD
-  S = any,
+  S = any,
+  LC extends Record<string, Component> = {},
+  Directives extends Record<string, Directive> = {},
+  Exposed extends string = string,
   Props = Readonly<ExtractPropTypes<PropsOptions>> & EmitsToProps<E>,
   Defaults = ExtractDefaultPropTypes<PropsOptions>
-=======
-  LC extends Record<string, Component> = {},
-  Directives extends Record<string, Directive> = {},
-  Exposed extends string = string
->>>>>>> a3408d7e
 >(
   options: ComponentOptionsWithObjectProps<
     PropsOptions,
@@ -267,21 +239,15 @@
     Extends,
     E,
     EE,
-<<<<<<< HEAD
-    S,
+    S,
+    LC,
+    Directives,
+    Exposed,
     Props,
     Defaults
   >
 ): DefineComponent<
-  ExtractPropTypes<PropsOptions>,
-=======
-    LC,
-    Directives,
-    Exposed
-  >
-): DefineComponent<
   PropsOptions,
->>>>>>> a3408d7e
   RawBindings,
   D,
   C,
@@ -290,16 +256,12 @@
   Extends,
   E,
   EE,
-<<<<<<< HEAD
   S,
-  PublicProps,
+  LC,
+  Directives,
+  Exposed,
   Props,
   Defaults
-=======
-  LC,
-  Directives,
-  Exposed
->>>>>>> a3408d7e
 >
 
 // implementation, close to no-op
