--- conflicted
+++ resolved
@@ -98,17 +98,6 @@
 // overload 1: direct setup function
 // (uses user defined props interface)
 export function defineComponent<
-<<<<<<< HEAD
-  Props,
-  RawBindings = object,
-  E extends EmitsOptions = {}
->(
-  setup: (
-    props: Readonly<Props>,
-    ctx: SetupContext<E>
-  ) => RawBindings | RenderFunction
-): DefineComponent<Props, RawBindings>
-=======
   Props extends Record<string, any>,
   E extends EmitsOptions = {},
   EE extends string = string,
@@ -140,7 +129,6 @@
     slots?: S
   }
 ): (props: Props & EmitsToProps<E>) => any
->>>>>>> c568778e
 
 // overload 2: object format with no props
 // (uses user defined props interface)
