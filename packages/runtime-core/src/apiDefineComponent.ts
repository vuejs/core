--- conflicted
+++ resolved
@@ -427,10 +427,9 @@
         false,
         InjectOptions,
         Slots,
-<<<<<<< HEAD
         {},
         {},
-        Exposed,
+        string, // Exposed
         TypeRefs,
         TypeEl,
         {},
@@ -440,12 +439,6 @@
       > & {
         $options: typeof options
       }
-=======
-        LocalComponents,
-        Directives,
-        string
-      >
->>>>>>> e499d563
     >,
 ): DefineComponent2<{
   setup(): SetupBindings
