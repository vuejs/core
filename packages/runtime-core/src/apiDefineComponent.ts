--- conflicted
+++ resolved
@@ -4,20 +4,14 @@
   ComponentOptionsWithoutProps,
   ComponentOptionsWithArrayProps,
   ComponentOptionsWithObjectProps,
-<<<<<<< HEAD
-  IComponentOptions
+  IComponentOptions,
+  RenderFunction
 } from './componentOptions'
-import { SetupContext, RenderFunction, FunctionalComponent } from './component'
+import { SetupContext, FunctionalComponent } from './component'
 import {
   CreateComponentPublicInstance,
   ComponentPublicInstanceConstructor
 } from './componentProxy'
-=======
-  RenderFunction
-} from './componentOptions'
-import { SetupContext, FunctionalComponent } from './component'
-import { ComponentPublicInstance } from './componentProxy'
->>>>>>> b570287d
 import { ExtractPropTypes, ComponentPropsOptions } from './componentProps'
 import { EmitsOptions } from './componentEmits'
 import { isFunction } from '@vue/shared'
@@ -151,13 +145,6 @@
     E,
     EE
   >
-<<<<<<< HEAD
-=======
-): {
-  // array props technically doesn't place any constraints on props in TSX
-  new (): ComponentPublicInstance<VNodeProps, RawBindings, D, C, M, E>
-} & ComponentOptionsWithArrayProps<PropNames, RawBindings, D, C, M, E, EE>
->>>>>>> b570287d
 
 // overload 4: object format with object props declaration
 // see `ExtractPropTypes` in ./componentProps.ts
