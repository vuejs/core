import {
  ComputedOptions,
  MethodOptions,
  ComponentOptionsWithoutProps,
  ComponentOptionsWithArrayProps,
  ComponentOptionsWithObjectProps,
  ComponentOptionsMixin,
  RenderFunction,
  ComponentOptionsBase
} from './componentOptions'
import {
  SetupContext,
  AllowedComponentProps,
  ComponentCustomProps
} from './component'
import { ExtractPropTypes, ComponentPropsOptions } from './componentProps'
import { EmitsOptions } from './componentEmits'
import { isFunction } from '@vue/shared'
import { VNodeProps } from './vnode'
import {
  CreateComponentPublicInstance,
  ComponentPublicInstanceConstructor
} from './componentPublicInstance'

export type PublicProps = VNodeProps &
  AllowedComponentProps &
  ComponentCustomProps

export type DefineComponent<
  PropsOrPropOptions = any,
  RawBindings = any,
  D = any,
  C extends ComputedOptions = ComputedOptions,
  M extends MethodOptions = MethodOptions,
  Mixin extends ComponentOptionsMixin = ComponentOptionsMixin,
  Extends extends ComponentOptionsMixin = ComponentOptionsMixin,
  E extends EmitsOptions = Record<string, any>,
  EE extends string = string,
  PP = PublicProps,
  RequiredProps = Readonly<ExtractPropTypes<PropsOrPropOptions>>,
  OptionalProps = Readonly<ExtractPropTypes<PropsOrPropOptions, false>>
> = ComponentPublicInstanceConstructor<
  CreateComponentPublicInstance<
    OptionalProps,
    RawBindings,
    D,
    C,
    M,
    Mixin,
    Extends,
    E,
    PP & OptionalProps
  >
> &
  ComponentOptionsBase<
    RequiredProps,
    RawBindings,
    D,
    C,
    M,
    Mixin,
    Extends,
    E,
    EE
  > &
  PP

// defineComponent is a utility that is primarily used for type inference
// when declaring components. Type inference is provided in the component
// options (provided as the argument). The returned value has artificial types
// for TSX / manual render function / IDE support.

// overload 1: direct setup function
// (uses user defined props interface)
export function defineComponent<Props, RawBindings = object>(
  setup: (
    props: Readonly<Props>,
    ctx: SetupContext
  ) => RawBindings | RenderFunction
): DefineComponent<Props, RawBindings>

// overload 2: object format with no props
// (uses user defined props interface)
// return type is for Vetur and TSX support
export function defineComponent<
  Props = {},
  RawBindings = {},
  D = {},
  C extends ComputedOptions = ComputedOptions,
  M extends MethodOptions = MethodOptions,
  Mixin extends ComponentOptionsMixin = ComponentOptionsMixin,
  Extends extends ComponentOptionsMixin = ComponentOptionsMixin,
  E extends EmitsOptions = EmitsOptions,
  EE extends string = string
>(
  options: ComponentOptionsWithoutProps<
    Props,
    RawBindings,
    D,
    C,
    M,
    Mixin,
    Extends,
    E,
    EE
  >
): DefineComponent<Props, RawBindings, D, C, M, Mixin, Extends, E, EE>

// overload 3: object format with array props declaration
// props inferred as { [key in PropNames]?: any }
// return type is for Vetur and TSX support
export function defineComponent<
  PropNames extends string,
  RawBindings,
  D,
  C extends ComputedOptions = {},
  M extends MethodOptions = {},
  Mixin extends ComponentOptionsMixin = ComponentOptionsMixin,
  Extends extends ComponentOptionsMixin = ComponentOptionsMixin,
  E extends EmitsOptions = Record<string, any>,
  EE extends string = string
>(
  options: ComponentOptionsWithArrayProps<
    PropNames,
    RawBindings,
    D,
    C,
    M,
    Mixin,
    Extends,
    E,
    EE
  >
): DefineComponent<
  Readonly<{ [key in PropNames]?: any }>,
  RawBindings,
  D,
  C,
  M,
  Mixin,
  Extends,
  E,
  EE
>

// overload 4: object format with object props declaration
// see `ExtractPropTypes` in ./componentProps.ts
export function defineComponent<
  // the Readonly constraint allows TS to treat the type of { required: true }
  // as constant instead of boolean.
  PropsOptions extends Readonly<ComponentPropsOptions>,
  RawBindings,
  D,
  C extends ComputedOptions = {},
  M extends MethodOptions = {},
  Mixin extends ComponentOptionsMixin = ComponentOptionsMixin,
  Extends extends ComponentOptionsMixin = ComponentOptionsMixin,
  E extends EmitsOptions = Record<string, any>,
  EE extends string = string
>(
  options: ComponentOptionsWithObjectProps<
    PropsOptions,
    RawBindings,
    D,
    C,
    M,
    Mixin,
    Extends,
    E,
    EE
  >
<<<<<<< HEAD
): DefineComponent<PropsOptions, RawBindings, D, C, M, Mixin, Extends, E, EE>
=======
): ComponentPublicInstanceConstructor<
  CreateComponentPublicInstance<
    ExtractPropTypes<PropsOptions, false>,
    RawBindings,
    D,
    C,
    M,
    Mixin,
    Extends,
    E,
    VNodeProps & AllowedComponentProps & ComponentCustomProps
  > &
    Readonly<ExtractPropTypes<PropsOptions>>
> &
  ComponentOptionsWithObjectProps<
    PropsOptions,
    RawBindings,
    D,
    C,
    M,
    Mixin,
    Extends,
    E,
    EE
  >
>>>>>>> 67b6e0f8

// implementation, close to no-op
export function defineComponent(options: unknown) {
  return isFunction(options) ? { setup: options, name: options.name } : options
}<|MERGE_RESOLUTION|>--- conflicted
+++ resolved
@@ -50,7 +50,8 @@
     Extends,
     E,
     PP & OptionalProps
-  >
+  > &
+    RequiredProps
 > &
   ComponentOptionsBase<
     RequiredProps,
@@ -169,35 +170,7 @@
     E,
     EE
   >
-<<<<<<< HEAD
 ): DefineComponent<PropsOptions, RawBindings, D, C, M, Mixin, Extends, E, EE>
-=======
-): ComponentPublicInstanceConstructor<
-  CreateComponentPublicInstance<
-    ExtractPropTypes<PropsOptions, false>,
-    RawBindings,
-    D,
-    C,
-    M,
-    Mixin,
-    Extends,
-    E,
-    VNodeProps & AllowedComponentProps & ComponentCustomProps
-  > &
-    Readonly<ExtractPropTypes<PropsOptions>>
-> &
-  ComponentOptionsWithObjectProps<
-    PropsOptions,
-    RawBindings,
-    D,
-    C,
-    M,
-    Mixin,
-    Extends,
-    E,
-    EE
-  >
->>>>>>> 67b6e0f8
 
 // implementation, close to no-op
 export function defineComponent(options: unknown) {
