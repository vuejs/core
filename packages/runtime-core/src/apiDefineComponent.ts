import type {
  ComponentInjectOptions,
  ComponentOptions,
  ComponentOptionsBase,
  ComponentOptionsMixin,
  ComponentOptionsWithArrayProps,
  ComponentOptionsWithObjectProps,
  ComponentOptionsWithoutProps,
  ComputedOptions,
  MethodOptions,
  RenderFunction,
<<<<<<< HEAD
  ComponentOptionsBase,
  ComponentInjectOptions,
  ComponentOptions,
  ComponentProvideOptions
=======
>>>>>>> ee4cd78a
} from './componentOptions'
import type {
  AllowedComponentProps,
  ComponentCustomProps,
<<<<<<< HEAD
  Component,
  GlobalComponents,
  GlobalDirectives
=======
  SetupContext,
>>>>>>> ee4cd78a
} from './component'
import type {
  ComponentObjectPropsOptions,
  ComponentPropsOptions,
  ExtractDefaultPropTypes,
  ExtractPropTypes,
} from './componentProps'
import type { EmitsOptions, EmitsToProps } from './componentEmits'
import { extend, isFunction } from '@vue/shared'
import type { VNodeProps } from './vnode'
import type {
  ComponentPublicInstanceConstructor,
  CreateComponentPublicInstance,
} from './componentPublicInstance'
<<<<<<< HEAD
import { SlotsType } from './componentSlots'
import { Directive } from './directives'
=======
import type { SlotsType } from './componentSlots'
>>>>>>> ee4cd78a

export type PublicProps = VNodeProps &
  AllowedComponentProps &
  ComponentCustomProps

type ResolveProps<PropsOrPropOptions, E extends EmitsOptions> = Readonly<
  PropsOrPropOptions extends ComponentPropsOptions
    ? ExtractPropTypes<PropsOrPropOptions>
    : PropsOrPropOptions
> &
  ({} extends E ? {} : EmitsToProps<E>)

export type DefineComponent<
  PropsOrPropOptions = {},
  RawBindings = {},
  D = {},
  C extends ComputedOptions = ComputedOptions,
  M extends MethodOptions = MethodOptions,
  Mixin extends ComponentOptionsMixin = ComponentOptionsMixin,
  Extends extends ComponentOptionsMixin = ComponentOptionsMixin,
  E extends EmitsOptions = {},
  EE extends string = string,
  PP = PublicProps,
  Props = ResolveProps<PropsOrPropOptions, E>,
  Defaults = ExtractDefaultPropTypes<PropsOrPropOptions>,
  S extends SlotsType = {},
<<<<<<< HEAD
  LC extends Record<string, Component> = {},
  Directives extends Record<string, Directive> = {},
  Exposed extends string = string,
  Provide extends ComponentProvideOptions = ComponentProvideOptions
=======
>>>>>>> ee4cd78a
> = ComponentPublicInstanceConstructor<
  CreateComponentPublicInstance<
    Props,
    RawBindings,
    D,
    C,
    M,
    Mixin,
    Extends,
    E,
    PP & Props,
    Defaults,
    true,
    {},
    S,
    LC & GlobalComponents,
    Directives & GlobalDirectives,
    Exposed
  >
> &
  ComponentOptionsBase<
    Props,
    RawBindings,
    D,
    C,
    M,
    Mixin,
    Extends,
    E,
    EE,
    Defaults,
    {},
    string,
    S,
    LC & GlobalComponents,
    Directives & GlobalDirectives,
    Exposed,
    Provide
  > &
  PP

// defineComponent is a utility that is primarily used for type inference
// when declaring components. Type inference is provided in the component
// options (provided as the argument). The returned value has artificial types
// for TSX / manual render function / IDE support.

// overload 1: direct setup function
// (uses user defined props interface)
export function defineComponent<
  Props extends Record<string, any>,
  E extends EmitsOptions = {},
  EE extends string = string,
  S extends SlotsType = {},
>(
  setup: (
    props: Props,
    ctx: SetupContext<E, S>,
  ) => RenderFunction | Promise<RenderFunction>,
  options?: Pick<ComponentOptions, 'name' | 'inheritAttrs'> & {
    props?: (keyof Props)[]
    emits?: E | EE[]
    slots?: S
  },
): (props: Props & EmitsToProps<E>) => any
export function defineComponent<
  Props extends Record<string, any>,
  E extends EmitsOptions = {},
  EE extends string = string,
  S extends SlotsType = {},
>(
  setup: (
    props: Props,
    ctx: SetupContext<E, S>,
  ) => RenderFunction | Promise<RenderFunction>,
  options?: Pick<ComponentOptions, 'name' | 'inheritAttrs'> & {
    props?: ComponentObjectPropsOptions<Props>
    emits?: E | EE[]
    slots?: S
  },
): (props: Props & EmitsToProps<E>) => any

// overload 2: object format with no props
// (uses user defined props interface)
// return type is for Vetur and TSX support
export function defineComponent<
  Props = {},
  RawBindings = {},
  D = {},
  C extends ComputedOptions = {},
  M extends MethodOptions = {},
  Mixin extends ComponentOptionsMixin = ComponentOptionsMixin,
  Extends extends ComponentOptionsMixin = ComponentOptionsMixin,
  E extends EmitsOptions = {},
  EE extends string = string,
  I extends ComponentInjectOptions = {},
  II extends string = string,
<<<<<<< HEAD
  S extends SlotsType = {},
  LC extends Record<string, Component> = {},
  Directives extends Record<string, Directive> = {},
  Exposed extends string = string,
  Provide extends ComponentProvideOptions = ComponentProvideOptions
=======
>>>>>>> ee4cd78a
>(
  options: ComponentOptionsWithoutProps<
    Props,
    RawBindings,
    D,
    C,
    M,
    Mixin,
    Extends,
    E,
    EE,
    I,
    II,
<<<<<<< HEAD
    S,
    LC,
    Directives,
    Exposed,
    Provide
  >
=======
    S
  >,
>>>>>>> ee4cd78a
): DefineComponent<
  Props,
  RawBindings,
  D,
  C,
  M,
  Mixin,
  Extends,
  E,
  EE,
  PublicProps,
  ResolveProps<Props, E>,
  ExtractDefaultPropTypes<Props>,
  S,
  LC,
  Directives,
  Exposed,
  Provide
>

// overload 3: object format with array props declaration
// props inferred as { [key in PropNames]?: any }
// return type is for Vetur and TSX support
export function defineComponent<
  PropNames extends string,
  RawBindings,
  D,
  C extends ComputedOptions = {},
  M extends MethodOptions = {},
  Mixin extends ComponentOptionsMixin = ComponentOptionsMixin,
  Extends extends ComponentOptionsMixin = ComponentOptionsMixin,
  E extends EmitsOptions = {},
  EE extends string = string,
  S extends SlotsType = {},
  I extends ComponentInjectOptions = {},
  II extends string = string,
<<<<<<< HEAD
  LC extends Record<string, Component> = {},
  Directives extends Record<string, Directive> = {},
  Exposed extends string = string,
  Provide extends ComponentProvideOptions = ComponentProvideOptions,
  Props = Readonly<{ [key in PropNames]?: any }>
=======
  Props = Readonly<{ [key in PropNames]?: any }>,
>>>>>>> ee4cd78a
>(
  options: ComponentOptionsWithArrayProps<
    PropNames,
    RawBindings,
    D,
    C,
    M,
    Mixin,
    Extends,
    E,
    EE,
    I,
    II,
<<<<<<< HEAD
    S,
    LC,
    Directives,
    Exposed,
    Provide
  >
=======
    S
  >,
>>>>>>> ee4cd78a
): DefineComponent<
  Props,
  RawBindings,
  D,
  C,
  M,
  Mixin,
  Extends,
  E,
  EE,
  PublicProps,
  ResolveProps<Props, E>,
  ExtractDefaultPropTypes<Props>,
  S,
  LC,
  Directives,
  Exposed,
  Provide
>

// overload 4: object format with object props declaration
// see `ExtractPropTypes` in ./componentProps.ts
export function defineComponent<
  // the Readonly constraint allows TS to treat the type of { required: true }
  // as constant instead of boolean.
  PropsOptions extends Readonly<ComponentPropsOptions>,
  RawBindings,
  D,
  C extends ComputedOptions = {},
  M extends MethodOptions = {},
  Mixin extends ComponentOptionsMixin = ComponentOptionsMixin,
  Extends extends ComponentOptionsMixin = ComponentOptionsMixin,
  E extends EmitsOptions = {},
  EE extends string = string,
  I extends ComponentInjectOptions = {},
  II extends string = string,
<<<<<<< HEAD
  S extends SlotsType = {},
  LC extends Record<string, Component> = {},
  Directives extends Record<string, Directive> = {},
  Exposed extends string = string,
  Provide extends ComponentProvideOptions = ComponentProvideOptions
=======
>>>>>>> ee4cd78a
>(
  options: ComponentOptionsWithObjectProps<
    PropsOptions,
    RawBindings,
    D,
    C,
    M,
    Mixin,
    Extends,
    E,
    EE,
    I,
    II,
<<<<<<< HEAD
    S,
    LC,
    Directives,
    Exposed,
    Provide
  >
=======
    S
  >,
>>>>>>> ee4cd78a
): DefineComponent<
  PropsOptions,
  RawBindings,
  D,
  C,
  M,
  Mixin,
  Extends,
  E,
  EE,
  PublicProps,
  ResolveProps<PropsOptions, E>,
  ExtractDefaultPropTypes<PropsOptions>,
  S,
  LC,
  Directives,
  Exposed,
  Provide
>

// implementation, close to no-op
/*! #__NO_SIDE_EFFECTS__ */
export function defineComponent(
  options: unknown,
  extraOptions?: ComponentOptions,
) {
  return isFunction(options)
    ? // #8326: extend call and options.name access are considered side-effects
      // by Rollup, so we have to wrap it in a pure-annotated IIFE.
      /*#__PURE__*/ (() =>
        extend({ name: options.name }, extraOptions, { setup: options }))()
    : options
}<|MERGE_RESOLUTION|>--- conflicted
+++ resolved
@@ -6,27 +6,18 @@
   ComponentOptionsWithArrayProps,
   ComponentOptionsWithObjectProps,
   ComponentOptionsWithoutProps,
+  ComponentProvideOptions,
   ComputedOptions,
   MethodOptions,
   RenderFunction,
-<<<<<<< HEAD
-  ComponentOptionsBase,
-  ComponentInjectOptions,
-  ComponentOptions,
-  ComponentProvideOptions
-=======
->>>>>>> ee4cd78a
 } from './componentOptions'
 import type {
   AllowedComponentProps,
+  Component,
   ComponentCustomProps,
-<<<<<<< HEAD
-  Component,
   GlobalComponents,
-  GlobalDirectives
-=======
+  GlobalDirectives,
   SetupContext,
->>>>>>> ee4cd78a
 } from './component'
 import type {
   ComponentObjectPropsOptions,
@@ -41,12 +32,8 @@
   ComponentPublicInstanceConstructor,
   CreateComponentPublicInstance,
 } from './componentPublicInstance'
-<<<<<<< HEAD
-import { SlotsType } from './componentSlots'
-import { Directive } from './directives'
-=======
 import type { SlotsType } from './componentSlots'
->>>>>>> ee4cd78a
+import type { Directive } from './directives'
 
 export type PublicProps = VNodeProps &
   AllowedComponentProps &
@@ -73,13 +60,10 @@
   Props = ResolveProps<PropsOrPropOptions, E>,
   Defaults = ExtractDefaultPropTypes<PropsOrPropOptions>,
   S extends SlotsType = {},
-<<<<<<< HEAD
   LC extends Record<string, Component> = {},
   Directives extends Record<string, Directive> = {},
   Exposed extends string = string,
-  Provide extends ComponentProvideOptions = ComponentProvideOptions
-=======
->>>>>>> ee4cd78a
+  Provide extends ComponentProvideOptions = ComponentProvideOptions,
 > = ComponentPublicInstanceConstructor<
   CreateComponentPublicInstance<
     Props,
@@ -176,14 +160,11 @@
   EE extends string = string,
   I extends ComponentInjectOptions = {},
   II extends string = string,
-<<<<<<< HEAD
   S extends SlotsType = {},
   LC extends Record<string, Component> = {},
   Directives extends Record<string, Directive> = {},
   Exposed extends string = string,
-  Provide extends ComponentProvideOptions = ComponentProvideOptions
-=======
->>>>>>> ee4cd78a
+  Provide extends ComponentProvideOptions = ComponentProvideOptions,
 >(
   options: ComponentOptionsWithoutProps<
     Props,
@@ -197,17 +178,12 @@
     EE,
     I,
     II,
-<<<<<<< HEAD
     S,
     LC,
     Directives,
     Exposed,
     Provide
-  >
-=======
-    S
   >,
->>>>>>> ee4cd78a
 ): DefineComponent<
   Props,
   RawBindings,
@@ -244,15 +220,11 @@
   S extends SlotsType = {},
   I extends ComponentInjectOptions = {},
   II extends string = string,
-<<<<<<< HEAD
   LC extends Record<string, Component> = {},
   Directives extends Record<string, Directive> = {},
   Exposed extends string = string,
   Provide extends ComponentProvideOptions = ComponentProvideOptions,
-  Props = Readonly<{ [key in PropNames]?: any }>
-=======
   Props = Readonly<{ [key in PropNames]?: any }>,
->>>>>>> ee4cd78a
 >(
   options: ComponentOptionsWithArrayProps<
     PropNames,
@@ -266,17 +238,12 @@
     EE,
     I,
     II,
-<<<<<<< HEAD
     S,
     LC,
     Directives,
     Exposed,
     Provide
-  >
-=======
-    S
   >,
->>>>>>> ee4cd78a
 ): DefineComponent<
   Props,
   RawBindings,
@@ -313,14 +280,11 @@
   EE extends string = string,
   I extends ComponentInjectOptions = {},
   II extends string = string,
-<<<<<<< HEAD
   S extends SlotsType = {},
   LC extends Record<string, Component> = {},
   Directives extends Record<string, Directive> = {},
   Exposed extends string = string,
-  Provide extends ComponentProvideOptions = ComponentProvideOptions
-=======
->>>>>>> ee4cd78a
+  Provide extends ComponentProvideOptions = ComponentProvideOptions,
 >(
   options: ComponentOptionsWithObjectProps<
     PropsOptions,
@@ -334,17 +298,12 @@
     EE,
     I,
     II,
-<<<<<<< HEAD
     S,
     LC,
     Directives,
     Exposed,
     Provide
-  >
-=======
-    S
   >,
->>>>>>> ee4cd78a
 ): DefineComponent<
   PropsOptions,
   RawBindings,
