--- conflicted
+++ resolved
@@ -64,13 +64,8 @@
     let provides = currentApp
       ? currentApp._context.provides
       : instance
-<<<<<<< HEAD
-        ? instance.parent == null
+        ? instance.parent == null || instance.ce
           ? instance.appContext && instance.appContext.provides
-=======
-        ? instance.parent == null || instance.ce
-          ? instance.vnode.appContext && instance.vnode.appContext.provides
->>>>>>> be178f87
           : instance.parent.provides
         : undefined
 
