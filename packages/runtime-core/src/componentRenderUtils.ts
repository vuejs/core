import {
  type ComponentInternalInstance,
  type Data,
  type FunctionalComponent,
  getComponentName,
} from './component'
import {
  Comment,
  type VNode,
  type VNodeArrayChildren,
  blockStack,
  cloneVNode,
  createVNode,
  isVNode,
  normalizeVNode,
} from './vnode'
import { ErrorCodes, handleError } from './errorHandling'
import { PatchFlags, ShapeFlags, isModelListener, isOn } from '@vue/shared'
import { warn } from './warning'
import { isHmrUpdating } from './hmr'
import type { NormalizedProps } from './componentProps'
import { isEmitListener } from './componentEmits'
import { setCurrentRenderingInstance } from './componentRenderContext'
import {
  DeprecationTypes,
  isCompatEnabled,
  warnDeprecation,
} from './compat/compatConfig'

/**
 * dev only flag to track whether $attrs was used during render.
 * If $attrs was used during render then the warning for failed attrs
 * fallthrough can be suppressed.
 */
let accessedAttrs: boolean = false

export function markAttrsAccessed() {
  accessedAttrs = true
}

type SetRootFn = ((root: VNode) => void) | undefined

export function renderComponentRoot(
  instance: ComponentInternalInstance,
): VNode {
  const {
    type: Component,
    vnode,
    proxy,
    withProxy,
    props,
    propsOptions: [propsOptions],
    slots,
    attrs,
    emit,
    render,
    renderCache,
    data,
    setupState,
    ctx,
    inheritAttrs,
  } = instance

  let result
  let fallthroughAttrs
  const prev = setCurrentRenderingInstance(instance)
  if (__DEV__) {
    accessedAttrs = false
  }

  try {
    if (vnode.shapeFlag & ShapeFlags.STATEFUL_COMPONENT) {
      // withProxy is a proxy with a different `has` trap only for
      // runtime-compiled render functions using `with` block.
      const proxyToUse = withProxy || proxy
      // 'this' isn't available in production builds with `<script setup>`,
      // so warn if it's used in dev.
      const thisProxy =
        __DEV__ && setupState.__isScriptSetup
          ? new Proxy(proxyToUse!, {
              get(target, key, receiver) {
                warn(
                  `Property '${String(
                    key,
                  )}' was accessed via 'this'. Avoid using 'this' in templates.`,
                )
                return Reflect.get(target, key, receiver)
              },
            })
          : proxyToUse
      result = normalizeVNode(
        render!.call(
          thisProxy,
          proxyToUse!,
          renderCache,
          props,
          setupState,
          data,
          ctx,
        ),
      )
      fallthroughAttrs = attrs
    } else {
      // functional
      const render = Component as FunctionalComponent
      // in dev, mark attrs accessed if optional props (attrs === props)
      if (__DEV__ && attrs === props) {
        markAttrsAccessed()
      }
      result = normalizeVNode(
        render.length > 1
          ? render(
              props,
              __DEV__
                ? {
                    get attrs() {
                      markAttrsAccessed()
                      return attrs
                    },
                    slots,
                    emit,
                  }
                : { attrs, slots, emit },
            )
          : render(props, null as any /* we know it doesn't need it */),
      )
      fallthroughAttrs = Component.props
        ? attrs
        : getFunctionalFallthrough(attrs)
    }
  } catch (err) {
    blockStack.length = 0
    handleError(err, instance, ErrorCodes.RENDER_FUNCTION)
    result = createVNode(Comment)
  }

  // attr merging
  // in dev mode, comments are preserved, and it's possible for a template
  // to have comments along side the root element which makes it a fragment
  let root = result
  let setRoot: SetRootFn = undefined
  if (
    __DEV__ &&
    result.patchFlag > 0 &&
    result.patchFlag & PatchFlags.DEV_ROOT_FRAGMENT
  ) {
    ;[root, setRoot] = getChildRoot(result)
  }

  if (fallthroughAttrs && inheritAttrs !== false) {
    const keys = Object.keys(fallthroughAttrs)
    const { shapeFlag } = root
    if (keys.length) {
      if (shapeFlag & (ShapeFlags.ELEMENT | ShapeFlags.COMPONENT)) {
        if (propsOptions && keys.some(isModelListener)) {
          // If a v-model listener (onUpdate:xxx) has a corresponding declared
          // prop, it indicates this component expects to handle v-model and
          // it should not fallthrough.
          // related: #1543, #1643, #1989
          fallthroughAttrs = filterModelListeners(
            fallthroughAttrs,
            propsOptions,
          )
        }
        root = cloneVNode(root, fallthroughAttrs)
      } else if (__DEV__ && !accessedAttrs && root.type !== Comment) {
        const allAttrs = Object.keys(attrs)
        const eventAttrs: string[] = []
        const extraAttrs: string[] = []
        for (let i = 0, l = allAttrs.length; i < l; i++) {
          const key = allAttrs[i]
          if (isOn(key)) {
            // ignore v-model handlers when they fail to fallthrough
            if (!isModelListener(key)) {
              // remove `on`, lowercase first letter to reflect event casing
              // accurately
              eventAttrs.push(key[2].toLowerCase() + key.slice(3))
            }
          } else {
            extraAttrs.push(key)
          }
        }
        if (extraAttrs.length) {
          warn(
            `Extraneous non-props attributes (` +
              `${extraAttrs.join(', ')}) ` +
              `were passed to component but could not be automatically inherited ` +
              `because component renders fragment or text root nodes.`,
          )
        }
        if (eventAttrs.length) {
          warn(
            `Extraneous non-emits event listeners (` +
              `${eventAttrs.join(', ')}) ` +
              `were passed to component but could not be automatically inherited ` +
              `because component renders fragment or text root nodes. ` +
              `If the listener is intended to be a component custom event listener only, ` +
              `declare it using the "emits" option.`,
          )
        }
      }
    }
  }

  if (
    __COMPAT__ &&
    isCompatEnabled(DeprecationTypes.INSTANCE_ATTRS_CLASS_STYLE, instance) &&
    vnode.shapeFlag & ShapeFlags.STATEFUL_COMPONENT &&
    root.shapeFlag & (ShapeFlags.ELEMENT | ShapeFlags.COMPONENT)
  ) {
    const { class: cls, style } = vnode.props || {}
    if (cls || style) {
      if (__DEV__ && inheritAttrs === false) {
        warnDeprecation(
          DeprecationTypes.INSTANCE_ATTRS_CLASS_STYLE,
          instance,
          getComponentName(instance.type),
        )
      }
      root = cloneVNode(root, {
        class: cls,
        style: style,
      })
    }
  }

  // inherit directives
  if (vnode.dirs) {
    if (__DEV__ && !isElementRoot(root)) {
      warn(
        `Runtime directive used on component with non-element root node. ` +
          `The directives will not function as intended.`,
      )
    }
    // clone before mutating since the root may be a hoisted vnode
    root = cloneVNode(root)
    root.dirs = root.dirs ? root.dirs.concat(vnode.dirs) : vnode.dirs
  }
  // inherit transition data
  if (vnode.transition) {
    if (__DEV__ && !isElementRoot(root)) {
      warn(
        `Component inside <Transition> renders non-element root node ` +
          `that cannot be animated.`,
      )
    }
    root.transition = vnode.transition
  }

  if (__DEV__ && setRoot) {
    setRoot(root)
  } else {
    result = root
  }

  setCurrentRenderingInstance(prev)
  return result
}

/**
 * dev only
 * In dev mode, template root level comments are rendered, which turns the
 * template into a fragment root, but we need to locate the single element
 * root for attrs and scope id processing.
 */
const getChildRoot = (vnode: VNode): [VNode, SetRootFn] => {
  const rawChildren = vnode.children as VNodeArrayChildren
  const dynamicChildren = vnode.dynamicChildren
  const childRoot = filterSingleRoot(rawChildren, false)
  if (!childRoot) {
    return [vnode, undefined]
  } else if (
    childRoot.patchFlag > 0 &&
    childRoot.patchFlag & PatchFlags.DEV_ROOT_FRAGMENT
  ) {
    return getChildRoot(childRoot)
  }

  const index = rawChildren.indexOf(childRoot)
  const dynamicIndex = dynamicChildren ? dynamicChildren.indexOf(childRoot) : -1
  const setRoot: SetRootFn = (updatedRoot: VNode) => {
    rawChildren[index] = updatedRoot
    if (dynamicChildren) {
      if (dynamicIndex > -1) {
        dynamicChildren[dynamicIndex] = updatedRoot
      } else if (updatedRoot.patchFlag > 0) {
        vnode.dynamicChildren = [...dynamicChildren, updatedRoot]
      }
    }
  }
  return [normalizeVNode(childRoot), setRoot]
}

export function filterSingleRoot(
  children: VNodeArrayChildren,
<<<<<<< HEAD
  recursion: boolean = true
=======
>>>>>>> 08b60f5d
): VNode | undefined {
  let singleRoot
  for (let i = 0; i < children.length; i++) {
    const child = children[i]
    if (isVNode(child)) {
      // ignore user comment
      if (child.type !== Comment || child.children === 'v-if') {
        if (singleRoot) {
          // has more than 1 non-comment child, return now
          return
        } else {
          singleRoot = child
          if (
            recursion &&
            singleRoot.patchFlag > 0 &&
            singleRoot.patchFlag & PatchFlags.DEV_ROOT_FRAGMENT
          ) {
            return filterSingleRoot(singleRoot.children as VNodeArrayChildren)
          }
        }
      }
    } else {
      return
    }
  }
  return singleRoot
}

const getFunctionalFallthrough = (attrs: Data): Data | undefined => {
  let res: Data | undefined
  for (const key in attrs) {
    if (key === 'class' || key === 'style' || isOn(key)) {
      ;(res || (res = {}))[key] = attrs[key]
    }
  }
  return res
}

const filterModelListeners = (attrs: Data, props: NormalizedProps): Data => {
  const res: Data = {}
  for (const key in attrs) {
    if (!isModelListener(key) || !(key.slice(9) in props)) {
      res[key] = attrs[key]
    }
  }
  return res
}

const isElementRoot = (vnode: VNode) => {
  return (
    vnode.shapeFlag & (ShapeFlags.COMPONENT | ShapeFlags.ELEMENT) ||
    vnode.type === Comment // potential v-if branch switch
  )
}

export function shouldUpdateComponent(
  prevVNode: VNode,
  nextVNode: VNode,
  optimized?: boolean,
): boolean {
  const { props: prevProps, children: prevChildren, component } = prevVNode
  const { props: nextProps, children: nextChildren, patchFlag } = nextVNode
  const emits = component!.emitsOptions

  // Parent component's render function was hot-updated. Since this may have
  // caused the child component's slots content to have changed, we need to
  // force the child to update as well.
  if (__DEV__ && (prevChildren || nextChildren) && isHmrUpdating) {
    return true
  }

  // force child update for runtime directive or transition on component vnode.
  if (nextVNode.dirs || nextVNode.transition) {
    return true
  }

  if (optimized && patchFlag >= 0) {
    if (patchFlag & PatchFlags.DYNAMIC_SLOTS) {
      // slot content that references values that might have changed,
      // e.g. in a v-for
      return true
    }
    if (patchFlag & PatchFlags.FULL_PROPS) {
      if (!prevProps) {
        return !!nextProps
      }
      // presence of this flag indicates props are always non-null
      return hasPropsChanged(prevProps, nextProps!, emits)
    } else if (patchFlag & PatchFlags.PROPS) {
      const dynamicProps = nextVNode.dynamicProps!
      for (let i = 0; i < dynamicProps.length; i++) {
        const key = dynamicProps[i]
        if (
          nextProps![key] !== prevProps![key] &&
          !isEmitListener(emits, key)
        ) {
          return true
        }
      }
    }
  } else {
    // this path is only taken by manually written render functions
    // so presence of any children leads to a forced update
    if (prevChildren || nextChildren) {
      if (!nextChildren || !(nextChildren as any).$stable) {
        return true
      }
    }
    if (prevProps === nextProps) {
      return false
    }
    if (!prevProps) {
      return !!nextProps
    }
    if (!nextProps) {
      return true
    }
    return hasPropsChanged(prevProps, nextProps, emits)
  }

  return false
}

function hasPropsChanged(
  prevProps: Data,
  nextProps: Data,
  emitsOptions: ComponentInternalInstance['emitsOptions'],
): boolean {
  const nextKeys = Object.keys(nextProps)
  if (nextKeys.length !== Object.keys(prevProps).length) {
    return true
  }
  for (let i = 0; i < nextKeys.length; i++) {
    const key = nextKeys[i]
    if (
      nextProps[key] !== prevProps[key] &&
      !isEmitListener(emitsOptions, key)
    ) {
      return true
    }
  }
  return false
}

export function updateHOCHostEl(
  { vnode, parent }: ComponentInternalInstance,
  el: typeof vnode.el, // HostNode
) {
  while (parent) {
    const root = parent.subTree
    if (root.suspense && root.suspense.activeBranch === vnode) {
      root.el = vnode.el
    }
    if (root === vnode) {
      ;(vnode = parent.vnode).el = el
      parent = parent.parent
    } else {
      break
    }
  }
}<|MERGE_RESOLUTION|>--- conflicted
+++ resolved
@@ -293,10 +293,7 @@
 
 export function filterSingleRoot(
   children: VNodeArrayChildren,
-<<<<<<< HEAD
-  recursion: boolean = true
-=======
->>>>>>> 08b60f5d
+  recursion: boolean = true,
 ): VNode | undefined {
   let singleRoot
   for (let i = 0; i < children.length; i++) {
