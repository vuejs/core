--- conflicted
+++ resolved
@@ -123,14 +123,10 @@
                   }
                 : { attrs, slots, emit },
             )
-<<<<<<< HEAD
           : render(
               __DEV__ ? shallowReadonly(props) : props,
               null as any /* we know it doesn't need it */
-            )
-=======
-          : render(props, null as any /* we know it doesn't need it */),
->>>>>>> 6d066dd8
+            ),
       )
       fallthroughAttrs = Component.props
         ? attrs
