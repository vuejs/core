--- conflicted
+++ resolved
@@ -126,12 +126,7 @@
       ;[root, setRoot] = getChildRoot(result)
     }
 
-<<<<<<< HEAD
-    // @CT：默认继承 non-props
-    if (Component.inheritAttrs !== false && fallthroughAttrs) {
-=======
     if (fallthroughAttrs && inheritAttrs !== false) {
->>>>>>> 71f7c25f
       const keys = Object.keys(fallthroughAttrs)
       const { shapeFlag } = root
       if (keys.length) {
