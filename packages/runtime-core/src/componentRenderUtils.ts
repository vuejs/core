--- conflicted
+++ resolved
@@ -119,25 +119,11 @@
     result = createVNode(Comment)
   }
 
-<<<<<<< HEAD
-    // attr merging
-    // in dev mode, comments are preserved, and it's possible for a template
-    // to have comments along side the root element which makes it a fragment
-    let root = result
-    let setRoot: SetRootFn = undefined
-    if (
-      __DEV__ &&
-      result.patchFlag > 0 &&
-      result.patchFlag & PatchFlags.DEV_ROOT_FRAGMENT
-    ) {
-      ;[root, setRoot] = getChildRoot(result)
-    }
-=======
   // attr merging
   // in dev mode, comments are preserved, and it's possible for a template
   // to have comments along side the root element which makes it a fragment
   let root = result
-  let setRoot: ((root: VNode) => void) | undefined = undefined
+  let setRoot: SetRootFn = undefined
   if (
     __DEV__ &&
     result.patchFlag > 0 &&
@@ -145,7 +131,6 @@
   ) {
     ;[root, setRoot] = getChildRoot(result)
   }
->>>>>>> e85e0a7f
 
   if (fallthroughAttrs && inheritAttrs !== false) {
     const keys = Object.keys(fallthroughAttrs)
