--- conflicted
+++ resolved
@@ -51,11 +51,8 @@
   EmitFn,
   emit,
   normalizeEmitsOptions,
-<<<<<<< HEAD
+  EmitsToProps,
   ShortEmitsToObject
-=======
-  EmitsToProps
->>>>>>> d42b6ba3
 } from './componentEmits'
 import {
   EMPTY_OBJ,
@@ -136,16 +133,11 @@
 > extends ComponentInternalOptions {
   // use of any here is intentional so it can be a valid JSX Element constructor
   (
-<<<<<<< HEAD
-    props: P,
+    props: P & & EmitsToProps<E>,
     ctx: Omit<
       SetupContext<ShortEmitsToObject<E>, IfAny<S, {}, SlotsType<S>>>,
       'expose'
     >
-=======
-    props: P & EmitsToProps<E>,
-    ctx: Omit<SetupContext<E, IfAny<S, {}, SlotsType<S>>>, 'expose'>
->>>>>>> d42b6ba3
   ): any
   props?: ComponentPropsOptions<P>
   emits?: ShortEmitsToObject<E> | (keyof ShortEmitsToObject<E>)[]
