--- conflicted
+++ resolved
@@ -173,13 +173,8 @@
 export interface SetupContext<E = EmitsOptions, P = {}> {
   attrs: Data
   slots: Slots
-<<<<<<< HEAD
   emit: EmitFn<E, P>
-  expose: (exposed: Record<string, any>) => void
-=======
-  emit: EmitFn<E>
   expose: (exposed?: Record<string, any>) => void
->>>>>>> b6cc8640
 }
 
 /**
