--- conflicted
+++ resolved
@@ -405,13 +405,8 @@
   // custom element context,
   // exists when the component is a child component of custom element
   ceContext: {
-<<<<<<< HEAD
-    addCEChildStyle: ((styles: string[]) => void)
-    removeCEChildStylesMap: ((styles: string[] | undefined) => void)
-=======
     addCEChildStyle: (styles: string[]) => void
-    removeCEChildStyle: (styles: string[] | undefined) => void
->>>>>>> 6928811b
+    removeCEChildStylesMap: (styles: string[] | undefined) => void
   } | null
 
   /**
