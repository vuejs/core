--- conflicted
+++ resolved
@@ -24,18 +24,13 @@
 import { warn } from './warning'
 import { ErrorCodes, callWithErrorHandling } from './errorHandling'
 import { AppContext, createAppContext, AppConfig } from './apiCreateApp'
-<<<<<<< HEAD
-import { validateDirectiveName } from './directives'
+import { Directive, validateDirectiveName } from './directives'
 import {
   applyOptions,
   ComponentOptions,
   ComputedOptions,
   MethodOptions
 } from './componentOptions'
-=======
-import { Directive, validateDirectiveName } from './directives'
-import { applyOptions, ComponentOptions } from './componentOptions'
->>>>>>> 5df71b73
 import {
   EmitsOptions,
   ObjectEmitsOptions,
