import { VNode, VNodeChild, isVNode } from './vnode'
import {
  ReactiveEffect,
  pauseTracking,
  resetTracking,
  shallowReadonly,
  proxyRefs
} from '@vue/reactivity'
import {
  ComponentPublicInstance,
  PublicInstanceProxyHandlers,
  RuntimeCompiledPublicInstanceProxyHandlers,
  createRenderContext,
  exposePropsOnRenderContext,
  exposeSetupStateOnRenderContext,
  ComponentPublicInstanceConstructor
} from './componentPublicInstance'
import {
  ComponentPropsOptions,
  NormalizedPropsOptions,
  initProps,
  normalizePropsOptions
} from './componentProps'
import { Slots, initSlots, InternalSlots } from './componentSlots'
import { warn } from './warning'
import { ErrorCodes, callWithErrorHandling, handleError } from './errorHandling'
import { AppContext, createAppContext, AppConfig } from './apiCreateApp'
import { Directive, validateDirectiveName } from './directives'
import {
  applyOptions,
  ComponentOptions,
  ComputedOptions,
  MethodOptions
} from './componentOptions'
import {
  EmitsOptions,
  ObjectEmitsOptions,
  EmitFn,
  emit,
  normalizeEmitsOptions
} from './componentEmits'
import {
  EMPTY_OBJ,
  isFunction,
  NOOP,
  isObject,
  NO,
  makeMap,
  isPromise,
  ShapeFlags,
  extend
} from '@vue/shared'
import { SuspenseBoundary } from './components/Suspense'
import { CompilerOptions } from '@vue/compiler-core'
import { markAttrsAccessed } from './componentRenderUtils'
import { currentRenderingInstance } from './componentRenderContext'
import { startMeasure, endMeasure } from './profiling'
import { convertLegacyRenderFn } from './compat/renderFn'
import { globalCompatConfig, validateCompatConfig } from './compat/compatConfig'

export type Data = Record<string, unknown>

/**
 * For extending allowed non-declared props on components in TSX
 */
export interface ComponentCustomProps {}

/**
 * Default allowed non-declared props on component in TSX
 */
export interface AllowedComponentProps {
  class?: unknown
  style?: unknown
}

// Note: can't mark this whole interface internal because some public interfaces
// extend it.
export interface ComponentInternalOptions {
  /**
   * @internal
   */
  __scopeId?: string
  /**
   * @internal
   */
  __cssModules?: Data
  /**
   * @internal
   */
  __hmrId?: string
  /**
   * Compat build only, for bailing out of certain compatibility behavior
   */
  __isBuiltIn?: boolean
  /**
   * This one should be exposed so that devtools can make use of it
   */
  __file?: string
}

export interface FunctionalComponent<P = {}, E extends EmitsOptions = {}>
  extends ComponentInternalOptions {
  // use of any here is intentional so it can be a valid JSX Element constructor
  (props: P, ctx: Omit<SetupContext<E>, 'expose'>): any
  props?: ComponentPropsOptions<P>
  emits?: E | (keyof E)[]
  inheritAttrs?: boolean
  displayName?: string
}

export interface ClassComponent {
  new (...args: any[]): ComponentPublicInstance<any, any, any, any, any>
  __vccOpts: ComponentOptions
}

/**
 * Concrete component type matches its actual value: it's either an options
 * object, or a function. Use this where the code expects to work with actual
 * values, e.g. checking if its a function or not. This is mostly for internal
 * implementation code.
 */
export type ConcreteComponent<
  Props = {},
  RawBindings = any,
  D = any,
  C extends ComputedOptions = ComputedOptions,
  M extends MethodOptions = MethodOptions
> =
  | ComponentOptions<Props, RawBindings, D, C, M>
  | FunctionalComponent<Props, any>

/**
 * A type used in public APIs where a component type is expected.
 * The constructor type is an artificial type returned by defineComponent().
 */
export type Component<
  Props = any,
  RawBindings = any,
  D = any,
  C extends ComputedOptions = ComputedOptions,
  M extends MethodOptions = MethodOptions
> =
  | ConcreteComponent<Props, RawBindings, D, C, M>
  | ComponentPublicInstanceConstructor<Props>

export { ComponentOptions }

type LifecycleHook<TFn = Function> = TFn[] | null

export const enum LifecycleHooks {
  BEFORE_CREATE = 'bc',
  CREATED = 'c',
  BEFORE_MOUNT = 'bm',
  MOUNTED = 'm',
  BEFORE_UPDATE = 'bu',
  UPDATED = 'u',
  BEFORE_UNMOUNT = 'bum',
  UNMOUNTED = 'um',
  DEACTIVATED = 'da',
  ACTIVATED = 'a',
  RENDER_TRIGGERED = 'rtg',
  RENDER_TRACKED = 'rtc',
  ERROR_CAPTURED = 'ec',
  SERVER_PREFETCH = 'sp'
}

export interface SetupContext<E = EmitsOptions> {
  attrs: Data
  slots: Slots
  emit: EmitFn<E>
  expose: (exposed: Record<string, any>) => void
}

/**
 * @internal
 */
export type InternalRenderFunction = {
  (
    ctx: ComponentPublicInstance,
    cache: ComponentInternalInstance['renderCache'],
    // for compiler-optimized bindings
    $props: ComponentInternalInstance['props'],
    $setup: ComponentInternalInstance['setupState'],
    $data: ComponentInternalInstance['data'],
    $options: ComponentInternalInstance['ctx']
  ): VNodeChild
  _rc?: boolean // isRuntimeCompiled

  // __COMPAT__ only
  _compatChecked?: boolean // v3 and already checked for v2 compat
  _compatWrapped?: boolean // is wrapped for v2 compat
}

/**
 * We expose a subset of properties on the internal instance as they are
 * useful for advanced external libraries and tools.
 */
export interface ComponentInternalInstance {
  uid: number
  /** 对应 vnode 中的 type， 即 vue 单文件中的默认导出的选项对象 */
  type: ConcreteComponent
  parent: ComponentInternalInstance | null
  root: ComponentInternalInstance
  appContext: AppContext
  /**
   * Vnode representing this component in its parent's vdom tree
   */
  vnode: VNode
  /**
   * The pending new vnode from parent updates
   * @internal
   */
  next: VNode | null
  /**
   * Root vnode of this component's own vdom tree
   */
  subTree: VNode
  /**
   * The reactive effect for rendering and patching the component. Callable.
   */
  update: ReactiveEffect
  /**
   * The render function that returns vdom tree.
   * @internal
   */
  render: InternalRenderFunction | null
  /**
   * SSR render function
   * @internal
   */
  ssrRender?: Function | null
  /**
   * Object containing values this component provides for its descendents
   * @internal
   */
  provides: Data
  /**
   * Tracking reactive effects (e.g. watchers) associated with this component
   * so that they can be automatically stopped on component unmount
   * @internal
   */
  effects: ReactiveEffect[] | null
  /**
   * cache for proxy access type to avoid hasOwnProperty calls
   * @internal
   */
  accessCache: Data | null
  /**
   * cache for render function values that rely on _ctx but won't need updates
   * after initialized (e.g. inline handlers)
   * @internal
   */
  renderCache: (Function | VNode)[]

  /**
   * Resolved component registry, only for components with mixins or extends
   * @internal
   */
  components: Record<string, ConcreteComponent> | null
  /**
   * Resolved directive registry, only for components with mixins or extends
   * @internal
   */
  directives: Record<string, Directive> | null
  /**
   * Resolved filters registry, v2 compat only
   * @internal
   */
  filters?: Record<string, Function>
  /**
   * resolved props options
   * @internal
   */
  propsOptions: NormalizedPropsOptions
  /**
   * resolved emits options
   * @internal
   */
  emitsOptions: ObjectEmitsOptions | null

  /**
   * resolved inheritAttrs options
   * @internal
   */
  inheritAttrs?: boolean

  // the rest are only for stateful components ---------------------------------

  // main proxy that serves as the public instance (`this`)
  proxy: ComponentPublicInstance | null

  // exposed properties via expose()
  exposed: Record<string, any> | null

  /**
   * alternative proxy used only for runtime-compiled render functions using
   * `with` block
   * @internal
   */
  withProxy: ComponentPublicInstance | null
  /**
   * This is the target for the public instance proxy. It also holds properties
   * injected by user options (computed, methods etc.) and user-attached
   * custom properties (via `this.x = ...`)
   * @internal
   */
  ctx: Data

  // state
  data: Data
  props: Data
  attrs: Data
  slots: InternalSlots
  refs: Data
  emit: EmitFn
  /**
   * used for keeping track of .once event handlers on components
   * @internal
   */
  emitted: Record<string, boolean> | null
  /**
   * used for caching the value returned from props default factory functions to
   * avoid unnecessary watcher trigger
   * @internal
   */
  propsDefaults: Data
  /**
   * setup related
   * @internal
   */
  setupState: Data
  /**
   * devtools access to additional info
   * @internal
   */
  devtoolsRawSetupState?: any
  /**
   * @internal
   */
  setupContext: SetupContext | null

  /**
   * suspense related
   * @internal
   */
  suspense: SuspenseBoundary | null
  /**
   * suspense pending batch id
   * @internal
   */
  suspenseId: number
  /**
   * @internal
   */
  asyncDep: Promise<any> | null
  /**
   * @internal
   */
  asyncResolved: boolean

  // lifecycle
  isMounted: boolean
  isUnmounted: boolean
  isDeactivated: boolean
  /**
   * @internal
   */
  [LifecycleHooks.BEFORE_CREATE]: LifecycleHook
  /**
   * @internal
   */
  [LifecycleHooks.CREATED]: LifecycleHook
  /**
   * @internal
   */
  [LifecycleHooks.BEFORE_MOUNT]: LifecycleHook
  /**
   * @internal
   */
  [LifecycleHooks.MOUNTED]: LifecycleHook
  /**
   * @internal
   */
  [LifecycleHooks.BEFORE_UPDATE]: LifecycleHook
  /**
   * @internal
   */
  [LifecycleHooks.UPDATED]: LifecycleHook
  /**
   * @internal
   */
  [LifecycleHooks.BEFORE_UNMOUNT]: LifecycleHook
  /**
   * @internal
   */
  [LifecycleHooks.UNMOUNTED]: LifecycleHook
  /**
   * @internal
   */
  [LifecycleHooks.RENDER_TRACKED]: LifecycleHook
  /**
   * @internal
   */
  [LifecycleHooks.RENDER_TRIGGERED]: LifecycleHook
  /**
   * @internal
   */
  [LifecycleHooks.ACTIVATED]: LifecycleHook
  /**
   * @internal
   */
  [LifecycleHooks.DEACTIVATED]: LifecycleHook
  /**
   * @internal
   */
  [LifecycleHooks.ERROR_CAPTURED]: LifecycleHook
  /**
   * @internal
   */
  [LifecycleHooks.SERVER_PREFETCH]: LifecycleHook<() => Promise<unknown>>
}

const emptyAppContext = createAppContext()

let uid = 0

/** @CT: 创建一个组件实例对象，初始化组件实例的一些属性。
 * 功能
 *  1. 创建一个组件实例
 *  2. 解析选项对象中的 props，emits ，初始化到实例属性（ propsOptions、emitsOptions ）上
 */
export function createComponentInstance(
  vnode: VNode,
  parent: ComponentInternalInstance | null,
  suspense: SuspenseBoundary | null
) {
  const type = vnode.type as ConcreteComponent
  // inherit parent app context - or - if root, adopt from root vnode
  const appContext =
    (parent ? parent.appContext : vnode.appContext) || emptyAppContext

  const instance: ComponentInternalInstance = {
    uid: uid++,
    vnode,
    type,
    parent,
    appContext,
    root: null!, // to be immediately set
    next: null,
    subTree: null!, // will be set synchronously right after creation
    update: null!, // will be set synchronously right after creation
    render: null,
    proxy: null,
    exposed: null,
    withProxy: null,
    effects: null,
    provides: parent ? parent.provides : Object.create(appContext.provides),
    accessCache: null!,
    renderCache: [],

    // local resovled assets
    components: null,
    directives: null,

    // resolved props and emits options
    propsOptions: normalizePropsOptions(type, appContext),
    emitsOptions: normalizeEmitsOptions(type, appContext),

    // emit
    emit: null as any, // to be set immediately
    emitted: null,

    // props default value
    propsDefaults: EMPTY_OBJ,

    // inheritAttrs
    inheritAttrs: type.inheritAttrs,

    // state
    ctx: EMPTY_OBJ,
    data: EMPTY_OBJ,
    props: EMPTY_OBJ,
    attrs: EMPTY_OBJ,
    slots: EMPTY_OBJ,
    refs: EMPTY_OBJ,
    setupState: EMPTY_OBJ,
    setupContext: null,

    // suspense related
    suspense,
    suspenseId: suspense ? suspense.pendingId : 0,
    asyncDep: null,
    asyncResolved: false,

    // lifecycle hooks
    // not using enums here because it results in computed properties
    isMounted: false,
    isUnmounted: false,
    isDeactivated: false,
    bc: null,
    c: null,
    bm: null,
    m: null,
    bu: null,
    u: null,
    um: null,
    bum: null,
    da: null,
    a: null,
    rtg: null,
    rtc: null,
    ec: null,
    sp: null
  }
  if (__DEV__) {
    instance.ctx = createRenderContext(instance)
  } else {
    instance.ctx = { _: instance }
  }
  instance.root = parent ? parent.root : instance
  instance.emit = emit.bind(null, instance)

  return instance
}

export let currentInstance: ComponentInternalInstance | null = null

export const getCurrentInstance: () => ComponentInternalInstance | null = () =>
  currentInstance || currentRenderingInstance

export const setCurrentInstance = (
  instance: ComponentInternalInstance | null
) => {
  currentInstance = instance
}

const isBuiltInTag = /*#__PURE__*/ makeMap('slot,component')

export function validateComponentName(name: string, config: AppConfig) {
  const appIsNativeTag = config.isNativeTag || NO
  if (isBuiltInTag(name) || appIsNativeTag(name)) {
    warn(
      'Do not use built-in or reserved HTML elements as component id: ' + name
    )
  }
}

export function isStatefulComponent(instance: ComponentInternalInstance) {
  return instance.vnode.shapeFlag & ShapeFlags.STATEFUL_COMPONENT
}

export let isInSSRComponentSetup = false

/** @CT: 属性化组件实例上的 props、emits、 slots，初始化状态组件
 * 只有在选项对象中声明的 props 属性，其值才会出现再 instance.props 中
 * 而没有声明的属性，但是 vnode.props 属性上有时，
 * 其值会存在 instance.attrs（包括没有在 emits 选项上的事件） 中，
 * 即官方所说的 non-props, 默认包括 class、style、id（如果声明的话）
 */
export function setupComponent(
  instance: ComponentInternalInstance,
  isSSR = false
) {
  isInSSRComponentSetup = isSSR

<<<<<<< HEAD
  // @CT: props 是创建虚拟节点时元素上的 attributes
  const { props, children, shapeFlag } = instance.vnode
  const isStateful = shapeFlag & ShapeFlags.STATEFUL_COMPONENT
=======
  const { props, children } = instance.vnode
  const isStateful = isStatefulComponent(instance)
>>>>>>> 71f7c25f
  initProps(instance, props, isStateful, isSSR)
  initSlots(instance, children)

  const setupResult = isStateful
    ? setupStatefulComponent(instance, isSSR)
    : undefined
  isInSSRComponentSetup = false
  return setupResult
}

function setupStatefulComponent(
  instance: ComponentInternalInstance,
  isSSR: boolean
) {
  const Component = instance.type as ComponentOptions

  if (__DEV__) {
    if (Component.name) {
      validateComponentName(Component.name, instance.appContext.config)
    }
    if (Component.components) {
      const names = Object.keys(Component.components)
      for (let i = 0; i < names.length; i++) {
        validateComponentName(names[i], instance.appContext.config)
      }
    }
    if (Component.directives) {
      const names = Object.keys(Component.directives)
      for (let i = 0; i < names.length; i++) {
        validateDirectiveName(names[i])
      }
    }
    if (Component.compilerOptions && isRuntimeOnly()) {
      warn(
        `"compilerOptions" is only supported when using a build of Vue that ` +
          `includes the runtime compiler. Since you are using a runtime-only ` +
          `build, the options should be passed via your build tool config instead.`
      )
    }
  }
  // 0. create render proxy property access cache
  instance.accessCache = Object.create(null)
  // 1. create public instance / render proxy
  // also mark it raw so it's never observed
  instance.proxy = new Proxy(instance.ctx, PublicInstanceProxyHandlers)
  if (__DEV__) {
    exposePropsOnRenderContext(instance)
  }
  // 2. call setup()
  const { setup } = Component
  if (setup) {
    const setupContext = (instance.setupContext =
      setup.length > 1 ? createSetupContext(instance) : null)

    // @CT：这里的设置是为了，在 setup 函数中写的生命周期函数可以挂载到当前实例上！
    currentInstance = instance
    // @CT：执行 setup 不需要收集依赖
    pauseTracking()
    const setupResult = callWithErrorHandling(
      setup,
      instance,
      ErrorCodes.SETUP_FUNCTION,
      [__DEV__ ? shallowReadonly(instance.props) : instance.props, setupContext]
    )
    resetTracking()
    currentInstance = null

    if (isPromise(setupResult)) {
      if (isSSR) {
        // return the promise so server-renderer can wait on it
        return setupResult
          .then((resolvedResult: unknown) => {
            handleSetupResult(instance, resolvedResult, isSSR)
          })
          .catch(e => {
            handleError(e, instance, ErrorCodes.SETUP_FUNCTION)
          })
      } else if (__FEATURE_SUSPENSE__) {
        // async setup returned Promise.
        // bail here and wait for re-entry.
        instance.asyncDep = setupResult
      } else if (__DEV__) {
        warn(
          `setup() returned a Promise, but the version of Vue you are using ` +
            `does not support it yet.`
        )
      }
    } else {
      handleSetupResult(instance, setupResult, isSSR)
    }
  } else {
    finishComponentSetup(instance, isSSR)
  }
}

export function handleSetupResult(
  instance: ComponentInternalInstance,
  setupResult: unknown,
  isSSR: boolean
) {
  if (isFunction(setupResult)) {
    // setup returned an inline render function
    if (__NODE_JS__ && (instance.type as ComponentOptions).__ssrInlineRender) {
      // when the function's name is `ssrRender` (compiled by SFC inline mode),
      // set it as ssrRender instead.
      instance.ssrRender = setupResult
    } else {
      instance.render = setupResult as InternalRenderFunction
    }
  } else if (isObject(setupResult)) {
    if (__DEV__ && isVNode(setupResult)) {
      warn(
        `setup() should not return VNodes directly - ` +
          `return a render function instead.`
      )
    }
    // setup returned bindings.
    // assuming a render function compiled from template is present.
    if (__DEV__ || __FEATURE_PROD_DEVTOOLS__) {
      instance.devtoolsRawSetupState = setupResult
    }
    // @CT: 这里对 setup 返回的值进行了代理，使在外部使用的时候，可以进行解套 ref
    instance.setupState = proxyRefs(setupResult)
    if (__DEV__) {
      exposeSetupStateOnRenderContext(instance)
    }
  } else if (__DEV__ && setupResult !== undefined) {
    warn(
      `setup() should return an object. Received: ${
        setupResult === null ? 'null' : typeof setupResult
      }`
    )
  }
  finishComponentSetup(instance, isSSR)
}

type CompileFunction = (
  template: string | object,
  options?: CompilerOptions
) => InternalRenderFunction

let compile: CompileFunction | undefined

// dev only
export const isRuntimeOnly = () => !compile

/**
 * For runtime-dom to register the compiler.
 * Note the exported method uses any to avoid d.ts relying on the compiler types.
 */
export function registerRuntimeCompiler(_compile: any) {
  compile = _compile
}

<<<<<<< HEAD
/** @CT：设置 instance.render 即：
 * 有 template？ -> render function
 * 从这里可以看到最终组件的 VDOM 是通过 render 函数来构建的
 */
function finishComponentSetup(
=======
export function finishComponentSetup(
>>>>>>> 71f7c25f
  instance: ComponentInternalInstance,
  isSSR: boolean,
  skipOptions?: boolean
) {
  const Component = instance.type as ComponentOptions

  if (__COMPAT__) {
    convertLegacyRenderFn(instance)

    if (__DEV__ && Component.compatConfig) {
      validateCompatConfig(Component.compatConfig)
    }
  }

  // template / render function normalization
  if (__NODE_JS__ && isSSR) {
    // 1. the render function may already exist, returned by `setup`
    // 2. otherwise try to use the `Component.render`
    // 3. if the component doesn't have a render function,
    //    set `instance.render` to NOOP so that it can inherit the render
    //    function from mixins/extend
    instance.render = (instance.render ||
      Component.render ||
      NOOP) as InternalRenderFunction
  } else if (!instance.render) {
    // could be set from setup()
    if (compile && !Component.render) {
      const template =
        (__COMPAT__ &&
          instance.vnode.props &&
          instance.vnode.props['inline-template']) ||
        Component.template
      if (template) {
        if (__DEV__) {
          startMeasure(instance, `compile`)
        }
        const { isCustomElement, compilerOptions } = instance.appContext.config
        const {
          delimiters,
          compilerOptions: componentCompilerOptions
        } = Component
        const finalCompilerOptions: CompilerOptions = extend(
          extend(
            {
              isCustomElement,
              delimiters
            },
            compilerOptions
          ),
          componentCompilerOptions
        )
        if (__COMPAT__) {
          // pass runtime compat config into the compiler
          finalCompilerOptions.compatConfig = Object.create(globalCompatConfig)
          if (Component.compatConfig) {
            extend(finalCompilerOptions.compatConfig, Component.compatConfig)
          }
        }
        Component.render = compile(template, finalCompilerOptions)
        if (__DEV__) {
          endMeasure(instance, `compile`)
        }
      }
    }

    instance.render = (Component.render || NOOP) as InternalRenderFunction

    // for runtime-compiled render functions using `with` blocks, the render
    // proxy used needs a different `has` handler which is more performant and
    // also only allows a whitelist of globals to fallthrough.
    if (instance.render._rc) {
      instance.withProxy = new Proxy(
        instance.ctx,
        RuntimeCompiledPublicInstanceProxyHandlers
      )
    }
  }

  // support for 2.x options
  if (__FEATURE_OPTIONS_API__ && !(__COMPAT__ && skipOptions)) {
    currentInstance = instance
    pauseTracking()
    applyOptions(instance)
    resetTracking()
    currentInstance = null
  }

  // warn missing template/render
  // the runtime compilation of template in SSR is done by server-render
  if (__DEV__ && !Component.render && instance.render === NOOP && !isSSR) {
    /* istanbul ignore if */
    if (!compile && Component.template) {
      warn(
        `Component provided template option but ` +
          `runtime compilation is not supported in this build of Vue.` +
          (__ESM_BUNDLER__
            ? ` Configure your bundler to alias "vue" to "vue/dist/vue.esm-bundler.js".`
            : __ESM_BROWSER__
              ? ` Use "vue.esm-browser.js" instead.`
              : __GLOBAL__
                ? ` Use "vue.global.js" instead.`
                : ``) /* should not happen */
      )
    } else {
      warn(`Component is missing template or render function.`)
    }
  }
}

const attrHandlers: ProxyHandler<Data> = {
  get: (target, key: string) => {
    if (__DEV__) {
      markAttrsAccessed()
    }
    return target[key]
  },
  set: () => {
    warn(`setupContext.attrs is readonly.`)
    return false
  },
  deleteProperty: () => {
    warn(`setupContext.attrs is readonly.`)
    return false
  }
}

export function createSetupContext(
  instance: ComponentInternalInstance
): SetupContext {
  const expose: SetupContext['expose'] = exposed => {
    if (__DEV__ && instance.exposed) {
      warn(`expose() should be called only once per setup().`)
    }
    instance.exposed = proxyRefs(exposed)
  }

  if (__DEV__) {
    // We use getters in dev in case libs like test-utils overwrite instance
    // properties (overwrites should not be done in prod)
    return Object.freeze({
<<<<<<< HEAD
      get props() {
        // instance.props 本来就是 proxy， 所有不用再代理了
        return instance.props
      },
=======
>>>>>>> 71f7c25f
      get attrs() {
        return new Proxy(instance.attrs, attrHandlers)
      },
      get slots() {
        return shallowReadonly(instance.slots)
      },
      get emit() {
        return (event: string, ...args: any[]) => instance.emit(event, ...args)
      },
      expose
    })
  } else {
    return {
      attrs: instance.attrs,
      slots: instance.slots,
      emit: instance.emit,
      expose
    }
  }
}

// record effects created during a component's setup() so that they can be
// stopped when the component unmounts
export function recordInstanceBoundEffect(
  effect: ReactiveEffect,
  instance = currentInstance
) {
  if (instance) {
    ;(instance.effects || (instance.effects = [])).push(effect)
  }
}

const classifyRE = /(?:^|[-_])(\w)/g
const classify = (str: string): string =>
  str.replace(classifyRE, c => c.toUpperCase()).replace(/[-_]/g, '')

export function getComponentName(
  Component: ConcreteComponent
): string | undefined {
  return isFunction(Component)
    ? Component.displayName || Component.name
    : Component.name
}

/* istanbul ignore next */
export function formatComponentName(
  instance: ComponentInternalInstance | null,
  Component: ConcreteComponent,
  isRoot = false
): string {
  let name = getComponentName(Component)
  if (!name && Component.__file) {
    const match = Component.__file.match(/([^/\\]+)\.\w+$/)
    if (match) {
      name = match[1]
    }
  }

  if (!name && instance && instance.parent) {
    // try to infer the name based on reverse resolution
    const inferFromRegistry = (registry: Record<string, any> | undefined) => {
      for (const key in registry) {
        if (registry[key] === Component) {
          return key
        }
      }
    }
    name =
      inferFromRegistry(
        instance.components ||
          (instance.parent.type as ComponentOptions).components
      ) || inferFromRegistry(instance.appContext.components)
  }

  return name ? classify(name) : isRoot ? `App` : `Anonymous`
}

export function isClassComponent(value: unknown): value is ClassComponent {
  return isFunction(value) && '__vccOpts' in value
}<|MERGE_RESOLUTION|>--- conflicted
+++ resolved
@@ -563,14 +563,9 @@
 ) {
   isInSSRComponentSetup = isSSR
 
-<<<<<<< HEAD
   // @CT: props 是创建虚拟节点时元素上的 attributes
-  const { props, children, shapeFlag } = instance.vnode
-  const isStateful = shapeFlag & ShapeFlags.STATEFUL_COMPONENT
-=======
   const { props, children } = instance.vnode
   const isStateful = isStatefulComponent(instance)
->>>>>>> 71f7c25f
   initProps(instance, props, isStateful, isSSR)
   initSlots(instance, children)
 
@@ -725,15 +720,11 @@
   compile = _compile
 }
 
-<<<<<<< HEAD
 /** @CT：设置 instance.render 即：
  * 有 template？ -> render function
  * 从这里可以看到最终组件的 VDOM 是通过 render 函数来构建的
  */
-function finishComponentSetup(
-=======
 export function finishComponentSetup(
->>>>>>> 71f7c25f
   instance: ComponentInternalInstance,
   isSSR: boolean,
   skipOptions?: boolean
@@ -874,13 +865,6 @@
     // We use getters in dev in case libs like test-utils overwrite instance
     // properties (overwrites should not be done in prod)
     return Object.freeze({
-<<<<<<< HEAD
-      get props() {
-        // instance.props 本来就是 proxy， 所有不用再代理了
-        return instance.props
-      },
-=======
->>>>>>> 71f7c25f
       get attrs() {
         return new Proxy(instance.attrs, attrHandlers)
       },
