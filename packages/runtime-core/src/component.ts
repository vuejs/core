--- conflicted
+++ resolved
@@ -110,11 +110,7 @@
   S extends Slots = Slots
 > extends ComponentInternalOptions {
   // use of any here is intentional so it can be a valid JSX Element constructor
-<<<<<<< HEAD
-  (props: P, ctx: Omit<SetupContext<E, S>, 'expose'>): any
-=======
-  (props: P, ctx: Omit<SetupContext<E, P>, 'expose'>): any
->>>>>>> 0cf01a5f
+  (props: P, ctx: Omit<SetupContext<E, P, S>, 'expose'>): any
   props?: ComponentPropsOptions<P>
   emits?: E | (keyof E)[]
   inheritAttrs?: boolean
@@ -180,17 +176,14 @@
   SERVER_PREFETCH = 'sp'
 }
 
-<<<<<<< HEAD
-export interface SetupContext<E = EmitsOptions, S extends Slots = Slots> {
+export interface SetupContext<
+  E = EmitsOptions,
+  P = {},
+  S extends Slots = Slots
+> {
   attrs: Data
   slots: S
-  emit: EmitFn<E>
-=======
-export interface SetupContext<E = EmitsOptions, P = {}> {
-  attrs: Data
-  slots: Slots
   emit: EmitFn<E, P>
->>>>>>> 0cf01a5f
   expose: (exposed?: Record<string, any>) => void
 }
 
