import { VNode, VNodeChild, isVNode } from './vnode'
import {
  isRef,
  pauseTracking,
  resetTracking,
  shallowReadonly,
  proxyRefs,
  EffectScope,
  markRaw,
  track,
  TrackOpTypes,
  ReactiveEffect
} from '@vue/reactivity'
import {
  ComponentPublicInstance,
  PublicInstanceProxyHandlers,
  createDevRenderContext,
  exposePropsOnRenderContext,
  exposeSetupStateOnRenderContext,
  ComponentPublicInstanceConstructor,
  publicPropertiesMap,
  RuntimeCompiledPublicInstanceProxyHandlers
} from './componentPublicInstance'
import {
  ComponentPropsOptions,
  NormalizedPropsOptions,
  initProps,
  normalizePropsOptions
} from './componentProps'
import { Slots, initSlots, InternalSlots } from './componentSlots'
import { warn } from './warning'
import { ErrorCodes, callWithErrorHandling, handleError } from './errorHandling'
import { AppContext, createAppContext, AppConfig } from './apiCreateApp'
import { Directive, validateDirectiveName } from './directives'
import {
  applyOptions,
  ComponentOptions,
  ComputedOptions,
  MethodOptions,
  resolveMergedOptions
} from './componentOptions'
import {
  EmitsOptions,
  ObjectEmitsOptions,
  EmitFn,
  emit,
  normalizeEmitsOptions
} from './componentEmits'
import {
  EMPTY_OBJ,
  isArray,
  isFunction,
  NOOP,
  isObject,
  NO,
  makeMap,
  isPromise,
  ShapeFlags,
  extend
} from '@vue/shared'
import { SuspenseBoundary } from './components/Suspense'
import { CompilerOptions } from '@vue/compiler-core'
import { markAttrsAccessed } from './componentRenderUtils'
import { currentRenderingInstance } from './componentRenderContext'
import { startMeasure, endMeasure } from './profiling'
import { convertLegacyRenderFn } from './compat/renderFn'
import {
  CompatConfig,
  globalCompatConfig,
  validateCompatConfig
} from './compat/compatConfig'
import { SchedulerJob } from './scheduler'
import { LifecycleHooks } from './enums'

export type Data = Record<string, unknown>

/**
 * For extending allowed non-declared props on components in TSX
 */
export interface ComponentCustomProps {}

/**
 * Default allowed non-declared props on component in TSX
 */
export interface AllowedComponentProps {
  class?: unknown
  style?: unknown
}

// Note: can't mark this whole interface internal because some public interfaces
// extend it.
export interface ComponentInternalOptions {
  /**
   * @internal
   */
  __scopeId?: string
  /**
   * @internal
   */
  __cssModules?: Data
  /**
   * @internal
   */
  __hmrId?: string
  /**
   * Compat build only, for bailing out of certain compatibility behavior
   */
  __isBuiltIn?: boolean
  /**
   * This one should be exposed so that devtools can make use of it
   */
  __file?: string
  /**
   * name inferred from filename
   */
  __name?: string
}

export interface FunctionalComponent<
  P = {},
  E extends EmitsOptions = {},
  S extends Slots = Slots
> extends ComponentInternalOptions {
  // use of any here is intentional so it can be a valid JSX Element constructor
  (props: P, ctx: Omit<SetupContext<E, S>, 'expose'>): any
  props?: ComponentPropsOptions<P>
  emits?: E | (keyof E)[]
  inheritAttrs?: boolean
  displayName?: string
  compatConfig?: CompatConfig
}

export interface ClassComponent {
  new (...args: any[]): ComponentPublicInstance<any, any, any, any, any>
  __vccOpts: ComponentOptions
}

/**
 * Concrete component type matches its actual value: it's either an options
 * object, or a function. Use this where the code expects to work with actual
 * values, e.g. checking if its a function or not. This is mostly for internal
 * implementation code.
 */
export type ConcreteComponent<
  Props = {},
  RawBindings = any,
  D = any,
  C extends ComputedOptions = ComputedOptions,
  M extends MethodOptions = MethodOptions
> =
  | ComponentOptions<Props, RawBindings, D, C, M>
  | FunctionalComponent<Props, any>

/**
 * A type used in public APIs where a component type is expected.
 * The constructor type is an artificial type returned by defineComponent().
 */
export type Component<
  Props = any,
  RawBindings = any,
  D = any,
  C extends ComputedOptions = ComputedOptions,
  M extends MethodOptions = MethodOptions
> =
  | ConcreteComponent<Props, RawBindings, D, C, M>
  | ComponentPublicInstanceConstructor<Props>

export type { ComponentOptions }

type LifecycleHook<TFn = Function> = TFn[] | null

<<<<<<< HEAD
export const enum LifecycleHooks {
  BEFORE_CREATE = 'bc',
  CREATED = 'c',
  BEFORE_MOUNT = 'bm',
  MOUNTED = 'm',
  BEFORE_UPDATE = 'bu',
  UPDATED = 'u',
  BEFORE_UNMOUNT = 'bum',
  UNMOUNTED = 'um',
  DEACTIVATED = 'da',
  ACTIVATED = 'a',
  RENDER_TRIGGERED = 'rtg',
  RENDER_TRACKED = 'rtc',
  ERROR_CAPTURED = 'ec',
  SERVER_PREFETCH = 'sp'
}

export interface SetupContext<E = EmitsOptions, S extends Slots = Slots> {
  attrs: Data
  slots: S
  emit: EmitFn<E>
  expose: (exposed?: Record<string, any>) => void
}
=======
// use `E extends any` to force evaluating type to fix #2362
export type SetupContext<E = EmitsOptions> = E extends any
  ? {
      attrs: Data
      slots: Slots
      emit: EmitFn<E>
      expose: (exposed?: Record<string, any>) => void
    }
  : never
>>>>>>> a0e7dc33

/**
 * @internal
 */
export type InternalRenderFunction = {
  (
    ctx: ComponentPublicInstance,
    cache: ComponentInternalInstance['renderCache'],
    // for compiler-optimized bindings
    $props: ComponentInternalInstance['props'],
    $setup: ComponentInternalInstance['setupState'],
    $data: ComponentInternalInstance['data'],
    $options: ComponentInternalInstance['ctx']
  ): VNodeChild
  _rc?: boolean // isRuntimeCompiled

  // __COMPAT__ only
  _compatChecked?: boolean // v3 and already checked for v2 compat
  _compatWrapped?: boolean // is wrapped for v2 compat
}

/**
 * We expose a subset of properties on the internal instance as they are
 * useful for advanced external libraries and tools.
 */
export interface ComponentInternalInstance {
  uid: number
  type: ConcreteComponent
  parent: ComponentInternalInstance | null
  root: ComponentInternalInstance
  appContext: AppContext
  /**
   * Vnode representing this component in its parent's vdom tree
   */
  vnode: VNode
  /**
   * The pending new vnode from parent updates
   * @internal
   */
  next: VNode | null
  /**
   * Root vnode of this component's own vdom tree
   */
  subTree: VNode
  /**
   * Render effect instance
   */
  effect: ReactiveEffect
  /**
   * Bound effect runner to be passed to schedulers
   */
  update: SchedulerJob
  /**
   * The render function that returns vdom tree.
   * @internal
   */
  render: InternalRenderFunction | null
  /**
   * SSR render function
   * @internal
   */
  ssrRender?: Function | null
  /**
   * Object containing values this component provides for its descendents
   * @internal
   */
  provides: Data
  /**
   * Tracking reactive effects (e.g. watchers) associated with this component
   * so that they can be automatically stopped on component unmount
   * @internal
   */
  scope: EffectScope
  /**
   * cache for proxy access type to avoid hasOwnProperty calls
   * @internal
   */
  accessCache: Data | null
  /**
   * cache for render function values that rely on _ctx but won't need updates
   * after initialized (e.g. inline handlers)
   * @internal
   */
  renderCache: (Function | VNode)[]

  /**
   * Resolved component registry, only for components with mixins or extends
   * @internal
   */
  components: Record<string, ConcreteComponent> | null
  /**
   * Resolved directive registry, only for components with mixins or extends
   * @internal
   */
  directives: Record<string, Directive> | null
  /**
   * Resolved filters registry, v2 compat only
   * @internal
   */
  filters?: Record<string, Function>
  /**
   * resolved props options
   * @internal
   */
  propsOptions: NormalizedPropsOptions
  /**
   * resolved emits options
   * @internal
   */
  emitsOptions: ObjectEmitsOptions | null
  /**
   * resolved inheritAttrs options
   * @internal
   */
  inheritAttrs?: boolean
  /**
   * is custom element?
   * @internal
   */
  isCE?: boolean
  /**
   * custom element specific HMR method
   * @internal
   */
  ceReload?: (newStyles?: string[]) => void

  // the rest are only for stateful components ---------------------------------

  // main proxy that serves as the public instance (`this`)
  proxy: ComponentPublicInstance | null

  // exposed properties via expose()
  exposed: Record<string, any> | null
  exposeProxy: Record<string, any> | null

  /**
   * alternative proxy used only for runtime-compiled render functions using
   * `with` block
   * @internal
   */
  withProxy: ComponentPublicInstance | null
  /**
   * This is the target for the public instance proxy. It also holds properties
   * injected by user options (computed, methods etc.) and user-attached
   * custom properties (via `this.x = ...`)
   * @internal
   */
  ctx: Data

  // state
  data: Data
  props: Data
  attrs: Data
  slots: InternalSlots
  refs: Data
  emit: EmitFn
  /**
   * used for keeping track of .once event handlers on components
   * @internal
   */
  emitted: Record<string, boolean> | null
  /**
   * used for caching the value returned from props default factory functions to
   * avoid unnecessary watcher trigger
   * @internal
   */
  propsDefaults: Data
  /**
   * setup related
   * @internal
   */
  setupState: Data
  /**
   * devtools access to additional info
   * @internal
   */
  devtoolsRawSetupState?: any
  /**
   * @internal
   */
  setupContext: SetupContext | null

  /**
   * suspense related
   * @internal
   */
  suspense: SuspenseBoundary | null
  /**
   * suspense pending batch id
   * @internal
   */
  suspenseId: number
  /**
   * @internal
   */
  asyncDep: Promise<any> | null
  /**
   * @internal
   */
  asyncResolved: boolean

  // lifecycle
  isMounted: boolean
  isUnmounted: boolean
  isDeactivated: boolean
  /**
   * @internal
   */
  [LifecycleHooks.BEFORE_CREATE]: LifecycleHook
  /**
   * @internal
   */
  [LifecycleHooks.CREATED]: LifecycleHook
  /**
   * @internal
   */
  [LifecycleHooks.BEFORE_MOUNT]: LifecycleHook
  /**
   * @internal
   */
  [LifecycleHooks.MOUNTED]: LifecycleHook
  /**
   * @internal
   */
  [LifecycleHooks.BEFORE_UPDATE]: LifecycleHook
  /**
   * @internal
   */
  [LifecycleHooks.UPDATED]: LifecycleHook
  /**
   * @internal
   */
  [LifecycleHooks.BEFORE_UNMOUNT]: LifecycleHook
  /**
   * @internal
   */
  [LifecycleHooks.UNMOUNTED]: LifecycleHook
  /**
   * @internal
   */
  [LifecycleHooks.RENDER_TRACKED]: LifecycleHook
  /**
   * @internal
   */
  [LifecycleHooks.RENDER_TRIGGERED]: LifecycleHook
  /**
   * @internal
   */
  [LifecycleHooks.ACTIVATED]: LifecycleHook
  /**
   * @internal
   */
  [LifecycleHooks.DEACTIVATED]: LifecycleHook
  /**
   * @internal
   */
  [LifecycleHooks.ERROR_CAPTURED]: LifecycleHook
  /**
   * @internal
   */
  [LifecycleHooks.SERVER_PREFETCH]: LifecycleHook<() => Promise<unknown>>

  /**
   * For caching bound $forceUpdate on public proxy access
   * @internal
   */
  f?: () => void
  /**
   * For caching bound $nextTick on public proxy access
   * @internal
   */
  n?: () => Promise<void>
  /**
   * `updateTeleportCssVars`
   * For updating css vars on contained teleports
   * @internal
   */
  ut?: (vars?: Record<string, string>) => void
}

const emptyAppContext = createAppContext()

let uid = 0

export function createComponentInstance(
  vnode: VNode,
  parent: ComponentInternalInstance | null,
  suspense: SuspenseBoundary | null
) {
  const type = vnode.type as ConcreteComponent
  // inherit parent app context - or - if root, adopt from root vnode
  const appContext =
    (parent ? parent.appContext : vnode.appContext) || emptyAppContext

  const instance: ComponentInternalInstance = {
    uid: uid++,
    vnode,
    type,
    parent,
    appContext,
    root: null!, // to be immediately set
    next: null,
    subTree: null!, // will be set synchronously right after creation
    effect: null!,
    update: null!, // will be set synchronously right after creation
    scope: new EffectScope(true /* detached */),
    render: null,
    proxy: null,
    exposed: null,
    exposeProxy: null,
    withProxy: null,
    provides: parent ? parent.provides : Object.create(appContext.provides),
    accessCache: null!,
    renderCache: [],

    // local resolved assets
    components: null,
    directives: null,

    // resolved props and emits options
    propsOptions: normalizePropsOptions(type, appContext),
    emitsOptions: normalizeEmitsOptions(type, appContext),

    // emit
    emit: null!, // to be set immediately
    emitted: null,

    // props default value
    propsDefaults: EMPTY_OBJ,

    // inheritAttrs
    inheritAttrs: type.inheritAttrs,

    // state
    ctx: EMPTY_OBJ,
    data: EMPTY_OBJ,
    props: EMPTY_OBJ,
    attrs: EMPTY_OBJ,
    slots: EMPTY_OBJ,
    refs: EMPTY_OBJ,
    setupState: EMPTY_OBJ,
    setupContext: null,

    // suspense related
    suspense,
    suspenseId: suspense ? suspense.pendingId : 0,
    asyncDep: null,
    asyncResolved: false,

    // lifecycle hooks
    // not using enums here because it results in computed properties
    isMounted: false,
    isUnmounted: false,
    isDeactivated: false,
    bc: null,
    c: null,
    bm: null,
    m: null,
    bu: null,
    u: null,
    um: null,
    bum: null,
    da: null,
    a: null,
    rtg: null,
    rtc: null,
    ec: null,
    sp: null
  }
  if (__DEV__) {
    instance.ctx = createDevRenderContext(instance)
  } else {
    instance.ctx = { _: instance }
  }
  instance.root = parent ? parent.root : instance
  instance.emit = emit.bind(null, instance)

  // apply custom element special handling
  if (vnode.ce) {
    vnode.ce(instance)
  }

  return instance
}

export let currentInstance: ComponentInternalInstance | null = null

export const getCurrentInstance: () => ComponentInternalInstance | null = () =>
  currentInstance || currentRenderingInstance

export const setCurrentInstance = (instance: ComponentInternalInstance) => {
  currentInstance = instance
  instance.scope.on()
}

export const unsetCurrentInstance = () => {
  currentInstance && currentInstance.scope.off()
  currentInstance = null
}

const isBuiltInTag = /*#__PURE__*/ makeMap('slot,component')

export function validateComponentName(name: string, config: AppConfig) {
  const appIsNativeTag = config.isNativeTag || NO
  if (isBuiltInTag(name) || appIsNativeTag(name)) {
    warn(
      'Do not use built-in or reserved HTML elements as component id: ' + name
    )
  }
}

export function isStatefulComponent(instance: ComponentInternalInstance) {
  return instance.vnode.shapeFlag & ShapeFlags.STATEFUL_COMPONENT
}

export let isInSSRComponentSetup = false

export function setupComponent(
  instance: ComponentInternalInstance,
  isSSR = false
) {
  isInSSRComponentSetup = isSSR

  const { props, children } = instance.vnode
  const isStateful = isStatefulComponent(instance)
  initProps(instance, props, isStateful, isSSR)
  initSlots(instance, children)

  const setupResult = isStateful
    ? setupStatefulComponent(instance, isSSR)
    : undefined
  isInSSRComponentSetup = false
  return setupResult
}

function setupStatefulComponent(
  instance: ComponentInternalInstance,
  isSSR: boolean
) {
  const Component = instance.type as ComponentOptions

  if (__DEV__) {
    if (Component.name) {
      validateComponentName(Component.name, instance.appContext.config)
    }
    if (Component.components) {
      const names = Object.keys(Component.components)
      for (let i = 0; i < names.length; i++) {
        validateComponentName(names[i], instance.appContext.config)
      }
    }
    if (Component.directives) {
      const names = Object.keys(Component.directives)
      for (let i = 0; i < names.length; i++) {
        validateDirectiveName(names[i])
      }
    }
    if (Component.compilerOptions && isRuntimeOnly()) {
      warn(
        `"compilerOptions" is only supported when using a build of Vue that ` +
          `includes the runtime compiler. Since you are using a runtime-only ` +
          `build, the options should be passed via your build tool config instead.`
      )
    }
  }
  // 0. create render proxy property access cache
  instance.accessCache = Object.create(null)
  // 1. create public instance / render proxy
  // also mark it raw so it's never observed
  instance.proxy = markRaw(new Proxy(instance.ctx, PublicInstanceProxyHandlers))
  if (__DEV__) {
    exposePropsOnRenderContext(instance)
  }
  // 2. call setup()
  const { setup } = Component
  if (setup) {
    const setupContext = (instance.setupContext =
      setup.length > 1 ? createSetupContext(instance) : null)

    setCurrentInstance(instance)
    pauseTracking()
    const setupResult = callWithErrorHandling(
      setup,
      instance,
      ErrorCodes.SETUP_FUNCTION,
      [__DEV__ ? shallowReadonly(instance.props) : instance.props, setupContext]
    )
    resetTracking()
    unsetCurrentInstance()

    if (isPromise(setupResult)) {
      setupResult.then(unsetCurrentInstance, unsetCurrentInstance)
      if (isSSR) {
        // return the promise so server-renderer can wait on it
        return setupResult
          .then((resolvedResult: unknown) => {
            handleSetupResult(instance, resolvedResult, isSSR)
          })
          .catch(e => {
            handleError(e, instance, ErrorCodes.SETUP_FUNCTION)
          })
      } else if (__FEATURE_SUSPENSE__) {
        // async setup returned Promise.
        // bail here and wait for re-entry.
        instance.asyncDep = setupResult
        if (__DEV__ && !instance.suspense) {
          const name = Component.name ?? 'Anonymous'
          warn(
            `Component <${name}>: setup function returned a promise, but no ` +
              `<Suspense> boundary was found in the parent component tree. ` +
              `A component with async setup() must be nested in a <Suspense> ` +
              `in order to be rendered.`
          )
        }
      } else if (__DEV__) {
        warn(
          `setup() returned a Promise, but the version of Vue you are using ` +
            `does not support it yet.`
        )
      }
    } else {
      handleSetupResult(instance, setupResult, isSSR)
    }
  } else {
    finishComponentSetup(instance, isSSR)
  }
}

export function handleSetupResult(
  instance: ComponentInternalInstance,
  setupResult: unknown,
  isSSR: boolean
) {
  if (isFunction(setupResult)) {
    // setup returned an inline render function
    if (__SSR__ && (instance.type as ComponentOptions).__ssrInlineRender) {
      // when the function's name is `ssrRender` (compiled by SFC inline mode),
      // set it as ssrRender instead.
      instance.ssrRender = setupResult
    } else {
      instance.render = setupResult as InternalRenderFunction
    }
  } else if (isObject(setupResult)) {
    if (__DEV__ && isVNode(setupResult)) {
      warn(
        `setup() should not return VNodes directly - ` +
          `return a render function instead.`
      )
    }
    // setup returned bindings.
    // assuming a render function compiled from template is present.
    if (__DEV__ || __FEATURE_PROD_DEVTOOLS__) {
      instance.devtoolsRawSetupState = setupResult
    }
    instance.setupState = proxyRefs(setupResult)
    if (__DEV__) {
      exposeSetupStateOnRenderContext(instance)
    }
  } else if (__DEV__ && setupResult !== undefined) {
    warn(
      `setup() should return an object. Received: ${
        setupResult === null ? 'null' : typeof setupResult
      }`
    )
  }
  finishComponentSetup(instance, isSSR)
}

type CompileFunction = (
  template: string | object,
  options?: CompilerOptions
) => InternalRenderFunction

let compile: CompileFunction | undefined
let installWithProxy: (i: ComponentInternalInstance) => void

/**
 * For runtime-dom to register the compiler.
 * Note the exported method uses any to avoid d.ts relying on the compiler types.
 */
export function registerRuntimeCompiler(_compile: any) {
  compile = _compile
  installWithProxy = i => {
    if (i.render!._rc) {
      i.withProxy = new Proxy(i.ctx, RuntimeCompiledPublicInstanceProxyHandlers)
    }
  }
}

// dev only
export const isRuntimeOnly = () => !compile

export function finishComponentSetup(
  instance: ComponentInternalInstance,
  isSSR: boolean,
  skipOptions?: boolean
) {
  const Component = instance.type as ComponentOptions

  if (__COMPAT__) {
    convertLegacyRenderFn(instance)

    if (__DEV__ && Component.compatConfig) {
      validateCompatConfig(Component.compatConfig)
    }
  }

  // template / render function normalization
  // could be already set when returned from setup()
  if (!instance.render) {
    // only do on-the-fly compile if not in SSR - SSR on-the-fly compilation
    // is done by server-renderer
    if (!isSSR && compile && !Component.render) {
      const template =
        (__COMPAT__ &&
          instance.vnode.props &&
          instance.vnode.props['inline-template']) ||
        Component.template ||
        resolveMergedOptions(instance).template
      if (template) {
        if (__DEV__) {
          startMeasure(instance, `compile`)
        }
        const { isCustomElement, compilerOptions } = instance.appContext.config
        const { delimiters, compilerOptions: componentCompilerOptions } =
          Component
        const finalCompilerOptions: CompilerOptions = extend(
          extend(
            {
              isCustomElement,
              delimiters
            },
            compilerOptions
          ),
          componentCompilerOptions
        )
        if (__COMPAT__) {
          // pass runtime compat config into the compiler
          finalCompilerOptions.compatConfig = Object.create(globalCompatConfig)
          if (Component.compatConfig) {
            // @ts-expect-error types are not compatible
            extend(finalCompilerOptions.compatConfig, Component.compatConfig)
          }
        }
        Component.render = compile(template, finalCompilerOptions)
        if (__DEV__) {
          endMeasure(instance, `compile`)
        }
      }
    }

    instance.render = (Component.render || NOOP) as InternalRenderFunction

    // for runtime-compiled render functions using `with` blocks, the render
    // proxy used needs a different `has` handler which is more performant and
    // also only allows a whitelist of globals to fallthrough.
    if (installWithProxy) {
      installWithProxy(instance)
    }
  }

  // support for 2.x options
  if (__FEATURE_OPTIONS_API__ && !(__COMPAT__ && skipOptions)) {
    setCurrentInstance(instance)
    pauseTracking()
    applyOptions(instance)
    resetTracking()
    unsetCurrentInstance()
  }

  // warn missing template/render
  // the runtime compilation of template in SSR is done by server-render
  if (__DEV__ && !Component.render && instance.render === NOOP && !isSSR) {
    /* istanbul ignore if */
    if (!compile && Component.template) {
      warn(
        `Component provided template option but ` +
          `runtime compilation is not supported in this build of Vue.` +
          (__ESM_BUNDLER__
            ? ` Configure your bundler to alias "vue" to "vue/dist/vue.esm-bundler.js".`
            : __ESM_BROWSER__
            ? ` Use "vue.esm-browser.js" instead.`
            : __GLOBAL__
            ? ` Use "vue.global.js" instead.`
            : ``) /* should not happen */
      )
    } else {
      warn(`Component is missing template or render function.`)
    }
  }
}

function createAttrsProxy(instance: ComponentInternalInstance): Data {
  return new Proxy(
    instance.attrs,
    __DEV__
      ? {
          get(target, key: string) {
            markAttrsAccessed()
            track(instance, TrackOpTypes.GET, '$attrs')
            return target[key]
          },
          set() {
            warn(`setupContext.attrs is readonly.`)
            return false
          },
          deleteProperty() {
            warn(`setupContext.attrs is readonly.`)
            return false
          }
        }
      : {
          get(target, key: string) {
            track(instance, TrackOpTypes.GET, '$attrs')
            return target[key]
          }
        }
  )
}

export function createSetupContext(
  instance: ComponentInternalInstance
): SetupContext {
  const expose: SetupContext['expose'] = exposed => {
    if (__DEV__) {
      if (instance.exposed) {
        warn(`expose() should be called only once per setup().`)
      }
      if (exposed != null) {
        let exposedType: string = typeof exposed
        if (exposedType === 'object') {
          if (isArray(exposed)) {
            exposedType = 'array'
          } else if (isRef(exposed)) {
            exposedType = 'ref'
          }
        }
        if (exposedType !== 'object') {
          warn(
            `expose() should be passed a plain object, received ${exposedType}.`
          )
        }
      }
    }
    instance.exposed = exposed || {}
  }

  let attrs: Data
  if (__DEV__) {
    // We use getters in dev in case libs like test-utils overwrite instance
    // properties (overwrites should not be done in prod)
    return Object.freeze({
      get attrs() {
        return attrs || (attrs = createAttrsProxy(instance))
      },
      get slots() {
        return shallowReadonly(instance.slots)
      },
      get emit() {
        return (event: string, ...args: any[]) => instance.emit(event, ...args)
      },
      expose
    })
  } else {
    return {
      get attrs() {
        return attrs || (attrs = createAttrsProxy(instance))
      },
      slots: instance.slots,
      emit: instance.emit,
      expose
    }
  }
}

export function getExposeProxy(instance: ComponentInternalInstance) {
  if (instance.exposed) {
    return (
      instance.exposeProxy ||
      (instance.exposeProxy = new Proxy(proxyRefs(markRaw(instance.exposed)), {
        get(target, key: string) {
          if (key in target) {
            return target[key]
          } else if (key in publicPropertiesMap) {
            return publicPropertiesMap[key](instance)
          }
        },
        has(target, key: string) {
          return key in target || key in publicPropertiesMap
        }
      }))
    )
  }
}

const classifyRE = /(?:^|[-_])(\w)/g
const classify = (str: string): string =>
  str.replace(classifyRE, c => c.toUpperCase()).replace(/[-_]/g, '')

export function getComponentName(
  Component: ConcreteComponent,
  includeInferred = true
): string | false | undefined {
  return isFunction(Component)
    ? Component.displayName || Component.name
    : Component.name || (includeInferred && Component.__name)
}

/* istanbul ignore next */
export function formatComponentName(
  instance: ComponentInternalInstance | null,
  Component: ConcreteComponent,
  isRoot = false
): string {
  let name = getComponentName(Component)
  if (!name && Component.__file) {
    const match = Component.__file.match(/([^/\\]+)\.\w+$/)
    if (match) {
      name = match[1]
    }
  }

  if (!name && instance && instance.parent) {
    // try to infer the name based on reverse resolution
    const inferFromRegistry = (registry: Record<string, any> | undefined) => {
      for (const key in registry) {
        if (registry[key] === Component) {
          return key
        }
      }
    }
    name =
      inferFromRegistry(
        instance.components ||
          (instance.parent.type as ComponentOptions).components
      ) || inferFromRegistry(instance.appContext.components)
  }

  return name ? classify(name) : isRoot ? `App` : `Anonymous`
}

export function isClassComponent(value: unknown): value is ClassComponent {
  return isFunction(value) && '__vccOpts' in value
}<|MERGE_RESOLUTION|>--- conflicted
+++ resolved
@@ -169,41 +169,15 @@
 
 type LifecycleHook<TFn = Function> = TFn[] | null
 
-<<<<<<< HEAD
-export const enum LifecycleHooks {
-  BEFORE_CREATE = 'bc',
-  CREATED = 'c',
-  BEFORE_MOUNT = 'bm',
-  MOUNTED = 'm',
-  BEFORE_UPDATE = 'bu',
-  UPDATED = 'u',
-  BEFORE_UNMOUNT = 'bum',
-  UNMOUNTED = 'um',
-  DEACTIVATED = 'da',
-  ACTIVATED = 'a',
-  RENDER_TRIGGERED = 'rtg',
-  RENDER_TRACKED = 'rtc',
-  ERROR_CAPTURED = 'ec',
-  SERVER_PREFETCH = 'sp'
-}
-
-export interface SetupContext<E = EmitsOptions, S extends Slots = Slots> {
-  attrs: Data
-  slots: S
-  emit: EmitFn<E>
-  expose: (exposed?: Record<string, any>) => void
-}
-=======
 // use `E extends any` to force evaluating type to fix #2362
-export type SetupContext<E = EmitsOptions> = E extends any
+export type SetupContext<E = EmitsOptions, S extends Slots = Slots> = E extends any
   ? {
       attrs: Data
-      slots: Slots
+      slots: S
       emit: EmitFn<E>
       expose: (exposed?: Record<string, any>) => void
     }
   : never
->>>>>>> a0e7dc33
 
 /**
  * @internal
