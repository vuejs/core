--- conflicted
+++ resolved
@@ -43,19 +43,12 @@
 } from './apiCreateApp'
 import { type Directive, validateDirectiveName } from './directives'
 import {
+  type ComponentInjectOptions,
   type ComponentOptions,
   type ComputedOptions,
   type MethodOptions,
   applyOptions,
-<<<<<<< HEAD
-  ComponentInjectOptions,
-  ComponentOptions,
-  ComputedOptions,
-  MethodOptions,
-  resolveMergedOptions
-=======
   resolveMergedOptions,
->>>>>>> a41c5f1f
 } from './componentOptions'
 import {
   type EmitFn,
@@ -97,39 +90,6 @@
 export type Data = Record<string, unknown>
 
 /**
- * Public utility type for extracting the instance type of a component.
- * Works with all valid component definition types. This is intended to replace
- * the usage of `InstanceType<typeof Comp>` which only works for
- * constructor-based component definition types.
- *
- * Exmaple:
- * ```ts
- * const MyComp = { ... }
- * declare const instance: ComponentInstance<typeof MyComp>
- * ```
- */
-export type ComponentInstance<T> = T extends { new (): ComponentPublicInstance }
-  ? InstanceType<T>
-  : T extends FunctionalComponent<infer Props, infer Emits>
-    ? ComponentPublicInstance<Props, {}, {}, {}, {}, ShortEmitsToObject<Emits>>
-    : T extends Component<
-          infer Props,
-          infer RawBindings,
-          infer D,
-          infer C,
-          infer M
-        >
-      ? // NOTE we override Props/RawBindings/D to make sure is not `unknown`
-        ComponentPublicInstance<
-          unknown extends Props ? {} : Props,
-          unknown extends RawBindings ? {} : RawBindings,
-          unknown extends D ? {} : D,
-          C,
-          M
-        >
-      : never // not a vue Component
-
-/**
  * For extending allowed non-declared props on components in TSX
  */
 export interface ComponentCustomProps {}
@@ -173,7 +133,7 @@
 
 export interface FunctionalComponent<
   P = {},
-  E extends EmitsOptions | Record<string, any[]> = {},
+  E extends EmitsOptions = {},
   S extends Record<string, any> = any,
   EE extends EmitsOptions = ShortEmitsToObject<E>,
 > extends ComponentInternalOptions {
@@ -207,19 +167,12 @@
   D = any,
   C extends ComputedOptions = ComputedOptions,
   M extends MethodOptions = MethodOptions,
-<<<<<<< HEAD
-  E extends EmitsOptions = any,
+  E extends EmitsOptions = {},
   I extends ComponentInjectOptions = any,
-  S extends SlotsType = any
+  S extends SlotsType = any, // S extends Record<string, any> = any,
 > =
   | (ComponentOptions<Props, RawBindings, D, C, M, any, any, E, I, S> &
       Record<string, any>)
-=======
-  E extends EmitsOptions | Record<string, any[]> = {},
-  S extends Record<string, any> = any,
-> =
-  | ComponentOptions<Props, RawBindings, D, C, M>
->>>>>>> a41c5f1f
   | FunctionalComponent<Props, E, S>
 
 /**
@@ -232,13 +185,11 @@
   D = any,
   C extends ComputedOptions = ComputedOptions,
   M extends MethodOptions = MethodOptions,
-  E extends EmitsOptions | Record<string, any[]> = {},
-  S extends Record<string, any> = any,
+  E extends EmitsOptions = {},
+  S extends SlotsType = any, // S extends Record<string, any> = any,
 > =
   | ConcreteComponent<Props, RawBindings, D, C, M, E, S>
   | ComponentPublicInstanceConstructor<Props>
-// | Record<string, any>
-// | ComponentPublicInstance<Props>
 
 export type { ComponentOptions }
 
