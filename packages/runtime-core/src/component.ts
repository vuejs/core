import { VNode, VNodeChild, isVNode } from './vnode'
import {
  ReactiveEffect,
  pauseTracking,
  resetTracking,
  shallowReadonly,
  proxyRefs
} from '@vue/reactivity'
import {
  ComponentPublicInstance,
  PublicInstanceProxyHandlers,
  RuntimeCompiledPublicInstanceProxyHandlers,
  createRenderContext,
  exposePropsOnRenderContext,
  exposeSetupStateOnRenderContext,
  ComponentPublicInstanceConstructor
} from './componentPublicInstance'
import {
  ComponentPropsOptions,
  NormalizedPropsOptions,
  initProps
} from './componentProps'
import { Slots, initSlots, InternalSlots } from './componentSlots'
import { warn } from './warning'
import { ErrorCodes, callWithErrorHandling } from './errorHandling'
import { AppContext, createAppContext, AppConfig } from './apiCreateApp'
import { validateDirectiveName } from './directives'
import { applyOptions, ComponentOptions } from './componentOptions'
import {
  EmitsOptions,
  ObjectEmitsOptions,
  EmitFn,
  emit
} from './componentEmits'
import {
  EMPTY_OBJ,
  isFunction,
  NOOP,
  isObject,
  NO,
  makeMap,
  isPromise,
  ShapeFlags
} from '@vue/shared'
import { SuspenseBoundary } from './components/Suspense'
import { CompilerOptions } from '@vue/compiler-core'
import {
  currentRenderingInstance,
  markAttrsAccessed
} from './componentRenderUtils'
import { startMeasure, endMeasure } from './profiling'
import { devtoolsComponentAdded } from './devtools'

export type Data = Record<string, unknown>

/**
 * For extending allowed non-declared props on components in TSX
 */
export interface ComponentCustomProps {}

/**
 * Default allowed non-declared props on ocmponent in TSX
 */
export interface AllowedComponentProps {
  class?: unknown
  style?: unknown
}

// Note: can't mark this whole interface internal because some public interfaces
// extend it.
export interface ComponentInternalOptions {
  /**
   * @internal
   */
  __props?: NormalizedPropsOptions | []
  /**
   * @internal
   */
  __emits?: ObjectEmitsOptions
  /**
   * @internal
   */
  __scopeId?: string
  /**
   * @internal
   */
  __cssModules?: Data
  /**
   * @internal
   */
  __hmrId?: string
  /**
   * This one should be exposed so that devtools can make use of it
   */
  __file?: string
}

export interface FunctionalComponent<P = {}, E extends EmitsOptions = {}>
  extends ComponentInternalOptions {
  // use of any here is intentional so it can be a valid JSX Element constructor
  (props: P, ctx: SetupContext<E>): any
  props?: ComponentPropsOptions<P>
  emits?: E | (keyof E)[]
  inheritAttrs?: boolean
  displayName?: string
}

export interface ClassComponent {
  new (...args: any[]): ComponentPublicInstance<any, any, any, any, any>
  __vccOpts: ComponentOptions
}

<<<<<<< HEAD
export type Component = ComponentOptions | FunctionalComponent<any, any>

// A type used in public APIs where a component type is expected.
// The constructor type is an artificial type returned by defineComponent().
export type PublicAPIComponent =
  | Component
  | {
      new (...args: any[]): CreateComponentPublicInstance<
        any,
        any,
        any,
        any,
        any
      >
    }
=======
/**
 * Concrete component type matches its actual value: it's either an options
 * object, or a function. Use this where the code expects to work with actual
 * values, e.g. checking if its a function or not. This is mostly for internal
 * implementation code.
 */
export type ConcreteComponent = ComponentOptions | FunctionalComponent<any, any>

/**
 * A type used in public APIs where a component type is expected.
 * The constructor type is an artificial type returned by defineComponent().
 */
export type Component = ConcreteComponent | ComponentPublicInstanceConstructor
>>>>>>> 91c47354

export { ComponentOptions }

type LifecycleHook = Function[] | null

export const enum LifecycleHooks {
  BEFORE_CREATE = 'bc',
  CREATED = 'c',
  BEFORE_MOUNT = 'bm',
  MOUNTED = 'm',
  BEFORE_UPDATE = 'bu',
  UPDATED = 'u',
  BEFORE_UNMOUNT = 'bum',
  UNMOUNTED = 'um',
  DEACTIVATED = 'da',
  ACTIVATED = 'a',
  RENDER_TRIGGERED = 'rtg',
  RENDER_TRACKED = 'rtc',
  ERROR_CAPTURED = 'ec'
}

export interface SetupContext<E = EmitsOptions> {
  attrs: Data
  slots: Slots
  emit: EmitFn<E>
}

/**
 * @internal
 */
export type InternalRenderFunction = {
  (
    ctx: ComponentPublicInstance,
    cache: ComponentInternalInstance['renderCache'],
    // for compiler-optimized bindings
    $props: ComponentInternalInstance['props'],
    $setup: ComponentInternalInstance['setupState'],
    $data: ComponentInternalInstance['data'],
    $options: ComponentInternalInstance['ctx']
  ): VNodeChild
  _rc?: boolean // isRuntimeCompiled
}

/**
 * We expose a subset of properties on the internal instance as they are
 * useful for advanced external libraries and tools.
 */
export interface ComponentInternalInstance {
  uid: number
  type: ConcreteComponent
  parent: ComponentInternalInstance | null
  root: ComponentInternalInstance
  appContext: AppContext
  /**
   * Vnode representing this component in its parent's vdom tree
   */
  vnode: VNode
  /**
   * The pending new vnode from parent updates
   * @internal
   */
  next: VNode | null
  /**
   * Root vnode of this component's own vdom tree
   */
  subTree: VNode
  /**
   * The reactive effect for rendering and patching the component. Callable.
   */
  update: ReactiveEffect
  /**
   * The render function that returns vdom tree.
   * @internal
   */
  render: InternalRenderFunction | null
  /**
   * Object containing values this component provides for its descendents
   * @internal
   */
  provides: Data
  /**
   * Tracking reactive effects (e.g. watchers) associated with this component
   * so that they can be automatically stopped on component unmount
   * @internal
   */
  effects: ReactiveEffect[] | null
  /**
   * cache for proxy access type to avoid hasOwnProperty calls
   * @internal
   */
  accessCache: Data | null
  /**
   * cache for render function values that rely on _ctx but won't need updates
   * after initialized (e.g. inline handlers)
   * @internal
   */
  renderCache: (Function | VNode)[]

  // the rest are only for stateful components ---------------------------------

  /**
   * main proxy that serves as the public instance (`this`)
   * @internal
   */
  proxy: ComponentPublicInstance | null

  /**
   * alternative proxy used only for runtime-compiled render functions using
   * `with` block
   * @internal
   */
  withProxy: ComponentPublicInstance | null
  /**
   * This is the target for the public instance proxy. It also holds properties
   * injected by user options (computed, methods etc.) and user-attached
   * custom properties (via `this.x = ...`)
   * @internal
   */
  ctx: Data

  // internal state
  data: Data
  props: Data
  attrs: Data
  slots: InternalSlots
  refs: Data
  emit: EmitFn
  // used for keeping track of .once event handlers on components
  emitted: Record<string, boolean> | null

  /**
   * setup related
   * @internal
   */
  setupState: Data
  /**
   * @internal
   */
  setupContext: SetupContext | null

  /**
   * suspense related
   * @internal
   */
  suspense: SuspenseBoundary | null
  /**
   * @internal
   */
  asyncDep: Promise<any> | null
  /**
   * @internal
   */
  asyncResolved: boolean

  // lifecycle
  isMounted: boolean
  isUnmounted: boolean
  isDeactivated: boolean
  /**
   * @internal
   */
  [LifecycleHooks.BEFORE_CREATE]: LifecycleHook
  /**
   * @internal
   */
  [LifecycleHooks.CREATED]: LifecycleHook
  /**
   * @internal
   */
  [LifecycleHooks.BEFORE_MOUNT]: LifecycleHook
  /**
   * @internal
   */
  [LifecycleHooks.MOUNTED]: LifecycleHook
  /**
   * @internal
   */
  [LifecycleHooks.BEFORE_UPDATE]: LifecycleHook
  /**
   * @internal
   */
  [LifecycleHooks.UPDATED]: LifecycleHook
  /**
   * @internal
   */
  [LifecycleHooks.BEFORE_UNMOUNT]: LifecycleHook
  /**
   * @internal
   */
  [LifecycleHooks.UNMOUNTED]: LifecycleHook
  /**
   * @internal
   */
  [LifecycleHooks.RENDER_TRACKED]: LifecycleHook
  /**
   * @internal
   */
  [LifecycleHooks.RENDER_TRIGGERED]: LifecycleHook
  /**
   * @internal
   */
  [LifecycleHooks.ACTIVATED]: LifecycleHook
  /**
   * @internal
   */
  [LifecycleHooks.DEACTIVATED]: LifecycleHook
  /**
   * @internal
   */
  [LifecycleHooks.ERROR_CAPTURED]: LifecycleHook
}

const emptyAppContext = createAppContext()

let uid = 0

export function createComponentInstance(
  vnode: VNode,
  parent: ComponentInternalInstance | null,
  suspense: SuspenseBoundary | null
) {
  const type = vnode.type as ConcreteComponent
  // inherit parent app context - or - if root, adopt from root vnode
  const appContext =
    (parent ? parent.appContext : vnode.appContext) || emptyAppContext

  const instance: ComponentInternalInstance = {
    uid: uid++,
    vnode,
    type,
    parent,
    appContext,
    root: null!, // to be immediately set
    next: null,
    subTree: null!, // will be set synchronously right after creation
    update: null!, // will be set synchronously right after creation
    render: null,
    proxy: null,
    withProxy: null,
    effects: null,
    provides: parent ? parent.provides : Object.create(appContext.provides),
    accessCache: null!,
    renderCache: [],

    // state
    ctx: EMPTY_OBJ,
    data: EMPTY_OBJ,
    props: EMPTY_OBJ,
    attrs: EMPTY_OBJ,
    slots: EMPTY_OBJ,
    refs: EMPTY_OBJ,
    setupState: EMPTY_OBJ,
    setupContext: null,

    // suspense related
    suspense,
    asyncDep: null,
    asyncResolved: false,

    // lifecycle hooks
    // not using enums here because it results in computed properties
    isMounted: false,
    isUnmounted: false,
    isDeactivated: false,
    bc: null,
    c: null,
    bm: null,
    m: null,
    bu: null,
    u: null,
    um: null,
    bum: null,
    da: null,
    a: null,
    rtg: null,
    rtc: null,
    ec: null,
    emit: null as any, // to be set immediately
    emitted: null
  }
  if (__DEV__) {
    instance.ctx = createRenderContext(instance)
  } else {
    instance.ctx = { _: instance }
  }
  instance.root = parent ? parent.root : instance
  instance.emit = emit.bind(null, instance)

  if (__DEV__ || __FEATURE_PROD_DEVTOOLS__) {
    devtoolsComponentAdded(instance)
  }

  return instance
}

export let currentInstance: ComponentInternalInstance | null = null

export const getCurrentInstance: () => ComponentInternalInstance | null = () =>
  currentInstance || currentRenderingInstance

export const setCurrentInstance = (
  instance: ComponentInternalInstance | null
) => {
  currentInstance = instance
}

const isBuiltInTag = /*#__PURE__*/ makeMap('slot,component')

export function validateComponentName(name: string, config: AppConfig) {
  const appIsNativeTag = config.isNativeTag || NO
  if (isBuiltInTag(name) || appIsNativeTag(name)) {
    warn(
      'Do not use built-in or reserved HTML elements as component id: ' + name
    )
  }
}

export let isInSSRComponentSetup = false

export function setupComponent(
  instance: ComponentInternalInstance,
  isSSR = false
) {
  isInSSRComponentSetup = isSSR

  const { props, children, shapeFlag } = instance.vnode
  const isStateful = shapeFlag & ShapeFlags.STATEFUL_COMPONENT
  initProps(instance, props, isStateful, isSSR)
  initSlots(instance, children)

  const setupResult = isStateful
    ? setupStatefulComponent(instance, isSSR)
    : undefined
  isInSSRComponentSetup = false
  return setupResult
}

function setupStatefulComponent(
  instance: ComponentInternalInstance,
  isSSR: boolean
) {
  const Component = instance.type as ComponentOptions

  if (__DEV__) {
    if (Component.name) {
      validateComponentName(Component.name, instance.appContext.config)
    }
    if (Component.components) {
      const names = Object.keys(Component.components)
      for (let i = 0; i < names.length; i++) {
        validateComponentName(names[i], instance.appContext.config)
      }
    }
    if (Component.directives) {
      const names = Object.keys(Component.directives)
      for (let i = 0; i < names.length; i++) {
        validateDirectiveName(names[i])
      }
    }
  }
  // 0. create render proxy property access cache
  instance.accessCache = {}
  // 1. create public instance / render proxy
  // also mark it raw so it's never observed
  instance.proxy = new Proxy(instance.ctx, PublicInstanceProxyHandlers)
  if (__DEV__) {
    exposePropsOnRenderContext(instance)
  }
  // 2. call setup()
  const { setup } = Component
  if (setup) {
    const setupContext = (instance.setupContext =
      setup.length > 1 ? createSetupContext(instance) : null)

    currentInstance = instance
    pauseTracking()
    const setupResult = callWithErrorHandling(
      setup,
      instance,
      ErrorCodes.SETUP_FUNCTION,
      [__DEV__ ? shallowReadonly(instance.props) : instance.props, setupContext]
    )
    resetTracking()
    currentInstance = null

    if (isPromise(setupResult)) {
      if (isSSR) {
        // return the promise so server-renderer can wait on it
        return setupResult.then((resolvedResult: unknown) => {
          handleSetupResult(instance, resolvedResult, isSSR)
        })
      } else if (__FEATURE_SUSPENSE__) {
        // async setup returned Promise.
        // bail here and wait for re-entry.
        instance.asyncDep = setupResult
      } else if (__DEV__) {
        warn(
          `setup() returned a Promise, but the version of Vue you are using ` +
            `does not support it yet.`
        )
      }
    } else {
      handleSetupResult(instance, setupResult, isSSR)
    }
  } else {
    finishComponentSetup(instance, isSSR)
  }
}

export function handleSetupResult(
  instance: ComponentInternalInstance,
  setupResult: unknown,
  isSSR: boolean
) {
  if (isFunction(setupResult)) {
    // setup returned an inline render function
    instance.render = setupResult as InternalRenderFunction
  } else if (isObject(setupResult)) {
    if (__DEV__ && isVNode(setupResult)) {
      warn(
        `setup() should not return VNodes directly - ` +
          `return a render function instead.`
      )
    }
    // setup returned bindings.
    // assuming a render function compiled from template is present.
    instance.setupState = proxyRefs(setupResult)
    if (__DEV__) {
      exposeSetupStateOnRenderContext(instance)
    }
  } else if (__DEV__ && setupResult !== undefined) {
    warn(
      `setup() should return an object. Received: ${
        setupResult === null ? 'null' : typeof setupResult
      }`
    )
  }
  finishComponentSetup(instance, isSSR)
}

type CompileFunction = (
  template: string | object,
  options?: CompilerOptions
) => InternalRenderFunction

let compile: CompileFunction | undefined

/**
 * For runtime-dom to register the compiler.
 * Note the exported method uses any to avoid d.ts relying on the compiler types.
 */
export function registerRuntimeCompiler(_compile: any) {
  compile = _compile
}

function finishComponentSetup(
  instance: ComponentInternalInstance,
  isSSR: boolean
) {
  const Component = instance.type as ComponentOptions

  // template / render function normalization
  if (__NODE_JS__ && isSSR) {
    if (Component.render) {
      instance.render = Component.render as InternalRenderFunction
    }
  } else if (!instance.render) {
    // could be set from setup()
    if (compile && Component.template && !Component.render) {
      if (__DEV__) {
        startMeasure(instance, `compile`)
      }
      Component.render = compile(Component.template, {
        isCustomElement: instance.appContext.config.isCustomElement,
        delimiters: Component.delimiters
      })
      if (__DEV__) {
        endMeasure(instance, `compile`)
      }
    }

    instance.render = (Component.render || NOOP) as InternalRenderFunction

    // for runtime-compiled render functions using `with` blocks, the render
    // proxy used needs a different `has` handler which is more performant and
    // also only allows a whitelist of globals to fallthrough.
    if (instance.render._rc) {
      instance.withProxy = new Proxy(
        instance.ctx,
        RuntimeCompiledPublicInstanceProxyHandlers
      )
    }
  }

  // support for 2.x options
  if (__FEATURE_OPTIONS_API__) {
    currentInstance = instance
    applyOptions(instance, Component)
    currentInstance = null
  }

  // warn missing template/render
  if (__DEV__ && !Component.render && instance.render === NOOP) {
    /* istanbul ignore if */
    if (!compile && Component.template) {
      warn(
        `Component provided template option but ` +
          `runtime compilation is not supported in this build of Vue.` +
          (__ESM_BUNDLER__
            ? ` Configure your bundler to alias "vue" to "vue/dist/vue.esm-bundler.js".`
            : __ESM_BROWSER__
              ? ` Use "vue.esm-browser.js" instead.`
              : __GLOBAL__
                ? ` Use "vue.global.js" instead.`
                : ``) /* should not happen */
      )
    } else {
      warn(`Component is missing template or render function.`)
    }
  }
}

const attrHandlers: ProxyHandler<Data> = {
  get: (target, key: string) => {
    if (__DEV__) {
      markAttrsAccessed()
    }
    return target[key]
  },
  set: () => {
    warn(`setupContext.attrs is readonly.`)
    return false
  },
  deleteProperty: () => {
    warn(`setupContext.attrs is readonly.`)
    return false
  }
}

function createSetupContext(instance: ComponentInternalInstance): SetupContext {
  if (__DEV__) {
    // We use getters in dev in case libs like test-utils overwrite instance
    // properties (overwrites should not be done in prod)
    return Object.freeze({
      get attrs() {
        return new Proxy(instance.attrs, attrHandlers)
      },
      get slots() {
        return shallowReadonly(instance.slots)
      },
      get emit() {
        return (event: string, ...args: any[]) => instance.emit(event, ...args)
      }
    })
  } else {
    return {
      attrs: instance.attrs,
      slots: instance.slots,
      emit: instance.emit
    }
  }
}

// record effects created during a component's setup() so that they can be
// stopped when the component unmounts
export function recordInstanceBoundEffect(effect: ReactiveEffect) {
  if (currentInstance) {
    ;(currentInstance.effects || (currentInstance.effects = [])).push(effect)
  }
}

const classifyRE = /(?:^|[-_])(\w)/g
const classify = (str: string): string =>
  str.replace(classifyRE, c => c.toUpperCase()).replace(/[-_]/g, '')

/* istanbul ignore next */
export function formatComponentName(
  instance: ComponentInternalInstance | null,
  Component: ConcreteComponent,
  isRoot = false
): string {
  let name = isFunction(Component)
    ? Component.displayName || Component.name
    : Component.name
  if (!name && Component.__file) {
    const match = Component.__file.match(/([^/\\]+)\.vue$/)
    if (match) {
      name = match[1]
    }
  }

  if (!name && instance && instance.parent) {
    // try to infer the name based on reverse resolution
    const inferFromRegistry = (registry: Record<string, any> | undefined) => {
      for (const key in registry) {
        if (registry[key] === Component) {
          return key
        }
      }
    }
    name =
      inferFromRegistry(
        (instance.parent.type as ComponentOptions).components
      ) || inferFromRegistry(instance.appContext.components)
  }

  return name ? classify(name) : isRoot ? `App` : `Anonymous`
}<|MERGE_RESOLUTION|>--- conflicted
+++ resolved
@@ -110,23 +110,6 @@
   __vccOpts: ComponentOptions
 }
 
-<<<<<<< HEAD
-export type Component = ComponentOptions | FunctionalComponent<any, any>
-
-// A type used in public APIs where a component type is expected.
-// The constructor type is an artificial type returned by defineComponent().
-export type PublicAPIComponent =
-  | Component
-  | {
-      new (...args: any[]): CreateComponentPublicInstance<
-        any,
-        any,
-        any,
-        any,
-        any
-      >
-    }
-=======
 /**
  * Concrete component type matches its actual value: it's either an options
  * object, or a function. Use this where the code expects to work with actual
@@ -140,7 +123,6 @@
  * The constructor type is an artificial type returned by defineComponent().
  */
 export type Component = ConcreteComponent | ComponentPublicInstanceConstructor
->>>>>>> 91c47354
 
 export { ComponentOptions }
 
