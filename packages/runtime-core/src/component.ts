import { type VNode, type VNodeChild, isVNode } from './vnode'
import {
  EffectScope,
  type ReactiveEffect,
  TrackOpTypes,
  isRef,
  markRaw,
  pauseTracking,
  proxyRefs,
  resetTracking,
  shallowReadonly,
  track,
} from '@vue/reactivity'
import {
  type ComponentPublicInstance,
  type ComponentPublicInstanceConstructor,
  PublicInstanceProxyHandlers,
  RuntimeCompiledPublicInstanceProxyHandlers,
  createDevRenderContext,
  exposePropsOnRenderContext,
  exposeSetupStateOnRenderContext,
  publicPropertiesMap,
} from './componentPublicInstance'
import {
  type ComponentPropsOptions,
  type NormalizedPropsOptions,
  initProps,
  normalizePropsOptions,
} from './componentProps'
import {
  type InternalSlots,
  type Slots,
  type SlotsType,
  type UnwrapSlotsType,
  initSlots,
} from './componentSlots'
import { warn } from './warning'
import { ErrorCodes, callWithErrorHandling, handleError } from './errorHandling'
import {
  type AppConfig,
  type AppContext,
  createAppContext,
} from './apiCreateApp'
import { type Directive, validateDirectiveName } from './directives'
import {
  type ComponentOptions,
  type ComputedOptions,
  type MergedComponentOptions,
  type MethodOptions,
  applyOptions,
  resolveMergedOptions,
} from './componentOptions'
import {
  type EmitFn,
  type EmitsOptions,
  type EmitsToProps,
  type ObjectEmitsOptions,
  type ShortEmitsToObject,
  emit,
  normalizeEmitsOptions,
} from './componentEmits'
import {
  EMPTY_OBJ,
  type IfAny,
  NOOP,
  ShapeFlags,
  extend,
  getGlobalThis,
  isArray,
  isFunction,
  isObject,
  isPromise,
  makeMap,
} from '@vue/shared'
import type { SuspenseBoundary } from './components/Suspense'
import type { CompilerOptions } from '@vue/compiler-core'
import { markAttrsAccessed } from './componentRenderUtils'
import { currentRenderingInstance } from './componentRenderContext'
import { endMeasure, startMeasure } from './profiling'
import { convertLegacyRenderFn } from './compat/renderFn'
import {
  type CompatConfig,
  globalCompatConfig,
  validateCompatConfig,
} from './compat/compatConfig'
import type { SchedulerJob } from './scheduler'
import type { LifecycleHooks } from './enums'

export type Data = Record<string, unknown>

/**
 * Public utility type for extracting the instance type of a component.
 * Works with all valid component definition types. This is intended to replace
 * the usage of `InstanceType<typeof Comp>` which only works for
 * constructor-based component definition types.
 *
 * Exmaple:
 * ```ts
 * const MyComp = { ... }
 * declare const instance: ComponentInstance<typeof MyComp>
 * ```
 */
export type ComponentInstance<T> = T extends { new (): ComponentPublicInstance }
  ? InstanceType<T>
  : T extends FunctionalComponent<infer Props, infer Emits>
    ? ComponentPublicInstance<Props, {}, {}, {}, {}, ShortEmitsToObject<Emits>>
    : T extends Component<
          infer Props,
          infer RawBindings,
          infer D,
          infer C,
          infer M
        >
      ? // NOTE we override Props/RawBindings/D to make sure is not `unknown`
        ComponentPublicInstance<
          unknown extends Props ? {} : Props,
          unknown extends RawBindings ? {} : RawBindings,
          unknown extends D ? {} : D,
          C,
          M
        >
      : never // not a vue Component

/**
 * For extending allowed non-declared props on components in TSX
 */
export interface ComponentCustomProps {}

/**
 * Default allowed non-declared props on component in TSX
 */
export interface AllowedComponentProps {
  class?: unknown
  style?: unknown
}

// Note: can't mark this whole interface internal because some public interfaces
// extend it.
export interface ComponentInternalOptions {
  /**
   * @internal
   */
  __scopeId?: string
  /**
   * @internal
   */
  __cssModules?: Data
  /**
   * @internal
   */
  __hmrId?: string
  /**
   * Compat build only, for bailing out of certain compatibility behavior
   */
  __isBuiltIn?: boolean
  /**
   * This one should be exposed so that devtools can make use of it
   */
  __file?: string
  /**
   * name inferred from filename
   */
  __name?: string
}

export interface FunctionalComponent<
  P = {},
  E extends EmitsOptions | Record<string, any[]> = {},
  S extends Record<string, any> = any,
  EE extends EmitsOptions = ShortEmitsToObject<E>,
> extends ComponentInternalOptions {
  // use of any here is intentional so it can be a valid JSX Element constructor
  (
    props: P & EmitsToProps<EE>,
    ctx: Omit<SetupContext<EE, IfAny<S, {}, SlotsType<S>>>, 'expose'>,
  ): any
  props?: ComponentPropsOptions<P>
  emits?: EE | (keyof EE)[]
  slots?: IfAny<S, Slots, SlotsType<S>>
  inheritAttrs?: boolean
  displayName?: string
  compatConfig?: CompatConfig
}

export interface ClassComponent {
  new (...args: any[]): ComponentPublicInstance<any, any, any, any, any>
  __vccOpts: ComponentOptions
}

/**
 * Concrete component type matches its actual value: it's either an options
 * object, or a function. Use this where the code expects to work with actual
 * values, e.g. checking if its a function or not. This is mostly for internal
 * implementation code.
 */
export type ConcreteComponent<
  Props = {},
  RawBindings = any,
  D = any,
  C extends ComputedOptions = ComputedOptions,
  M extends MethodOptions = MethodOptions,
  E extends EmitsOptions | Record<string, any[]> = {},
  S extends Record<string, any> = any,
> =
  | ComponentOptions<Props, RawBindings, D, C, M>
  | FunctionalComponent<Props, E, S>

/**
 * A type used in public APIs where a component type is expected.
 * The constructor type is an artificial type returned by defineComponent().
 */
export type Component<
  Props = any,
  RawBindings = any,
  D = any,
  C extends ComputedOptions = ComputedOptions,
  M extends MethodOptions = MethodOptions,
  E extends EmitsOptions | Record<string, any[]> = {},
  S extends Record<string, any> = any,
> =
  | ConcreteComponent<Props, RawBindings, D, C, M, E, S>
  | ComponentPublicInstanceConstructor<Props>

export type { ComponentOptions }

type LifecycleHook<TFn = Function> = TFn[] | null

// use `E extends any` to force evaluating type to fix #2362
export type SetupContext<
  E = EmitsOptions,
  S extends SlotsType = {},
> = E extends any
  ? {
      attrs: Data
      slots: UnwrapSlotsType<S>
      emit: EmitFn<E>
      expose: (exposed?: Record<string, any>) => void
    }
  : never

/**
 * @internal
 */
export type InternalRenderFunction = {
  (
    ctx: ComponentPublicInstance,
    cache: ComponentInternalInstance['renderCache'],
    // for compiler-optimized bindings
    $props: ComponentInternalInstance['props'],
    $setup: ComponentInternalInstance['setupState'],
    $data: ComponentInternalInstance['data'],
    $options: ComponentInternalInstance['ctx'],
  ): VNodeChild
  _rc?: boolean // isRuntimeCompiled

  // __COMPAT__ only
  _compatChecked?: boolean // v3 and already checked for v2 compat
  _compatWrapped?: boolean // is wrapped for v2 compat
}

/**
 * We expose a subset of properties on the internal instance as they are
 * useful for advanced external libraries and tools.
 */
export interface ComponentInternalInstance {
  uid: number
  type: ConcreteComponent
  parent: ComponentInternalInstance | null
  root: ComponentInternalInstance
  appContext: AppContext
  /**
   * Vnode representing this component in its parent's vdom tree
   */
  vnode: VNode
  /**
   * The pending new vnode from parent updates
   * @internal
   */
  next: VNode | null
  /**
   * Root vnode of this component's own vdom tree
   */
  subTree: VNode
  /**
   * Render effect instance
   */
  effect: ReactiveEffect
  /**
   * Bound effect runner to be passed to schedulers
   */
  update: SchedulerJob
  /**
   * The render function that returns vdom tree.
   * @internal
   */
  render: InternalRenderFunction | null
  /**
   * SSR render function
   * @internal
   */
  ssrRender?: Function | null
  /**
   * Object containing values this component provides for its descendants
   * @internal
   */
  provides: Data
  /**
   * Tracking reactive effects (e.g. watchers) associated with this component
   * so that they can be automatically stopped on component unmount
   * @internal
   */
  scope: EffectScope
  /**
   * cache for proxy access type to avoid hasOwnProperty calls
   * @internal
   */
  accessCache: Data | null
  /**
   * cache for render function values that rely on _ctx but won't need updates
   * after initialized (e.g. inline handlers)
   * @internal
   */
  renderCache: (Function | VNode)[]

  /**
   * Resolved component registry, only for components with mixins or extends
   * @internal
   */
  components: Record<string, ConcreteComponent> | null
  /**
   * Resolved directive registry, only for components with mixins or extends
   * @internal
   */
  directives: Record<string, Directive> | null
  /**
   * Resolved filters registry, v2 compat only
   * @internal
   */
  filters?: Record<string, Function>
  /**
   * resolved props options
   * @internal
   */
  propsOptions: NormalizedPropsOptions
  /**
   * resolved emits options
   * @internal
   */
  emitsOptions: ObjectEmitsOptions | null
  /**
   * resolved inheritAttrs options
   * @internal
   */
  inheritAttrs?: boolean
  /**
   * is custom element?
   * @internal
   */
  isCE?: boolean
  /**
   * custom element specific HMR method
   * @internal
   */
  ceReload?: (newStyles?: string[]) => void

  // the rest are only for stateful components ---------------------------------

  // main proxy that serves as the public instance (`this`)
  proxy: ComponentPublicInstance | null

  // exposed properties via expose()
  exposed: Record<string, any> | null
  exposeProxy: Record<string, any> | null

  /**
   * alternative proxy used only for runtime-compiled render functions using
   * `with` block
   * @internal
   */
  withProxy: ComponentPublicInstance | null
  /**
   * This is the target for the public instance proxy. It also holds properties
   * injected by user options (computed, methods etc.) and user-attached
   * custom properties (via `this.x = ...`)
   * @internal
   */
  ctx: Data

  // state
  data: Data
  props: Data
  attrs: Data
  slots: InternalSlots
  refs: Data
  emit: EmitFn

  attrsProxy: Data | null
  slotsProxy: Slots | null

  /**
   * used for keeping track of .once event handlers on components
   * @internal
   */
  emitted: Record<string, boolean> | null
  /**
   * used for caching the value returned from props default factory functions to
   * avoid unnecessary watcher trigger
   * @internal
   */
  propsDefaults: Data
  /**
   * setup related
   * @internal
   */
  setupState: Data
  /**
   * devtools access to additional info
   * @internal
   */
  devtoolsRawSetupState?: any
  /**
   * @internal
   */
  setupContext: SetupContext | null

  /**
   * suspense related
   * @internal
   */
  suspense: SuspenseBoundary | null
  /**
   * suspense pending batch id
   * @internal
   */
  suspenseId: number
  /**
   * @internal
   */
  asyncDep: Promise<any> | null
  /**
   * @internal
   */
  asyncResolved: boolean

  // lifecycle
  isMounted: boolean
  isUnmounted: boolean
  isDeactivated: boolean
  /**
   * @internal
   */
  [LifecycleHooks.BEFORE_CREATE]: LifecycleHook
  /**
   * @internal
   */
  [LifecycleHooks.CREATED]: LifecycleHook
  /**
   * @internal
   */
  [LifecycleHooks.BEFORE_MOUNT]: LifecycleHook
  /**
   * @internal
   */
  [LifecycleHooks.MOUNTED]: LifecycleHook
  /**
   * @internal
   */
  [LifecycleHooks.BEFORE_UPDATE]: LifecycleHook
  /**
   * @internal
   */
  [LifecycleHooks.UPDATED]: LifecycleHook
  /**
   * @internal
   */
  [LifecycleHooks.BEFORE_UNMOUNT]: LifecycleHook
  /**
   * @internal
   */
  [LifecycleHooks.UNMOUNTED]: LifecycleHook
  /**
   * @internal
   */
  [LifecycleHooks.RENDER_TRACKED]: LifecycleHook
  /**
   * @internal
   */
  [LifecycleHooks.RENDER_TRIGGERED]: LifecycleHook
  /**
   * @internal
   */
  [LifecycleHooks.ACTIVATED]: LifecycleHook
  /**
   * @internal
   */
  [LifecycleHooks.DEACTIVATED]: LifecycleHook
  /**
   * @internal
   */
  [LifecycleHooks.ERROR_CAPTURED]: LifecycleHook
  /**
   * @internal
   */
  [LifecycleHooks.SERVER_PREFETCH]: LifecycleHook<() => Promise<unknown>>

  /**
   * For caching bound $forceUpdate on public proxy access
   * @internal
   */
  f?: () => void
  /**
   * For caching bound $nextTick on public proxy access
   * @internal
   */
  n?: () => Promise<void>
  /**
   * `updateTeleportCssVars`
   * For updating css vars on contained teleports
   * @internal
   */
  ut?: (vars?: Record<string, string>) => void
<<<<<<< HEAD
  /**
   * hoisted vnodes
   * @internal
   */
  hoistedVNodes?: VNode[] | null
=======

  /**
   * dev only. For style v-bind hydration mismatch checks
   * @internal
   */
  getCssVars?: () => Record<string, string>

  /**
   * v2 compat only, for caching mutated $options
   * @internal
   */
  resolvedOptions?: MergedComponentOptions
>>>>>>> b4b856b3
}

const emptyAppContext = createAppContext()

let uid = 0

export function createComponentInstance(
  vnode: VNode,
  parent: ComponentInternalInstance | null,
  suspense: SuspenseBoundary | null,
) {
  const type = vnode.type as ConcreteComponent
  // inherit parent app context - or - if root, adopt from root vnode
  const appContext =
    (parent ? parent.appContext : vnode.appContext) || emptyAppContext

  const instance: ComponentInternalInstance = {
    uid: uid++,
    vnode,
    type,
    parent,
    appContext,
    root: null!, // to be immediately set
    next: null,
    subTree: null!, // will be set synchronously right after creation
    effect: null!,
    update: null!, // will be set synchronously right after creation
    scope: new EffectScope(true /* detached */),
    render: null,
    proxy: null,
    exposed: null,
    exposeProxy: null,
    withProxy: null,
    provides: parent ? parent.provides : Object.create(appContext.provides),
    accessCache: null!,
    renderCache: [],
    hoistedVNodes: null,

    // local resolved assets
    components: null,
    directives: null,

    // resolved props and emits options
    propsOptions: normalizePropsOptions(type, appContext),
    emitsOptions: normalizeEmitsOptions(type, appContext),

    // emit
    emit: null!, // to be set immediately
    emitted: null,

    // props default value
    propsDefaults: EMPTY_OBJ,

    // inheritAttrs
    inheritAttrs: type.inheritAttrs,

    // state
    ctx: EMPTY_OBJ,
    data: EMPTY_OBJ,
    props: EMPTY_OBJ,
    attrs: EMPTY_OBJ,
    slots: EMPTY_OBJ,
    refs: EMPTY_OBJ,
    setupState: EMPTY_OBJ,
    setupContext: null,

    attrsProxy: null,
    slotsProxy: null,

    // suspense related
    suspense,
    suspenseId: suspense ? suspense.pendingId : 0,
    asyncDep: null,
    asyncResolved: false,

    // lifecycle hooks
    // not using enums here because it results in computed properties
    isMounted: false,
    isUnmounted: false,
    isDeactivated: false,
    bc: null,
    c: null,
    bm: null,
    m: null,
    bu: null,
    u: null,
    um: null,
    bum: null,
    da: null,
    a: null,
    rtg: null,
    rtc: null,
    ec: null,
    sp: null,
  }
  if (__DEV__) {
    instance.ctx = createDevRenderContext(instance)
  } else {
    instance.ctx = { _: instance }
  }
  instance.root = parent ? parent.root : instance
  instance.emit = emit.bind(null, instance)

  // apply custom element special handling
  if (vnode.ce) {
    vnode.ce(instance)
  }

  return instance
}

export let currentInstance: ComponentInternalInstance | null = null

export const getCurrentInstance: () => ComponentInternalInstance | null = () =>
  currentInstance || currentRenderingInstance

let internalSetCurrentInstance: (
  instance: ComponentInternalInstance | null,
) => void
let setInSSRSetupState: (state: boolean) => void

/**
 * The following makes getCurrentInstance() usage across multiple copies of Vue
 * work. Some cases of how this can happen are summarized in #7590. In principle
 * the duplication should be avoided, but in practice there are often cases
 * where the user is unable to resolve on their own, especially in complicated
 * SSR setups.
 *
 * Note this fix is technically incomplete, as we still rely on other singletons
 * for effectScope and global reactive dependency maps. However, it does make
 * some of the most common cases work. It also warns if the duplication is
 * found during browser execution.
 */
if (__SSR__) {
  type Setter = (v: any) => void
  const g = getGlobalThis()
  const registerGlobalSetter = (key: string, setter: Setter) => {
    let setters: Setter[]
    if (!(setters = g[key])) setters = g[key] = []
    setters.push(setter)
    return (v: any) => {
      if (setters.length > 1) setters.forEach(set => set(v))
      else setters[0](v)
    }
  }
  internalSetCurrentInstance = registerGlobalSetter(
    `__VUE_INSTANCE_SETTERS__`,
    v => (currentInstance = v),
  )
  // also make `isInSSRComponentSetup` sharable across copies of Vue.
  // this is needed in the SFC playground when SSRing async components, since
  // we have to load both the runtime and the server-renderer from CDNs, they
  // contain duplicated copies of Vue runtime code.
  setInSSRSetupState = registerGlobalSetter(
    `__VUE_SSR_SETTERS__`,
    v => (isInSSRComponentSetup = v),
  )
} else {
  internalSetCurrentInstance = i => {
    currentInstance = i
  }
  setInSSRSetupState = v => {
    isInSSRComponentSetup = v
  }
}

export const setCurrentInstance = (instance: ComponentInternalInstance) => {
  const prev = currentInstance
  internalSetCurrentInstance(instance)
  instance.scope.on()
  return () => {
    instance.scope.off()
    internalSetCurrentInstance(prev)
  }
}

export const unsetCurrentInstance = () => {
  currentInstance && currentInstance.scope.off()
  internalSetCurrentInstance(null)
}

const isBuiltInTag = /*#__PURE__*/ makeMap('slot,component')

export function validateComponentName(
  name: string,
  { isNativeTag }: AppConfig,
) {
  if (isBuiltInTag(name) || isNativeTag(name)) {
    warn(
      'Do not use built-in or reserved HTML elements as component id: ' + name,
    )
  }
}

export function isStatefulComponent(instance: ComponentInternalInstance) {
  return instance.vnode.shapeFlag & ShapeFlags.STATEFUL_COMPONENT
}

export let isInSSRComponentSetup = false

export function setupComponent(
  instance: ComponentInternalInstance,
  isSSR = false,
) {
  isSSR && setInSSRSetupState(isSSR)

  const { props, children } = instance.vnode
  const isStateful = isStatefulComponent(instance)
  initProps(instance, props, isStateful, isSSR)
  initSlots(instance, children)

  const setupResult = isStateful
    ? setupStatefulComponent(instance, isSSR)
    : undefined

  isSSR && setInSSRSetupState(false)
  return setupResult
}

function setupStatefulComponent(
  instance: ComponentInternalInstance,
  isSSR: boolean,
) {
  const Component = instance.type as ComponentOptions

  if (__DEV__) {
    if (Component.name) {
      validateComponentName(Component.name, instance.appContext.config)
    }
    if (Component.components) {
      const names = Object.keys(Component.components)
      for (let i = 0; i < names.length; i++) {
        validateComponentName(names[i], instance.appContext.config)
      }
    }
    if (Component.directives) {
      const names = Object.keys(Component.directives)
      for (let i = 0; i < names.length; i++) {
        validateDirectiveName(names[i])
      }
    }
    if (Component.compilerOptions && isRuntimeOnly()) {
      warn(
        `"compilerOptions" is only supported when using a build of Vue that ` +
          `includes the runtime compiler. Since you are using a runtime-only ` +
          `build, the options should be passed via your build tool config instead.`,
      )
    }
  }
  // 0. create render proxy property access cache
  instance.accessCache = Object.create(null)
  // 1. create public instance / render proxy
  instance.proxy = new Proxy(instance.ctx, PublicInstanceProxyHandlers)
  if (__DEV__) {
    exposePropsOnRenderContext(instance)
  }
  // 2. call setup()
  const { setup } = Component
  if (setup) {
    const setupContext = (instance.setupContext =
      setup.length > 1 ? createSetupContext(instance) : null)

    const reset = setCurrentInstance(instance)
    pauseTracking()
    const setupResult = callWithErrorHandling(
      setup,
      instance,
      ErrorCodes.SETUP_FUNCTION,
      [
        __DEV__ ? shallowReadonly(instance.props) : instance.props,
        setupContext,
      ],
    )
    resetTracking()
    reset()

    if (isPromise(setupResult)) {
      setupResult.then(unsetCurrentInstance, unsetCurrentInstance)
      if (isSSR) {
        // return the promise so server-renderer can wait on it
        return setupResult
          .then((resolvedResult: unknown) => {
            handleSetupResult(instance, resolvedResult, isSSR)
          })
          .catch(e => {
            handleError(e, instance, ErrorCodes.SETUP_FUNCTION)
          })
      } else if (__FEATURE_SUSPENSE__) {
        // async setup returned Promise.
        // bail here and wait for re-entry.
        instance.asyncDep = setupResult
        if (__DEV__ && !instance.suspense) {
          const name = Component.name ?? 'Anonymous'
          warn(
            `Component <${name}>: setup function returned a promise, but no ` +
              `<Suspense> boundary was found in the parent component tree. ` +
              `A component with async setup() must be nested in a <Suspense> ` +
              `in order to be rendered.`,
          )
        }
      } else if (__DEV__) {
        warn(
          `setup() returned a Promise, but the version of Vue you are using ` +
            `does not support it yet.`,
        )
      }
    } else {
      handleSetupResult(instance, setupResult, isSSR)
    }
  } else {
    finishComponentSetup(instance, isSSR)
  }
}

export function handleSetupResult(
  instance: ComponentInternalInstance,
  setupResult: unknown,
  isSSR: boolean,
) {
  if (isFunction(setupResult)) {
    // setup returned an inline render function
    if (__SSR__ && (instance.type as ComponentOptions).__ssrInlineRender) {
      // when the function's name is `ssrRender` (compiled by SFC inline mode),
      // set it as ssrRender instead.
      instance.ssrRender = setupResult
    } else {
      instance.render = setupResult as InternalRenderFunction
    }
  } else if (isObject(setupResult)) {
    if (__DEV__ && isVNode(setupResult)) {
      warn(
        `setup() should not return VNodes directly - ` +
          `return a render function instead.`,
      )
    }
    // setup returned bindings.
    // assuming a render function compiled from template is present.
    if (__DEV__ || __FEATURE_PROD_DEVTOOLS__) {
      instance.devtoolsRawSetupState = setupResult
    }
    instance.setupState = proxyRefs(setupResult)
    if (__DEV__) {
      exposeSetupStateOnRenderContext(instance)
    }
  } else if (__DEV__ && setupResult !== undefined) {
    warn(
      `setup() should return an object. Received: ${
        setupResult === null ? 'null' : typeof setupResult
      }`,
    )
  }
  finishComponentSetup(instance, isSSR)
}

type CompileFunction = (
  template: string | object,
  options?: CompilerOptions,
) => InternalRenderFunction

let compile: CompileFunction | undefined
let installWithProxy: (i: ComponentInternalInstance) => void

/**
 * For runtime-dom to register the compiler.
 * Note the exported method uses any to avoid d.ts relying on the compiler types.
 */
export function registerRuntimeCompiler(_compile: any) {
  compile = _compile
  installWithProxy = i => {
    if (i.render!._rc) {
      i.withProxy = new Proxy(i.ctx, RuntimeCompiledPublicInstanceProxyHandlers)
    }
  }
}

// dev only
export const isRuntimeOnly = () => !compile

export function finishComponentSetup(
  instance: ComponentInternalInstance,
  isSSR: boolean,
  skipOptions?: boolean,
) {
  const Component = instance.type as ComponentOptions

  if (__COMPAT__) {
    convertLegacyRenderFn(instance)

    if (__DEV__ && Component.compatConfig) {
      validateCompatConfig(Component.compatConfig)
    }
  }

  // template / render function normalization
  // could be already set when returned from setup()
  if (!instance.render) {
    // only do on-the-fly compile if not in SSR - SSR on-the-fly compilation
    // is done by server-renderer
    if (!isSSR && compile && !Component.render) {
      const template =
        (__COMPAT__ &&
          instance.vnode.props &&
          instance.vnode.props['inline-template']) ||
        Component.template ||
        resolveMergedOptions(instance).template
      if (template) {
        if (__DEV__) {
          startMeasure(instance, `compile`)
        }
        const { isCustomElement, compilerOptions } = instance.appContext.config
        const { delimiters, compilerOptions: componentCompilerOptions } =
          Component
        const finalCompilerOptions: CompilerOptions = extend(
          extend(
            {
              isCustomElement,
              delimiters,
            },
            compilerOptions,
          ),
          componentCompilerOptions,
        )
        if (__COMPAT__) {
          // pass runtime compat config into the compiler
          finalCompilerOptions.compatConfig = Object.create(globalCompatConfig)
          if (Component.compatConfig) {
            // @ts-expect-error types are not compatible
            extend(finalCompilerOptions.compatConfig, Component.compatConfig)
          }
        }
        Component.render = compile(template, finalCompilerOptions)
        if (__DEV__) {
          endMeasure(instance, `compile`)
        }
      }
    }

    instance.render = (Component.render || NOOP) as InternalRenderFunction

    // for runtime-compiled render functions using `with` blocks, the render
    // proxy used needs a different `has` handler which is more performant and
    // also only allows a whitelist of globals to fallthrough.
    if (installWithProxy) {
      installWithProxy(instance)
    }
  }

  // support for 2.x options
  if (__FEATURE_OPTIONS_API__ && !(__COMPAT__ && skipOptions)) {
    const reset = setCurrentInstance(instance)
    pauseTracking()
    try {
      applyOptions(instance)
    } finally {
      resetTracking()
      reset()
    }
  }

  // warn missing template/render
  // the runtime compilation of template in SSR is done by server-render
  if (__DEV__ && !Component.render && instance.render === NOOP && !isSSR) {
    /* istanbul ignore if */
    if (!compile && Component.template) {
      warn(
        `Component provided template option but ` +
          `runtime compilation is not supported in this build of Vue.` +
          (__ESM_BUNDLER__
            ? ` Configure your bundler to alias "vue" to "vue/dist/vue.esm-bundler.js".`
            : __ESM_BROWSER__
              ? ` Use "vue.esm-browser.js" instead.`
              : __GLOBAL__
                ? ` Use "vue.global.js" instead.`
                : ``) /* should not happen */,
      )
    } else {
      warn(`Component is missing template or render function.`)
    }
  }
}

const attrsProxyHandlers = __DEV__
  ? {
      get(target: Data, key: string) {
        markAttrsAccessed()
        track(target, TrackOpTypes.GET, '')
        return target[key]
      },
      set() {
        warn(`setupContext.attrs is readonly.`)
        return false
      },
      deleteProperty() {
        warn(`setupContext.attrs is readonly.`)
        return false
      },
    }
  : {
      get(target: Data, key: string) {
        track(target, TrackOpTypes.GET, '')
        return target[key]
      },
    }

/**
 * Dev-only
 */
function getSlotsProxy(instance: ComponentInternalInstance): Slots {
  return (
    instance.slotsProxy ||
    (instance.slotsProxy = new Proxy(instance.slots, {
      get(target, key: string) {
        track(instance, TrackOpTypes.GET, '$slots')
        return target[key]
      },
    }))
  )
}

export function createSetupContext(
  instance: ComponentInternalInstance,
): SetupContext {
  const expose: SetupContext['expose'] = exposed => {
    if (__DEV__) {
      if (instance.exposed) {
        warn(`expose() should be called only once per setup().`)
      }
      if (exposed != null) {
        let exposedType: string = typeof exposed
        if (exposedType === 'object') {
          if (isArray(exposed)) {
            exposedType = 'array'
          } else if (isRef(exposed)) {
            exposedType = 'ref'
          }
        }
        if (exposedType !== 'object') {
          warn(
            `expose() should be passed a plain object, received ${exposedType}.`,
          )
        }
      }
    }
    instance.exposed = exposed || {}
  }

  if (__DEV__) {
    // We use getters in dev in case libs like test-utils overwrite instance
    // properties (overwrites should not be done in prod)
    let attrsProxy: Data
    return Object.freeze({
      get attrs() {
        return (
          attrsProxy ||
          (attrsProxy = new Proxy(instance.attrs, attrsProxyHandlers))
        )
      },
      get slots() {
        return getSlotsProxy(instance)
      },
      get emit() {
        return (event: string, ...args: any[]) => instance.emit(event, ...args)
      },
      expose,
    })
  } else {
    return {
      attrs: new Proxy(instance.attrs, attrsProxyHandlers),
      slots: instance.slots,
      emit: instance.emit,
      expose,
    }
  }
}

export function getExposeProxy(instance: ComponentInternalInstance) {
  if (instance.exposed) {
    return (
      instance.exposeProxy ||
      (instance.exposeProxy = new Proxy(proxyRefs(markRaw(instance.exposed)), {
        get(target, key: string) {
          if (key in target) {
            return target[key]
          } else if (key in publicPropertiesMap) {
            return publicPropertiesMap[key](instance)
          }
        },
        has(target, key: string) {
          return key in target || key in publicPropertiesMap
        },
      }))
    )
  }
}

const classifyRE = /(?:^|[-_])(\w)/g
const classify = (str: string): string =>
  str.replace(classifyRE, c => c.toUpperCase()).replace(/[-_]/g, '')

export function getComponentName(
  Component: ConcreteComponent,
  includeInferred = true,
): string | false | undefined {
  return isFunction(Component)
    ? Component.displayName || Component.name
    : Component.name || (includeInferred && Component.__name)
}

/* istanbul ignore next */
export function formatComponentName(
  instance: ComponentInternalInstance | null,
  Component: ConcreteComponent,
  isRoot = false,
): string {
  let name = getComponentName(Component)
  if (!name && Component.__file) {
    const match = Component.__file.match(/([^/\\]+)\.\w+$/)
    if (match) {
      name = match[1]
    }
  }

  if (!name && instance && instance.parent) {
    // try to infer the name based on reverse resolution
    const inferFromRegistry = (registry: Record<string, any> | undefined) => {
      for (const key in registry) {
        if (registry[key] === Component) {
          return key
        }
      }
    }
    name =
      inferFromRegistry(
        instance.components ||
          (instance.parent.type as ComponentOptions).components,
      ) || inferFromRegistry(instance.appContext.components)
  }

  return name ? classify(name) : isRoot ? `App` : `Anonymous`
}

export function isClassComponent(value: unknown): value is ClassComponent {
  return isFunction(value) && '__vccOpts' in value
}<|MERGE_RESOLUTION|>--- conflicted
+++ resolved
@@ -519,13 +519,12 @@
    * @internal
    */
   ut?: (vars?: Record<string, string>) => void
-<<<<<<< HEAD
+  
   /**
    * hoisted vnodes
    * @internal
    */
   hoistedVNodes?: VNode[] | null
-=======
 
   /**
    * dev only. For style v-bind hydration mismatch checks
@@ -538,7 +537,6 @@
    * @internal
    */
   resolvedOptions?: MergedComponentOptions
->>>>>>> b4b856b3
 }
 
 const emptyAppContext = createAppContext()
