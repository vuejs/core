--- conflicted
+++ resolved
@@ -831,19 +831,14 @@
 
   const { props, children, vi } = instance.vnode
   const isStateful = isStatefulComponent(instance)
-<<<<<<< HEAD
 
   if (vi) {
     // Vapor interop override - use Vapor props/attrs proxy
     vi(instance)
   } else {
     initProps(instance, props, isStateful, isSSR)
-    initSlots(instance, children, optimized)
-  }
-=======
-  initProps(instance, props, isStateful, isSSR)
-  initSlots(instance, children, optimized || isSSR)
->>>>>>> 77067abd
+    initSlots(instance, children, optimized || isSSR)
+  }
 
   const setupResult = isStateful
     ? setupStatefulComponent(instance, isSSR)
