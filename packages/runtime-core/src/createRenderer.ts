--- conflicted
+++ resolved
@@ -491,11 +491,7 @@
 
     if (dynamicChildren != null) {
       // children fast path
-<<<<<<< HEAD
       const oldDynamicChildren = n1.dynamicChildren!
-=======
-      const olddynamicChildren = n1.dynamicChildren!
->>>>>>> 12abcba2
       for (let i = 0; i < dynamicChildren.length; i++) {
         patch(
           oldDynamicChildren[i],
@@ -781,11 +777,7 @@
     isSVG: boolean,
     optimized: boolean
   ) {
-<<<<<<< HEAD
-    const suspense = (n2.suspense = n1.suspense) as HostSuspenseBoundary
-=======
     const suspense = (n2.suspense = n1.suspense)!
->>>>>>> 12abcba2
     suspense.vnode = n2
     const { content, fallback } = normalizeSuspenseChildren(n2)
     const oldSubTree = suspense.subTree
