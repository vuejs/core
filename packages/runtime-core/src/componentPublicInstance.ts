--- conflicted
+++ resolved
@@ -1,12 +1,7 @@
 import {
   type Component,
   type ComponentInternalInstance,
-<<<<<<< HEAD
-  getExposeProxy,
-=======
-  type Data,
   getComponentPublicInstance,
->>>>>>> 524e660e
   isStatefulComponent,
 } from './component'
 import { nextTick, queueJob } from './scheduler'
