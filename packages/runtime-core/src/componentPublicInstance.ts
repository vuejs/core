--- conflicted
+++ resolved
@@ -181,18 +181,13 @@
     Extends,
     E,
     string,
-<<<<<<< HEAD
     LC,
     Directives,
     Exposed,
-    Defaults
+    Defaults,
+    Provide
   >,
   Exposed
-=======
-    Defaults,
-    Provide
-  >
->>>>>>> d4fcfdde
 >
 
 export type ExposedKeys<
