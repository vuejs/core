--- conflicted
+++ resolved
@@ -42,11 +42,8 @@
 import { currentRenderingInstance } from './componentRenderContext'
 import { warn } from './warning'
 import { UnionToIntersection } from './helpers/typeUtils'
-<<<<<<< HEAD
 import { Directive } from './directives'
-=======
 import { installCompatInstanceProperties } from './compat/instance'
->>>>>>> 7ffa225a
 
 /**
  * Custom properties added to component instances in any way and can be accessed through `this`
