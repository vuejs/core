import {
  Component,
  ComponentInternalInstance,
  Data,
  getExposeProxy,
  isStatefulComponent
} from './component'
import { nextTick, queueJob } from './scheduler'
import { instanceWatch, WatchOptions, WatchStopHandle } from './apiWatch'
import {
  EMPTY_OBJ,
  hasOwn,
  isGloballyAllowed,
  NOOP,
  extend,
  isString,
  isFunction,
  UnionToIntersection,
  Prettify
} from '@vue/shared'
import {
  toRaw,
  shallowReadonly,
  track,
  TrackOpTypes,
  ShallowUnwrapRef,
  UnwrapNestedRefs
} from '@vue/reactivity'
import {
  ExtractComputedReturns,
  ComponentOptionsBase,
  ComputedOptions,
  MethodOptions,
  ComponentOptionsMixin,
  OptionTypesType,
  OptionTypesKeys,
  resolveMergedOptions,
  shouldCacheAccess,
  MergedComponentOptionsOverride,
  InjectToObject,
  ComponentInjectOptions
} from './componentOptions'
import { EmitsOptions, EmitFn } from './componentEmits'
import { SlotsType, UnwrapSlotsType } from './componentSlots'
import { markAttrsAccessed } from './componentRenderUtils'
import { currentRenderingInstance } from './componentRenderContext'
import { warn } from './warning'
import { Directive } from './directives'
import { installCompatInstanceProperties } from './compat/instance'

/**
 * Custom properties added to component instances in any way and can be accessed through `this`
 *
 * @example
 * Here is an example of adding a property `$router` to every component instance:
 * ```ts
 * import { createApp } from 'vue'
 * import { Router, createRouter } from 'vue-router'
 *
 * declare module '@vue/runtime-core' {
 *   interface ComponentCustomProperties {
 *     $router: Router
 *   }
 * }
 *
 * // effectively adding the router to every component instance
 * const app = createApp({})
 * const router = createRouter()
 * app.config.globalProperties.$router = router
 *
 * const vm = app.mount('#app')
 * // we can access the router from the instance
 * vm.$router.push('/')
 * ```
 */
export interface ComponentCustomProperties {}

type IsDefaultMixinComponent<T> = T extends ComponentOptionsMixin
  ? ComponentOptionsMixin extends T
    ? true
    : false
  : false

type MixinToOptionTypes<T> = T extends ComponentOptionsBase<
  infer P,
  infer B,
  infer D,
  infer C,
  infer M,
  infer Mixin,
  infer Extends,
  any,
  any,
<<<<<<< HEAD
  any,
  any,
  any,
  infer Defaults
=======
  infer Defaults,
  any,
  any,
  any
>>>>>>> c568778e
>
  ? OptionTypesType<P & {}, B & {}, D & {}, C & {}, M & {}, Defaults & {}> &
      IntersectionMixin<Mixin> &
      IntersectionMixin<Extends>
  : never

// ExtractMixin(map type) is used to resolve circularly references
type ExtractMixin<T> = {
  Mixin: MixinToOptionTypes<T>
}[T extends ComponentOptionsMixin ? 'Mixin' : never]

export type IntersectionMixin<T> = IsDefaultMixinComponent<T> extends true
  ? OptionTypesType
  : UnionToIntersection<ExtractMixin<T>>

export type UnwrapMixinsType<
  T,
  Type extends OptionTypesKeys
> = T extends OptionTypesType ? T[Type] : never

type EnsureNonVoid<T> = T extends void ? {} : T

export type ComponentPublicInstanceConstructor<
  T extends ComponentPublicInstance<
    Props,
    RawBindings,
    D,
    C,
    M
  > = ComponentPublicInstance<any>,
  Props = any,
  RawBindings = any,
  D = any,
  C extends ComputedOptions = ComputedOptions,
  M extends MethodOptions = MethodOptions
> = {
  __isFragment?: never
  __isTeleport?: never
  __isSuspense?: never
  new (...args: any[]): T
}

export type CreateComponentPublicInstance<
  P = {},
  B = {},
  D = {},
  C extends ComputedOptions = {},
  M extends MethodOptions = {},
  Mixin extends ComponentOptionsMixin = ComponentOptionsMixin,
  Extends extends ComponentOptionsMixin = ComponentOptionsMixin,
  E extends EmitsOptions = {},
  PublicProps = P,
  Defaults = {},
  MakeDefaultsOptional extends boolean = false,
<<<<<<< HEAD
  LC extends Record<string, Component> = {},
  Directives extends Record<string, Directive> = {},
  Exposed extends string = string,
=======
  I extends ComponentInjectOptions = {},
  S extends SlotsType = {},
>>>>>>> c568778e
  PublicMixin = IntersectionMixin<Mixin> & IntersectionMixin<Extends>,
  PublicP = UnwrapMixinsType<PublicMixin, 'P'> & EnsureNonVoid<P>,
  PublicB = UnwrapMixinsType<PublicMixin, 'B'> & EnsureNonVoid<B>,
  PublicD = UnwrapMixinsType<PublicMixin, 'D'> & EnsureNonVoid<D>,
  PublicC extends ComputedOptions = UnwrapMixinsType<PublicMixin, 'C'> &
    EnsureNonVoid<C>,
  PublicM extends MethodOptions = UnwrapMixinsType<PublicMixin, 'M'> &
    EnsureNonVoid<M>,
  PublicDefaults = UnwrapMixinsType<PublicMixin, 'Defaults'> &
    EnsureNonVoid<Defaults>
> = ComponentPublicInstance<
  PublicP,
  PublicB,
  PublicD,
  PublicC,
  PublicM,
  E,
  PublicProps,
  PublicDefaults,
  MakeDefaultsOptional,
  ComponentOptionsBase<
    P,
    B,
    D,
    C,
    M,
    Mixin,
    Extends,
    E,
    string,
    LC,
    Directives,
    Exposed,
    Defaults,
<<<<<<< HEAD
    Provide
  >,
  Exposed
=======
    {},
    string,
    S
  >,
  I,
  S
>>>>>>> c568778e
>

export type ExposedKeys<
  T,
  Exposed extends string & keyof T
> = '' extends Exposed ? T : Pick<T, Exposed>

// public properties exposed on the proxy, which is used as the render context
// in templates (as `this` in the render option)
export type ComponentPublicInstance<
  P = {}, // props type extracted from props option
  B = {}, // raw bindings returned from setup()
  D = {}, // return from data()
  C extends ComputedOptions = {},
  M extends MethodOptions = {},
  E extends EmitsOptions = {},
  PublicProps = P,
  Defaults = {},
  MakeDefaultsOptional extends boolean = false,
  Options = ComponentOptionsBase<any, any, any, any, any, any, any, any, any>,
<<<<<<< HEAD
  Exposed extends string = ''
=======
  I extends ComponentInjectOptions = {},
  S extends SlotsType = {}
>>>>>>> c568778e
> = {
  $: ComponentInternalInstance
  $data: D
  $props: Prettify<
    MakeDefaultsOptional extends true
      ? Partial<Defaults> & Omit<P & PublicProps, keyof Defaults>
      : P & PublicProps
  >
  $attrs: Data
  $refs: Data
  $slots: UnwrapSlotsType<S>
  $root: ComponentPublicInstance | null
  $parent: ComponentPublicInstance | null
  $emit: EmitFn<E>
  $el: any
  $options: Options & MergedComponentOptionsOverride
  $forceUpdate: () => void
  $nextTick: typeof nextTick
  $watch<T extends string | ((...args: any) => any)>(
    source: T,
    cb: T extends (...args: any) => infer R
      ? (...args: [R, R]) => any
      : (...args: any) => any,
    options?: WatchOptions
  ): WatchStopHandle
<<<<<<< HEAD
} & ExposedKeys<
  P &
    ShallowUnwrapRef<B> &
    UnwrapNestedRefs<D> &
    ExtractComputedReturns<C> &
    M &
    ComponentCustomProperties,
  Exposed
>
=======
} & P &
  ShallowUnwrapRef<B> &
  UnwrapNestedRefs<D> &
  ExtractComputedReturns<C> &
  M &
  ComponentCustomProperties &
  InjectToObject<I>
>>>>>>> c568778e

export type PublicPropertiesMap = Record<
  string,
  (i: ComponentInternalInstance) => any
>

/**
 * #2437 In Vue 3, functional components do not have a public instance proxy but
 * they exist in the internal parent chain. For code that relies on traversing
 * public $parent chains, skip functional ones and go to the parent instead.
 */
const getPublicInstance = (
  i: ComponentInternalInstance | null
): ComponentPublicInstance | ComponentInternalInstance['exposed'] | null => {
  if (!i) return null
  if (isStatefulComponent(i)) return getExposeProxy(i) || i.proxy
  return getPublicInstance(i.parent)
}

export const publicPropertiesMap: PublicPropertiesMap =
  // Move PURE marker to new line to workaround compiler discarding it
  // due to type annotation
  /*#__PURE__*/ extend(Object.create(null), {
    $: i => i,
    $el: i => i.vnode.el,
    $data: i => i.data,
    $props: i => (__DEV__ ? shallowReadonly(i.props) : i.props),
    $attrs: i => (__DEV__ ? shallowReadonly(i.attrs) : i.attrs),
    $slots: i => (__DEV__ ? shallowReadonly(i.slots) : i.slots),
    $refs: i => (__DEV__ ? shallowReadonly(i.refs) : i.refs),
    $parent: i => getPublicInstance(i.parent),
    $root: i => getPublicInstance(i.root),
    $emit: i => i.emit,
    $options: i => (__FEATURE_OPTIONS_API__ ? resolveMergedOptions(i) : i.type),
    $forceUpdate: i => i.f || (i.f = () => queueJob(i.update)),
    $nextTick: i => i.n || (i.n = nextTick.bind(i.proxy!)),
    $watch: i => (__FEATURE_OPTIONS_API__ ? instanceWatch.bind(i) : NOOP)
  } as PublicPropertiesMap)

if (__COMPAT__) {
  installCompatInstanceProperties(publicPropertiesMap)
}

const enum AccessTypes {
  OTHER,
  SETUP,
  DATA,
  PROPS,
  CONTEXT
}

export interface ComponentRenderContext {
  [key: string]: any
  _: ComponentInternalInstance
}

export const isReservedPrefix = (key: string) => key === '_' || key === '$'

const hasSetupBinding = (state: Data, key: string) =>
  state !== EMPTY_OBJ && !state.__isScriptSetup && hasOwn(state, key)

export const PublicInstanceProxyHandlers: ProxyHandler<any> = {
  get({ _: instance }: ComponentRenderContext, key: string) {
    const { ctx, setupState, data, props, accessCache, type, appContext } =
      instance

    // for internal formatters to know that this is a Vue instance
    if (__DEV__ && key === '__isVue') {
      return true
    }

    // data / props / ctx
    // This getter gets called for every property access on the render context
    // during render and is a major hotspot. The most expensive part of this
    // is the multiple hasOwn() calls. It's much faster to do a simple property
    // access on a plain object, so we use an accessCache object (with null
    // prototype) to memoize what access type a key corresponds to.
    let normalizedProps
    if (key[0] !== '$') {
      const n = accessCache![key]
      if (n !== undefined) {
        switch (n) {
          case AccessTypes.SETUP:
            return setupState[key]
          case AccessTypes.DATA:
            return data[key]
          case AccessTypes.CONTEXT:
            return ctx[key]
          case AccessTypes.PROPS:
            return props![key]
          // default: just fallthrough
        }
      } else if (hasSetupBinding(setupState, key)) {
        accessCache![key] = AccessTypes.SETUP
        return setupState[key]
      } else if (data !== EMPTY_OBJ && hasOwn(data, key)) {
        accessCache![key] = AccessTypes.DATA
        return data[key]
      } else if (
        // only cache other properties when instance has declared (thus stable)
        // props
        (normalizedProps = instance.propsOptions[0]) &&
        hasOwn(normalizedProps, key)
      ) {
        accessCache![key] = AccessTypes.PROPS
        return props![key]
      } else if (ctx !== EMPTY_OBJ && hasOwn(ctx, key)) {
        accessCache![key] = AccessTypes.CONTEXT
        return ctx[key]
      } else if (!__FEATURE_OPTIONS_API__ || shouldCacheAccess) {
        accessCache![key] = AccessTypes.OTHER
      }
    }

    const publicGetter = publicPropertiesMap[key]
    let cssModule, globalProperties
    // public $xxx properties
    if (publicGetter) {
      if (key === '$attrs') {
        track(instance, TrackOpTypes.GET, key)
        __DEV__ && markAttrsAccessed()
      } else if (__DEV__ && key === '$slots') {
        track(instance, TrackOpTypes.GET, key)
      }
      return publicGetter(instance)
    } else if (
      // css module (injected by vue-loader)
      (cssModule = type.__cssModules) &&
      (cssModule = cssModule[key])
    ) {
      return cssModule
    } else if (ctx !== EMPTY_OBJ && hasOwn(ctx, key)) {
      // user may set custom properties to `this` that start with `$`
      accessCache![key] = AccessTypes.CONTEXT
      return ctx[key]
    } else if (
      // global properties
      ((globalProperties = appContext.config.globalProperties),
      hasOwn(globalProperties, key))
    ) {
      if (__COMPAT__) {
        const desc = Object.getOwnPropertyDescriptor(globalProperties, key)!
        if (desc.get) {
          return desc.get.call(instance.proxy)
        } else {
          const val = globalProperties[key]
          return isFunction(val)
            ? Object.assign(val.bind(instance.proxy), val)
            : val
        }
      } else {
        return globalProperties[key]
      }
    } else if (
      __DEV__ &&
      currentRenderingInstance &&
      (!isString(key) ||
        // #1091 avoid internal isRef/isVNode checks on component instance leading
        // to infinite warning loop
        key.indexOf('__v') !== 0)
    ) {
      if (data !== EMPTY_OBJ && isReservedPrefix(key[0]) && hasOwn(data, key)) {
        warn(
          `Property ${JSON.stringify(
            key
          )} must be accessed via $data because it starts with a reserved ` +
            `character ("$" or "_") and is not proxied on the render context.`
        )
      } else if (instance === currentRenderingInstance) {
        warn(
          `Property ${JSON.stringify(key)} was accessed during render ` +
            `but is not defined on instance.`
        )
      }
    }
  },

  set(
    { _: instance }: ComponentRenderContext,
    key: string,
    value: any
  ): boolean {
    const { data, setupState, ctx } = instance
    if (hasSetupBinding(setupState, key)) {
      setupState[key] = value
      return true
    } else if (
      __DEV__ &&
      setupState.__isScriptSetup &&
      hasOwn(setupState, key)
    ) {
      warn(`Cannot mutate <script setup> binding "${key}" from Options API.`)
      return false
    } else if (data !== EMPTY_OBJ && hasOwn(data, key)) {
      data[key] = value
      return true
    } else if (hasOwn(instance.props, key)) {
      __DEV__ && warn(`Attempting to mutate prop "${key}". Props are readonly.`)
      return false
    }
    if (key[0] === '$' && key.slice(1) in instance) {
      __DEV__ &&
        warn(
          `Attempting to mutate public property "${key}". ` +
            `Properties starting with $ are reserved and readonly.`
        )
      return false
    } else {
      if (__DEV__ && key in instance.appContext.config.globalProperties) {
        Object.defineProperty(ctx, key, {
          enumerable: true,
          configurable: true,
          value
        })
      } else {
        ctx[key] = value
      }
    }
    return true
  },

  has(
    {
      _: { data, setupState, accessCache, ctx, appContext, propsOptions }
    }: ComponentRenderContext,
    key: string
  ) {
    let normalizedProps
    return (
      !!accessCache![key] ||
      (data !== EMPTY_OBJ && hasOwn(data, key)) ||
      hasSetupBinding(setupState, key) ||
      ((normalizedProps = propsOptions[0]) && hasOwn(normalizedProps, key)) ||
      hasOwn(ctx, key) ||
      hasOwn(publicPropertiesMap, key) ||
      hasOwn(appContext.config.globalProperties, key)
    )
  },

  defineProperty(
    target: ComponentRenderContext,
    key: string,
    descriptor: PropertyDescriptor
  ) {
    if (descriptor.get != null) {
      // invalidate key cache of a getter based property #5417
      target._.accessCache![key] = 0
    } else if (hasOwn(descriptor, 'value')) {
      this.set!(target, key, descriptor.value, null)
    }
    return Reflect.defineProperty(target, key, descriptor)
  }
}

if (__DEV__ && !__TEST__) {
  PublicInstanceProxyHandlers.ownKeys = (target: ComponentRenderContext) => {
    warn(
      `Avoid app logic that relies on enumerating keys on a component instance. ` +
        `The keys will be empty in production mode to avoid performance overhead.`
    )
    return Reflect.ownKeys(target)
  }
}

export const RuntimeCompiledPublicInstanceProxyHandlers = /*#__PURE__*/ extend(
  {},
  PublicInstanceProxyHandlers,
  {
    get(target: ComponentRenderContext, key: string) {
      // fast path for unscopables when using `with` block
      if ((key as any) === Symbol.unscopables) {
        return
      }
      return PublicInstanceProxyHandlers.get!(target, key, target)
    },
    has(_: ComponentRenderContext, key: string) {
      const has = key[0] !== '_' && !isGloballyAllowed(key)
      if (__DEV__ && !has && PublicInstanceProxyHandlers.has!(_, key)) {
        warn(
          `Property ${JSON.stringify(
            key
          )} should not start with _ which is a reserved prefix for Vue internals.`
        )
      }
      return has
    }
  }
)

// dev only
// In dev mode, the proxy target exposes the same properties as seen on `this`
// for easier console inspection. In prod mode it will be an empty object so
// these properties definitions can be skipped.
export function createDevRenderContext(instance: ComponentInternalInstance) {
  const target: Record<string, any> = {}

  // expose internal instance for proxy handlers
  Object.defineProperty(target, `_`, {
    configurable: true,
    enumerable: false,
    get: () => instance
  })

  // expose public properties
  Object.keys(publicPropertiesMap).forEach(key => {
    Object.defineProperty(target, key, {
      configurable: true,
      enumerable: false,
      get: () => publicPropertiesMap[key](instance),
      // intercepted by the proxy so no need for implementation,
      // but needed to prevent set errors
      set: NOOP
    })
  })

  return target as ComponentRenderContext
}

// dev only
export function exposePropsOnRenderContext(
  instance: ComponentInternalInstance
) {
  const {
    ctx,
    propsOptions: [propsOptions]
  } = instance
  if (propsOptions) {
    Object.keys(propsOptions).forEach(key => {
      Object.defineProperty(ctx, key, {
        enumerable: true,
        configurable: true,
        get: () => instance.props[key],
        set: NOOP
      })
    })
  }
}

// dev only
export function exposeSetupStateOnRenderContext(
  instance: ComponentInternalInstance
) {
  const { ctx, setupState } = instance
  Object.keys(toRaw(setupState)).forEach(key => {
    if (!setupState.__isScriptSetup) {
      if (isReservedPrefix(key[0])) {
        warn(
          `setup() return property ${JSON.stringify(
            key
          )} should not start with "$" or "_" ` +
            `which are reserved prefixes for Vue internals.`
        )
        return
      }
      Object.defineProperty(ctx, key, {
        enumerable: true,
        configurable: true,
        get: () => setupState[key],
        set: NOOP
      })
    }
  })
}<|MERGE_RESOLUTION|>--- conflicted
+++ resolved
@@ -38,15 +38,16 @@
   shouldCacheAccess,
   MergedComponentOptionsOverride,
   InjectToObject,
-  ComponentInjectOptions
+  ComponentInjectOptions,
+  ComponentProvideOptions
 } from './componentOptions'
 import { EmitsOptions, EmitFn } from './componentEmits'
 import { SlotsType, UnwrapSlotsType } from './componentSlots'
 import { markAttrsAccessed } from './componentRenderUtils'
 import { currentRenderingInstance } from './componentRenderContext'
 import { warn } from './warning'
+import { installCompatInstanceProperties } from './compat/instance'
 import { Directive } from './directives'
-import { installCompatInstanceProperties } from './compat/instance'
 
 /**
  * Custom properties added to component instances in any way and can be accessed through `this`
@@ -81,6 +82,7 @@
     : false
   : false
 
+  // TODO-CR check this 
 type MixinToOptionTypes<T> = T extends ComponentOptionsBase<
   infer P,
   infer B,
@@ -91,17 +93,10 @@
   infer Extends,
   any,
   any,
-<<<<<<< HEAD
-  any,
-  any,
-  any,
-  infer Defaults
-=======
   infer Defaults,
   any,
   any,
   any
->>>>>>> c568778e
 >
   ? OptionTypesType<P & {}, B & {}, D & {}, C & {}, M & {}, Defaults & {}> &
       IntersectionMixin<Mixin> &
@@ -156,14 +151,11 @@
   PublicProps = P,
   Defaults = {},
   MakeDefaultsOptional extends boolean = false,
-<<<<<<< HEAD
+  I extends ComponentInjectOptions = {},
+  S extends SlotsType = {},
   LC extends Record<string, Component> = {},
   Directives extends Record<string, Directive> = {},
   Exposed extends string = string,
-=======
-  I extends ComponentInjectOptions = {},
-  S extends SlotsType = {},
->>>>>>> c568778e
   PublicMixin = IntersectionMixin<Mixin> & IntersectionMixin<Extends>,
   PublicP = UnwrapMixinsType<PublicMixin, 'P'> & EnsureNonVoid<P>,
   PublicB = UnwrapMixinsType<PublicMixin, 'B'> & EnsureNonVoid<B>,
@@ -173,7 +165,8 @@
   PublicM extends MethodOptions = UnwrapMixinsType<PublicMixin, 'M'> &
     EnsureNonVoid<M>,
   PublicDefaults = UnwrapMixinsType<PublicMixin, 'Defaults'> &
-    EnsureNonVoid<Defaults>
+    EnsureNonVoid<Defaults>,
+  Provide extends ComponentProvideOptions = ComponentProvideOptions
 > = ComponentPublicInstance<
   PublicP,
   PublicB,
@@ -194,22 +187,18 @@
     Extends,
     E,
     string,
+    Defaults,
+    {},
+    string,
+    S,
     LC,
     Directives,
     Exposed,
-    Defaults,
-<<<<<<< HEAD
     Provide
   >,
+  I,
+  S,
   Exposed
-=======
-    {},
-    string,
-    S
-  >,
-  I,
-  S
->>>>>>> c568778e
 >
 
 export type ExposedKeys<
@@ -230,12 +219,9 @@
   Defaults = {},
   MakeDefaultsOptional extends boolean = false,
   Options = ComponentOptionsBase<any, any, any, any, any, any, any, any, any>,
-<<<<<<< HEAD
+  I extends ComponentInjectOptions = {},
+  S extends SlotsType = {},
   Exposed extends string = ''
-=======
-  I extends ComponentInjectOptions = {},
-  S extends SlotsType = {}
->>>>>>> c568778e
 > = {
   $: ComponentInternalInstance
   $data: D
@@ -261,25 +247,14 @@
       : (...args: any) => any,
     options?: WatchOptions
   ): WatchStopHandle
-<<<<<<< HEAD
-} & ExposedKeys<
-  P &
-    ShallowUnwrapRef<B> &
-    UnwrapNestedRefs<D> &
-    ExtractComputedReturns<C> &
-    M &
-    ComponentCustomProperties,
-  Exposed
->
-=======
-} & P &
+} & ExposedKeys<P &
   ShallowUnwrapRef<B> &
   UnwrapNestedRefs<D> &
   ExtractComputedReturns<C> &
   M &
   ComponentCustomProperties &
-  InjectToObject<I>
->>>>>>> c568778e
+  InjectToObject<I>,
+  Exposed>
 
 export type PublicPropertiesMap = Record<
   string,
