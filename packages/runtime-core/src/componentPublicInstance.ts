--- conflicted
+++ resolved
@@ -167,12 +167,8 @@
   PublicProps,
   PublicDefaults,
   MakeDefaultsOptional,
-<<<<<<< HEAD
-  ComponentOptionsBase<P, B, D, C, M, Mixin, Extends, E, string, S, Defaults>
-=======
-  ComponentOptionsBase<P, B, D, C, M, Mixin, Extends, E, string, Defaults>,
+  ComponentOptionsBase<P, B, D, C, M, Mixin, Extends, E, string, S, Defaults>,
   I
->>>>>>> a0e7dc33
 >
 
 // public properties exposed on the proxy, which is used as the render context
@@ -188,23 +184,8 @@
   PublicProps = P,
   Defaults = {},
   MakeDefaultsOptional extends boolean = false,
-<<<<<<< HEAD
-  Options = ComponentOptionsBase<
-    any,
-    any,
-    any,
-    any,
-    any,
-    any,
-    any,
-    any,
-    any,
-    any
-  >
-=======
-  Options = ComponentOptionsBase<any, any, any, any, any, any, any, any, any>,
+  Options = ComponentOptionsBase<any, any, any, any, any, any, any, any, any, any>,
   I extends ComponentInjectOptions = {}
->>>>>>> a0e7dc33
 > = {
   $: ComponentInternalInstance
   $data: D
