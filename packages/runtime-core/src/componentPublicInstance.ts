--- conflicted
+++ resolved
@@ -6,16 +6,10 @@
 } from './component'
 import { nextTick, queueJob } from './scheduler'
 import {
-<<<<<<< HEAD
-  instanceWatch,
-  OnCleanup,
-  WatchOptions,
-  WatchStopHandle
-=======
+  type OnCleanup,
   type WatchOptions,
   type WatchStopHandle,
   instanceWatch,
->>>>>>> 75dbbb80
 } from './apiWatch'
 import {
   EMPTY_OBJ,
@@ -233,15 +227,9 @@
   $watch<T extends string | ((...args: any) => any)>(
     source: T,
     cb: T extends (...args: any) => infer R
-<<<<<<< HEAD
       ? (...args: [R, R, OnCleanup]) => any
       : (...args: [any, any, OnCleanup]) => any,
-    options?: WatchOptions
-=======
-      ? (...args: [R, R]) => any
-      : (...args: any) => any,
     options?: WatchOptions,
->>>>>>> 75dbbb80
   ): WatchStopHandle
 } & IfAny<P, P, Omit<P, keyof ShallowUnwrapRef<B>>> &
   ShallowUnwrapRef<B> &
