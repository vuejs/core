import {
  type ComponentInternalInstance,
  type Data,
  getExposeProxy,
  isStatefulComponent,
} from './component'
import { nextTick, queueJob } from './scheduler'
import {
  instanceWatch,
  type WatchOptions,
  type WatchStopHandle
} from './apiWatch'
import {
  EMPTY_OBJ,
  hasOwn,
  isGloballyAllowed,
  NOOP,
  extend,
  isString,
  isFunction,
<<<<<<< HEAD
  type UnionToIntersection,
  type Prettify
=======
  UnionToIntersection,
  Prettify,
>>>>>>> 3ee3d266
} from '@vue/shared'
import {
  toRaw,
  shallowReadonly,
  track,
  TrackOpTypes,
<<<<<<< HEAD
  type ShallowUnwrapRef,
  type UnwrapNestedRefs
=======
  ShallowUnwrapRef,
  UnwrapNestedRefs,
>>>>>>> 3ee3d266
} from '@vue/reactivity'
import {
  type ExtractComputedReturns,
  type ComponentOptionsBase,
  type ComputedOptions,
  type MethodOptions,
  type ComponentOptionsMixin,
  type OptionTypesType,
  type OptionTypesKeys,
  resolveMergedOptions,
  shouldCacheAccess,
<<<<<<< HEAD
  type MergedComponentOptionsOverride,
  type InjectToObject,
  type ComponentInjectOptions
=======
  MergedComponentOptionsOverride,
  InjectToObject,
  ComponentInjectOptions,
>>>>>>> 3ee3d266
} from './componentOptions'
import { type EmitsOptions, type EmitFn } from './componentEmits'
import { type SlotsType, type UnwrapSlotsType } from './componentSlots'
import { markAttrsAccessed } from './componentRenderUtils'
import { currentRenderingInstance } from './componentRenderContext'
import { warn } from './warning'
import { installCompatInstanceProperties } from './compat/instance'

/**
 * Custom properties added to component instances in any way and can be accessed through `this`
 *
 * @example
 * Here is an example of adding a property `$router` to every component instance:
 * ```ts
 * import { createApp } from 'vue'
 * import { Router, createRouter } from 'vue-router'
 *
 * declare module '@vue/runtime-core' {
 *   interface ComponentCustomProperties {
 *     $router: Router
 *   }
 * }
 *
 * // effectively adding the router to every component instance
 * const app = createApp({})
 * const router = createRouter()
 * app.config.globalProperties.$router = router
 *
 * const vm = app.mount('#app')
 * // we can access the router from the instance
 * vm.$router.push('/')
 * ```
 */
export interface ComponentCustomProperties {}

type IsDefaultMixinComponent<T> = T extends ComponentOptionsMixin
  ? ComponentOptionsMixin extends T
    ? true
    : false
  : false

type MixinToOptionTypes<T> = T extends ComponentOptionsBase<
  infer P,
  infer B,
  infer D,
  infer C,
  infer M,
  infer Mixin,
  infer Extends,
  any,
  any,
  infer Defaults,
  any,
  any,
  any
>
  ? OptionTypesType<P & {}, B & {}, D & {}, C & {}, M & {}, Defaults & {}> &
      IntersectionMixin<Mixin> &
      IntersectionMixin<Extends>
  : never

// ExtractMixin(map type) is used to resolve circularly references
type ExtractMixin<T> = {
  Mixin: MixinToOptionTypes<T>
}[T extends ComponentOptionsMixin ? 'Mixin' : never]

export type IntersectionMixin<T> = IsDefaultMixinComponent<T> extends true
  ? OptionTypesType
  : UnionToIntersection<ExtractMixin<T>>

export type UnwrapMixinsType<
  T,
  Type extends OptionTypesKeys,
> = T extends OptionTypesType ? T[Type] : never

type EnsureNonVoid<T> = T extends void ? {} : T

export type ComponentPublicInstanceConstructor<
  T extends ComponentPublicInstance<
    Props,
    RawBindings,
    D,
    C,
    M
  > = ComponentPublicInstance<any>,
  Props = any,
  RawBindings = any,
  D = any,
  C extends ComputedOptions = ComputedOptions,
  M extends MethodOptions = MethodOptions,
> = {
  __isFragment?: never
  __isTeleport?: never
  __isSuspense?: never
  new (...args: any[]): T
}

export type CreateComponentPublicInstance<
  P = {},
  B = {},
  D = {},
  C extends ComputedOptions = {},
  M extends MethodOptions = {},
  Mixin extends ComponentOptionsMixin = ComponentOptionsMixin,
  Extends extends ComponentOptionsMixin = ComponentOptionsMixin,
  E extends EmitsOptions = {},
  PublicProps = P,
  Defaults = {},
  MakeDefaultsOptional extends boolean = false,
  I extends ComponentInjectOptions = {},
  S extends SlotsType = {},
  PublicMixin = IntersectionMixin<Mixin> & IntersectionMixin<Extends>,
  PublicP = UnwrapMixinsType<PublicMixin, 'P'> & EnsureNonVoid<P>,
  PublicB = UnwrapMixinsType<PublicMixin, 'B'> & EnsureNonVoid<B>,
  PublicD = UnwrapMixinsType<PublicMixin, 'D'> & EnsureNonVoid<D>,
  PublicC extends ComputedOptions = UnwrapMixinsType<PublicMixin, 'C'> &
    EnsureNonVoid<C>,
  PublicM extends MethodOptions = UnwrapMixinsType<PublicMixin, 'M'> &
    EnsureNonVoid<M>,
  PublicDefaults = UnwrapMixinsType<PublicMixin, 'Defaults'> &
    EnsureNonVoid<Defaults>,
> = ComponentPublicInstance<
  PublicP,
  PublicB,
  PublicD,
  PublicC,
  PublicM,
  E,
  PublicProps,
  PublicDefaults,
  MakeDefaultsOptional,
  ComponentOptionsBase<
    P,
    B,
    D,
    C,
    M,
    Mixin,
    Extends,
    E,
    string,
    Defaults,
    {},
    string,
    S
  >,
  I,
  S
>

// public properties exposed on the proxy, which is used as the render context
// in templates (as `this` in the render option)
export type ComponentPublicInstance<
  P = {}, // props type extracted from props option
  B = {}, // raw bindings returned from setup()
  D = {}, // return from data()
  C extends ComputedOptions = {},
  M extends MethodOptions = {},
  E extends EmitsOptions = {},
  PublicProps = P,
  Defaults = {},
  MakeDefaultsOptional extends boolean = false,
  Options = ComponentOptionsBase<any, any, any, any, any, any, any, any, any>,
  I extends ComponentInjectOptions = {},
  S extends SlotsType = {},
> = {
  $: ComponentInternalInstance
  $data: D
  $props: Prettify<
    MakeDefaultsOptional extends true
      ? Partial<Defaults> & Omit<P & PublicProps, keyof Defaults>
      : P & PublicProps
  >
  $attrs: Data
  $refs: Data
  $slots: UnwrapSlotsType<S>
  $root: ComponentPublicInstance | null
  $parent: ComponentPublicInstance | null
  $emit: EmitFn<E>
  $el: any
  $options: Options & MergedComponentOptionsOverride
  $forceUpdate: () => void
  $nextTick: typeof nextTick
  $watch<T extends string | ((...args: any) => any)>(
    source: T,
    cb: T extends (...args: any) => infer R
      ? (...args: [R, R]) => any
      : (...args: any) => any,
    options?: WatchOptions,
  ): WatchStopHandle
} & P &
  ShallowUnwrapRef<B> &
  UnwrapNestedRefs<D> &
  ExtractComputedReturns<C> &
  M &
  ComponentCustomProperties &
  InjectToObject<I>

export type PublicPropertiesMap = Record<
  string,
  (i: ComponentInternalInstance) => any
>

/**
 * #2437 In Vue 3, functional components do not have a public instance proxy but
 * they exist in the internal parent chain. For code that relies on traversing
 * public $parent chains, skip functional ones and go to the parent instead.
 */
const getPublicInstance = (
  i: ComponentInternalInstance | null,
): ComponentPublicInstance | ComponentInternalInstance['exposed'] | null => {
  if (!i) return null
  if (isStatefulComponent(i)) return getExposeProxy(i) || i.proxy
  return getPublicInstance(i.parent)
}

export const publicPropertiesMap: PublicPropertiesMap =
  // Move PURE marker to new line to workaround compiler discarding it
  // due to type annotation
  /*#__PURE__*/ extend(Object.create(null), {
    $: i => i,
    $el: i => i.vnode.el,
    $data: i => i.data,
    $props: i => (__DEV__ ? shallowReadonly(i.props) : i.props),
    $attrs: i => (__DEV__ ? shallowReadonly(i.attrs) : i.attrs),
    $slots: i => (__DEV__ ? shallowReadonly(i.slots) : i.slots),
    $refs: i => (__DEV__ ? shallowReadonly(i.refs) : i.refs),
    $parent: i => getPublicInstance(i.parent),
    $root: i => getPublicInstance(i.root),
    $emit: i => i.emit,
    $options: i => (__FEATURE_OPTIONS_API__ ? resolveMergedOptions(i) : i.type),
    $forceUpdate: i => i.f || (i.f = () => queueJob(i.update)),
    $nextTick: i => i.n || (i.n = nextTick.bind(i.proxy!)),
    $watch: i => (__FEATURE_OPTIONS_API__ ? instanceWatch.bind(i) : NOOP),
  } as PublicPropertiesMap)

if (__COMPAT__) {
  installCompatInstanceProperties(publicPropertiesMap)
}

const enum AccessTypes {
  OTHER,
  SETUP,
  DATA,
  PROPS,
  CONTEXT,
}

export interface ComponentRenderContext {
  [key: string]: any
  _: ComponentInternalInstance
}

export const isReservedPrefix = (key: string) => key === '_' || key === '$'

const hasSetupBinding = (state: Data, key: string) =>
  state !== EMPTY_OBJ && !state.__isScriptSetup && hasOwn(state, key)

export const PublicInstanceProxyHandlers: ProxyHandler<any> = {
  get({ _: instance }: ComponentRenderContext, key: string) {
    const { ctx, setupState, data, props, accessCache, type, appContext } =
      instance

    // for internal formatters to know that this is a Vue instance
    if (__DEV__ && key === '__isVue') {
      return true
    }

    // data / props / ctx
    // This getter gets called for every property access on the render context
    // during render and is a major hotspot. The most expensive part of this
    // is the multiple hasOwn() calls. It's much faster to do a simple property
    // access on a plain object, so we use an accessCache object (with null
    // prototype) to memoize what access type a key corresponds to.
    let normalizedProps
    if (key[0] !== '$') {
      const n = accessCache![key]
      if (n !== undefined) {
        switch (n) {
          case AccessTypes.SETUP:
            return setupState[key]
          case AccessTypes.DATA:
            return data[key]
          case AccessTypes.CONTEXT:
            return ctx[key]
          case AccessTypes.PROPS:
            return props![key]
          // default: just fallthrough
        }
      } else if (hasSetupBinding(setupState, key)) {
        accessCache![key] = AccessTypes.SETUP
        return setupState[key]
      } else if (data !== EMPTY_OBJ && hasOwn(data, key)) {
        accessCache![key] = AccessTypes.DATA
        return data[key]
      } else if (
        // only cache other properties when instance has declared (thus stable)
        // props
        (normalizedProps = instance.propsOptions[0]) &&
        hasOwn(normalizedProps, key)
      ) {
        accessCache![key] = AccessTypes.PROPS
        return props![key]
      } else if (ctx !== EMPTY_OBJ && hasOwn(ctx, key)) {
        accessCache![key] = AccessTypes.CONTEXT
        return ctx[key]
      } else if (!__FEATURE_OPTIONS_API__ || shouldCacheAccess) {
        accessCache![key] = AccessTypes.OTHER
      }
    }

    const publicGetter = publicPropertiesMap[key]
    let cssModule, globalProperties
    // public $xxx properties
    if (publicGetter) {
      if (key === '$attrs') {
        track(instance, TrackOpTypes.GET, key)
        __DEV__ && markAttrsAccessed()
      } else if (__DEV__ && key === '$slots') {
        track(instance, TrackOpTypes.GET, key)
      }
      return publicGetter(instance)
    } else if (
      // css module (injected by vue-loader)
      (cssModule = type.__cssModules) &&
      (cssModule = cssModule[key])
    ) {
      return cssModule
    } else if (ctx !== EMPTY_OBJ && hasOwn(ctx, key)) {
      // user may set custom properties to `this` that start with `$`
      accessCache![key] = AccessTypes.CONTEXT
      return ctx[key]
    } else if (
      // global properties
      ((globalProperties = appContext.config.globalProperties),
      hasOwn(globalProperties, key))
    ) {
      if (__COMPAT__) {
        const desc = Object.getOwnPropertyDescriptor(globalProperties, key)!
        if (desc.get) {
          return desc.get.call(instance.proxy)
        } else {
          const val = globalProperties[key]
          return isFunction(val)
            ? Object.assign(val.bind(instance.proxy), val)
            : val
        }
      } else {
        return globalProperties[key]
      }
    } else if (
      __DEV__ &&
      currentRenderingInstance &&
      (!isString(key) ||
        // #1091 avoid internal isRef/isVNode checks on component instance leading
        // to infinite warning loop
        key.indexOf('__v') !== 0)
    ) {
      if (data !== EMPTY_OBJ && isReservedPrefix(key[0]) && hasOwn(data, key)) {
        warn(
          `Property ${JSON.stringify(
            key,
          )} must be accessed via $data because it starts with a reserved ` +
            `character ("$" or "_") and is not proxied on the render context.`,
        )
      } else if (instance === currentRenderingInstance) {
        warn(
          `Property ${JSON.stringify(key)} was accessed during render ` +
            `but is not defined on instance.`,
        )
      }
    }
  },

  set(
    { _: instance }: ComponentRenderContext,
    key: string,
    value: any,
  ): boolean {
    const { data, setupState, ctx } = instance
    if (hasSetupBinding(setupState, key)) {
      setupState[key] = value
      return true
    } else if (
      __DEV__ &&
      setupState.__isScriptSetup &&
      hasOwn(setupState, key)
    ) {
      warn(`Cannot mutate <script setup> binding "${key}" from Options API.`)
      return false
    } else if (data !== EMPTY_OBJ && hasOwn(data, key)) {
      data[key] = value
      return true
    } else if (hasOwn(instance.props, key)) {
      __DEV__ && warn(`Attempting to mutate prop "${key}". Props are readonly.`)
      return false
    }
    if (key[0] === '$' && key.slice(1) in instance) {
      __DEV__ &&
        warn(
          `Attempting to mutate public property "${key}". ` +
            `Properties starting with $ are reserved and readonly.`,
        )
      return false
    } else {
      if (__DEV__ && key in instance.appContext.config.globalProperties) {
        Object.defineProperty(ctx, key, {
          enumerable: true,
          configurable: true,
          value,
        })
      } else {
        ctx[key] = value
      }
    }
    return true
  },

  has(
    {
      _: { data, setupState, accessCache, ctx, appContext, propsOptions },
    }: ComponentRenderContext,
    key: string,
  ) {
    let normalizedProps
    return (
      !!accessCache![key] ||
      (data !== EMPTY_OBJ && hasOwn(data, key)) ||
      hasSetupBinding(setupState, key) ||
      ((normalizedProps = propsOptions[0]) && hasOwn(normalizedProps, key)) ||
      hasOwn(ctx, key) ||
      hasOwn(publicPropertiesMap, key) ||
      hasOwn(appContext.config.globalProperties, key)
    )
  },

  defineProperty(
    target: ComponentRenderContext,
    key: string,
    descriptor: PropertyDescriptor,
  ) {
    if (descriptor.get != null) {
      // invalidate key cache of a getter based property #5417
      target._.accessCache![key] = 0
    } else if (hasOwn(descriptor, 'value')) {
      this.set!(target, key, descriptor.value, null)
    }
    return Reflect.defineProperty(target, key, descriptor)
  },
}

if (__DEV__ && !__TEST__) {
  PublicInstanceProxyHandlers.ownKeys = (target: ComponentRenderContext) => {
    warn(
      `Avoid app logic that relies on enumerating keys on a component instance. ` +
        `The keys will be empty in production mode to avoid performance overhead.`,
    )
    return Reflect.ownKeys(target)
  }
}

export const RuntimeCompiledPublicInstanceProxyHandlers = /*#__PURE__*/ extend(
  {},
  PublicInstanceProxyHandlers,
  {
    get(target: ComponentRenderContext, key: string) {
      // fast path for unscopables when using `with` block
      if ((key as any) === Symbol.unscopables) {
        return
      }
      return PublicInstanceProxyHandlers.get!(target, key, target)
    },
    has(_: ComponentRenderContext, key: string) {
      const has = key[0] !== '_' && !isGloballyAllowed(key)
      if (__DEV__ && !has && PublicInstanceProxyHandlers.has!(_, key)) {
        warn(
          `Property ${JSON.stringify(
            key,
          )} should not start with _ which is a reserved prefix for Vue internals.`,
        )
      }
      return has
    },
  },
)

// dev only
// In dev mode, the proxy target exposes the same properties as seen on `this`
// for easier console inspection. In prod mode it will be an empty object so
// these properties definitions can be skipped.
export function createDevRenderContext(instance: ComponentInternalInstance) {
  const target: Record<string, any> = {}

  // expose internal instance for proxy handlers
  Object.defineProperty(target, `_`, {
    configurable: true,
    enumerable: false,
    get: () => instance,
  })

  // expose public properties
  Object.keys(publicPropertiesMap).forEach(key => {
    Object.defineProperty(target, key, {
      configurable: true,
      enumerable: false,
      get: () => publicPropertiesMap[key](instance),
      // intercepted by the proxy so no need for implementation,
      // but needed to prevent set errors
      set: NOOP,
    })
  })

  return target as ComponentRenderContext
}

// dev only
export function exposePropsOnRenderContext(
  instance: ComponentInternalInstance,
) {
  const {
    ctx,
    propsOptions: [propsOptions],
  } = instance
  if (propsOptions) {
    Object.keys(propsOptions).forEach(key => {
      Object.defineProperty(ctx, key, {
        enumerable: true,
        configurable: true,
        get: () => instance.props[key],
        set: NOOP,
      })
    })
  }
}

// dev only
export function exposeSetupStateOnRenderContext(
  instance: ComponentInternalInstance,
) {
  const { ctx, setupState } = instance
  Object.keys(toRaw(setupState)).forEach(key => {
    if (!setupState.__isScriptSetup) {
      if (isReservedPrefix(key[0])) {
        warn(
          `setup() return property ${JSON.stringify(
            key,
          )} should not start with "$" or "_" ` +
            `which are reserved prefixes for Vue internals.`,
        )
        return
      }
      Object.defineProperty(ctx, key, {
        enumerable: true,
        configurable: true,
        get: () => setupState[key],
        set: NOOP,
      })
    }
  })
}<|MERGE_RESOLUTION|>--- conflicted
+++ resolved
@@ -8,7 +8,7 @@
 import {
   instanceWatch,
   type WatchOptions,
-  type WatchStopHandle
+  type WatchStopHandle,
 } from './apiWatch'
 import {
   EMPTY_OBJ,
@@ -18,26 +18,16 @@
   extend,
   isString,
   isFunction,
-<<<<<<< HEAD
   type UnionToIntersection,
-  type Prettify
-=======
-  UnionToIntersection,
-  Prettify,
->>>>>>> 3ee3d266
+  type Prettify,
 } from '@vue/shared'
 import {
   toRaw,
   shallowReadonly,
   track,
   TrackOpTypes,
-<<<<<<< HEAD
   type ShallowUnwrapRef,
-  type UnwrapNestedRefs
-=======
-  ShallowUnwrapRef,
-  UnwrapNestedRefs,
->>>>>>> 3ee3d266
+  type UnwrapNestedRefs,
 } from '@vue/reactivity'
 import {
   type ExtractComputedReturns,
@@ -49,15 +39,9 @@
   type OptionTypesKeys,
   resolveMergedOptions,
   shouldCacheAccess,
-<<<<<<< HEAD
   type MergedComponentOptionsOverride,
   type InjectToObject,
-  type ComponentInjectOptions
-=======
-  MergedComponentOptionsOverride,
-  InjectToObject,
-  ComponentInjectOptions,
->>>>>>> 3ee3d266
+  type ComponentInjectOptions,
 } from './componentOptions'
 import { type EmitsOptions, type EmitFn } from './componentEmits'
 import { type SlotsType, type UnwrapSlotsType } from './componentSlots'
