--- conflicted
+++ resolved
@@ -204,15 +204,12 @@
   S,
   Exposed
 >
-<<<<<<< HEAD
 
 export type ExposedKeys<
   T,
   Exposed extends string & keyof T
 > = '' extends Exposed ? T : Pick<T, Exposed>
 
-=======
->>>>>>> 46d39107
 // public properties exposed on the proxy, which is used as the render context
 // in templates (as `this` in the render option)
 export type ComponentPublicInstance<
@@ -252,9 +249,8 @@
       : (...args: any) => any,
     options?: WatchOptions
   ): WatchStopHandle
-<<<<<<< HEAD
 } & ExposedKeys<
-  P &
+  IfAny<P, P, Omit<P, keyof ShallowUnwrapRef<B>>> &
     ShallowUnwrapRef<B> &
     UnwrapNestedRefs<D> &
     ExtractComputedReturns<C> &
@@ -263,15 +259,6 @@
     InjectToObject<I>,
   Exposed
 >
-=======
-} & IfAny<P, P, Omit<P, keyof ShallowUnwrapRef<B>>> &
-  ShallowUnwrapRef<B> &
-  UnwrapNestedRefs<D> &
-  ExtractComputedReturns<C> &
-  M &
-  ComponentCustomProperties &
-  InjectToObject<I>
->>>>>>> 46d39107
 
 export type PublicPropertiesMap = Record<
   string,
