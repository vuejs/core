import {
  Component,
  ComponentInternalInstance,
  Data,
  getExposeProxy,
  isStatefulComponent
} from './component'
import { nextTick, queueJob } from './scheduler'
import { instanceWatch, WatchOptions, WatchStopHandle } from './apiWatch'
import {
  EMPTY_OBJ,
  hasOwn,
  isGloballyWhitelisted,
  NOOP,
  extend,
  isString,
  isFunction
} from '@vue/shared'
import {
  toRaw,
  shallowReadonly,
  track,
  TrackOpTypes,
  ShallowUnwrapRef,
  UnwrapNestedRefs
} from '@vue/reactivity'
import {
  ExtractComputedReturns,
  ComponentOptionsBase,
  ComputedOptions,
  MethodOptions,
  ComponentOptionsMixin,
  OptionTypesType,
  OptionTypesKeys,
  resolveMergedOptions,
  shouldCacheAccess,
  MergedComponentOptionsOverride
} from './componentOptions'
import { EmitsOptions, EmitFn } from './componentEmits'
import { Slots } from './componentSlots'
import { markAttrsAccessed } from './componentRenderUtils'
import { currentRenderingInstance } from './componentRenderContext'
import { warn } from './warning'
import { UnionToIntersection } from './helpers/typeUtils'
import { Directive } from './directives'
import { installCompatInstanceProperties } from './compat/instance'

/**
 * Custom properties added to component instances in any way and can be accessed through `this`
 *
 * @example
 * Here is an example of adding a property `$router` to every component instance:
 * ```ts
 * import { createApp } from 'vue'
 * import { Router, createRouter } from 'vue-router'
 *
 * declare module '@vue/runtime-core' {
 *   interface ComponentCustomProperties {
 *     $router: Router
 *   }
 * }
 *
 * // effectively adding the router to every component instance
 * const app = createApp({})
 * const router = createRouter()
 * app.config.globalProperties.$router = router
 *
 * const vm = app.mount('#app')
 * // we can access the router from the instance
 * vm.$router.push('/')
 * ```
 */
export interface ComponentCustomProperties {}

type IsDefaultMixinComponent<T> = T extends ComponentOptionsMixin
  ? ComponentOptionsMixin extends T
    ? true
    : false
  : false

type MixinToOptionTypes<T> = T extends ComponentOptionsBase<
  infer P,
  infer B,
  infer D,
  infer C,
  infer M,
  infer Mixin,
  infer Extends,
  any,
  any,
  any,
<<<<<<< HEAD
=======
  any,
  any,
>>>>>>> a3408d7e
  infer Defaults
>
  ? OptionTypesType<P & {}, B & {}, D & {}, C & {}, M & {}, Defaults & {}> &
      IntersectionMixin<Mixin> &
      IntersectionMixin<Extends>
  : never

// ExtractMixin(map type) is used to resolve circularly references
type ExtractMixin<T> = {
  Mixin: MixinToOptionTypes<T>
}[T extends ComponentOptionsMixin ? 'Mixin' : never]

type IntersectionMixin<T> = IsDefaultMixinComponent<T> extends true
  ? OptionTypesType<{}, {}, {}, {}, {}>
  : UnionToIntersection<ExtractMixin<T>>

type UnwrapMixinsType<
  T,
  Type extends OptionTypesKeys
> = T extends OptionTypesType ? T[Type] : never

type EnsureNonVoid<T> = T extends void ? {} : T

export type ComponentPublicInstanceConstructor<
  T extends ComponentPublicInstance<
    Props,
    RawBindings,
    D,
    C,
    M
  > = ComponentPublicInstance<any>,
  Props = any,
  RawBindings = any,
  D = any,
  C extends ComputedOptions = ComputedOptions,
  M extends MethodOptions = MethodOptions
> = {
  __isFragment?: never
  __isTeleport?: never
  __isSuspense?: never
  new (...args: any[]): T
}

export type CreateComponentPublicInstance<
  P = {},
  B = {},
  D = {},
  C extends ComputedOptions = {},
  M extends MethodOptions = {},
  Mixin extends ComponentOptionsMixin = ComponentOptionsMixin,
  Extends extends ComponentOptionsMixin = ComponentOptionsMixin,
  E extends EmitsOptions = {},
  S = any,
  PublicProps = P,
  Defaults = {},
  MakeDefaultsOptional extends boolean = false,
  LC extends Record<string, Component> = {},
  Directives extends Record<string, Directive> = {},
  Exposed extends string = string,
  PublicMixin = IntersectionMixin<Mixin> & IntersectionMixin<Extends>,
  PublicP = UnwrapMixinsType<PublicMixin, 'P'> & EnsureNonVoid<P>,
  PublicB = UnwrapMixinsType<PublicMixin, 'B'> & EnsureNonVoid<B>,
  PublicD = UnwrapMixinsType<PublicMixin, 'D'> & EnsureNonVoid<D>,
  PublicC extends ComputedOptions = UnwrapMixinsType<PublicMixin, 'C'> &
    EnsureNonVoid<C>,
  PublicM extends MethodOptions = UnwrapMixinsType<PublicMixin, 'M'> &
    EnsureNonVoid<M>,
  PublicDefaults = UnwrapMixinsType<PublicMixin, 'Defaults'> &
    EnsureNonVoid<Defaults>
> = ComponentPublicInstance<
  PublicP,
  PublicB,
  PublicD,
  PublicC,
  PublicM,
  E,
  S,
  PublicProps,
  PublicDefaults,
  MakeDefaultsOptional,
<<<<<<< HEAD
  ComponentOptionsBase<P, B, D, C, M, Mixin, Extends, E, string, S, Defaults>
=======
  ComponentOptionsBase<
    P,
    B,
    D,
    C,
    M,
    Mixin,
    Extends,
    E,
    string,
    LC,
    Directives,
    Exposed,
    Defaults
  >,
  Exposed
>>>>>>> a3408d7e
>

export type ExposedKeys<
  T,
  Exposed extends string & keyof T
> = '' extends Exposed ? T : Pick<T, Exposed>

// public properties exposed on the proxy, which is used as the render context
// in templates (as `this` in the render option)
export type ComponentPublicInstance<
  P = {}, // props type extracted from props option
  B = {}, // raw bindings returned from setup()
  D = {}, // return from data()
  C extends ComputedOptions = {},
  M extends MethodOptions = {},
  E extends EmitsOptions = {},
  S = any,
  PublicProps = P,
  Defaults = {},
  MakeDefaultsOptional extends boolean = false,
<<<<<<< HEAD
  Options = ComponentOptionsBase<
    any,
    any,
    any,
    any,
    any,
    any,
    any,
    any,
    any,
    any
  >
=======
  Options = ComponentOptionsBase<any, any, any, any, any, any, any, any, any>,
  Exposed extends string = ''
>>>>>>> a3408d7e
> = {
  $: ComponentInternalInstance
  $data: D
  $props: MakeDefaultsOptional extends true
    ? Partial<Defaults> & Omit<P & PublicProps, keyof Defaults>
    : P & PublicProps
  $attrs: Data
  $refs: Data
  $slots: Slots<S>
  $root: ComponentPublicInstance | null
  $parent: ComponentPublicInstance | null
  $emit: EmitFn<E, P>
  $el: any
  $options: Options & MergedComponentOptionsOverride
  $forceUpdate: () => void
  $nextTick: typeof nextTick
  $watch(
    source: string | Function,
    cb: Function,
    options?: WatchOptions
  ): WatchStopHandle
} & ExposedKeys<
  P &
    ShallowUnwrapRef<B> &
    UnwrapNestedRefs<D> &
    ExtractComputedReturns<C> &
    M &
    ComponentCustomProperties,
  Exposed
>

export type PublicPropertiesMap = Record<
  string,
  (i: ComponentInternalInstance) => any
>

/**
 * #2437 In Vue 3, functional components do not have a public instance proxy but
 * they exist in the internal parent chain. For code that relies on traversing
 * public $parent chains, skip functional ones and go to the parent instead.
 */
const getPublicInstance = (
  i: ComponentInternalInstance | null
): ComponentPublicInstance | ComponentInternalInstance['exposed'] | null => {
  if (!i) return null
  if (isStatefulComponent(i)) return getExposeProxy(i) || i.proxy
  return getPublicInstance(i.parent)
}

export const publicPropertiesMap: PublicPropertiesMap = /*#__PURE__*/ extend(
  Object.create(null),
  {
    $: i => i,
    $el: i => i.vnode.el,
    $data: i => i.data,
    $props: i => (__DEV__ ? shallowReadonly(i.props) : i.props),
    $attrs: i => (__DEV__ ? shallowReadonly(i.attrs) : i.attrs),
    $slots: i => (__DEV__ ? shallowReadonly(i.slots) : i.slots),
    $refs: i => (__DEV__ ? shallowReadonly(i.refs) : i.refs),
    $parent: i => getPublicInstance(i.parent),
    $root: i => getPublicInstance(i.root),
    $emit: i => i.emit,
    $options: i => (__FEATURE_OPTIONS_API__ ? resolveMergedOptions(i) : i.type),
    $forceUpdate: i => () => queueJob(i.update),
    $nextTick: i => nextTick.bind(i.proxy!),
    $watch: i => (__FEATURE_OPTIONS_API__ ? instanceWatch.bind(i) : NOOP)
  } as PublicPropertiesMap
)

if (__COMPAT__) {
  installCompatInstanceProperties(publicPropertiesMap)
}

const enum AccessTypes {
  SETUP,
  DATA,
  PROPS,
  CONTEXT,
  OTHER
}

export interface ComponentRenderContext {
  [key: string]: any
  _: ComponentInternalInstance
}

export const PublicInstanceProxyHandlers: ProxyHandler<any> = {
  get({ _: instance }: ComponentRenderContext, key: string) {
    const { ctx, setupState, data, props, accessCache, type, appContext } =
      instance

    // for internal formatters to know that this is a Vue instance
    if (__DEV__ && key === '__isVue') {
      return true
    }

    // prioritize <script setup> bindings during dev.
    // this allows even properties that start with _ or $ to be used - so that
    // it aligns with the production behavior where the render fn is inlined and
    // indeed has access to all declared variables.
    if (
      __DEV__ &&
      setupState !== EMPTY_OBJ &&
      setupState.__isScriptSetup &&
      hasOwn(setupState, key)
    ) {
      return setupState[key]
    }

    // data / props / ctx
    // This getter gets called for every property access on the render context
    // during render and is a major hotspot. The most expensive part of this
    // is the multiple hasOwn() calls. It's much faster to do a simple property
    // access on a plain object, so we use an accessCache object (with null
    // prototype) to memoize what access type a key corresponds to.
    let normalizedProps
    if (key[0] !== '$') {
      const n = accessCache![key]
      if (n !== undefined) {
        switch (n) {
          case AccessTypes.SETUP:
            return setupState[key]
          case AccessTypes.DATA:
            return data[key]
          case AccessTypes.CONTEXT:
            return ctx[key]
          case AccessTypes.PROPS:
            return props![key]
          // default: just fallthrough
        }
      } else if (setupState !== EMPTY_OBJ && hasOwn(setupState, key)) {
        accessCache![key] = AccessTypes.SETUP
        return setupState[key]
      } else if (data !== EMPTY_OBJ && hasOwn(data, key)) {
        accessCache![key] = AccessTypes.DATA
        return data[key]
      } else if (
        // only cache other properties when instance has declared (thus stable)
        // props
        (normalizedProps = instance.propsOptions[0]) &&
        hasOwn(normalizedProps, key)
      ) {
        accessCache![key] = AccessTypes.PROPS
        return props![key]
      } else if (ctx !== EMPTY_OBJ && hasOwn(ctx, key)) {
        accessCache![key] = AccessTypes.CONTEXT
        return ctx[key]
      } else if (!__FEATURE_OPTIONS_API__ || shouldCacheAccess) {
        accessCache![key] = AccessTypes.OTHER
      }
    }

    const publicGetter = publicPropertiesMap[key]
    let cssModule, globalProperties
    // public $xxx properties
    if (publicGetter) {
      if (key === '$attrs') {
        track(instance, TrackOpTypes.GET, key)
        __DEV__ && markAttrsAccessed()
      }
      return publicGetter(instance)
    } else if (
      // css module (injected by vue-loader)
      (cssModule = type.__cssModules) &&
      (cssModule = cssModule[key])
    ) {
      return cssModule
    } else if (ctx !== EMPTY_OBJ && hasOwn(ctx, key)) {
      // user may set custom properties to `this` that start with `$`
      accessCache![key] = AccessTypes.CONTEXT
      return ctx[key]
    } else if (
      // global properties
      ((globalProperties = appContext.config.globalProperties),
      hasOwn(globalProperties, key))
    ) {
      if (__COMPAT__) {
        const desc = Object.getOwnPropertyDescriptor(globalProperties, key)!
        if (desc.get) {
          return desc.get.call(instance.proxy)
        } else {
          const val = globalProperties[key]
          return isFunction(val) ? val.bind(instance.proxy) : val
        }
      } else {
        return globalProperties[key]
      }
    } else if (
      __DEV__ &&
      currentRenderingInstance &&
      (!isString(key) ||
        // #1091 avoid internal isRef/isVNode checks on component instance leading
        // to infinite warning loop
        key.indexOf('__v') !== 0)
    ) {
      if (
        data !== EMPTY_OBJ &&
        (key[0] === '$' || key[0] === '_') &&
        hasOwn(data, key)
      ) {
        warn(
          `Property ${JSON.stringify(
            key
          )} must be accessed via $data because it starts with a reserved ` +
            `character ("$" or "_") and is not proxied on the render context.`
        )
      } else if (instance === currentRenderingInstance) {
        warn(
          `Property ${JSON.stringify(key)} was accessed during render ` +
            `but is not defined on instance.`
        )
      }
    }
  },

  set(
    { _: instance }: ComponentRenderContext,
    key: string,
    value: any
  ): boolean {
    const { data, setupState, ctx } = instance
    if (setupState !== EMPTY_OBJ && hasOwn(setupState, key)) {
      setupState[key] = value
    } else if (data !== EMPTY_OBJ && hasOwn(data, key)) {
      data[key] = value
    } else if (hasOwn(instance.props, key)) {
      __DEV__ &&
        warn(
          `Attempting to mutate prop "${key}". Props are readonly.`,
          instance
        )
      return false
    }
    if (key[0] === '$' && key.slice(1) in instance) {
      __DEV__ &&
        warn(
          `Attempting to mutate public property "${key}". ` +
            `Properties starting with $ are reserved and readonly.`,
          instance
        )
      return false
    } else {
      if (__DEV__ && key in instance.appContext.config.globalProperties) {
        Object.defineProperty(ctx, key, {
          enumerable: true,
          configurable: true,
          value
        })
      } else {
        ctx[key] = value
      }
    }
    return true
  },

  has(
    {
      _: { data, setupState, accessCache, ctx, appContext, propsOptions }
    }: ComponentRenderContext,
    key: string
  ) {
    let normalizedProps
    return (
      accessCache![key] !== undefined ||
      (data !== EMPTY_OBJ && hasOwn(data, key)) ||
      (setupState !== EMPTY_OBJ && hasOwn(setupState, key)) ||
      ((normalizedProps = propsOptions[0]) && hasOwn(normalizedProps, key)) ||
      hasOwn(ctx, key) ||
      hasOwn(publicPropertiesMap, key) ||
      hasOwn(appContext.config.globalProperties, key)
    )
  }
}

if (__DEV__ && !__TEST__) {
  PublicInstanceProxyHandlers.ownKeys = (target: ComponentRenderContext) => {
    warn(
      `Avoid app logic that relies on enumerating keys on a component instance. ` +
        `The keys will be empty in production mode to avoid performance overhead.`
    )
    return Reflect.ownKeys(target)
  }
}

export const RuntimeCompiledPublicInstanceProxyHandlers = /*#__PURE__*/ extend(
  {},
  PublicInstanceProxyHandlers,
  {
    get(target: ComponentRenderContext, key: string) {
      // fast path for unscopables when using `with` block
      if ((key as any) === Symbol.unscopables) {
        return
      }
      return PublicInstanceProxyHandlers.get!(target, key, target)
    },
    has(_: ComponentRenderContext, key: string) {
      const has = key[0] !== '_' && !isGloballyWhitelisted(key)
      if (__DEV__ && !has && PublicInstanceProxyHandlers.has!(_, key)) {
        warn(
          `Property ${JSON.stringify(
            key
          )} should not start with _ which is a reserved prefix for Vue internals.`
        )
      }
      return has
    }
  }
)

// dev only
// In dev mode, the proxy target exposes the same properties as seen on `this`
// for easier console inspection. In prod mode it will be an empty object so
// these properties definitions can be skipped.
export function createDevRenderContext(instance: ComponentInternalInstance) {
  const target: Record<string, any> = {}

  // expose internal instance for proxy handlers
  Object.defineProperty(target, `_`, {
    configurable: true,
    enumerable: false,
    get: () => instance
  })

  // expose public properties
  Object.keys(publicPropertiesMap).forEach(key => {
    Object.defineProperty(target, key, {
      configurable: true,
      enumerable: false,
      get: () => publicPropertiesMap[key](instance),
      // intercepted by the proxy so no need for implementation,
      // but needed to prevent set errors
      set: NOOP
    })
  })

  return target as ComponentRenderContext
}

// dev only
export function exposePropsOnRenderContext(
  instance: ComponentInternalInstance
) {
  const {
    ctx,
    propsOptions: [propsOptions]
  } = instance
  if (propsOptions) {
    Object.keys(propsOptions).forEach(key => {
      Object.defineProperty(ctx, key, {
        enumerable: true,
        configurable: true,
        get: () => instance.props[key],
        set: NOOP
      })
    })
  }
}

// dev only
export function exposeSetupStateOnRenderContext(
  instance: ComponentInternalInstance
) {
  const { ctx, setupState } = instance
  Object.keys(toRaw(setupState)).forEach(key => {
    if (!setupState.__isScriptSetup && (key[0] === '$' || key[0] === '_')) {
      warn(
        `setup() return property ${JSON.stringify(
          key
        )} should not start with "$" or "_" ` +
          `which are reserved prefixes for Vue internals.`
      )
      return
    }
    Object.defineProperty(ctx, key, {
      enumerable: true,
      configurable: true,
      get: () => setupState[key],
      set: NOOP
    })
  })
}<|MERGE_RESOLUTION|>--- conflicted
+++ resolved
@@ -89,11 +89,8 @@
   any,
   any,
   any,
-<<<<<<< HEAD
-=======
   any,
   any,
->>>>>>> a3408d7e
   infer Defaults
 >
   ? OptionTypesType<P & {}, B & {}, D & {}, C & {}, M & {}, Defaults & {}> &
@@ -174,9 +171,6 @@
   PublicProps,
   PublicDefaults,
   MakeDefaultsOptional,
-<<<<<<< HEAD
-  ComponentOptionsBase<P, B, D, C, M, Mixin, Extends, E, string, S, Defaults>
-=======
   ComponentOptionsBase<
     P,
     B,
@@ -187,13 +181,13 @@
     Extends,
     E,
     string,
+    S,
     LC,
     Directives,
     Exposed,
     Defaults
   >,
   Exposed
->>>>>>> a3408d7e
 >
 
 export type ExposedKeys<
@@ -214,7 +208,6 @@
   PublicProps = P,
   Defaults = {},
   MakeDefaultsOptional extends boolean = false,
-<<<<<<< HEAD
   Options = ComponentOptionsBase<
     any,
     any,
@@ -226,11 +219,8 @@
     any,
     any,
     any
-  >
-=======
-  Options = ComponentOptionsBase<any, any, any, any, any, any, any, any, any>,
+  >,
   Exposed extends string = ''
->>>>>>> a3408d7e
 > = {
   $: ComponentInternalInstance
   $data: D
