import type { SuspenseBoundary } from './components/Suspense'
import type {
  VNode,
  VNodeNormalizedRef,
  VNodeNormalizedRefAtom,
  VNodeRef,
} from './vnode'
import {
  EMPTY_OBJ,
  NO,
  ShapeFlags,
  hasOwn,
  isArray,
  isFunction,
  isString,
  remove,
} from '@vue/shared'
import { isAsyncWrapper } from './apiAsyncComponent'
import { warn } from './warning'
import { isRef, toRaw } from '@vue/reactivity'
import { ErrorCodes, callWithErrorHandling } from './errorHandling'
import { queuePostRenderEffect } from './renderer'
import {
  type ComponentOptions,
  type Data,
  getComponentPublicInstance,
} from './component'
import { knownTemplateRefs } from './helpers/useTemplateRef'

/**
 * Function for handling a template ref
 */
export function setRef(
  rawRef: VNodeNormalizedRef,
  oldRawRef: VNodeNormalizedRef | null,
  parentSuspense: SuspenseBoundary | null,
  vnode: VNode,
  isUnmount = false,
): void {
  if (isArray(rawRef)) {
    rawRef.forEach((r, i) =>
      setRef(
        r,
        oldRawRef && (isArray(oldRawRef) ? oldRawRef[i] : oldRawRef),
        parentSuspense,
        vnode,
        isUnmount,
      ),
    )
    return
  }

  if (isAsyncWrapper(vnode) && !isUnmount) {
    // #4999 if an async component already resolved and cached by KeepAlive,
    // we need to set the ref to inner component
    if (
      vnode.shapeFlag & ShapeFlags.COMPONENT_KEPT_ALIVE &&
      (vnode.type as ComponentOptions).__asyncResolved &&
      vnode.component!.subTree.component
    ) {
      setRef(rawRef, oldRawRef, parentSuspense, vnode.component!.subTree)
    }

    // otherwise, nothing needs to be done because the template ref
    // is forwarded to inner component
    return
  }

  const refValue =
    vnode.shapeFlag & ShapeFlags.STATEFUL_COMPONENT
      ? getComponentPublicInstance(vnode.component!)
      : vnode.el
  const value = isUnmount ? null : refValue

  const { i: owner, r: ref } = rawRef
  if (__DEV__ && !owner) {
    warn(
      `Missing ref owner context. ref cannot be used on hoisted vnodes. ` +
        `A vnode with ref must be created inside the render function.`,
    )
    return
  }
  const oldRef = oldRawRef && (oldRawRef as VNodeNormalizedRefAtom).r
  const refs = owner.refs === EMPTY_OBJ ? (owner.refs = {}) : owner.refs
  const setupState = owner.setupState
<<<<<<< HEAD
  const rawSetupState = toRaw(setupState)
  const canSetSetupRef =
    setupState === undefined || setupState === EMPTY_OBJ
      ? () => false
      : (key: string) => {
          if (__DEV__) {
            if (hasOwn(rawSetupState, key) && !isRef(rawSetupState[key])) {
              warn(
                `Template ref "${key}" used on a non-ref value. ` +
                  `It will not work in the production build.`,
              )
            }
=======
  const canSetSetupRef = createCanSetSetupRefChecker(setupState)
>>>>>>> 2182e88e

  const canSetRef = (ref: VNodeRef) => {
    return !__DEV__ || !knownTemplateRefs.has(ref as any)
  }

  // dynamic ref changed. unset old ref
  if (oldRef != null && oldRef !== ref) {
    if (isString(oldRef)) {
      refs[oldRef] = null
      if (canSetSetupRef(oldRef)) {
        setupState[oldRef] = null
      }
    } else if (isRef(oldRef)) {
      if (canSetRef(oldRef)) {
        oldRef.value = null
      }

      // this type assertion is valid since `oldRef` has already been asserted to be non-null
      const oldRawRefAtom = oldRawRef as VNodeNormalizedRefAtom
      if (oldRawRefAtom.k) refs[oldRawRefAtom.k] = null
    }
  }

  if (isFunction(ref)) {
    callWithErrorHandling(ref, owner, ErrorCodes.FUNCTION_REF, [value, refs])
  } else {
    const _isString = isString(ref)
    const _isRef = isRef(ref)

    if (_isString || _isRef) {
      const doSet = () => {
        if (rawRef.f) {
          const existing = _isString
            ? canSetSetupRef(ref)
              ? setupState[ref]
              : refs[ref]
            : canSetRef(ref) || !rawRef.k
              ? ref.value
              : refs[rawRef.k]
          if (isUnmount) {
            isArray(existing) && remove(existing, refValue)
          } else {
            if (!isArray(existing)) {
              if (_isString) {
                refs[ref] = [refValue]
                if (canSetSetupRef(ref)) {
                  setupState[ref] = refs[ref]
                }
              } else {
                const newVal = [refValue]
                if (canSetRef(ref)) {
                  ref.value = newVal
                }
                if (rawRef.k) refs[rawRef.k] = newVal
              }
            } else if (!existing.includes(refValue)) {
              existing.push(refValue)
            }
          }
        } else if (_isString) {
          refs[ref] = value
          if (canSetSetupRef(ref)) {
            setupState[ref] = value
          }
        } else if (_isRef) {
          if (canSetRef(ref)) {
            ref.value = value
          }
          if (rawRef.k) refs[rawRef.k] = value
        } else if (__DEV__) {
          warn('Invalid template ref type:', ref, `(${typeof ref})`)
        }
      }
      if (value) {
        // #1789: for non-null values, set them after render
        // null values means this is unmount and it should not overwrite another
        // ref with the same key
        queuePostRenderEffect(doSet, -1, parentSuspense)
      } else {
        doSet()
      }
    } else if (__DEV__) {
      warn('Invalid template ref type:', ref, `(${typeof ref})`)
    }
  }
}

export function createCanSetSetupRefChecker(
  setupState: Data,
): (key: string) => boolean {
  const rawSetupState = toRaw(setupState)
  return setupState === EMPTY_OBJ
    ? NO
    : (key: string) => {
        if (__DEV__) {
          if (hasOwn(rawSetupState, key) && !isRef(rawSetupState[key])) {
            warn(
              `Template ref "${key}" used on a non-ref value. ` +
                `It will not work in the production build.`,
            )
          }

          if (knownTemplateRefs.has(rawSetupState[key] as any)) {
            return false
          }
        }
        return hasOwn(rawSetupState, key)
      }
}<|MERGE_RESOLUTION|>--- conflicted
+++ resolved
@@ -83,22 +83,7 @@
   const oldRef = oldRawRef && (oldRawRef as VNodeNormalizedRefAtom).r
   const refs = owner.refs === EMPTY_OBJ ? (owner.refs = {}) : owner.refs
   const setupState = owner.setupState
-<<<<<<< HEAD
-  const rawSetupState = toRaw(setupState)
-  const canSetSetupRef =
-    setupState === undefined || setupState === EMPTY_OBJ
-      ? () => false
-      : (key: string) => {
-          if (__DEV__) {
-            if (hasOwn(rawSetupState, key) && !isRef(rawSetupState[key])) {
-              warn(
-                `Template ref "${key}" used on a non-ref value. ` +
-                  `It will not work in the production build.`,
-              )
-            }
-=======
   const canSetSetupRef = createCanSetSetupRefChecker(setupState)
->>>>>>> 2182e88e
 
   const canSetRef = (ref: VNodeRef) => {
     return !__DEV__ || !knownTemplateRefs.has(ref as any)
@@ -190,7 +175,7 @@
   setupState: Data,
 ): (key: string) => boolean {
   const rawSetupState = toRaw(setupState)
-  return setupState === EMPTY_OBJ
+  return setupState === undefined || setupState === EMPTY_OBJ
     ? NO
     : (key: string) => {
         if (__DEV__) {
