--- conflicted
+++ resolved
@@ -66,9 +66,22 @@
   const canSetSetupRef =
     setupState === EMPTY_OBJ
       ? () => false
-      : (key: string) =>
-          hasOwn(setupState, key) &&
-          !(Object.getOwnPropertyDescriptor(refs, key) || EMPTY_OBJ).get
+      : (key: string) => {
+          if (!hasOwn(setupState, key)) return false
+          if (__DEV__) {
+            if (
+              setupState.__v__setupResult &&
+              // @ts-expect-error
+              setupState.__v__setupResult[ref] &&
+              // @ts-expect-error
+              setupState.__v__setupResult[ref].__v__TemplateRef
+            ) {
+              return false
+            }
+          } else {
+            return true
+          }
+        }
 
   // dynamic ref changed. unset old ref
   if (oldRef != null && oldRef !== ref) {
@@ -102,26 +115,8 @@
             if (!isArray(existing)) {
               if (_isString) {
                 refs[ref] = [refValue]
-<<<<<<< HEAD
-                if (hasOwn(setupState, ref)) {
-                  if (__DEV__) {
-                    if (
-                      setupState.__v__setupResult &&
-                      setupState.__v__setupResult[ref] &&
-                      // @ts-expect-error
-                      setupState.__v__setupResult[ref].__v__TemplateRef
-                    ) {
-                      // cannot update TemplateRef
-                    } else {
-                      setupState[ref] = value
-                    }
-                  } else {
-                    setupState[ref] = value
-                  }
-=======
                 if (canSetSetupRef(ref)) {
                   setupState[ref] = refs[ref]
->>>>>>> 1b6bc237
                 }
               } else {
                 ref.value = [refValue]
@@ -133,26 +128,8 @@
           }
         } else if (_isString) {
           refs[ref] = value
-<<<<<<< HEAD
-          if (hasOwn(setupState, ref)) {
-            if (__DEV__) {
-              if (
-                setupState.__v__setupResult &&
-                setupState.__v__setupResult[ref] &&
-                // @ts-expect-error
-                setupState.__v__setupResult[ref].__v__TemplateRef
-              ) {
-                // cannot update TemplateRef
-              } else {
-                setupState[ref] = value
-              }
-            } else {
-              setupState[ref] = value
-            }
-=======
           if (canSetSetupRef(ref)) {
             setupState[ref] = value
->>>>>>> 1b6bc237
           }
         } else if (_isRef) {
           ref.value = value
