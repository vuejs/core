import type { SuspenseBoundary } from './components/Suspense'
import type {
  VNode,
  VNodeNormalizedRef,
  VNodeNormalizedRefAtom,
  VNodeRef,
} from './vnode'
import {
  EMPTY_OBJ,
  NO,
  ShapeFlags,
  hasOwn,
  isArray,
  isFunction,
  isString,
  remove,
} from '@vue/shared'
import { isAsyncWrapper } from './apiAsyncComponent'
import { warn } from './warning'
import { isRef, toRaw } from '@vue/reactivity'
import { ErrorCodes, callWithErrorHandling } from './errorHandling'
<<<<<<< HEAD
=======
import { type SchedulerJob, SchedulerJobFlags } from './scheduler'
>>>>>>> 45547e69
import { queuePostRenderEffect } from './renderer'
import {
  type ComponentOptions,
  type Data,
  getComponentPublicInstance,
} from './component'
import { knownTemplateRefs } from './helpers/useTemplateRef'

const pendingSetRefMap = new WeakMap<VNodeNormalizedRef, SchedulerJob>()
/**
 * Function for handling a template ref
 */
export function setRef(
  rawRef: VNodeNormalizedRef,
  oldRawRef: VNodeNormalizedRef | null,
  parentSuspense: SuspenseBoundary | null,
  vnode: VNode,
  isUnmount = false,
): void {
  if (isArray(rawRef)) {
    rawRef.forEach((r, i) =>
      setRef(
        r,
        oldRawRef && (isArray(oldRawRef) ? oldRawRef[i] : oldRawRef),
        parentSuspense,
        vnode,
        isUnmount,
      ),
    )
    return
  }

  if (isAsyncWrapper(vnode) && !isUnmount) {
    // #4999 if an async component already resolved and cached by KeepAlive,
    // we need to set the ref to inner component
    if (
      vnode.shapeFlag & ShapeFlags.COMPONENT_KEPT_ALIVE &&
      (vnode.type as ComponentOptions).__asyncResolved &&
      vnode.component!.subTree.component
    ) {
      setRef(rawRef, oldRawRef, parentSuspense, vnode.component!.subTree)
    }

    // otherwise, nothing needs to be done because the template ref
    // is forwarded to inner component
    return
  }

  const refValue =
    vnode.shapeFlag & ShapeFlags.STATEFUL_COMPONENT
      ? getComponentPublicInstance(vnode.component!)
      : vnode.el
  const value = isUnmount ? null : refValue

  const { i: owner, r: ref } = rawRef
  if (__DEV__ && !owner) {
    warn(
      `Missing ref owner context. ref cannot be used on hoisted vnodes. ` +
        `A vnode with ref must be created inside the render function.`,
    )
    return
  }
  const oldRef = oldRawRef && (oldRawRef as VNodeNormalizedRefAtom).r
  const refs = owner.refs === EMPTY_OBJ ? (owner.refs = {}) : owner.refs
  const setupState = owner.setupState
  const canSetSetupRef = createCanSetSetupRefChecker(setupState)

  const canSetRef = (ref: VNodeRef) => {
    return !__DEV__ || !knownTemplateRefs.has(ref as any)
  }

  // dynamic ref changed. unset old ref
  if (oldRef != null && oldRef !== ref) {
    invalidatePendingSetRef(oldRawRef!)
    if (isString(oldRef)) {
      refs[oldRef] = null
      if (canSetSetupRef(oldRef)) {
        setupState[oldRef] = null
      }
    } else if (isRef(oldRef)) {
      if (canSetRef(oldRef)) {
        oldRef.value = null
      }

      // this type assertion is valid since `oldRef` has already been asserted to be non-null
      const oldRawRefAtom = oldRawRef as VNodeNormalizedRefAtom
      if (oldRawRefAtom.k) refs[oldRawRefAtom.k] = null
    }
  }

  if (isFunction(ref)) {
    callWithErrorHandling(ref, owner, ErrorCodes.FUNCTION_REF, [value, refs])
  } else {
    const _isString = isString(ref)
    const _isRef = isRef(ref)

    if (_isString || _isRef) {
      const doSet = () => {
        if (rawRef.f) {
          const existing = _isString
            ? canSetSetupRef(ref)
              ? setupState[ref]
              : refs[ref]
            : canSetRef(ref) || !rawRef.k
              ? ref.value
              : refs[rawRef.k]
          if (isUnmount) {
            isArray(existing) && remove(existing, refValue)
          } else {
            if (!isArray(existing)) {
              if (_isString) {
                refs[ref] = [refValue]
                if (canSetSetupRef(ref)) {
                  setupState[ref] = refs[ref]
                }
              } else {
                const newVal = [refValue]
                if (canSetRef(ref)) {
                  ref.value = newVal
                }
                if (rawRef.k) refs[rawRef.k] = newVal
              }
            } else if (!existing.includes(refValue)) {
              existing.push(refValue)
            }
          }
        } else if (_isString) {
          refs[ref] = value
          if (canSetSetupRef(ref)) {
            setupState[ref] = value
          }
        } else if (_isRef) {
          if (canSetRef(ref)) {
            ref.value = value
          }
          if (rawRef.k) refs[rawRef.k] = value
        } else if (__DEV__) {
          warn('Invalid template ref type:', ref, `(${typeof ref})`)
        }
      }
      if (value) {
        // #1789: for non-null values, set them after render
        // null values means this is unmount and it should not overwrite another
        // ref with the same key
<<<<<<< HEAD
        queuePostRenderEffect(doSet, -1, parentSuspense)
=======
        const job: SchedulerJob = () => {
          doSet()
          pendingSetRefMap.delete(rawRef)
        }
        job.id = -1
        pendingSetRefMap.set(rawRef, job)
        queuePostRenderEffect(job, parentSuspense)
>>>>>>> 45547e69
      } else {
        invalidatePendingSetRef(rawRef)
        doSet()
      }
    } else if (__DEV__) {
      warn('Invalid template ref type:', ref, `(${typeof ref})`)
    }
  }
}

<<<<<<< HEAD
export function createCanSetSetupRefChecker(
  setupState: Data,
): (key: string) => boolean {
  const rawSetupState = toRaw(setupState)
  return setupState === undefined || setupState === EMPTY_OBJ
    ? NO
    : (key: string) => {
        if (__DEV__) {
          if (hasOwn(rawSetupState, key) && !isRef(rawSetupState[key])) {
            warn(
              `Template ref "${key}" used on a non-ref value. ` +
                `It will not work in the production build.`,
            )
          }

          if (knownTemplateRefs.has(rawSetupState[key] as any)) {
            return false
          }
        }
        return hasOwn(rawSetupState, key)
      }
=======
function invalidatePendingSetRef(rawRef: VNodeNormalizedRef) {
  const pendingSetRef = pendingSetRefMap.get(rawRef)
  if (pendingSetRef) {
    pendingSetRef.flags! |= SchedulerJobFlags.DISPOSED
    pendingSetRefMap.delete(rawRef)
  }
>>>>>>> 45547e69
}<|MERGE_RESOLUTION|>--- conflicted
+++ resolved
@@ -19,10 +19,7 @@
 import { warn } from './warning'
 import { isRef, toRaw } from '@vue/reactivity'
 import { ErrorCodes, callWithErrorHandling } from './errorHandling'
-<<<<<<< HEAD
-=======
 import { type SchedulerJob, SchedulerJobFlags } from './scheduler'
->>>>>>> 45547e69
 import { queuePostRenderEffect } from './renderer'
 import {
   type ComponentOptions,
@@ -167,17 +164,12 @@
         // #1789: for non-null values, set them after render
         // null values means this is unmount and it should not overwrite another
         // ref with the same key
-<<<<<<< HEAD
-        queuePostRenderEffect(doSet, -1, parentSuspense)
-=======
         const job: SchedulerJob = () => {
           doSet()
           pendingSetRefMap.delete(rawRef)
         }
-        job.id = -1
         pendingSetRefMap.set(rawRef, job)
-        queuePostRenderEffect(job, parentSuspense)
->>>>>>> 45547e69
+        queuePostRenderEffect(job, -1, parentSuspense)
       } else {
         invalidatePendingSetRef(rawRef)
         doSet()
@@ -188,7 +180,6 @@
   }
 }
 
-<<<<<<< HEAD
 export function createCanSetSetupRefChecker(
   setupState: Data,
 ): (key: string) => boolean {
@@ -210,12 +201,12 @@
         }
         return hasOwn(rawSetupState, key)
       }
-=======
+}
+
 function invalidatePendingSetRef(rawRef: VNodeNormalizedRef) {
   const pendingSetRef = pendingSetRefMap.get(rawRef)
   if (pendingSetRef) {
     pendingSetRef.flags! |= SchedulerJobFlags.DISPOSED
     pendingSetRefMap.delete(rawRef)
   }
->>>>>>> 45547e69
 }