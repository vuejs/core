--- conflicted
+++ resolved
@@ -41,11 +41,8 @@
 } from './components/Suspense'
 import type { TeleportImpl, TeleportVNode } from './components/Teleport'
 import { isAsyncWrapper } from './apiAsyncComponent'
-<<<<<<< HEAD
+import { isReactive } from '@vue/reactivity'
 import { DeprecationTypes, isCompatEnabled } from './compat/compatConfig'
-=======
-import { isReactive } from '@vue/reactivity'
->>>>>>> 1b6bc237
 
 export type RootHydrateFunction = (
   vnode: VNode<Node, Element>,
@@ -194,11 +191,8 @@
                 )}` +
                   `\n  - expected on client: ${JSON.stringify(vnode.children)}`,
               )
-<<<<<<< HEAD
+            logMismatchError()
             handleMismatchHook(vnode, parentComponent, node)
-=======
-            logMismatchError()
->>>>>>> 1b6bc237
             ;(node as Text).data = vnode.children as string
           }
           nextNode = nextSibling(node)
@@ -428,20 +422,6 @@
         )
         let hasWarned = false
         while (next) {
-<<<<<<< HEAD
-          hasMismatch = true
-          if (
-            (__DEV__ || __FEATURE_PROD_HYDRATION_MISMATCH_DETAILS__) &&
-            !hasWarned
-          ) {
-            warn(
-              `Hydration children mismatch on`,
-              el,
-              `\nServer rendered element contains more child nodes than client vdom.`,
-            )
-            handleMismatchHook(vnode, parentComponent, null)
-            hasWarned = true
-=======
           if (!isMismatchAllowed(el, MismatchTypes.CHILDREN)) {
             if (
               (__DEV__ || __FEATURE_PROD_HYDRATION_MISMATCH_DETAILS__) &&
@@ -454,8 +434,8 @@
               )
               hasWarned = true
             }
+            handleMismatchHook(vnode, parentComponent, null)
             logMismatchError()
->>>>>>> 1b6bc237
           }
 
           // The SSRed DOM contains more nodes than it should. Remove them.
@@ -465,17 +445,6 @@
         }
       } else if (shapeFlag & ShapeFlags.TEXT_CHILDREN) {
         if (el.textContent !== vnode.children) {
-<<<<<<< HEAD
-          hasMismatch = true
-          ;(__DEV__ || __FEATURE_PROD_HYDRATION_MISMATCH_DETAILS__) &&
-            warn(
-              `Hydration text content mismatch on`,
-              el,
-              `\n  - rendered on server: ${el.textContent}` +
-                `\n  - expected on client: ${vnode.children as string}`,
-            )
-          handleMismatchHook(vnode, parentComponent, el)
-=======
           if (!isMismatchAllowed(el, MismatchTypes.TEXT)) {
             ;(__DEV__ || __FEATURE_PROD_HYDRATION_MISMATCH_DETAILS__) &&
               warn(
@@ -485,9 +454,9 @@
                   `\n  - expected on client: ${vnode.children as string}`,
               )
             logMismatchError()
-          }
-
->>>>>>> 1b6bc237
+            handleMismatchHook(vnode, parentComponent, el)
+          }
+
           el.textContent = vnode.children as string
         }
       }
@@ -617,20 +586,6 @@
         // because server rendered HTML won't contain a text node
         insert((vnode.el = createText('')), container)
       } else {
-<<<<<<< HEAD
-        hasMismatch = true
-        if (
-          (__DEV__ || __FEATURE_PROD_HYDRATION_MISMATCH_DETAILS__) &&
-          !hasWarned
-        ) {
-          warn(
-            `Hydration children mismatch on`,
-            container,
-            `\nServer rendered element contains fewer child nodes than client vdom.`,
-          )
-          handleMismatchHook(vnode, parentComponent, null)
-          hasWarned = true
-=======
         if (!isMismatchAllowed(container, MismatchTypes.CHILDREN)) {
           if (
             (__DEV__ || __FEATURE_PROD_HYDRATION_MISMATCH_DETAILS__) &&
@@ -643,8 +598,8 @@
             )
             hasWarned = true
           }
+          handleMismatchHook(vnode, parentComponent, null)
           logMismatchError()
->>>>>>> 1b6bc237
         }
 
         // the SSRed DOM didn't contain enough nodes. Mount the missing ones.
@@ -709,22 +664,6 @@
     slotScopeIds: string[] | null,
     isFragment: boolean,
   ): Node | null => {
-<<<<<<< HEAD
-    hasMismatch = true
-    ;(__DEV__ || __FEATURE_PROD_HYDRATION_MISMATCH_DETAILS__) &&
-      warn(
-        `Hydration node mismatch:\n- rendered on server:`,
-        node,
-        node.nodeType === DOMNodeTypes.TEXT
-          ? `(text)`
-          : isComment(node) && node.data === '['
-            ? `(start of fragment)`
-            : ``,
-        `\n- expected on client:`,
-        vnode.type,
-      )
-    handleMismatchHook(vnode, parentComponent, node)
-=======
     if (!isMismatchAllowed(node.parentElement!, MismatchTypes.CHILDREN)) {
       ;(__DEV__ || __FEATURE_PROD_HYDRATION_MISMATCH_DETAILS__) &&
         warn(
@@ -739,9 +678,9 @@
           vnode.type,
         )
       logMismatchError()
-    }
-
->>>>>>> 1b6bc237
+      handleMismatchHook(vnode, parentComponent, node)
+    }
+
     vnode.el = null
 
     if (isFragment) {
@@ -825,7 +764,6 @@
     )
   }
 
-<<<<<<< HEAD
   const handleMismatchHook = (
     vnode: VNode,
     parentComponent: ComponentInternalInstance | null,
@@ -849,10 +787,7 @@
     }
   }
 
-  return [hydrate, hydrateNode] as const
-=======
   return [hydrate, hydrateNode]
->>>>>>> 1b6bc237
 }
 
 /**
