--- conflicted
+++ resolved
@@ -181,14 +181,12 @@
           }
         } else {
           if ((node as Text).data !== vnode.children) {
-<<<<<<< HEAD
-            let dataContent = (node as Text).data.replace(/[\t\r\n\f ]+/g, '')
+            let dataContent = (node as Text).data.replace(/[\r\n ]+/g, '')
             let vnodeChildren = (vnode.children as string).replace(
-              /[\t\r\n\f ]+/g,
+              /[\r\n ]+/g,
               '',
             )
             if (unescapeHtml(dataContent) !== unescapeHtml(vnodeChildren)) {
-              hasMismatch = true
               ;(__DEV__ || __FEATURE_PROD_HYDRATION_MISMATCH_DETAILS__) &&
                 warn(
                   `Hydration text mismatch in`,
@@ -196,25 +194,11 @@
                   `\n  - rendered on server: ${JSON.stringify(
                     (node as Text).data,
                   )}` +
-                    `\n  - expected on client: ${JSON.stringify(
-                      vnode.children,
-                    )}`,
+                    `\n  - expected on client: ${JSON.stringify(vnode.children)}`,
                 )
+              logMismatchError()
               ;(node as Text).data = vnode.children as string
             }
-=======
-            ;(__DEV__ || __FEATURE_PROD_HYDRATION_MISMATCH_DETAILS__) &&
-              warn(
-                `Hydration text mismatch in`,
-                node.parentNode,
-                `\n  - rendered on server: ${JSON.stringify(
-                  (node as Text).data,
-                )}` +
-                  `\n  - expected on client: ${JSON.stringify(vnode.children)}`,
-              )
-            logMismatchError()
-            ;(node as Text).data = vnode.children as string
->>>>>>> 1b6bc237
           }
           nextNode = nextSibling(node)
         }
@@ -465,20 +449,18 @@
         }
       } else if (shapeFlag & ShapeFlags.TEXT_CHILDREN) {
         if (el.textContent !== vnode.children) {
-<<<<<<< HEAD
           let textContent = (el.textContent as string).replace(
-            /[\t\r\n\f ]+/g,
+            /[\r\n ]+/g,
             '',
           )
           let vnodeChildren = (vnode.children as string).replace(
-            /[\t\r\n\f ]+/g,
+            /[\r\n ]+/g,
             '',
           )
-          if (unescapeHtml(textContent) !== unescapeHtml(vnodeChildren)) {
-            hasMismatch = true
-=======
-          if (!isMismatchAllowed(el, MismatchTypes.TEXT)) {
->>>>>>> 1b6bc237
+          if (
+            !isMismatchAllowed(el, MismatchTypes.TEXT) ||
+            unescapeHtml(textContent) !== unescapeHtml(vnodeChildren)
+          ) {
             ;(__DEV__ || __FEATURE_PROD_HYDRATION_MISMATCH_DETAILS__) &&
               warn(
                 `Hydration text content mismatch on`,
@@ -486,10 +468,7 @@
                 `\n  - rendered on server: ${el.textContent}` +
                   `\n  - expected on client: ${vnode.children as string}`,
               )
-<<<<<<< HEAD
-=======
             logMismatchError()
->>>>>>> 1b6bc237
           }
 
           el.textContent = vnode.children as string
