--- conflicted
+++ resolved
@@ -131,10 +131,6 @@
         } else {
           if ((node as Text).data !== vnode.children) {
             hasMismatch = true
-<<<<<<< HEAD
-            debugger
-=======
->>>>>>> c568778e
             __DEV__ &&
               warn(
                 `Hydration text mismatch:` +
@@ -390,10 +386,6 @@
         let hasWarned = false
         while (next) {
           hasMismatch = true
-<<<<<<< HEAD
-          debugger
-=======
->>>>>>> c568778e
           if (__DEV__ && !hasWarned) {
             warn(
               `Hydration children mismatch in <${vnode.type as string}>: ` +
@@ -409,10 +401,6 @@
       } else if (shapeFlag & ShapeFlags.TEXT_CHILDREN) {
         if (el.textContent !== vnode.children) {
           hasMismatch = true
-<<<<<<< HEAD
-          debugger
-=======
->>>>>>> c568778e
           __DEV__ &&
             warn(
               `Hydration text content mismatch in <${
@@ -458,10 +446,6 @@
         continue
       } else {
         hasMismatch = true
-<<<<<<< HEAD
-        debugger
-=======
->>>>>>> c568778e
         if (__DEV__ && !hasWarned) {
           warn(
             `Hydration children mismatch in <${container.tagName.toLowerCase()}>: ` +
@@ -516,10 +500,6 @@
       // fragment didn't hydrate successfully, since we didn't get a end anchor
       // back. This should have led to node/children mismatch warnings.
       hasMismatch = true
-<<<<<<< HEAD
-      debugger
-=======
->>>>>>> c568778e
       // since the anchor is missing, we need to create one and insert it
       insert((vnode.anchor = createComment(`]`)), container, next)
       return next
@@ -535,10 +515,6 @@
     isFragment: boolean
   ): Node | null => {
     hasMismatch = true
-<<<<<<< HEAD
-    debugger
-=======
->>>>>>> c568778e
     __DEV__ &&
       warn(
         `Hydration node mismatch:\n- Client vnode:`,
