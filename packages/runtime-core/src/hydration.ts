--- conflicted
+++ resolved
@@ -245,15 +245,6 @@
             optimized
           )
 
-<<<<<<< HEAD
-          // #4293 teleport as component root
-          if (
-            nextNode &&
-            isComment(nextNode) &&
-            nextNode.data === 'teleport end'
-          ) {
-            nextNode = nextSibling(nextNode)
-=======
           // Locate the next node.
           if (isFragmentStart) {
             // If it's a fragment: since components may be async, we cannot rely
@@ -266,7 +257,6 @@
             nextNode = locateClosingAnchor(node, node.data, 'teleport end')
           } else {
             nextNode = nextSibling(node)
->>>>>>> 00de3e61
           }
 
           // #3787
