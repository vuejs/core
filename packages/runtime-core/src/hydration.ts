--- conflicted
+++ resolved
@@ -17,13 +17,6 @@
 import {
   PatchFlags,
   ShapeFlags,
-<<<<<<< HEAD
-  isReservedProp,
-  isOn,
-  invokeArrayFns
-} from '@vue/shared'
-import { needTransition, RendererInternals } from './renderer'
-=======
   includeBooleanAttr,
   isBooleanAttr,
   isKnownHtmlAttr,
@@ -34,9 +27,9 @@
   normalizeClass,
   normalizeStyle,
   stringifyStyle,
+  invokeArrayFns,
 } from '@vue/shared'
 import { type RendererInternals, needTransition } from './renderer'
->>>>>>> d94d8d4b
 import { setRef } from './rendererTemplateRef'
 import {
   type SuspenseBoundary,
