--- conflicted
+++ resolved
@@ -17,13 +17,6 @@
 import {
   PatchFlags,
   ShapeFlags,
-<<<<<<< HEAD
-  isReservedProp,
-  isOn,
-  unescapeHtml
-} from '@vue/shared'
-import { needTransition, RendererInternals } from './renderer'
-=======
   includeBooleanAttr,
   isBooleanAttr,
   isKnownHtmlAttr,
@@ -34,9 +27,9 @@
   normalizeClass,
   normalizeStyle,
   stringifyStyle,
+  unescapeHtml,
 } from '@vue/shared'
 import { type RendererInternals, needTransition } from './renderer'
->>>>>>> d94d8d4b
 import { setRef } from './rendererTemplateRef'
 import {
   type SuspenseBoundary,
@@ -176,38 +169,27 @@
           }
         } else {
           if ((node as Text).data !== vnode.children) {
-<<<<<<< HEAD
             let dataContent = (node as Text).data.replace(/[\t\r\n\f ]+/g, '')
             let vnodeChildren = (vnode.children as string).replace(
               /[\t\r\n\f ]+/g,
-              ''
+              '',
             )
             if (unescapeHtml(dataContent) !== unescapeHtml(vnodeChildren)) {
               hasMismatch = true
-              __DEV__ &&
+              ;(__DEV__ || __FEATURE_PROD_HYDRATION_MISMATCH_DETAILS__) &&
                 warn(
-                  `Hydration text mismatch:` +
-                    `\n- Server rendered: ${JSON.stringify(
-                      (node as Text).data
-                    )}` +
-                    `\n- Client rendered: ${JSON.stringify(vnode.children)}`
+                  `Hydration text mismatch in`,
+                  node.parentNode,
+                  `\n  - rendered on server: ${JSON.stringify(
+                    (node as Text).data,
+                  )}` +
+                    `\n  - expected on client: ${JSON.stringify(
+                      vnode.children,
+                    )}`,
                 )
+              ;(node as Text).data = vnode.children as string
             }
-=======
-            hasMismatch = true
-            ;(__DEV__ || __FEATURE_PROD_HYDRATION_MISMATCH_DETAILS__) &&
-              warn(
-                `Hydration text mismatch in`,
-                node.parentNode,
-                `\n  - rendered on server: ${JSON.stringify(
-                  (node as Text).data,
-                )}` +
-                  `\n  - expected on client: ${JSON.stringify(vnode.children)}`,
-              )
-            ;(node as Text).data = vnode.children as string
->>>>>>> d94d8d4b
-          }
-          ;(node as Text).data = vnode.children as string
+          }
           nextNode = nextSibling(node)
         }
         break
@@ -454,36 +436,25 @@
         }
       } else if (shapeFlag & ShapeFlags.TEXT_CHILDREN) {
         if (el.textContent !== vnode.children) {
-<<<<<<< HEAD
           let textContent = (el.textContent as string).replace(
             /[\t\r\n\f ]+/g,
-            ''
+            '',
           )
           let vnodeChildren = (vnode.children as string).replace(
             /[\t\r\n\f ]+/g,
-            ''
+            '',
           )
           if (unescapeHtml(textContent) !== unescapeHtml(vnodeChildren)) {
             hasMismatch = true
-            __DEV__ &&
+            ;(__DEV__ || __FEATURE_PROD_HYDRATION_MISMATCH_DETAILS__) &&
               warn(
-                `Hydration text content mismatch in <${
-                  vnode.type as string
-                }>:\n` +
-                  `- Server rendered: ${el.textContent}\n` +
-                  `- Client rendered: ${vnode.children as string}`
+                `Hydration text content mismatch on`,
+                el,
+                `\n  - rendered on server: ${el.textContent}` +
+                  `\n  - expected on client: ${vnode.children as string}`,
               )
           }
-=======
-          hasMismatch = true
-          ;(__DEV__ || __FEATURE_PROD_HYDRATION_MISMATCH_DETAILS__) &&
-            warn(
-              `Hydration text content mismatch on`,
-              el,
-              `\n  - rendered on server: ${el.textContent}` +
-                `\n  - expected on client: ${vnode.children as string}`,
-            )
->>>>>>> d94d8d4b
+
           el.textContent = vnode.children as string
         }
       }
