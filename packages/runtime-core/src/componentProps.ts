--- conflicted
+++ resolved
@@ -326,14 +326,7 @@
   let hasAttrsChanged = false
   let rawCastValues: Data | undefined
   if (rawProps) {
-<<<<<<< HEAD
-    // @CT: 从 vnode 上拿到最新的 props，更新到 instance.props 上
-    // @CT: vnode.props 上的属性值是这种形式 props.a-b props.b
-    for (const key in rawProps) {
-      const value = rawProps[key]
-=======
     for (let key in rawProps) {
->>>>>>> 71f7c25f
       // key, ref are reserved and never passed down
       if (isReservedProp(key)) {
         continue
