--- conflicted
+++ resolved
@@ -22,11 +22,7 @@
   def,
   extend,
   isOn,
-<<<<<<< HEAD
-  type IfAny
-=======
-  IfAny,
->>>>>>> 3ee3d266
+  type IfAny,
 } from '@vue/shared'
 import { warn } from './warning'
 import {
