--- conflicted
+++ resolved
@@ -48,7 +48,7 @@
   | PropMethod<T>
 
 type PropMethod<T> = T extends (...args: any) => any // if is function with args
-  ? { new (): T; (): T; readonly proptotype: Function } // Create Function like contructor
+  ? { new (): T & {}; (): T; readonly proptotype: Function } // Create Function like contructor
   : never
 
 type RequiredKeys<T, MakeDefaultRequired> = {
@@ -67,10 +67,13 @@
 type InferPropType<T> = T extends null
   ? any // null & true would fail to infer
   : T extends { type: null | true }
-    ? any // somehow `ObjectConstructor` when inferred from { (): T } becomes `any`
-    : T extends ObjectConstructor | { type: ObjectConstructor }
+    ? any // As TS issue https://github.com/Microsoft/TypeScript/issues/14829 // somehow `ObjectConstructor` when inferred from { (): T } becomes `any`
+    : // `BooleanConstructor` when inferred from PropConstructor(with PropMethod) becomes `Boolean`
+      T extends ObjectConstructor | { type: ObjectConstructor }
       ? { [key: string]: any }
-      : T extends Prop<infer V> ? V : T
+      : T extends BooleanConstructor | { type: BooleanConstructor }
+        ? boolean
+        : T extends Prop<infer V> ? V : T
 
 export type ExtractPropTypes<
   O,
@@ -99,12 +102,8 @@
 export function initProps(
   instance: ComponentInternalInstance,
   rawProps: Data | null,
-<<<<<<< HEAD
-  _options: ComponentPropsOptions | void | null
-=======
   isStateful: number, // result of bitwise flag comparison
   isSSR = false
->>>>>>> a893ed13
 ) {
   const props: Data = {}
   const attrs: Data = {}
@@ -293,20 +292,9 @@
   return value
 }
 
-<<<<<<< HEAD
-const normalizationMap = new WeakMap<
-  ComponentPropsOptions,
-  NormalizedPropsOptions
->()
-
-function normalizePropsOptions(
-  raw: ComponentPropsOptions | void | null
-): NormalizedPropsOptions {
-=======
 export function normalizePropsOptions(
   raw: ComponentPropsOptions | undefined
 ): NormalizedPropsOptions | [] {
->>>>>>> a893ed13
   if (!raw) {
     return EMPTY_ARR as any
   }
