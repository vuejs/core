import type {
  Component,
  ComponentInternalInstance,
<<<<<<< HEAD
  SetupContext,
=======
>>>>>>> a41c5f1f
  ComponentInternalOptions,
  ConcreteComponent,
  Data,
  InternalRenderFunction,
  SetupContext,
} from './component'
import {
  type LooseRequired,
  NOOP,
  type Prettify,
  extend,
  isArray,
  isFunction,
  isObject,
  isPromise,
<<<<<<< HEAD
  LooseRequired,
  Prettify,
  Data
=======
  isString,
>>>>>>> a41c5f1f
} from '@vue/shared'
import { type Ref, isRef } from '@vue/reactivity'
import { computed } from './apiComputed'
import {
  type WatchCallback,
  type WatchOptions,
  createPathGetter,
  watch,
} from './apiWatch'
import { inject, provide } from './apiInject'
import {
  type DebuggerHook,
  type ErrorCapturedHook,
  onActivated,
  onBeforeMount,
  onBeforeUnmount,
  onBeforeUpdate,
  onDeactivated,
  onErrorCaptured,
  onMounted,
  onRenderTracked,
  onRenderTriggered,
  onServerPrefetch,
  onUnmounted,
  onUpdated,
} from './apiLifecycle'
import {
  type ComputedGetter,
  type WritableComputedOptions,
  reactive,
} from '@vue/reactivity'
import type {
  ComponentObjectPropsOptions,
  ComponentPropsOptions,
  ExtractDefaultPropTypes,
  ExtractPropTypes,
} from './componentProps'
import type { EmitsOptions, EmitsToProps } from './componentEmits'
import type { Directive } from './directives'
import {
  type ComponentPublicInstance,
  type CreateComponentPublicInstance,
  type IntersectionMixin,
  type UnwrapMixinsType,
  isReservedPrefix,
} from './componentPublicInstance'
import { warn } from './warning'
import type { VNodeChild } from './vnode'
import { callWithAsyncErrorHandling } from './errorHandling'
import { deepMergeData } from './compat/data'
import { DeprecationTypes } from './compat/compatConfig'
import {
  type CompatConfig,
  isCompatEnabled,
  softAssertCompatEnabled,
} from './compat/compatConfig'
import type { OptionMergeFunction } from './apiCreateApp'
import { LifecycleHooks } from './enums'
import type { SlotsType } from './componentSlots'
import { normalizePropsOrEmits } from './apiSetupHelpers'

/**
 * Interface for declaring custom options.
 *
 * @example
 * ```ts
 * declare module '@vue/runtime-core' {
 *   interface ComponentCustomOptions {
 *     beforeRouteUpdate?(
 *       to: Route,
 *       from: Route,
 *       next: () => void
 *     ): void
 *   }
 * }
 * ```
 */
export interface ComponentCustomOptions {}

export type RenderFunction = () => VNodeChild

export interface ComponentOptionsBase<
  Props,
  RawBindings,
  D,
  C extends ComputedOptions,
  M extends MethodOptions,
  Mixin extends ComponentOptionsMixin,
  Extends extends ComponentOptionsMixin,
  E extends EmitsOptions,
  EE extends string = string,
  Defaults = {},
  I extends ComponentInjectOptions = {},
  II extends string = string,
  S extends SlotsType = {},
> extends LegacyOptions<Props, D, C, M, Mixin, Extends, I, II>,
    ComponentInternalOptions,
    ComponentCustomOptions {
  setup?: (
    this: void,
    props: LooseRequired<
      Props &
        Prettify<
          UnwrapMixinsType<
            IntersectionMixin<Mixin> & IntersectionMixin<Extends>,
            'P'
          >
        >
    >,
    ctx: SetupContext<E, S>,
  ) => Promise<RawBindings> | RawBindings | RenderFunction | void
  name?: string
  template?: string | object // can be a direct DOM node
  // Note: we are intentionally using the signature-less `Function` type here
  // since any type with signature will cause the whole inference to fail when
  // the return expression contains reference to `this`.
  // Luckily `render()` doesn't need any arguments nor does it care about return
  // type.
  render?: Function
  components?: Record<string, Component>
  directives?: Record<string, Directive>
  inheritAttrs?: boolean
  emits?: (E | EE[]) & ThisType<void>
  slots?: S
  // TODO infer public instance type based on exposed keys
  expose?: string[]
  serverPrefetch?(): void | Promise<any>

  // Runtime compiler only -----------------------------------------------------
  compilerOptions?: RuntimeCompilerOptions

  // Internal ------------------------------------------------------------------

  /**
   * SSR only. This is produced by compiler-ssr and attached in compiler-sfc
   * not user facing, so the typing is lax and for test only.
   * @internal
   */
  ssrRender?: (
    ctx: any,
    push: (item: any) => void,
    parentInstance: ComponentInternalInstance,
    attrs: Data | undefined,
    // for compiler-optimized bindings
    $props: ComponentInternalInstance['props'],
    $setup: ComponentInternalInstance['setupState'],
    $data: ComponentInternalInstance['data'],
    $options: ComponentInternalInstance['ctx'],
  ) => void

  /**
   * Only generated by compiler-sfc to mark a ssr render function inlined and
   * returned from setup()
   * @internal
   */
  __ssrInlineRender?: boolean

  /**
   * marker for AsyncComponentWrapper
   * @internal
   */
  __asyncLoader?: () => Promise<ConcreteComponent>
  /**
   * the inner component resolved by the AsyncComponentWrapper
   * @internal
   */
  __asyncResolved?: ConcreteComponent

  // Type differentiators ------------------------------------------------------

  // Note these are internal but need to be exposed in d.ts for type inference
  // to work!

  // type-only differentiator to separate OptionWithoutProps from a constructor
  // type returned by defineComponent() or FunctionalComponent
  call?: (this: unknown, ...args: unknown[]) => never
  // type-only differentiators for built-in Vnode types
  __isFragment?: never
  __isTeleport?: never
  __isSuspense?: never

  __defaults?: Defaults
}

/**
 * Subset of compiler options that makes sense for the runtime.
 */
export interface RuntimeCompilerOptions {
  isCustomElement?: (tag: string) => boolean
  whitespace?: 'preserve' | 'condense'
  comments?: boolean
  delimiters?: [string, string]
}

export type ComponentOptionsWithoutProps<
  Props = {},
  RawBindings = {},
  D = {},
  C extends ComputedOptions = {},
  M extends MethodOptions = {},
  Mixin extends ComponentOptionsMixin = ComponentOptionsMixin,
  Extends extends ComponentOptionsMixin = ComponentOptionsMixin,
  E extends EmitsOptions = EmitsOptions,
  EE extends string = string,
  I extends ComponentInjectOptions = {},
  II extends string = string,
  S extends SlotsType = {},
  PE = Props & EmitsToProps<E>,
> = ComponentOptionsBase<
  PE,
  RawBindings,
  D,
  C,
  M,
  Mixin,
  Extends,
  E,
  EE,
  {},
  I,
  II,
  S
> & {
  props?: undefined
} & ThisType<
    CreateComponentPublicInstance<
      PE,
      RawBindings,
      D,
      C,
      M,
      Mixin,
      Extends,
      E,
      PE,
      {},
      false,
      I,
      S
    >
  >

export type ComponentOptionsWithArrayProps<
  PropNames extends string = string,
  RawBindings = {},
  D = {},
  C extends ComputedOptions = {},
  M extends MethodOptions = {},
  Mixin extends ComponentOptionsMixin = ComponentOptionsMixin,
  Extends extends ComponentOptionsMixin = ComponentOptionsMixin,
  E extends EmitsOptions = EmitsOptions,
  EE extends string = string,
  I extends ComponentInjectOptions = {},
  II extends string = string,
  S extends SlotsType = {},
  Props = Prettify<Readonly<{ [key in PropNames]?: any } & EmitsToProps<E>>>,
> = ComponentOptionsBase<
  Props,
  RawBindings,
  D,
  C,
  M,
  Mixin,
  Extends,
  E,
  EE,
  {},
  I,
  II,
  S
> & {
  props: PropNames[]
} & ThisType<
    CreateComponentPublicInstance<
      Props,
      RawBindings,
      D,
      C,
      M,
      Mixin,
      Extends,
      E,
      Props,
      {},
      false,
      I,
      S
    >
  >

export type ComponentOptionsWithObjectProps<
  PropsOptions = ComponentObjectPropsOptions,
  RawBindings = {},
  D = {},
  C extends ComputedOptions = {},
  M extends MethodOptions = {},
  Mixin extends ComponentOptionsMixin = ComponentOptionsMixin,
  Extends extends ComponentOptionsMixin = ComponentOptionsMixin,
  E extends EmitsOptions = EmitsOptions,
  EE extends string = string,
  I extends ComponentInjectOptions = {},
  II extends string = string,
  S extends SlotsType = {},
  Props = Prettify<Readonly<ExtractPropTypes<PropsOptions> & EmitsToProps<E>>>,
  Defaults = ExtractDefaultPropTypes<PropsOptions>,
> = ComponentOptionsBase<
  Props,
  RawBindings,
  D,
  C,
  M,
  Mixin,
  Extends,
  E,
  EE,
  Defaults,
  I,
  II,
  S
> & {
  props: PropsOptions & ThisType<void>
} & ThisType<
    CreateComponentPublicInstance<
      Props,
      RawBindings,
      D,
      C,
      M,
      Mixin,
      Extends,
      E,
      Props,
      Defaults,
      false,
      I,
      S
    >
  >

export type ComponentOptions<
  Props = {},
  RawBindings = any,
  D = any,
  C extends ComputedOptions = any,
  M extends MethodOptions = any,
  Mixin extends ComponentOptionsMixin = any,
  Extends extends ComponentOptionsMixin = any,
  E extends EmitsOptions = any,
  S extends SlotsType = any,
> = ComponentOptionsBase<
  Props,
  RawBindings,
  D,
  C,
  M,
  Mixin,
  Extends,
  E,
  string,
  S
> &
  ThisType<
    CreateComponentPublicInstance<
      {},
      RawBindings,
      D,
      C,
      M,
      Mixin,
      Extends,
      E,
      Readonly<Props>
    >
  >

export type ComponentOptionsMixin = ComponentOptionsBase<
  any,
  any,
  any,
  any,
  any,
  any,
  any,
  any,
  any,
  any,
  any
>

export type ComputedOptions = Record<
  string,
  ComputedGetter<any> | WritableComputedOptions<any>
>

export interface MethodOptions {
  [key: string]: Function
}

export type ExtractComputedReturns<T extends any> = {
  [key in keyof T]: T[key] extends { get: (...args: any[]) => infer TReturn }
    ? TReturn
    : T[key] extends (...args: any[]) => infer TReturn
      ? TReturn
      : never
}

export type ObjectWatchOptionItem = {
  handler: WatchCallback | string
} & WatchOptions

type WatchOptionItem = string | WatchCallback | ObjectWatchOptionItem

type ComponentWatchOptionItem = WatchOptionItem | WatchOptionItem[]

type ComponentWatchOptions = Record<string, ComponentWatchOptionItem>

export type ComponentProvideOptions = ObjectProvideOptions | Function

type ObjectProvideOptions = Record<string | symbol, unknown>

export type ComponentInjectOptions = string[] | ObjectInjectOptions

type ObjectInjectOptions = Record<
  string | symbol,
  string | symbol | { from?: string | symbol; default?: unknown }
>

export type InjectToObject<T extends ComponentInjectOptions> =
  T extends string[]
    ? {
        [K in T[number]]?: unknown
      }
    : T extends ObjectInjectOptions
      ? {
          [K in keyof T]?: unknown
        }
      : never

interface LegacyOptions<
  Props,
  D,
  C extends ComputedOptions,
  M extends MethodOptions,
  Mixin extends ComponentOptionsMixin,
  Extends extends ComponentOptionsMixin,
  I extends ComponentInjectOptions,
  II extends string,
> {
  compatConfig?: CompatConfig

  // allow any custom options
  [key: string]: any

  // state
  // Limitation: we cannot expose RawBindings on the `this` context for data
  // since that leads to some sort of circular inference and breaks ThisType
  // for the entire component.
  data?: (
    this: CreateComponentPublicInstance<
      Props,
      {},
      {},
      {},
      MethodOptions,
      Mixin,
      Extends
    >,
    vm: CreateComponentPublicInstance<
      Props,
      {},
      {},
      {},
      MethodOptions,
      Mixin,
      Extends
    >,
  ) => D
  computed?: C
  methods?: M
  watch?: ComponentWatchOptions
  provide?: ComponentProvideOptions
  inject?: I | II[]

  // assets
  filters?: Record<string, Function>

  // composition
  mixins?: Mixin[]
  extends?: Extends

  // lifecycle
  beforeCreate?(): void
  created?(): void
  beforeMount?(): void
  mounted?(): void
  beforeUpdate?(): void
  updated?(): void
  activated?(): void
  deactivated?(): void
  /** @deprecated use `beforeUnmount` instead */
  beforeDestroy?(): void
  beforeUnmount?(): void
  /** @deprecated use `unmounted` instead */
  destroyed?(): void
  unmounted?(): void
  renderTracked?: DebuggerHook
  renderTriggered?: DebuggerHook
  errorCaptured?: ErrorCapturedHook

  /**
   * runtime compile only
   * @deprecated use `compilerOptions.delimiters` instead.
   */
  delimiters?: [string, string]

  /**
   * #3468
   *
   * type-only, used to assist Mixin's type inference,
   * typescript will try to simplify the inferred `Mixin` type,
   * with the `__differentiator`, typescript won't be able to combine different mixins,
   * because the `__differentiator` will be different
   */
  __differentiator?: keyof D | keyof C | keyof M
}

type MergedHook<T = () => void> = T | T[]

export type MergedComponentOptions = ComponentOptions &
  MergedComponentOptionsOverride

export type MergedComponentOptionsOverride = {
  beforeCreate?: MergedHook
  created?: MergedHook
  beforeMount?: MergedHook
  mounted?: MergedHook
  beforeUpdate?: MergedHook
  updated?: MergedHook
  activated?: MergedHook
  deactivated?: MergedHook
  /** @deprecated use `beforeUnmount` instead */
  beforeDestroy?: MergedHook
  beforeUnmount?: MergedHook
  /** @deprecated use `unmounted` instead */
  destroyed?: MergedHook
  unmounted?: MergedHook
  renderTracked?: MergedHook<DebuggerHook>
  renderTriggered?: MergedHook<DebuggerHook>
  errorCaptured?: MergedHook<ErrorCapturedHook>
}

export type OptionTypesKeys = 'P' | 'B' | 'D' | 'C' | 'M' | 'Defaults'

export type OptionTypesType<
  P = {},
  B = {},
  D = {},
  C extends ComputedOptions = {},
  M extends MethodOptions = {},
  Defaults = {},
> = {
  P: P
  B: B
  D: D
  C: C
  M: M
  Defaults: Defaults
}

enum OptionTypes {
  PROPS = 'Props',
  DATA = 'Data',
  COMPUTED = 'Computed',
  METHODS = 'Methods',
  INJECT = 'Inject',
}

function createDuplicateChecker() {
  const cache = Object.create(null)
  return (type: OptionTypes, key: string) => {
    if (cache[key]) {
      warn(`${type} property "${key}" is already defined in ${cache[key]}.`)
    } else {
      cache[key] = type
    }
  }
}

export let shouldCacheAccess = true

export function applyOptions(instance: ComponentInternalInstance) {
  const options = resolveMergedOptions(instance)
  const publicThis = instance.proxy! as any
  const ctx = instance.ctx

  // do not cache property access on public proxy during state initialization
  shouldCacheAccess = false

  // call beforeCreate first before accessing other options since
  // the hook may mutate resolved options (#2791)
  if (options.beforeCreate) {
    callHook(options.beforeCreate, instance, LifecycleHooks.BEFORE_CREATE)
  }

  const {
    // state
    data: dataOptions,
    computed: computedOptions,
    methods,
    watch: watchOptions,
    provide: provideOptions,
    inject: injectOptions,
    // lifecycle
    created,
    beforeMount,
    mounted,
    beforeUpdate,
    updated,
    activated,
    deactivated,
    beforeDestroy,
    beforeUnmount,
    destroyed,
    unmounted,
    render,
    renderTracked,
    renderTriggered,
    errorCaptured,
    serverPrefetch,
    // public API
    expose,
    inheritAttrs,
    // assets
    components,
    directives,
    filters,
  } = options

  const checkDuplicateProperties = __DEV__ ? createDuplicateChecker() : null

  if (__DEV__) {
    const [propsOptions] = instance.propsOptions
    if (propsOptions) {
      for (const key in propsOptions) {
        checkDuplicateProperties!(OptionTypes.PROPS, key)
      }
    }
  }

  // options initialization order (to be consistent with Vue 2):
  // - props (already done outside of this function)
  // - inject
  // - methods
  // - data (deferred since it relies on `this` access)
  // - computed
  // - watch (deferred since it relies on `this` access)

  if (injectOptions) {
    resolveInjections(injectOptions, ctx, checkDuplicateProperties)
  }

  if (methods) {
    for (const key in methods) {
      const methodHandler = (methods as MethodOptions)[key]
      if (isFunction(methodHandler)) {
        // In dev mode, we use the `createRenderContext` function to define
        // methods to the proxy target, and those are read-only but
        // reconfigurable, so it needs to be redefined here
        if (__DEV__) {
          Object.defineProperty(ctx, key, {
            value: methodHandler.bind(publicThis),
            configurable: true,
            enumerable: true,
            writable: true,
          })
        } else {
          ctx[key] = methodHandler.bind(publicThis)
        }
        if (__DEV__) {
          checkDuplicateProperties!(OptionTypes.METHODS, key)
        }
      } else if (__DEV__) {
        warn(
          `Method "${key}" has type "${typeof methodHandler}" in the component definition. ` +
            `Did you reference the function correctly?`,
        )
      }
    }
  }

  if (dataOptions) {
    if (__DEV__ && !isFunction(dataOptions)) {
      warn(
        `The data option must be a function. ` +
          `Plain object usage is no longer supported.`,
      )
    }
    const data = dataOptions.call(publicThis, publicThis)
    if (__DEV__ && isPromise(data)) {
      warn(
        `data() returned a Promise - note data() cannot be async; If you ` +
          `intend to perform data fetching before component renders, use ` +
          `async setup() + <Suspense>.`,
      )
    }
    if (!isObject(data)) {
      __DEV__ && warn(`data() should return an object.`)
    } else {
      instance.data = reactive(data)
      if (__DEV__) {
        for (const key in data) {
          checkDuplicateProperties!(OptionTypes.DATA, key)
          // expose data on ctx during dev
          if (!isReservedPrefix(key[0])) {
            Object.defineProperty(ctx, key, {
              configurable: true,
              enumerable: true,
              get: () => data[key],
              set: NOOP,
            })
          }
        }
      }
    }
  }

  // state initialization complete at this point - start caching access
  shouldCacheAccess = true

  if (computedOptions) {
    for (const key in computedOptions) {
      const opt = (computedOptions as ComputedOptions)[key]
      const get = isFunction(opt)
        ? opt.bind(publicThis, publicThis)
        : isFunction(opt.get)
          ? opt.get.bind(publicThis, publicThis)
          : NOOP
      if (__DEV__ && get === NOOP) {
        warn(`Computed property "${key}" has no getter.`)
      }
      const set =
        !isFunction(opt) && isFunction(opt.set)
          ? opt.set.bind(publicThis)
          : __DEV__
            ? () => {
                warn(
                  `Write operation failed: computed property "${key}" is readonly.`,
                )
              }
            : NOOP
      const c = computed({
        get,
        set,
      })
      Object.defineProperty(ctx, key, {
        enumerable: true,
        configurable: true,
        get: () => c.value,
        set: v => (c.value = v),
      })
      if (__DEV__) {
        checkDuplicateProperties!(OptionTypes.COMPUTED, key)
      }
    }
  }

  if (watchOptions) {
    for (const key in watchOptions) {
      createWatcher(watchOptions[key], ctx, publicThis, key)
    }
  }

  if (provideOptions) {
    const provides = isFunction(provideOptions)
      ? provideOptions.call(publicThis)
      : provideOptions
    Reflect.ownKeys(provides).forEach(key => {
      provide(key, provides[key])
    })
  }

  if (created) {
    callHook(created, instance, LifecycleHooks.CREATED)
  }

  function registerLifecycleHook(
    register: Function,
    hook?: Function | Function[],
  ) {
    if (isArray(hook)) {
      hook.forEach(_hook => register(_hook.bind(publicThis)))
    } else if (hook) {
      register(hook.bind(publicThis))
    }
  }

  registerLifecycleHook(onBeforeMount, beforeMount)
  registerLifecycleHook(onMounted, mounted)
  registerLifecycleHook(onBeforeUpdate, beforeUpdate)
  registerLifecycleHook(onUpdated, updated)
  registerLifecycleHook(onActivated, activated)
  registerLifecycleHook(onDeactivated, deactivated)
  registerLifecycleHook(onErrorCaptured, errorCaptured)
  registerLifecycleHook(onRenderTracked, renderTracked)
  registerLifecycleHook(onRenderTriggered, renderTriggered)
  registerLifecycleHook(onBeforeUnmount, beforeUnmount)
  registerLifecycleHook(onUnmounted, unmounted)
  registerLifecycleHook(onServerPrefetch, serverPrefetch)

  if (__COMPAT__) {
    if (
      beforeDestroy &&
      softAssertCompatEnabled(DeprecationTypes.OPTIONS_BEFORE_DESTROY, instance)
    ) {
      registerLifecycleHook(onBeforeUnmount, beforeDestroy)
    }
    if (
      destroyed &&
      softAssertCompatEnabled(DeprecationTypes.OPTIONS_DESTROYED, instance)
    ) {
      registerLifecycleHook(onUnmounted, destroyed)
    }
  }

  if (isArray(expose)) {
    if (expose.length) {
      const exposed = instance.exposed || (instance.exposed = {})
      expose.forEach(key => {
        Object.defineProperty(exposed, key, {
          get: () => publicThis[key],
          set: val => (publicThis[key] = val),
        })
      })
    } else if (!instance.exposed) {
      instance.exposed = {}
    }
  }

  // options that are handled when creating the instance but also need to be
  // applied from mixins
  if (render && instance.render === NOOP) {
    instance.render = render as InternalRenderFunction
  }
  if (inheritAttrs != null) {
    instance.inheritAttrs = inheritAttrs
  }

  // asset options.
  if (components) instance.components = components as any
  if (directives) instance.directives = directives
  if (
    __COMPAT__ &&
    filters &&
    isCompatEnabled(DeprecationTypes.FILTERS, instance)
  ) {
    instance.filters = filters
  }
}

export function resolveInjections(
  injectOptions: ComponentInjectOptions,
  ctx: any,
  checkDuplicateProperties = NOOP as any,
) {
  if (isArray(injectOptions)) {
    injectOptions = normalizeInject(injectOptions)!
  }
  for (const key in injectOptions) {
    const opt = injectOptions[key]
    let injected: unknown
    if (isObject(opt)) {
      if ('default' in opt) {
        injected = inject(
          opt.from || key,
          opt.default,
          true /* treat default function as factory */,
        )
      } else {
        injected = inject(opt.from || key)
      }
    } else {
      injected = inject(opt)
    }
    if (isRef(injected)) {
      // unwrap injected refs (ref #4196)
      Object.defineProperty(ctx, key, {
        enumerable: true,
        configurable: true,
        get: () => (injected as Ref).value,
        set: v => ((injected as Ref).value = v),
      })
    } else {
      ctx[key] = injected
    }
    if (__DEV__) {
      checkDuplicateProperties!(OptionTypes.INJECT, key)
    }
  }
}

function callHook(
  hook: Function,
  instance: ComponentInternalInstance,
  type: LifecycleHooks,
) {
  callWithAsyncErrorHandling(
    isArray(hook)
      ? hook.map(h => h.bind(instance.proxy!))
      : hook.bind(instance.proxy!),
    instance,
    type,
  )
}

export function createWatcher(
  raw: ComponentWatchOptionItem,
  ctx: Data,
  publicThis: ComponentPublicInstance,
  key: string,
) {
  const getter = key.includes('.')
    ? createPathGetter(publicThis, key)
    : () => (publicThis as any)[key]
  if (isString(raw)) {
    const handler = ctx[raw]
    if (isFunction(handler)) {
      watch(getter, handler as WatchCallback)
    } else if (__DEV__) {
      warn(`Invalid watch handler specified by key "${raw}"`, handler)
    }
  } else if (isFunction(raw)) {
    watch(getter, raw.bind(publicThis))
  } else if (isObject(raw)) {
    if (isArray(raw)) {
      raw.forEach(r => createWatcher(r, ctx, publicThis, key))
    } else {
      const handler = isFunction(raw.handler)
        ? raw.handler.bind(publicThis)
        : (ctx[raw.handler] as WatchCallback)
      if (isFunction(handler)) {
        watch(getter, handler, raw)
      } else if (__DEV__) {
        warn(`Invalid watch handler specified by key "${raw.handler}"`, handler)
      }
    }
  } else if (__DEV__) {
    warn(`Invalid watch option: "${key}"`, raw)
  }
}

/**
 * Resolve merged options and cache it on the component.
 * This is done only once per-component since the merging does not involve
 * instances.
 */
export function resolveMergedOptions(
  instance: ComponentInternalInstance,
): MergedComponentOptions {
  const base = instance.type as ComponentOptions
  const { mixins, extends: extendsOptions } = base
  const {
    mixins: globalMixins,
    optionsCache: cache,
    config: { optionMergeStrategies },
  } = instance.appContext
  const cached = cache.get(base)

  let resolved: MergedComponentOptions

  if (cached) {
    resolved = cached
  } else if (!globalMixins.length && !mixins && !extendsOptions) {
    if (
      __COMPAT__ &&
      isCompatEnabled(DeprecationTypes.PRIVATE_APIS, instance)
    ) {
      resolved = extend({}, base) as MergedComponentOptions
      resolved.parent = instance.parent && instance.parent.proxy
      resolved.propsData = instance.vnode.props
    } else {
      resolved = base as MergedComponentOptions
    }
  } else {
    resolved = {}
    if (globalMixins.length) {
      globalMixins.forEach(m =>
        mergeOptions(resolved, m, optionMergeStrategies, true),
      )
    }
    mergeOptions(resolved, base, optionMergeStrategies)
  }
  if (isObject(base)) {
    cache.set(base, resolved)
  }
  return resolved
}

export function mergeOptions(
  to: any,
  from: any,
  strats: Record<string, OptionMergeFunction>,
  asMixin = false,
) {
  if (__COMPAT__ && isFunction(from)) {
    from = from.options
  }

  const { mixins, extends: extendsOptions } = from

  if (extendsOptions) {
    mergeOptions(to, extendsOptions, strats, true)
  }
  if (mixins) {
    mixins.forEach((m: ComponentOptionsMixin) =>
      mergeOptions(to, m, strats, true),
    )
  }

  for (const key in from) {
    if (asMixin && key === 'expose') {
      __DEV__ &&
        warn(
          `"expose" option is ignored when declared in mixins or extends. ` +
            `It should only be declared in the base component itself.`,
        )
    } else {
      const strat = internalOptionMergeStrats[key] || (strats && strats[key])
      to[key] = strat ? strat(to[key], from[key]) : from[key]
    }
  }
  return to
}

export const internalOptionMergeStrats: Record<string, Function> = {
  data: mergeDataFn,
  props: mergeEmitsOrPropsOptions,
  emits: mergeEmitsOrPropsOptions,
  // objects
  methods: mergeObjectOptions,
  computed: mergeObjectOptions,
  // lifecycle
  beforeCreate: mergeAsArray,
  created: mergeAsArray,
  beforeMount: mergeAsArray,
  mounted: mergeAsArray,
  beforeUpdate: mergeAsArray,
  updated: mergeAsArray,
  beforeDestroy: mergeAsArray,
  beforeUnmount: mergeAsArray,
  destroyed: mergeAsArray,
  unmounted: mergeAsArray,
  activated: mergeAsArray,
  deactivated: mergeAsArray,
  errorCaptured: mergeAsArray,
  serverPrefetch: mergeAsArray,
  // assets
  components: mergeObjectOptions,
  directives: mergeObjectOptions,
  // watch
  watch: mergeWatchOptions,
  // provide / inject
  provide: mergeDataFn,
  inject: mergeInject,
}

if (__COMPAT__) {
  internalOptionMergeStrats.filters = mergeObjectOptions
}

function mergeDataFn(to: any, from: any) {
  if (!from) {
    return to
  }
  if (!to) {
    return from
  }
  return function mergedDataFn(this: ComponentPublicInstance) {
    return (
      __COMPAT__ && isCompatEnabled(DeprecationTypes.OPTIONS_DATA_MERGE, null)
        ? deepMergeData
        : extend
    )(
      isFunction(to) ? to.call(this, this) : to,
      isFunction(from) ? from.call(this, this) : from,
    )
  }
}

function mergeInject(
  to: ComponentInjectOptions | undefined,
  from: ComponentInjectOptions,
) {
  return mergeObjectOptions(normalizeInject(to), normalizeInject(from))
}

function normalizeInject(
  raw: ComponentInjectOptions | undefined,
): ObjectInjectOptions | undefined {
  if (isArray(raw)) {
    const res: ObjectInjectOptions = {}
    for (let i = 0; i < raw.length; i++) {
      res[raw[i]] = raw[i]
    }
    return res
  }
  return raw
}

function mergeAsArray<T = Function>(to: T[] | T | undefined, from: T | T[]) {
  return to ? [...new Set([].concat(to as any, from as any))] : from
}

function mergeObjectOptions(to: Object | undefined, from: Object | undefined) {
  return to ? extend(Object.create(null), to, from) : from
}

function mergeEmitsOrPropsOptions(
  to: EmitsOptions | undefined,
  from: EmitsOptions | undefined,
): EmitsOptions | undefined
function mergeEmitsOrPropsOptions(
  to: ComponentPropsOptions | undefined,
  from: ComponentPropsOptions | undefined,
): ComponentPropsOptions | undefined
function mergeEmitsOrPropsOptions(
  to: ComponentPropsOptions | EmitsOptions | undefined,
  from: ComponentPropsOptions | EmitsOptions | undefined,
) {
  if (to) {
    if (isArray(to) && isArray(from)) {
      return [...new Set([...to, ...from])]
    }
    return extend(
      Object.create(null),
      normalizePropsOrEmits(to),
      normalizePropsOrEmits(from ?? {}),
    )
  } else {
    return from
  }
}

function mergeWatchOptions(
  to: ComponentWatchOptions | undefined,
  from: ComponentWatchOptions | undefined,
) {
  if (!to) return from
  if (!from) return to
  const merged = extend(Object.create(null), to)
  for (const key in from) {
    merged[key] = mergeAsArray(to[key], from[key])
  }
  return merged
}<|MERGE_RESOLUTION|>--- conflicted
+++ resolved
@@ -1,17 +1,13 @@
 import type {
   Component,
   ComponentInternalInstance,
-<<<<<<< HEAD
-  SetupContext,
-=======
->>>>>>> a41c5f1f
   ComponentInternalOptions,
   ConcreteComponent,
-  Data,
   InternalRenderFunction,
   SetupContext,
 } from './component'
 import {
+  type Data,
   type LooseRequired,
   NOOP,
   type Prettify,
@@ -20,13 +16,7 @@
   isFunction,
   isObject,
   isPromise,
-<<<<<<< HEAD
-  LooseRequired,
-  Prettify,
-  Data
-=======
   isString,
->>>>>>> a41c5f1f
 } from '@vue/shared'
 import { type Ref, isRef } from '@vue/reactivity'
 import { computed } from './apiComputed'
