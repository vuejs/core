--- conflicted
+++ resolved
@@ -648,22 +648,6 @@
   }
 
   if (provideOptions) {
-<<<<<<< HEAD
-    const provides = isFunction(provideOptions)
-      ? provideOptions.call(publicThis)
-      : provideOptions
-    for (const key in provides) {
-      //#2306
-      if (
-        instance.provides &&
-        (key in instance.provides) &&
-        asMixin
-      ) {
-        continue
-      }
-      provide(key, provides[key])
-    }
-=======
     deferredProvide.push(provideOptions)
   }
   if (!asMixin && deferredProvide.length) {
@@ -672,10 +656,17 @@
         ? provideOptions.call(publicThis)
         : provideOptions
       for (const key in provides) {
+        //#2306
+        if (
+          instance.provides &&
+          (key in instance.provides) &&
+          asMixin
+        ) {
+          continue
+        }
         provide(key, provides[key])
       }
     })
->>>>>>> f06518a8
   }
 
   // asset options.
