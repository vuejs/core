import {
  ComponentInternalInstance,
  Data,
  SetupContext,
  ComponentInternalOptions,
  Component,
  ConcreteComponent,
  InternalRenderFunction,
  LifecycleHooks
} from './component'
import {
  isFunction,
  extend,
  isString,
  isObject,
  isArray,
  NOOP,
  isPromise,
  LooseRequired,
  UnionToIntersection
} from '@vue/shared'
import { isRef, Ref } from '@vue/reactivity'
import { computed } from './apiComputed'
import {
  watch,
  WatchOptions,
  WatchCallback,
  createPathGetter
} from './apiWatch'
import { provide, inject } from './apiInject'
import {
  onBeforeMount,
  onMounted,
  onBeforeUpdate,
  onUpdated,
  onErrorCaptured,
  onRenderTracked,
  onBeforeUnmount,
  onUnmounted,
  onActivated,
  onDeactivated,
  onRenderTriggered,
  DebuggerHook,
  ErrorCapturedHook,
  onServerPrefetch
} from './apiLifecycle'
import {
  reactive,
  ComputedGetter,
  WritableComputedOptions
} from '@vue/reactivity'
import {
  ComponentObjectPropsOptions,
  ExtractPropTypes,
  ExtractDefaultPropTypes
} from './componentProps'
import { EmitsOptions, EmitsToProps } from './componentEmits'
import { Directive } from './directives'
import {
  CreateComponentPublicInstance,
  ComponentPublicInstance
} from './componentPublicInstance'
import { warn } from './warning'
import { VNodeChild } from './vnode'
import { callWithAsyncErrorHandling } from './errorHandling'
import { deepMergeData } from './compat/data'
import { DeprecationTypes } from './compat/compatConfig'
import {
  CompatConfig,
  isCompatEnabled,
  softAssertCompatEnabled
} from './compat/compatConfig'
import { OptionMergeFunction } from './apiCreateApp'

/**
 * Interface for declaring custom options.
 *
 * @example
 * ```ts
 * declare module '@vue/runtime-core' {
 *   interface ComponentCustomOptions {
 *     beforeRouteUpdate?(
 *       to: Route,
 *       from: Route,
 *       next: () => void
 *     ): void
 *   }
 * }
 * ```
 */
export interface ComponentCustomOptions {}

export type RenderFunction = () => VNodeChild

type ExtractOptionProp<T> = T extends ComponentOptionsBase<
  infer P, // Props
  any, // RawBindings
  any, // D
  any, // C
  any, // M
  any, // Mixin
  any, // Extends
  any // EmitsOptions
>
  ? unknown extends P
    ? {}
    : P
  : {}

export interface ComponentOptionsBase<
  Props,
  RawBindings,
  D,
  C extends ComputedOptions,
  M extends MethodOptions,
  Mixin extends ComponentOptionsMixin,
  Extends extends ComponentOptionsMixin,
  E extends EmitsOptions,
  EE extends string = string,
<<<<<<< HEAD
  LC extends Record<string, Component> = {},
  Directives extends Record<string, Directive> = {},
  Exposed extends string = string,
  Defaults = {}
> extends LegacyOptions<Props, D, C, M, Mixin, Extends>,
=======
  Defaults = {},
  Provide extends ComponentProvideOptions = ComponentProvideOptions
> extends LegacyOptions<Props, D, C, M, Mixin, Extends, Provide>,
>>>>>>> d4fcfdde
    ComponentInternalOptions,
    ComponentCustomOptions {
  setup?: (
    this: void,
    props: Readonly<
      LooseRequired<
        Props &
          UnionToIntersection<ExtractOptionProp<Mixin>> &
          UnionToIntersection<ExtractOptionProp<Extends>>
      >
    >,
    ctx: SetupContext<E>
  ) => Promise<RawBindings> | RawBindings | RenderFunction | void
  name?: string
  template?: string | object // can be a direct DOM node
  // Note: we are intentionally using the signature-less `Function` type here
  // since any type with signature will cause the whole inference to fail when
  // the return expression contains reference to `this`.
  // Luckily `render()` doesn't need any arguments nor does it care about return
  // type.
  render?: Function

  // NOTE: extending both LC and Record<string, Component> allows objects to be forced
  // to be of type Component, while still inferring LC generic
  components?: LC & Record<string, Component>
  // NOTE: extending both Directives and Record<string, Directive> allows objects to be forced
  // to be of type Directive, while still inferring Directives generic
  directives?: Directives & Record<string, Directive>

  inheritAttrs?: boolean
  emits?: (E | EE[]) & ThisType<void>
  expose?: Exposed[]
  serverPrefetch?(): Promise<any>

  // Runtime compiler only -----------------------------------------------------
  compilerOptions?: RuntimeCompilerOptions

  // Internal ------------------------------------------------------------------

  /**
   * SSR only. This is produced by compiler-ssr and attached in compiler-sfc
   * not user facing, so the typing is lax and for test only.
   * @internal
   */
  ssrRender?: (
    ctx: any,
    push: (item: any) => void,
    parentInstance: ComponentInternalInstance,
    attrs: Data | undefined,
    // for compiler-optimized bindings
    $props: ComponentInternalInstance['props'],
    $setup: ComponentInternalInstance['setupState'],
    $data: ComponentInternalInstance['data'],
    $options: ComponentInternalInstance['ctx']
  ) => void

  /**
   * Only generated by compiler-sfc to mark a ssr render function inlined and
   * returned from setup()
   * @internal
   */
  __ssrInlineRender?: boolean

  /**
   * marker for AsyncComponentWrapper
   * @internal
   */
  __asyncLoader?: () => Promise<ConcreteComponent>
  /**
   * the inner component resolved by the AsyncComponentWrapper
   * @internal
   */
  __asyncResolved?: ConcreteComponent

  // Type differentiators ------------------------------------------------------

  // Note these are internal but need to be exposed in d.ts for type inference
  // to work!

  // type-only differentiator to separate OptionWithoutProps from a constructor
  // type returned by defineComponent() or FunctionalComponent
  call?: (this: unknown, ...args: unknown[]) => never
  // type-only differentiators for built-in Vnode types
  __isFragment?: never
  __isTeleport?: never
  __isSuspense?: never

  __defaults?: Defaults
}

/**
 * Subset of compiler options that makes sense for the runtime.
 */
export interface RuntimeCompilerOptions {
  isCustomElement?: (tag: string) => boolean
  whitespace?: 'preserve' | 'condense'
  comments?: boolean
  delimiters?: [string, string]
}

export type ComponentOptionsWithoutProps<
  Props = {},
  RawBindings = {},
  D = {},
  C extends ComputedOptions = {},
  M extends MethodOptions = {},
  Mixin extends ComponentOptionsMixin = ComponentOptionsMixin,
  Extends extends ComponentOptionsMixin = ComponentOptionsMixin,
  E extends EmitsOptions = EmitsOptions,
  EE extends string = string,
<<<<<<< HEAD
  LC extends Record<string, Component> = {},
  Directives extends Record<string, Directive> = {},
  Exposed extends string = string,
=======
  Provide extends ComponentProvideOptions = ComponentProvideOptions,
>>>>>>> d4fcfdde
  PE = Props & EmitsToProps<E>
> = ComponentOptionsBase<
  PE,
  RawBindings,
  D,
  C,
  M,
  Mixin,
  Extends,
  E,
  EE,
<<<<<<< HEAD
  LC,
  Directives,
  Exposed,
  {}
=======
  {},
  Provide
>>>>>>> d4fcfdde
> & {
  props?: undefined
} & ThisType<
    CreateComponentPublicInstance<
      PE,
      RawBindings,
      D,
      C,
      M,
      Mixin,
      Extends,
      E,
      Props,
      {},
      false,
      LC,
      Directives,
      Exposed
    >
  >

export type ComponentOptionsWithArrayProps<
  PropNames extends string = string,
  RawBindings = {},
  D = {},
  C extends ComputedOptions = {},
  M extends MethodOptions = {},
  Mixin extends ComponentOptionsMixin = ComponentOptionsMixin,
  Extends extends ComponentOptionsMixin = ComponentOptionsMixin,
  E extends EmitsOptions = EmitsOptions,
  EE extends string = string,
<<<<<<< HEAD
  LC extends Record<string, Component> = {},
  Directives extends Record<string, Directive> = {},
  Exposed extends string = string,
=======
  Provide extends ComponentProvideOptions = ComponentProvideOptions,
>>>>>>> d4fcfdde
  Props = Readonly<{ [key in PropNames]?: any }> & EmitsToProps<E>
> = ComponentOptionsBase<
  Props,
  RawBindings,
  D,
  C,
  M,
  Mixin,
  Extends,
  E,
  EE,
<<<<<<< HEAD
  LC,
  Directives,
  Exposed,
  {}
=======
  {},
  Provide
>>>>>>> d4fcfdde
> & {
  props: PropNames[]
} & ThisType<
    CreateComponentPublicInstance<
      Props,
      RawBindings,
      D,
      C,
      M,
      Mixin,
      Extends,
      E,
      Props,
      {},
      false,
      LC,
      Directives,
      Exposed
    >
  >

export type ComponentOptionsWithObjectProps<
  PropsOptions = ComponentObjectPropsOptions,
  RawBindings = {},
  D = {},
  C extends ComputedOptions = {},
  M extends MethodOptions = {},
  Mixin extends ComponentOptionsMixin = ComponentOptionsMixin,
  Extends extends ComponentOptionsMixin = ComponentOptionsMixin,
  E extends EmitsOptions = EmitsOptions,
  EE extends string = string,
<<<<<<< HEAD
  LC extends Record<string, Component> = {},
  Directives extends Record<string, Directive> = {},
  Exposed extends string = string,
=======
  Provide extends ComponentProvideOptions = ComponentProvideOptions,
>>>>>>> d4fcfdde
  Props = Readonly<ExtractPropTypes<PropsOptions>> & EmitsToProps<E>,
  Defaults = ExtractDefaultPropTypes<PropsOptions>
> = ComponentOptionsBase<
  Props,
  RawBindings,
  D,
  C,
  M,
  Mixin,
  Extends,
  E,
  EE,
<<<<<<< HEAD
  LC,
  Directives,
  Exposed,
  Defaults
=======
  Defaults,
  Provide
>>>>>>> d4fcfdde
> & {
  props: PropsOptions & ThisType<void>
} & ThisType<
    CreateComponentPublicInstance<
      Props,
      RawBindings,
      D,
      C,
      M,
      Mixin,
      Extends,
      E,
      Props,
      Defaults,
      false,
      LC,
      Directives
    >
  >

export type ComponentOptions<
  Props = {},
  RawBindings = any,
  D = any,
  C extends ComputedOptions = any,
  M extends MethodOptions = any,
  Mixin extends ComponentOptionsMixin = any,
  Extends extends ComponentOptionsMixin = any,
  E extends EmitsOptions = any,
  LC extends Record<string, Component> = {},
  Directives extends Record<string, Directive> = {},
  Exposed extends string = string
> = ComponentOptionsBase<
  Props,
  RawBindings,
  D,
  C,
  M,
  Mixin,
  Extends,
  E,
  string,
  LC,
  Directives,
  Exposed
> &
  ThisType<
    CreateComponentPublicInstance<
      {},
      RawBindings,
      D,
      C,
      M,
      Mixin,
      Extends,
      E,
      Readonly<Props>,
      {},
      false,
      LC,
      Directives
    >
  >

export type ComponentOptionsMixin = ComponentOptionsBase<
  any,
  any,
  any,
  any,
  any,
  any,
  any,
  any,
  any,
  any
>

export type ComputedOptions = Record<
  string,
  ComputedGetter<any> | WritableComputedOptions<any>
>

export interface MethodOptions {
  [key: string]: Function
}

export type ExtractComputedReturns<T extends any> = {
  [key in keyof T]: T[key] extends { get: (...args: any[]) => infer TReturn }
    ? TReturn
    : T[key] extends (...args: any[]) => infer TReturn
    ? TReturn
    : never
}

export type ObjectWatchOptionItem = {
  handler: WatchCallback | string
} & WatchOptions

type WatchOptionItem = string | WatchCallback | ObjectWatchOptionItem

type ComponentWatchOptionItem = WatchOptionItem | WatchOptionItem[]

type ComponentWatchOptions = Record<string, ComponentWatchOptionItem>

export type ComponentProvideOptions = ObjectProvideOptions | Function

type ObjectProvideOptions = Record<string | symbol, unknown>

type ComponentInjectOptions = string[] | ObjectInjectOptions

type ObjectInjectOptions = Record<
  string | symbol,
  string | symbol | { from?: string | symbol; default?: unknown }
>

interface LegacyOptions<
  Props,
  D,
  C extends ComputedOptions,
  M extends MethodOptions,
  Mixin extends ComponentOptionsMixin,
  Extends extends ComponentOptionsMixin,
  Provide extends ComponentProvideOptions = ComponentProvideOptions
> {
  compatConfig?: CompatConfig

  // allow any custom options
  [key: string]: any

  // state
  // Limitation: we cannot expose RawBindings on the `this` context for data
  // since that leads to some sort of circular inference and breaks ThisType
  // for the entire component.
  data?: (
    this: CreateComponentPublicInstance<
      Props,
      {},
      {},
      {},
      MethodOptions,
      Mixin,
      Extends
    >,
    vm: CreateComponentPublicInstance<
      Props,
      {},
      {},
      {},
      MethodOptions,
      Mixin,
      Extends
    >
  ) => D
  computed?: C
  methods?: M
  watch?: ComponentWatchOptions
  provide?: Provide
  inject?: ComponentInjectOptions

  // assets
  filters?: Record<string, Function>

  // composition
  mixins?: Mixin[]
  extends?: Extends

  // lifecycle
  beforeCreate?(): void
  created?(): void
  beforeMount?(): void
  mounted?(): void
  beforeUpdate?(): void
  updated?(): void
  activated?(): void
  deactivated?(): void
  /** @deprecated use `beforeUnmount` instead */
  beforeDestroy?(): void
  beforeUnmount?(): void
  /** @deprecated use `unmounted` instead */
  destroyed?(): void
  unmounted?(): void
  renderTracked?: DebuggerHook
  renderTriggered?: DebuggerHook
  errorCaptured?: ErrorCapturedHook

  /**
   * runtime compile only
   * @deprecated use `compilerOptions.delimiters` instead.
   */
  delimiters?: [string, string]

  /**
   * #3468
   *
   * type-only, used to assist Mixin's type inference,
   * typescript will try to simplify the inferred `Mixin` type,
   * with the `__differentiator`, typescript won't be able to combine different mixins,
   * because the `__differentiator` will be different
   */
  __differentiator?: keyof D | keyof C | keyof M
}

type MergedHook<T = () => void> = T | T[]

export type MergedComponentOptions = ComponentOptions &
  MergedComponentOptionsOverride

export type MergedComponentOptionsOverride = {
  beforeCreate?: MergedHook
  created?: MergedHook
  beforeMount?: MergedHook
  mounted?: MergedHook
  beforeUpdate?: MergedHook
  updated?: MergedHook
  activated?: MergedHook
  deactivated?: MergedHook
  /** @deprecated use `beforeUnmount` instead */
  beforeDestroy?: MergedHook
  beforeUnmount?: MergedHook
  /** @deprecated use `unmounted` instead */
  destroyed?: MergedHook
  unmounted?: MergedHook
  renderTracked?: MergedHook<DebuggerHook>
  renderTriggered?: MergedHook<DebuggerHook>
  errorCaptured?: MergedHook<ErrorCapturedHook>
}

export type OptionTypesKeys = 'P' | 'B' | 'D' | 'C' | 'M' | 'Defaults'

export type OptionTypesType<
  P = {},
  B = {},
  D = {},
  C extends ComputedOptions = {},
  M extends MethodOptions = {},
  Defaults = {}
> = {
  P: P
  B: B
  D: D
  C: C
  M: M
  Defaults: Defaults
}

const enum OptionTypes {
  PROPS = 'Props',
  DATA = 'Data',
  COMPUTED = 'Computed',
  METHODS = 'Methods',
  INJECT = 'Inject'
}

function createDuplicateChecker() {
  const cache = Object.create(null)
  return (type: OptionTypes, key: string) => {
    if (cache[key]) {
      warn(`${type} property "${key}" is already defined in ${cache[key]}.`)
    } else {
      cache[key] = type
    }
  }
}

export let shouldCacheAccess = true

export function applyOptions(instance: ComponentInternalInstance) {
  const options = resolveMergedOptions(instance)
  const publicThis = instance.proxy! as any
  const ctx = instance.ctx

  // do not cache property access on public proxy during state initialization
  shouldCacheAccess = false

  // call beforeCreate first before accessing other options since
  // the hook may mutate resolved options (#2791)
  if (options.beforeCreate) {
    callHook(options.beforeCreate, instance, LifecycleHooks.BEFORE_CREATE)
  }

  const {
    // state
    data: dataOptions,
    computed: computedOptions,
    methods,
    watch: watchOptions,
    provide: provideOptions,
    inject: injectOptions,
    // lifecycle
    created,
    beforeMount,
    mounted,
    beforeUpdate,
    updated,
    activated,
    deactivated,
    beforeDestroy,
    beforeUnmount,
    destroyed,
    unmounted,
    render,
    renderTracked,
    renderTriggered,
    errorCaptured,
    serverPrefetch,
    // public API
    expose,
    inheritAttrs,
    // assets
    components,
    directives,
    filters
  } = options

  const checkDuplicateProperties = __DEV__ ? createDuplicateChecker() : null

  if (__DEV__) {
    const [propsOptions] = instance.propsOptions
    if (propsOptions) {
      for (const key in propsOptions) {
        checkDuplicateProperties!(OptionTypes.PROPS, key)
      }
    }
  }

  // options initialization order (to be consistent with Vue 2):
  // - props (already done outside of this function)
  // - inject
  // - methods
  // - data (deferred since it relies on `this` access)
  // - computed
  // - watch (deferred since it relies on `this` access)

  if (injectOptions) {
    resolveInjections(
      injectOptions,
      ctx,
      checkDuplicateProperties,
      instance.appContext.config.unwrapInjectedRef
    )
  }

  if (methods) {
    for (const key in methods) {
      const methodHandler = (methods as MethodOptions)[key]
      if (isFunction(methodHandler)) {
        // In dev mode, we use the `createRenderContext` function to define
        // methods to the proxy target, and those are read-only but
        // reconfigurable, so it needs to be redefined here
        if (__DEV__) {
          Object.defineProperty(ctx, key, {
            value: methodHandler.bind(publicThis),
            configurable: true,
            enumerable: true,
            writable: true
          })
        } else {
          ctx[key] = methodHandler.bind(publicThis)
        }
        if (__DEV__) {
          checkDuplicateProperties!(OptionTypes.METHODS, key)
        }
      } else if (__DEV__) {
        warn(
          `Method "${key}" has type "${typeof methodHandler}" in the component definition. ` +
            `Did you reference the function correctly?`
        )
      }
    }
  }

  if (dataOptions) {
    if (__DEV__ && !isFunction(dataOptions)) {
      warn(
        `The data option must be a function. ` +
          `Plain object usage is no longer supported.`
      )
    }
    const data = dataOptions.call(publicThis, publicThis)
    if (__DEV__ && isPromise(data)) {
      warn(
        `data() returned a Promise - note data() cannot be async; If you ` +
          `intend to perform data fetching before component renders, use ` +
          `async setup() + <Suspense>.`
      )
    }
    if (!isObject(data)) {
      __DEV__ && warn(`data() should return an object.`)
    } else {
      instance.data = reactive(data)
      if (__DEV__) {
        for (const key in data) {
          checkDuplicateProperties!(OptionTypes.DATA, key)
          // expose data on ctx during dev
          if (key[0] !== '$' && key[0] !== '_') {
            Object.defineProperty(ctx, key, {
              configurable: true,
              enumerable: true,
              get: () => data[key],
              set: NOOP
            })
          }
        }
      }
    }
  }

  // state initialization complete at this point - start caching access
  shouldCacheAccess = true

  if (computedOptions) {
    for (const key in computedOptions) {
      const opt = (computedOptions as ComputedOptions)[key]
      const get = isFunction(opt)
        ? opt.bind(publicThis, publicThis)
        : isFunction(opt.get)
        ? opt.get.bind(publicThis, publicThis)
        : NOOP
      if (__DEV__ && get === NOOP) {
        warn(`Computed property "${key}" has no getter.`)
      }
      const set =
        !isFunction(opt) && isFunction(opt.set)
          ? opt.set.bind(publicThis)
          : __DEV__
          ? () => {
              warn(
                `Write operation failed: computed property "${key}" is readonly.`
              )
            }
          : NOOP
      const c = computed({
        get,
        set
      })
      Object.defineProperty(ctx, key, {
        enumerable: true,
        configurable: true,
        get: () => c.value,
        set: v => (c.value = v)
      })
      if (__DEV__) {
        checkDuplicateProperties!(OptionTypes.COMPUTED, key)
      }
    }
  }

  if (watchOptions) {
    for (const key in watchOptions) {
      createWatcher(watchOptions[key], ctx, publicThis, key)
    }
  }

  if (provideOptions) {
    const provides = isFunction(provideOptions)
      ? provideOptions.call(publicThis)
      : provideOptions
    Reflect.ownKeys(provides).forEach(key => {
      provide(key, provides[key])
    })
  }

  if (created) {
    callHook(created, instance, LifecycleHooks.CREATED)
  }

  function registerLifecycleHook(
    register: Function,
    hook?: Function | Function[]
  ) {
    if (isArray(hook)) {
      hook.forEach(_hook => register(_hook.bind(publicThis)))
    } else if (hook) {
      register((hook as Function).bind(publicThis))
    }
  }

  registerLifecycleHook(onBeforeMount, beforeMount)
  registerLifecycleHook(onMounted, mounted)
  registerLifecycleHook(onBeforeUpdate, beforeUpdate)
  registerLifecycleHook(onUpdated, updated)
  registerLifecycleHook(onActivated, activated)
  registerLifecycleHook(onDeactivated, deactivated)
  registerLifecycleHook(onErrorCaptured, errorCaptured)
  registerLifecycleHook(onRenderTracked, renderTracked)
  registerLifecycleHook(onRenderTriggered, renderTriggered)
  registerLifecycleHook(onBeforeUnmount, beforeUnmount)
  registerLifecycleHook(onUnmounted, unmounted)
  registerLifecycleHook(onServerPrefetch, serverPrefetch)

  if (__COMPAT__) {
    if (
      beforeDestroy &&
      softAssertCompatEnabled(DeprecationTypes.OPTIONS_BEFORE_DESTROY, instance)
    ) {
      registerLifecycleHook(onBeforeUnmount, beforeDestroy)
    }
    if (
      destroyed &&
      softAssertCompatEnabled(DeprecationTypes.OPTIONS_DESTROYED, instance)
    ) {
      registerLifecycleHook(onUnmounted, destroyed)
    }
  }

  if (isArray(expose)) {
    if (expose.length) {
      const exposed = instance.exposed || (instance.exposed = {})
      expose.forEach(key => {
        Object.defineProperty(exposed, key, {
          get: () => publicThis[key],
          set: val => (publicThis[key] = val)
        })
      })
    } else if (!instance.exposed) {
      instance.exposed = {}
    }
  }

  // options that are handled when creating the instance but also need to be
  // applied from mixins
  if (render && instance.render === NOOP) {
    instance.render = render as InternalRenderFunction
  }
  if (inheritAttrs != null) {
    instance.inheritAttrs = inheritAttrs
  }

  // asset options.
  if (components) instance.components = components as any
  if (directives) instance.directives = directives
  if (
    __COMPAT__ &&
    filters &&
    isCompatEnabled(DeprecationTypes.FILTERS, instance)
  ) {
    instance.filters = filters
  }
}

export function resolveInjections(
  injectOptions: ComponentInjectOptions,
  ctx: any,
  checkDuplicateProperties = NOOP as any,
  unwrapRef = false
) {
  if (isArray(injectOptions)) {
    injectOptions = normalizeInject(injectOptions)!
  }
  for (const key in injectOptions) {
    const opt = (injectOptions as ObjectInjectOptions)[key]
    let injected: unknown
    if (isObject(opt)) {
      if ('default' in opt) {
        injected = inject(
          opt.from || key,
          opt.default,
          true /* treat default function as factory */
        )
      } else {
        injected = inject(opt.from || key)
      }
    } else {
      injected = inject(opt)
    }
    if (isRef(injected)) {
      // TODO remove the check in 3.3
      if (unwrapRef) {
        Object.defineProperty(ctx, key, {
          enumerable: true,
          configurable: true,
          get: () => (injected as Ref).value,
          set: v => ((injected as Ref).value = v)
        })
      } else {
        if (__DEV__) {
          warn(
            `injected property "${key}" is a ref and will be auto-unwrapped ` +
              `and no longer needs \`.value\` in the next minor release. ` +
              `To opt-in to the new behavior now, ` +
              `set \`app.config.unwrapInjectedRef = true\` (this config is ` +
              `temporary and will not be needed in the future.)`
          )
        }
        ctx[key] = injected
      }
    } else {
      ctx[key] = injected
    }
    if (__DEV__) {
      checkDuplicateProperties!(OptionTypes.INJECT, key)
    }
  }
}

function callHook(
  hook: Function,
  instance: ComponentInternalInstance,
  type: LifecycleHooks
) {
  callWithAsyncErrorHandling(
    isArray(hook)
      ? hook.map(h => h.bind(instance.proxy!))
      : hook.bind(instance.proxy!),
    instance,
    type
  )
}

export function createWatcher(
  raw: ComponentWatchOptionItem,
  ctx: Data,
  publicThis: ComponentPublicInstance,
  key: string
) {
  const getter = key.includes('.')
    ? createPathGetter(publicThis, key)
    : () => (publicThis as any)[key]
  if (isString(raw)) {
    const handler = ctx[raw]
    if (isFunction(handler)) {
      watch(getter, handler as WatchCallback)
    } else if (__DEV__) {
      warn(`Invalid watch handler specified by key "${raw}"`, handler)
    }
  } else if (isFunction(raw)) {
    watch(getter, raw.bind(publicThis))
  } else if (isObject(raw)) {
    if (isArray(raw)) {
      raw.forEach(r => createWatcher(r, ctx, publicThis, key))
    } else {
      const handler = isFunction(raw.handler)
        ? raw.handler.bind(publicThis)
        : (ctx[raw.handler] as WatchCallback)
      if (isFunction(handler)) {
        watch(getter, handler, raw)
      } else if (__DEV__) {
        warn(`Invalid watch handler specified by key "${raw.handler}"`, handler)
      }
    }
  } else if (__DEV__) {
    warn(`Invalid watch option: "${key}"`, raw)
  }
}

/**
 * Resolve merged options and cache it on the component.
 * This is done only once per-component since the merging does not involve
 * instances.
 */
export function resolveMergedOptions(
  instance: ComponentInternalInstance
): MergedComponentOptions {
  const base = instance.type as ComponentOptions
  const { mixins, extends: extendsOptions } = base
  const {
    mixins: globalMixins,
    optionsCache: cache,
    config: { optionMergeStrategies }
  } = instance.appContext
  const cached = cache.get(base)

  let resolved: MergedComponentOptions

  if (cached) {
    resolved = cached
  } else if (!globalMixins.length && !mixins && !extendsOptions) {
    if (
      __COMPAT__ &&
      isCompatEnabled(DeprecationTypes.PRIVATE_APIS, instance)
    ) {
      resolved = extend({}, base) as MergedComponentOptions
      resolved.parent = instance.parent && instance.parent.proxy
      resolved.propsData = instance.vnode.props
    } else {
      resolved = base as MergedComponentOptions
    }
  } else {
    resolved = {}
    if (globalMixins.length) {
      globalMixins.forEach(m =>
        mergeOptions(resolved, m, optionMergeStrategies, true)
      )
    }
    mergeOptions(resolved, base, optionMergeStrategies)
  }

  cache.set(base, resolved)
  return resolved
}

export function mergeOptions(
  to: any,
  from: any,
  strats: Record<string, OptionMergeFunction>,
  asMixin = false
) {
  if (__COMPAT__ && isFunction(from)) {
    from = from.options
  }

  const { mixins, extends: extendsOptions } = from

  if (extendsOptions) {
    mergeOptions(to, extendsOptions, strats, true)
  }
  if (mixins) {
    mixins.forEach((m: ComponentOptionsMixin) =>
      mergeOptions(to, m, strats, true)
    )
  }

  for (const key in from) {
    if (asMixin && key === 'expose') {
      __DEV__ &&
        warn(
          `"expose" option is ignored when declared in mixins or extends. ` +
            `It should only be declared in the base component itself.`
        )
    } else {
      const strat = internalOptionMergeStrats[key] || (strats && strats[key])
      to[key] = strat ? strat(to[key], from[key]) : from[key]
    }
  }
  return to
}

export const internalOptionMergeStrats: Record<string, Function> = {
  data: mergeDataFn,
  props: mergeObjectOptions, // TODO
  emits: mergeObjectOptions, // TODO
  // objects
  methods: mergeObjectOptions,
  computed: mergeObjectOptions,
  // lifecycle
  beforeCreate: mergeAsArray,
  created: mergeAsArray,
  beforeMount: mergeAsArray,
  mounted: mergeAsArray,
  beforeUpdate: mergeAsArray,
  updated: mergeAsArray,
  beforeDestroy: mergeAsArray,
  beforeUnmount: mergeAsArray,
  destroyed: mergeAsArray,
  unmounted: mergeAsArray,
  activated: mergeAsArray,
  deactivated: mergeAsArray,
  errorCaptured: mergeAsArray,
  serverPrefetch: mergeAsArray,
  // assets
  components: mergeObjectOptions,
  directives: mergeObjectOptions,
  // watch
  watch: mergeWatchOptions,
  // provide / inject
  provide: mergeDataFn,
  inject: mergeInject
}

if (__COMPAT__) {
  internalOptionMergeStrats.filters = mergeObjectOptions
}

function mergeDataFn(to: any, from: any) {
  if (!from) {
    return to
  }
  if (!to) {
    return from
  }
  return function mergedDataFn(this: ComponentPublicInstance) {
    return (
      __COMPAT__ && isCompatEnabled(DeprecationTypes.OPTIONS_DATA_MERGE, null)
        ? deepMergeData
        : extend
    )(
      isFunction(to) ? to.call(this, this) : to,
      isFunction(from) ? from.call(this, this) : from
    )
  }
}

function mergeInject(
  to: ComponentInjectOptions | undefined,
  from: ComponentInjectOptions
) {
  return mergeObjectOptions(normalizeInject(to), normalizeInject(from))
}

function normalizeInject(
  raw: ComponentInjectOptions | undefined
): ObjectInjectOptions | undefined {
  if (isArray(raw)) {
    const res: ObjectInjectOptions = {}
    for (let i = 0; i < raw.length; i++) {
      res[raw[i]] = raw[i]
    }
    return res
  }
  return raw
}

function mergeAsArray<T = Function>(to: T[] | T | undefined, from: T | T[]) {
  return to ? [...new Set([].concat(to as any, from as any))] : from
}

function mergeObjectOptions(to: Object | undefined, from: Object | undefined) {
  return to ? extend(extend(Object.create(null), to), from) : from
}

function mergeWatchOptions(
  to: ComponentWatchOptions | undefined,
  from: ComponentWatchOptions | undefined
) {
  if (!to) return from
  if (!from) return to
  const merged = extend(Object.create(null), to)
  for (const key in from) {
    merged[key] = mergeAsArray(to[key], from[key])
  }
  return merged
}<|MERGE_RESOLUTION|>--- conflicted
+++ resolved
@@ -117,17 +117,12 @@
   Extends extends ComponentOptionsMixin,
   E extends EmitsOptions,
   EE extends string = string,
-<<<<<<< HEAD
   LC extends Record<string, Component> = {},
   Directives extends Record<string, Directive> = {},
   Exposed extends string = string,
-  Defaults = {}
-> extends LegacyOptions<Props, D, C, M, Mixin, Extends>,
-=======
   Defaults = {},
   Provide extends ComponentProvideOptions = ComponentProvideOptions
 > extends LegacyOptions<Props, D, C, M, Mixin, Extends, Provide>,
->>>>>>> d4fcfdde
     ComponentInternalOptions,
     ComponentCustomOptions {
   setup?: (
@@ -238,13 +233,10 @@
   Extends extends ComponentOptionsMixin = ComponentOptionsMixin,
   E extends EmitsOptions = EmitsOptions,
   EE extends string = string,
-<<<<<<< HEAD
   LC extends Record<string, Component> = {},
   Directives extends Record<string, Directive> = {},
   Exposed extends string = string,
-=======
   Provide extends ComponentProvideOptions = ComponentProvideOptions,
->>>>>>> d4fcfdde
   PE = Props & EmitsToProps<E>
 > = ComponentOptionsBase<
   PE,
@@ -256,15 +248,11 @@
   Extends,
   E,
   EE,
-<<<<<<< HEAD
   LC,
   Directives,
   Exposed,
-  {}
-=======
   {},
   Provide
->>>>>>> d4fcfdde
 > & {
   props?: undefined
 } & ThisType<
@@ -296,13 +284,10 @@
   Extends extends ComponentOptionsMixin = ComponentOptionsMixin,
   E extends EmitsOptions = EmitsOptions,
   EE extends string = string,
-<<<<<<< HEAD
   LC extends Record<string, Component> = {},
   Directives extends Record<string, Directive> = {},
   Exposed extends string = string,
-=======
   Provide extends ComponentProvideOptions = ComponentProvideOptions,
->>>>>>> d4fcfdde
   Props = Readonly<{ [key in PropNames]?: any }> & EmitsToProps<E>
 > = ComponentOptionsBase<
   Props,
@@ -314,15 +299,11 @@
   Extends,
   E,
   EE,
-<<<<<<< HEAD
   LC,
   Directives,
   Exposed,
-  {}
-=======
   {},
   Provide
->>>>>>> d4fcfdde
 > & {
   props: PropNames[]
 } & ThisType<
@@ -354,13 +335,10 @@
   Extends extends ComponentOptionsMixin = ComponentOptionsMixin,
   E extends EmitsOptions = EmitsOptions,
   EE extends string = string,
-<<<<<<< HEAD
   LC extends Record<string, Component> = {},
   Directives extends Record<string, Directive> = {},
   Exposed extends string = string,
-=======
   Provide extends ComponentProvideOptions = ComponentProvideOptions,
->>>>>>> d4fcfdde
   Props = Readonly<ExtractPropTypes<PropsOptions>> & EmitsToProps<E>,
   Defaults = ExtractDefaultPropTypes<PropsOptions>
 > = ComponentOptionsBase<
@@ -373,15 +351,11 @@
   Extends,
   E,
   EE,
-<<<<<<< HEAD
   LC,
   Directives,
   Exposed,
-  Defaults
-=======
   Defaults,
   Provide
->>>>>>> d4fcfdde
 > & {
   props: PropsOptions & ThisType<void>
 } & ThisType<
