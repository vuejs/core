--- conflicted
+++ resolved
@@ -112,15 +112,11 @@
   I extends ComponentInjectOptions = {},
   II extends string = string,
   S extends SlotsType = {},
-<<<<<<< HEAD
   LC extends Record<string, Component> = {},
   Directives extends Record<string, Directive> = {},
   Exposed extends string = string,
-  Provide extends ComponentProvideOptions = ComponentProvideOptions
+  Provide extends ComponentProvideOptions = ComponentProvideOptions,
 > extends LegacyOptions<Props, D, C, M, Mixin, Extends, I, II, Provide>,
-=======
-> extends LegacyOptions<Props, D, C, M, Mixin, Extends, I, II>,
->>>>>>> ee4cd78a
     ComponentInternalOptions,
     ComponentCustomOptions {
   setup?: (
@@ -235,15 +231,11 @@
   I extends ComponentInjectOptions = {},
   II extends string = string,
   S extends SlotsType = {},
-<<<<<<< HEAD
   LC extends Record<string, Component> = {},
   Directives extends Record<string, Directive> = {},
   Exposed extends string = string,
   Provide extends ComponentProvideOptions = ComponentProvideOptions,
-  PE = Props & EmitsToProps<E>
-=======
   PE = Props & EmitsToProps<E>,
->>>>>>> ee4cd78a
 > = ComponentOptionsBase<
   PE,
   RawBindings,
@@ -298,15 +290,11 @@
   I extends ComponentInjectOptions = {},
   II extends string = string,
   S extends SlotsType = {},
-<<<<<<< HEAD
   LC extends Record<string, Component> = {},
   Directives extends Record<string, Directive> = {},
   Exposed extends string = string,
   Provide extends ComponentProvideOptions = ComponentProvideOptions,
-  Props = Prettify<Readonly<{ [key in PropNames]?: any } & EmitsToProps<E>>>
-=======
   Props = Prettify<Readonly<{ [key in PropNames]?: any } & EmitsToProps<E>>>,
->>>>>>> ee4cd78a
 > = ComponentOptionsBase<
   Props,
   RawBindings,
@@ -416,7 +404,6 @@
   Mixin extends ComponentOptionsMixin = any,
   Extends extends ComponentOptionsMixin = any,
   E extends EmitsOptions = any,
-<<<<<<< HEAD
   EE extends string = string,
   Defaults = {},
   I extends ComponentInjectOptions = {},
@@ -425,10 +412,7 @@
   LC extends Record<string, Component> = {},
   Directives extends Record<string, Directive> = {},
   Exposed extends string = string,
-  Provide extends ComponentProvideOptions = ComponentProvideOptions
-=======
-  S extends SlotsType = any,
->>>>>>> ee4cd78a
+  Provide extends ComponentProvideOptions = ComponentProvideOptions,
 > = ComponentOptionsBase<
   Props,
   RawBindings,
@@ -546,10 +530,7 @@
   Extends extends ComponentOptionsMixin,
   I extends ComponentInjectOptions,
   II extends string,
-<<<<<<< HEAD
-  Provide extends ComponentProvideOptions = ComponentProvideOptions
-=======
->>>>>>> ee4cd78a
+  Provide extends ComponentProvideOptions = ComponentProvideOptions,
 > {
   compatConfig?: CompatConfig
 
