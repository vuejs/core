<<<<<<< HEAD
import { pauseTracking, resetTracking } from '@vue/reactivity'
import { VNode } from './vnode'
import { ComponentInternalInstance } from './component'
import { warn, pushWarningContext, popWarningContext } from './warning'
import { isPromise, isFunction } from '@vue/shared'
=======
import type { VNode } from './vnode'
import type { ComponentInternalInstance } from './component'
import { popWarningContext, pushWarningContext, warn } from './warning'
import { isFunction, isPromise } from '@vue/shared'
>>>>>>> 75dbbb80
import { LifecycleHooks } from './enums'

// contexts where user provided function may be executed, in addition to
// lifecycle hooks.
export enum ErrorCodes {
  SETUP_FUNCTION,
  RENDER_FUNCTION,
  WATCH_GETTER,
  WATCH_CALLBACK,
  WATCH_CLEANUP,
  NATIVE_EVENT_HANDLER,
  COMPONENT_EVENT_HANDLER,
  VNODE_HOOK,
  DIRECTIVE_HOOK,
  TRANSITION_HOOK,
  APP_ERROR_HANDLER,
  APP_WARN_HANDLER,
  FUNCTION_REF,
  ASYNC_COMPONENT_LOADER,
  SCHEDULER,
}

export const ErrorTypeStrings: Record<LifecycleHooks | ErrorCodes, string> = {
  [LifecycleHooks.SERVER_PREFETCH]: 'serverPrefetch hook',
  [LifecycleHooks.BEFORE_CREATE]: 'beforeCreate hook',
  [LifecycleHooks.CREATED]: 'created hook',
  [LifecycleHooks.BEFORE_MOUNT]: 'beforeMount hook',
  [LifecycleHooks.MOUNTED]: 'mounted hook',
  [LifecycleHooks.BEFORE_UPDATE]: 'beforeUpdate hook',
  [LifecycleHooks.UPDATED]: 'updated',
  [LifecycleHooks.BEFORE_UNMOUNT]: 'beforeUnmount hook',
  [LifecycleHooks.UNMOUNTED]: 'unmounted hook',
  [LifecycleHooks.ACTIVATED]: 'activated hook',
  [LifecycleHooks.DEACTIVATED]: 'deactivated hook',
  [LifecycleHooks.ERROR_CAPTURED]: 'errorCaptured hook',
  [LifecycleHooks.RENDER_TRACKED]: 'renderTracked hook',
  [LifecycleHooks.RENDER_TRIGGERED]: 'renderTriggered hook',
  [ErrorCodes.SETUP_FUNCTION]: 'setup function',
  [ErrorCodes.RENDER_FUNCTION]: 'render function',
  [ErrorCodes.WATCH_GETTER]: 'watcher getter',
  [ErrorCodes.WATCH_CALLBACK]: 'watcher callback',
  [ErrorCodes.WATCH_CLEANUP]: 'watcher cleanup function',
  [ErrorCodes.NATIVE_EVENT_HANDLER]: 'native event handler',
  [ErrorCodes.COMPONENT_EVENT_HANDLER]: 'component event handler',
  [ErrorCodes.VNODE_HOOK]: 'vnode hook',
  [ErrorCodes.DIRECTIVE_HOOK]: 'directive hook',
  [ErrorCodes.TRANSITION_HOOK]: 'transition hook',
  [ErrorCodes.APP_ERROR_HANDLER]: 'app errorHandler',
  [ErrorCodes.APP_WARN_HANDLER]: 'app warnHandler',
  [ErrorCodes.FUNCTION_REF]: 'ref function',
  [ErrorCodes.ASYNC_COMPONENT_LOADER]: 'async component loader',
  [ErrorCodes.SCHEDULER]:
    'scheduler flush. This is likely a Vue internals bug. ' +
    'Please open an issue at https://github.com/vuejs/core .',
}

export type ErrorTypes = LifecycleHooks | ErrorCodes

export function callWithErrorHandling(
  fn: Function,
  instance: ComponentInternalInstance | null,
  type: ErrorTypes,
  args?: unknown[],
) {
  let res
  try {
    res = args ? fn(...args) : fn()
  } catch (err) {
    handleError(err, instance, type)
  }
  return res
}

export function callWithAsyncErrorHandling(
  fn: Function | Function[],
  instance: ComponentInternalInstance | null,
  type: ErrorTypes,
  args?: unknown[],
): any[] {
  if (isFunction(fn)) {
    const res = callWithErrorHandling(fn, instance, type, args)
    if (res && isPromise(res)) {
      res.catch(err => {
        handleError(err, instance, type)
      })
    }
    return res
  }

  const values = []
  for (let i = 0; i < fn.length; i++) {
    values.push(callWithAsyncErrorHandling(fn[i], instance, type, args))
  }
  return values
}

export function handleError(
  err: unknown,
  instance: ComponentInternalInstance | null,
  type: ErrorTypes,
  throwInDev = true,
) {
  const contextVNode = instance ? instance.vnode : null
  if (instance) {
    let cur = instance.parent
    // the exposed instance is the render proxy to keep it consistent with 2.x
    const exposedInstance = instance.proxy
    // in production the hook receives only the error code
    const errorInfo = __DEV__
      ? ErrorTypeStrings[type]
      : `https://vuejs.org/errors/#runtime-${type}`
    while (cur) {
      const errorCapturedHooks = cur.ec
      if (errorCapturedHooks) {
        for (let i = 0; i < errorCapturedHooks.length; i++) {
          if (
            errorCapturedHooks[i](err, exposedInstance, errorInfo) === false
          ) {
            return
          }
        }
      }
      cur = cur.parent
    }
    // app-level handling
    const appErrorHandler = instance.appContext.config.errorHandler
    if (appErrorHandler) {
      pauseTracking()
      callWithErrorHandling(
        appErrorHandler,
        null,
        ErrorCodes.APP_ERROR_HANDLER,
        [err, exposedInstance, errorInfo],
      )
      resetTracking()
      return
    }
  }
  logError(err, type, contextVNode, throwInDev)
}

function logError(
  err: unknown,
  type: ErrorTypes,
  contextVNode: VNode | null,
  throwInDev = true,
) {
  if (__DEV__) {
    const info = ErrorTypeStrings[type]
    if (contextVNode) {
      pushWarningContext(contextVNode)
    }
    warn(`Unhandled error${info ? ` during execution of ${info}` : ``}`)
    if (contextVNode) {
      popWarningContext()
    }
    // crash in dev by default so it's more noticeable
    if (throwInDev) {
      throw err
    } else if (!__TEST__) {
      console.error(err)
    }
  } else {
    // recover in prod to reduce the impact on end-user
    console.error(err)
  }
}<|MERGE_RESOLUTION|>--- conflicted
+++ resolved
@@ -1,15 +1,8 @@
-<<<<<<< HEAD
 import { pauseTracking, resetTracking } from '@vue/reactivity'
-import { VNode } from './vnode'
-import { ComponentInternalInstance } from './component'
-import { warn, pushWarningContext, popWarningContext } from './warning'
-import { isPromise, isFunction } from '@vue/shared'
-=======
 import type { VNode } from './vnode'
 import type { ComponentInternalInstance } from './component'
 import { popWarningContext, pushWarningContext, warn } from './warning'
 import { isFunction, isPromise } from '@vue/shared'
->>>>>>> 75dbbb80
 import { LifecycleHooks } from './enums'
 
 // contexts where user provided function may be executed, in addition to
