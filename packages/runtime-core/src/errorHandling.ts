import { VNode } from './vnode'
import { ComponentInternalInstance, LifecycleHooks } from './component'
import { warn, pushWarningContext, popWarningContext } from './warning'
import { isPromise, isFunction } from '@vue/shared'

// contexts where user provided function may be executed, in addition to
// lifecycle hooks.
export const enum ErrorCodes {
  SETUP_FUNCTION,
  RENDER_FUNCTION,
  WATCH_GETTER,
  WATCH_CALLBACK,
  WATCH_CLEANUP,
  NATIVE_EVENT_HANDLER,
  COMPONENT_EVENT_HANDLER,
  DIRECTIVE_HOOK,
  APP_ERROR_HANDLER,
  APP_WARN_HANDLER,
<<<<<<< HEAD
  COMPUTED_GETTER,
  COMPUTED_SETTER,
=======
  FUNCTION_REF,
>>>>>>> 5cce23f4
  SCHEDULER
}

export const ErrorTypeStrings: Record<number | string, string> = {
  [LifecycleHooks.BEFORE_CREATE]: 'beforeCreate hook',
  [LifecycleHooks.CREATED]: 'created hook',
  [LifecycleHooks.BEFORE_MOUNT]: 'beforeMount hook',
  [LifecycleHooks.MOUNTED]: 'mounted hook',
  [LifecycleHooks.BEFORE_UPDATE]: 'beforeUpdate hook',
  [LifecycleHooks.UPDATED]: 'updated',
  [LifecycleHooks.BEFORE_UNMOUNT]: 'beforeUnmount hook',
  [LifecycleHooks.UNMOUNTED]: 'unmounted hook',
  [LifecycleHooks.ACTIVATED]: 'activated hook',
  [LifecycleHooks.DEACTIVATED]: 'deactivated hook',
  [LifecycleHooks.ERROR_CAPTURED]: 'errorCaptured hook',
  [LifecycleHooks.RENDER_TRACKED]: 'renderTracked hook',
  [LifecycleHooks.RENDER_TRIGGERED]: 'renderTriggered hook',
  [ErrorCodes.SETUP_FUNCTION]: 'setup function',
  [ErrorCodes.RENDER_FUNCTION]: 'render function',
  [ErrorCodes.WATCH_GETTER]: 'watcher getter',
  [ErrorCodes.WATCH_CALLBACK]: 'watcher callback',
  [ErrorCodes.WATCH_CLEANUP]: 'watcher cleanup function',
  [ErrorCodes.NATIVE_EVENT_HANDLER]: 'native event handler',
  [ErrorCodes.COMPONENT_EVENT_HANDLER]: 'component event handler',
  [ErrorCodes.DIRECTIVE_HOOK]: 'directive hook',
  [ErrorCodes.APP_ERROR_HANDLER]: 'app errorHandler',
  [ErrorCodes.APP_WARN_HANDLER]: 'app warnHandler',
<<<<<<< HEAD
  [ErrorCodes.COMPUTED_GETTER]: 'computed getter',
  [ErrorCodes.COMPUTED_SETTER]: 'computed setter',
=======
  [ErrorCodes.FUNCTION_REF]: 'ref function',
>>>>>>> 5cce23f4
  [ErrorCodes.SCHEDULER]:
    'scheduler flush. This is likely a Vue internals bug. ' +
    'Please open an issue at https://new-issue.vuejs.org/?repo=vuejs/vue'
}

export type ErrorTypes = LifecycleHooks | ErrorCodes

export function callWithErrorHandling(
  fn: Function,
  instance: ComponentInternalInstance | null,
  type: ErrorTypes,
  args?: unknown[]
) {
  let res
  try {
    res = args ? fn(...args) : fn()
  } catch (err) {
    handleError(err, instance, type)
  }
  return res
}

export function callWithAsyncErrorHandling(
  fn: Function | Function[],
  instance: ComponentInternalInstance | null,
  type: ErrorTypes,
  args?: unknown[]
) {
  if (isFunction(fn)) {
    const res = callWithErrorHandling(fn, instance, type, args)
    if (res != null && !res._isVue && isPromise(res)) {
      res.catch((err: Error) => {
        handleError(err, instance, type)
      })
    }
    return res
  }

  for (let i = 0; i < fn.length; i++) {
    callWithAsyncErrorHandling(fn[i], instance, type, args)
  }
}

export function handleError(
  err: Error,
  instance: ComponentInternalInstance | null,
  type: ErrorTypes
) {
  const contextVNode = instance ? instance.vnode : null
  if (instance) {
    let cur = instance.parent
    // the exposed instance is the render proxy to keep it consistent with 2.x
    const exposedInstance = instance.renderProxy
    // in production the hook receives only the error code
    const errorInfo = __DEV__ ? ErrorTypeStrings[type] : type
    while (cur) {
      const errorCapturedHooks = cur.ec
      if (errorCapturedHooks !== null) {
        for (let i = 0; i < errorCapturedHooks.length; i++) {
          if (errorCapturedHooks[i](err, exposedInstance, errorInfo)) {
            return
          }
        }
      }
      cur = cur.parent
    }
    // app-level handling
    const appErrorHandler = instance.appContext.config.errorHandler
    if (appErrorHandler) {
      callWithErrorHandling(
        appErrorHandler,
        null,
        ErrorCodes.APP_ERROR_HANDLER,
        [err, exposedInstance, errorInfo]
      )
      return
    }
  }
  logError(err, type, contextVNode)
}

function logError(err: Error, type: ErrorTypes, contextVNode: VNode | null) {
  // default behavior is crash in prod & test, recover in dev.
  if (
    __DEV__ &&
    !(typeof process !== 'undefined' && process.env.NODE_ENV === 'test')
  ) {
    const info = ErrorTypeStrings[type]
    if (contextVNode) {
      pushWarningContext(contextVNode)
    }
    warn(`Unhandled error${info ? ` during execution of ${info}` : ``}`)
    console.error(err)
    if (contextVNode) {
      popWarningContext()
    }
  } else {
    throw err
  }
}<|MERGE_RESOLUTION|>--- conflicted
+++ resolved
@@ -16,12 +16,9 @@
   DIRECTIVE_HOOK,
   APP_ERROR_HANDLER,
   APP_WARN_HANDLER,
-<<<<<<< HEAD
   COMPUTED_GETTER,
   COMPUTED_SETTER,
-=======
   FUNCTION_REF,
->>>>>>> 5cce23f4
   SCHEDULER
 }
 
@@ -49,12 +46,9 @@
   [ErrorCodes.DIRECTIVE_HOOK]: 'directive hook',
   [ErrorCodes.APP_ERROR_HANDLER]: 'app errorHandler',
   [ErrorCodes.APP_WARN_HANDLER]: 'app warnHandler',
-<<<<<<< HEAD
   [ErrorCodes.COMPUTED_GETTER]: 'computed getter',
   [ErrorCodes.COMPUTED_SETTER]: 'computed setter',
-=======
   [ErrorCodes.FUNCTION_REF]: 'ref function',
->>>>>>> 5cce23f4
   [ErrorCodes.SCHEDULER]:
     'scheduler flush. This is likely a Vue internals bug. ' +
     'Please open an issue at https://new-issue.vuejs.org/?repo=vuejs/vue'
