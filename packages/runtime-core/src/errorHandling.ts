--- conflicted
+++ resolved
@@ -23,10 +23,7 @@
   FUNCTION_REF,
   ASYNC_COMPONENT_LOADER,
   SCHEDULER,
-<<<<<<< HEAD
-  APP_UNMOUNT_CLEANUP
-=======
->>>>>>> 5590ca36
+  APP_UNMOUNT_CLEANUP,
 }
 
 export const ErrorTypeStrings: Record<LifecycleHooks | ErrorCodes, string> = {
@@ -61,10 +58,7 @@
   [ErrorCodes.SCHEDULER]:
     'scheduler flush. This is likely a Vue internals bug. ' +
     'Please open an issue at https://github.com/vuejs/core .',
-<<<<<<< HEAD
-  [ErrorCodes.APP_UNMOUNT_CLEANUP]: 'app unmount cleanup function'
-=======
->>>>>>> 5590ca36
+  [ErrorCodes.APP_UNMOUNT_CLEANUP]: 'app unmount cleanup function',
 }
 
 export type ErrorTypes = LifecycleHooks | ErrorCodes
