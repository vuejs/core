import {
  type Component,
  type ComponentInternalInstance,
  type ConcreteComponent,
  type Data,
  type GenericComponent,
  type GenericComponentInstance,
  validateComponentName,
} from './component'
import type {
  ComponentOptions,
  MergedComponentOptions,
  RuntimeCompilerOptions,
} from './componentOptions'
import type {
  ComponentCustomProperties,
  ComponentPublicInstance,
} from './componentPublicInstance'
import { type Directive, validateDirectiveName } from './directives'
import type {
  ElementNamespace,
  RootRenderFunction,
  UnmountComponentFn,
} from './renderer'
import type { InjectionKey } from './apiInject'
import { warn } from './warning'
import type { VNode } from './vnode'
import { devtoolsInitApp, devtoolsUnmountApp } from './devtools'
<<<<<<< HEAD
import { NO, extend, isFunction, isObject } from '@vue/shared'
import { type SuspenseBoundary, version } from '.'
=======
import { NO, extend, hasOwn, isFunction, isObject } from '@vue/shared'
import { version } from '.'
>>>>>>> d95fc186
import { installAppCompatProperties } from './compat/global'
import type { NormalizedPropsOptions } from './componentProps'
import type { ObjectEmitsOptions } from './componentEmits'
import { ErrorCodes, callWithAsyncErrorHandling } from './errorHandling'
import type { DefineComponent } from './apiDefineComponent'

export interface App<HostElement = any> {
  vapor?: boolean
  version: string
  config: AppConfig

  use<Options extends unknown[]>(
    plugin: Plugin<Options>,
    ...options: NoInfer<Options>
  ): this
  use<Options>(plugin: Plugin<Options>, options: NoInfer<Options>): this

  mixin(mixin: ComponentOptions): this
  component(name: string): Component | undefined
  component<T extends Component | DefineComponent>(
    name: string,
    component: T,
  ): this
  directive<
    HostElement = any,
    Value = any,
    Modifiers extends string = string,
    Arg extends string = string,
  >(
    name: string,
  ): Directive<HostElement, Value, Modifiers, Arg> | undefined
  directive<
    HostElement = any,
    Value = any,
    Modifiers extends string = string,
    Arg extends string = string,
  >(
    name: string,
    directive: Directive<HostElement, Value, Modifiers, Arg>,
  ): this
  mount(
    rootContainer: HostElement | string,
    /**
     * @internal
     */
    isHydrate?: boolean,
    /**
     * @internal
     */
    namespace?: boolean | ElementNamespace,
    /**
     * @internal
     */
    vnode?: VNode,
  ): ComponentPublicInstance
  unmount(): void
  onUnmount(cb: () => void): void
  provide<T, K = InjectionKey<T> | string | number>(
    key: K,
    value: K extends InjectionKey<infer V> ? V : T,
  ): this

  /**
   * Runs a function with the app as active instance. This allows using of `inject()` within the function to get access
   * to variables provided via `app.provide()`.
   *
   * @param fn - function to run with the app as active instance
   */
  runWithContext<T>(fn: () => T): T

  // internal, but we need to expose these for the server-renderer and devtools
  _uid: number
  _component: GenericComponent
  _props: Data | null
  _container: HostElement | null
  _context: AppContext
  _instance: GenericComponentInstance | null

  /**
   * @internal custom element vnode
   */
  _ceVNode?: VNode

  /**
   * v2 compat only
   */
  filter?(name: string): Function | undefined
  filter?(name: string, filter: Function): this

  /**
   * @internal v3 compat only
   */
  _createRoot?(options: ComponentOptions): ComponentPublicInstance
}

export type OptionMergeFunction = (to: unknown, from: unknown) => any

/**
 * Shared app config between vdom and vapor
 */
export interface GenericAppConfig {
  performance?: boolean
  errorHandler?: (
    err: unknown,
    instance: ComponentPublicInstance | null,
    info: string,
  ) => void
  warnHandler?: (
    msg: string,
    instance: ComponentPublicInstance | null,
    trace: string,
  ) => void

  /**
   * Whether to throw unhandled errors in production.
   * Default is `false` to avoid crashing on any error (and only logs it)
   * But in some cases, e.g. SSR, throwing might be more desirable.
   */
  throwUnhandledErrorInProduction?: boolean

  /**
   * Prefix for all useId() calls within this app
   */
  idPrefix?: string
}

export interface AppConfig extends GenericAppConfig {
  // @private
  readonly isNativeTag: (tag: string) => boolean

  optionMergeStrategies: Record<string, OptionMergeFunction>
  globalProperties: ComponentCustomProperties & Record<string, any>

  /**
   * Options to pass to `@vue/compiler-dom`.
   * Only supported in runtime compiler build.
   */
  compilerOptions: RuntimeCompilerOptions

  /**
   * @deprecated use config.compilerOptions.isCustomElement
   */
  isCustomElement?: (tag: string) => boolean
}

/**
 * The vapor in vdom implementation is in runtime-vapor/src/vdomInterop.ts
 * @internal
 */
export interface VaporInteropInterface {
  mount(
    vnode: VNode,
    container: any,
    anchor: any,
    parentComponent: ComponentInternalInstance | null,
    parentSuspense: SuspenseBoundary | null,
  ): GenericComponentInstance // VaporComponentInstance
  update(n1: VNode, n2: VNode, shouldUpdate: boolean): void
  unmount(vnode: VNode, doRemove?: boolean): void
  move(vnode: VNode, container: any, anchor: any): void
  slot(n1: VNode | null, n2: VNode, container: any, anchor: any): void

  vdomMount: (component: ConcreteComponent, props?: any, slots?: any) => any
  vdomUnmount: UnmountComponentFn
  vdomSlot: (
    slots: any,
    name: string | (() => string),
    props: Record<string, any>,
    parentComponent: any, // VaporComponentInstance
    fallback?: any, // VaporSlot
  ) => any
}

/**
 * Minimal app context shared between vdom and vapor
 */
export interface GenericAppContext {
  app: App // for devtools
  config: GenericAppConfig
  provides: Record<string | symbol, any>
  components?: Record<string, Component>
  directives?: Record<string, Directive>
  /**
   * HMR only
   * @internal
   */
  reload?: () => void

  /**
   * @internal vapor interop only
   */
  vapor?: VaporInteropInterface
}

export interface AppContext extends GenericAppContext {
  config: AppConfig
  components: Record<string, Component>
  directives: Record<string, Directive>
  mixins: ComponentOptions[]

  /**
   * Cache for merged/normalized component options
   * Each app instance has its own cache because app-level global mixins and
   * optionMergeStrategies can affect merge behavior.
   * @internal
   */
  optionsCache: WeakMap<ComponentOptions, MergedComponentOptions>
  /**
   * Cache for normalized props options
   * @internal
   */
  propsCache: WeakMap<ConcreteComponent, NormalizedPropsOptions>
  /**
   * Cache for normalized emits options
   * @internal
   */
  emitsCache: WeakMap<ConcreteComponent, ObjectEmitsOptions | null>
  /**
   * v2 compat only
   * @internal
   */
  filters?: Record<string, Function>
}

type PluginInstallFunction<Options = any[]> = Options extends unknown[]
  ? (app: App, ...options: Options) => any
  : (app: App, options: Options) => any

export type ObjectPlugin<Options = any[]> = {
  install: PluginInstallFunction<Options>
}
export type FunctionPlugin<Options = any[]> = PluginInstallFunction<Options> &
  Partial<ObjectPlugin<Options>>

export type Plugin<
  Options = any[],
  // TODO: in next major Options extends unknown[] and remove P
  P extends unknown[] = Options extends unknown[] ? Options : [Options],
> = FunctionPlugin<P> | ObjectPlugin<P>

export function createAppContext(): AppContext {
  return {
    app: null as any,
    config: {
      isNativeTag: NO,
      performance: false,
      globalProperties: {},
      optionMergeStrategies: {},
      errorHandler: undefined,
      warnHandler: undefined,
      compilerOptions: {},
    },
    mixins: [],
    components: {},
    directives: {},
    provides: Object.create(null),
    optionsCache: new WeakMap(),
    propsCache: new WeakMap(),
    emitsCache: new WeakMap(),
  }
}

export type CreateAppFunction<HostElement, Comp = Component> = (
  rootComponent: Comp,
  rootProps?: Data | null,
) => App<HostElement>

let uid = 0

export type AppMountFn<HostElement> = (
  app: App,
  rootContainer: HostElement,
  isHydrate?: boolean,
  namespace?: boolean | ElementNamespace,
) => GenericComponentInstance

export type AppUnmountFn = (app: App) => void

/**
 * @internal
 */
export function createAppAPI<HostElement, Comp = Component>(
  // render: RootRenderFunction<HostElement>,
  // hydrate?: RootHydrateFunction,
  mount: AppMountFn<HostElement>,
  unmount: AppUnmountFn,
  getPublicInstance: (instance: GenericComponentInstance) => any,
  render?: RootRenderFunction,
): CreateAppFunction<HostElement, Comp> {
  return function createApp(rootComponent, rootProps = null) {
    if (!isFunction(rootComponent)) {
      rootComponent = extend({}, rootComponent)
    }

    if (rootProps != null && !isObject(rootProps)) {
      __DEV__ && warn(`root props passed to app.mount() must be an object.`)
      rootProps = null
    }

    const context = createAppContext()
    const installedPlugins = new WeakSet()
    const pluginCleanupFns: Array<() => any> = []

    let isMounted = false

    const app: App = (context.app = {
      _uid: uid++,
      _component: rootComponent as ConcreteComponent,
      _props: rootProps,
      _container: null,
      _context: context,
      _instance: null,

      version,

      get config() {
        return context.config
      },

      set config(v) {
        if (__DEV__) {
          warn(
            `app.config cannot be replaced. Modify individual options instead.`,
          )
        }
      },

      use(plugin: Plugin, ...options: any[]) {
        if (installedPlugins.has(plugin)) {
          __DEV__ && warn(`Plugin has already been applied to target app.`)
        } else if (plugin && isFunction(plugin.install)) {
          installedPlugins.add(plugin)
          plugin.install(app, ...options)
        } else if (isFunction(plugin)) {
          installedPlugins.add(plugin)
          plugin(app, ...options)
        } else if (__DEV__) {
          warn(
            `A plugin must either be a function or an object with an "install" ` +
              `function.`,
          )
        }
        return app
      },

      mixin(mixin: ComponentOptions) {
        if (__FEATURE_OPTIONS_API__) {
          if (!context.mixins.includes(mixin)) {
            context.mixins.push(mixin)
          } else if (__DEV__) {
            warn(
              'Mixin has already been applied to target app' +
                (mixin.name ? `: ${mixin.name}` : ''),
            )
          }
        } else if (__DEV__) {
          warn('Mixins are only available in builds supporting Options API')
        }
        return app
      },

      component(name: string, component?: Component): any {
        if (__DEV__) {
          validateComponentName(name, context.config)
        }
        if (!component) {
          return context.components[name]
        }
        if (__DEV__ && context.components[name]) {
          warn(`Component "${name}" has already been registered in target app.`)
        }
        context.components[name] = component
        return app
      },

      directive(name: string, directive?: Directive) {
        if (__DEV__) {
          validateDirectiveName(name)
        }

        if (!directive) {
          return context.directives[name] as any
        }
        if (__DEV__ && context.directives[name]) {
          warn(`Directive "${name}" has already been registered in target app.`)
        }
        context.directives[name] = directive
        return app
      },

      mount(
        rootContainer: HostElement & { __vue_app__?: App },
        isHydrate?: boolean,
        namespace?: boolean | ElementNamespace,
      ): any {
        if (!isMounted) {
          // #5571
          if (__DEV__ && rootContainer.__vue_app__) {
            warn(
              `There is already an app instance mounted on the host container.\n` +
                ` If you want to mount another app on the same host container,` +
                ` you need to unmount the previous app by calling \`app.unmount()\` first.`,
            )
          }
          const instance = mount(app, rootContainer, isHydrate, namespace)

          if (__DEV__ || __FEATURE_PROD_DEVTOOLS__) {
            app._instance = instance
            devtoolsInitApp(app, version)
          }

          isMounted = true
          app._container = rootContainer
          // for devtools and telemetry
          rootContainer.__vue_app__ = app

          return getPublicInstance(instance)
        } else if (__DEV__) {
          warn(
            `App has already been mounted.\n` +
              `If you want to remount the same app, move your app creation logic ` +
              `into a factory function and create fresh app instances for each ` +
              `mount - e.g. \`const createMyApp = () => createApp(App)\``,
          )
        }
      },

      onUnmount(cleanupFn: () => void) {
        if (__DEV__ && typeof cleanupFn !== 'function') {
          warn(
            `Expected function as first argument to app.onUnmount(), ` +
              `but got ${typeof cleanupFn}`,
          )
        }
        pluginCleanupFns.push(cleanupFn)
      },

      unmount() {
        if (isMounted) {
          callWithAsyncErrorHandling(
            pluginCleanupFns,
            app._instance,
            ErrorCodes.APP_UNMOUNT_CLEANUP,
          )
          unmount(app)
          if (__DEV__ || __FEATURE_PROD_DEVTOOLS__) {
            app._instance = null
            devtoolsUnmountApp(app)
          }
          delete app._container.__vue_app__
        } else if (__DEV__) {
          warn(`Cannot unmount an app that is not mounted.`)
        }
      },

      provide(key, value) {
        if (__DEV__ && (key as string | symbol) in context.provides) {
          if (hasOwn(context.provides, key as string | symbol)) {
            warn(
              `App already provides property with key "${String(key)}". ` +
                `It will be overwritten with the new value.`,
            )
          } else {
            // #13212, context.provides can inherit the provides object from parent on custom elements
            warn(
              `App already provides property with key "${String(key)}" inherited from its parent element. ` +
                `It will be overwritten with the new value.`,
            )
          }
        }

        context.provides[key as string | symbol] = value

        return app
      },

      runWithContext(fn) {
        const lastApp = currentApp
        currentApp = app
        try {
          return fn()
        } finally {
          currentApp = lastApp
        }
      },
    })

    if (__COMPAT__) {
      installAppCompatProperties(
        app,
        context,
        // vapor doesn't have compat mode so this is always passed
        render!,
      )
    }

    return app
  }
}

/**
 * @internal Used to identify the current app when using `inject()` within
 * `app.runWithContext()`.
 */
export let currentApp: App<unknown> | null = null<|MERGE_RESOLUTION|>--- conflicted
+++ resolved
@@ -26,13 +26,8 @@
 import { warn } from './warning'
 import type { VNode } from './vnode'
 import { devtoolsInitApp, devtoolsUnmountApp } from './devtools'
-<<<<<<< HEAD
-import { NO, extend, isFunction, isObject } from '@vue/shared'
+import { NO, extend, hasOwn, isFunction, isObject } from '@vue/shared'
 import { type SuspenseBoundary, version } from '.'
-=======
-import { NO, extend, hasOwn, isFunction, isObject } from '@vue/shared'
-import { version } from '.'
->>>>>>> d95fc186
 import { installAppCompatProperties } from './compat/global'
 import type { NormalizedPropsOptions } from './componentProps'
 import type { ObjectEmitsOptions } from './componentEmits'
