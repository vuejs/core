import {
  type Component,
  type ComponentInternalInstance,
  type ConcreteComponent,
  type Data,
  type GenericComponent,
  type GenericComponentInstance,
  validateComponentName,
} from './component'
import type {
  ComponentOptions,
  MergedComponentOptions,
  RuntimeCompilerOptions,
} from './componentOptions'
import type {
  ComponentCustomProperties,
  ComponentPublicInstance,
} from './componentPublicInstance'
import { type Directive, validateDirectiveName } from './directives'
import type {
  ElementNamespace,
  RootRenderFunction,
  UnmountComponentFn,
} from './renderer'
import type { InjectionKey } from './apiInject'
import { warn } from './warning'
import type { VNode } from './vnode'
import { devtoolsInitApp, devtoolsUnmountApp } from './devtools'
import { NO, extend, hasOwn, isFunction, isObject } from '@vue/shared'
import { type TransitionHooks, version } from '.'
import { installAppCompatProperties } from './compat/global'
import type { NormalizedPropsOptions } from './componentProps'
import type { ObjectEmitsOptions } from './componentEmits'
import { ErrorCodes, callWithAsyncErrorHandling } from './errorHandling'
import type { DefineComponent } from './apiDefineComponent'

export interface App<HostElement = any> {
  vapor?: boolean
  version: string
  config: AppConfig

  use<Options extends unknown[]>(
    plugin: Plugin<Options>,
    ...options: NoInfer<Options>
  ): this
  use<Options>(plugin: Plugin<Options>, options: NoInfer<Options>): this

  mixin(mixin: ComponentOptions): this
  component(name: string): Component | undefined
  component<T extends Component | DefineComponent>(
    name: string,
    component: T,
  ): this
  directive<
    HostElement = any,
    Value = any,
    Modifiers extends string = string,
    Arg extends string = string,
  >(
    name: string,
  ): Directive<HostElement, Value, Modifiers, Arg> | undefined
  directive<
    HostElement = any,
    Value = any,
    Modifiers extends string = string,
    Arg extends string = string,
  >(
    name: string,
    directive: Directive<HostElement, Value, Modifiers, Arg>,
  ): this
  mount(
    rootContainer: HostElement | string,
    /**
     * @internal
     */
    isHydrate?: boolean,
    /**
     * @internal
     */
    namespace?: boolean | ElementNamespace,
    /**
     * @internal
     */
    vnode?: VNode,
  ): ComponentPublicInstance
  unmount(): void
  onUnmount(cb: () => void): void
  provide<T, K = InjectionKey<T> | string | number>(
    key: K,
    value: K extends InjectionKey<infer V> ? V : T,
  ): this

  /**
   * Runs a function with the app as active instance. This allows using of `inject()` within the function to get access
   * to variables provided via `app.provide()`.
   *
   * @param fn - function to run with the app as active instance
   */
  runWithContext<T>(fn: () => T): T

  // internal, but we need to expose these for the server-renderer and devtools
  _uid: number
  _component: GenericComponent
  _props: Data | null
  _container: HostElement | null
  _context: AppContext
  _instance: GenericComponentInstance | null

  /**
   * @internal custom element vnode
   */
  _ceVNode?: VNode

  /**
   * v2 compat only
   */
  filter?(name: string): Function | undefined
  filter?(name: string, filter: Function): this

  /**
   * @internal v3 compat only
   */
  _createRoot?(options: ComponentOptions): ComponentPublicInstance
}

export type OptionMergeFunction = (to: unknown, from: unknown) => any

/**
 * Shared app config between vdom and vapor
 */
export interface GenericAppConfig {
  performance?: boolean
  errorHandler?: (
    err: unknown,
    instance: ComponentPublicInstance | null,
    info: string,
  ) => void
  warnHandler?: (
    msg: string,
    instance: ComponentPublicInstance | null,
    trace: string,
  ) => void

  /**
   * Whether to throw unhandled errors in production.
   * Default is `false` to avoid crashing on any error (and only logs it)
   * But in some cases, e.g. SSR, throwing might be more desirable.
   */
  throwUnhandledErrorInProduction?: boolean

  /**
   * Prefix for all useId() calls within this app
   */
  idPrefix?: string
}

export interface AppConfig extends GenericAppConfig {
  // @private
  readonly isNativeTag: (tag: string) => boolean

  optionMergeStrategies: Record<string, OptionMergeFunction>
  globalProperties: ComponentCustomProperties & Record<string, any>

  /**
   * Options to pass to `@vue/compiler-dom`.
   * Only supported in runtime compiler build.
   */
  compilerOptions: RuntimeCompilerOptions

  /**
   * @deprecated use config.compilerOptions.isCustomElement
   */
  isCustomElement?: (tag: string) => boolean
}

/**
 * The vapor in vdom implementation is in runtime-vapor/src/vdomInterop.ts
 */
export interface VaporInteropInterface {
  mount(
    vnode: VNode,
    container: any,
    anchor: any,
    parentComponent: ComponentInternalInstance | null,
  ): GenericComponentInstance // VaporComponentInstance
  update(n1: VNode, n2: VNode, shouldUpdate: boolean): void
  unmount(vnode: VNode, doRemove?: boolean): void
  move(vnode: VNode, container: any, anchor: any): void
  slot(n1: VNode | null, n2: VNode, container: any, anchor: any): void
<<<<<<< HEAD
  activate(
    vnode: VNode,
    container: any,
    anchor: any,
    parentComponent: ComponentInternalInstance,
  ): void
  deactivate(vnode: VNode, container: any): void
=======
  setTransitionHooks(
    component: ComponentInternalInstance,
    transition: TransitionHooks,
  ): void
>>>>>>> bba328ad

  vdomMount: (component: ConcreteComponent, props?: any, slots?: any) => any
  vdomUnmount: UnmountComponentFn
  vdomSlot: (
    slots: any,
    name: string | (() => string),
    props: Record<string, any>,
    parentComponent: any, // VaporComponentInstance
    fallback?: any, // VaporSlot
  ) => any
}

/**
 * Minimal app context shared between vdom and vapor
 */
export interface GenericAppContext {
  app: App // for devtools
  config: GenericAppConfig
  provides: Record<string | symbol, any>
  components?: Record<string, Component>
  directives?: Record<string, Directive>
  /**
   * HMR only
   * @internal
   */
  reload?: () => void

  /**
   * @internal vapor interop only
   */
  vapor?: VaporInteropInterface
}

export interface AppContext extends GenericAppContext {
  config: AppConfig
  components: Record<string, Component>
  directives: Record<string, Directive>
  mixins: ComponentOptions[]

  /**
   * Cache for merged/normalized component options
   * Each app instance has its own cache because app-level global mixins and
   * optionMergeStrategies can affect merge behavior.
   * @internal
   */
  optionsCache: WeakMap<ComponentOptions, MergedComponentOptions>
  /**
   * Cache for normalized props options
   * @internal
   */
  propsCache: WeakMap<ConcreteComponent, NormalizedPropsOptions>
  /**
   * Cache for normalized emits options
   * @internal
   */
  emitsCache: WeakMap<ConcreteComponent, ObjectEmitsOptions | null>
  /**
   * v2 compat only
   * @internal
   */
  filters?: Record<string, Function>
}

type PluginInstallFunction<Options = any[]> = Options extends unknown[]
  ? (app: App, ...options: Options) => any
  : (app: App, options: Options) => any

export type ObjectPlugin<Options = any[]> = {
  install: PluginInstallFunction<Options>
}
export type FunctionPlugin<Options = any[]> = PluginInstallFunction<Options> &
  Partial<ObjectPlugin<Options>>

export type Plugin<
  Options = any[],
  // TODO: in next major Options extends unknown[] and remove P
  P extends unknown[] = Options extends unknown[] ? Options : [Options],
> = FunctionPlugin<P> | ObjectPlugin<P>

export function createAppContext(): AppContext {
  return {
    app: null as any,
    config: {
      isNativeTag: NO,
      performance: false,
      globalProperties: {},
      optionMergeStrategies: {},
      errorHandler: undefined,
      warnHandler: undefined,
      compilerOptions: {},
    },
    mixins: [],
    components: {},
    directives: {},
    provides: Object.create(null),
    optionsCache: new WeakMap(),
    propsCache: new WeakMap(),
    emitsCache: new WeakMap(),
  }
}

export type CreateAppFunction<HostElement, Comp = Component> = (
  rootComponent: Comp,
  rootProps?: Data | null,
) => App<HostElement>

let uid = 0

export type AppMountFn<HostElement> = (
  app: App,
  rootContainer: HostElement,
  isHydrate?: boolean,
  namespace?: boolean | ElementNamespace,
) => GenericComponentInstance

export type AppUnmountFn = (app: App) => void

/**
 * @internal
 */
export function createAppAPI<HostElement, Comp = Component>(
  // render: RootRenderFunction<HostElement>,
  // hydrate?: RootHydrateFunction,
  mount: AppMountFn<HostElement>,
  unmount: AppUnmountFn,
  getPublicInstance: (instance: GenericComponentInstance) => any,
  render?: RootRenderFunction,
): CreateAppFunction<HostElement, Comp> {
  return function createApp(rootComponent, rootProps = null) {
    if (!isFunction(rootComponent)) {
      rootComponent = extend({}, rootComponent)
    }

    if (rootProps != null && !isObject(rootProps)) {
      __DEV__ && warn(`root props passed to app.mount() must be an object.`)
      rootProps = null
    }

    const context = createAppContext()
    const installedPlugins = new WeakSet()
    const pluginCleanupFns: Array<() => any> = []

    let isMounted = false

    const app: App = (context.app = {
      _uid: uid++,
      _component: rootComponent as ConcreteComponent,
      _props: rootProps,
      _container: null,
      _context: context,
      _instance: null,

      version,

      get config() {
        return context.config
      },

      set config(v) {
        if (__DEV__) {
          warn(
            `app.config cannot be replaced. Modify individual options instead.`,
          )
        }
      },

      use(plugin: Plugin, ...options: any[]) {
        if (installedPlugins.has(plugin)) {
          __DEV__ && warn(`Plugin has already been applied to target app.`)
        } else if (plugin && isFunction(plugin.install)) {
          installedPlugins.add(plugin)
          plugin.install(app, ...options)
        } else if (isFunction(plugin)) {
          installedPlugins.add(plugin)
          plugin(app, ...options)
        } else if (__DEV__) {
          warn(
            `A plugin must either be a function or an object with an "install" ` +
              `function.`,
          )
        }
        return app
      },

      mixin(mixin: ComponentOptions) {
        if (__FEATURE_OPTIONS_API__) {
          if (!context.mixins.includes(mixin)) {
            context.mixins.push(mixin)
          } else if (__DEV__) {
            warn(
              'Mixin has already been applied to target app' +
                (mixin.name ? `: ${mixin.name}` : ''),
            )
          }
        } else if (__DEV__) {
          warn('Mixins are only available in builds supporting Options API')
        }
        return app
      },

      component(name: string, component?: Component): any {
        if (__DEV__) {
          validateComponentName(name, context.config)
        }
        if (!component) {
          return context.components[name]
        }
        if (__DEV__ && context.components[name]) {
          warn(`Component "${name}" has already been registered in target app.`)
        }
        context.components[name] = component
        return app
      },

      directive(name: string, directive?: Directive) {
        if (__DEV__) {
          validateDirectiveName(name)
        }

        if (!directive) {
          return context.directives[name] as any
        }
        if (__DEV__ && context.directives[name]) {
          warn(`Directive "${name}" has already been registered in target app.`)
        }
        context.directives[name] = directive
        return app
      },

      mount(
        rootContainer: HostElement & { __vue_app__?: App },
        isHydrate?: boolean,
        namespace?: boolean | ElementNamespace,
      ): any {
        if (!isMounted) {
          // #5571
          if (__DEV__ && rootContainer.__vue_app__) {
            warn(
              `There is already an app instance mounted on the host container.\n` +
                ` If you want to mount another app on the same host container,` +
                ` you need to unmount the previous app by calling \`app.unmount()\` first.`,
            )
          }
          const instance = mount(app, rootContainer, isHydrate, namespace)

          if (__DEV__ || __FEATURE_PROD_DEVTOOLS__) {
            app._instance = instance
            devtoolsInitApp(app, version)
          }

          isMounted = true
          app._container = rootContainer
          // for devtools and telemetry
          rootContainer.__vue_app__ = app

          return getPublicInstance(instance)
        } else if (__DEV__) {
          warn(
            `App has already been mounted.\n` +
              `If you want to remount the same app, move your app creation logic ` +
              `into a factory function and create fresh app instances for each ` +
              `mount - e.g. \`const createMyApp = () => createApp(App)\``,
          )
        }
      },

      onUnmount(cleanupFn: () => void) {
        if (__DEV__ && typeof cleanupFn !== 'function') {
          warn(
            `Expected function as first argument to app.onUnmount(), ` +
              `but got ${typeof cleanupFn}`,
          )
        }
        pluginCleanupFns.push(cleanupFn)
      },

      unmount() {
        if (isMounted) {
          callWithAsyncErrorHandling(
            pluginCleanupFns,
            app._instance,
            ErrorCodes.APP_UNMOUNT_CLEANUP,
          )
          unmount(app)
          if (__DEV__ || __FEATURE_PROD_DEVTOOLS__) {
            app._instance = null
            devtoolsUnmountApp(app)
          }
          delete app._container.__vue_app__
        } else if (__DEV__) {
          warn(`Cannot unmount an app that is not mounted.`)
        }
      },

      provide(key, value) {
        if (__DEV__ && (key as string | symbol) in context.provides) {
          if (hasOwn(context.provides, key as string | symbol)) {
            warn(
              `App already provides property with key "${String(key)}". ` +
                `It will be overwritten with the new value.`,
            )
          } else {
            // #13212, context.provides can inherit the provides object from parent on custom elements
            warn(
              `App already provides property with key "${String(key)}" inherited from its parent element. ` +
                `It will be overwritten with the new value.`,
            )
          }
        }

        context.provides[key as string | symbol] = value

        return app
      },

      runWithContext(fn) {
        const lastApp = currentApp
        currentApp = app
        try {
          return fn()
        } finally {
          currentApp = lastApp
        }
      },
    })

    if (__COMPAT__) {
      installAppCompatProperties(
        app,
        context,
        // vapor doesn't have compat mode so this is always passed
        render!,
      )
    }

    return app
  }
}

/**
 * @internal Used to identify the current app when using `inject()` within
 * `app.runWithContext()`.
 */
export let currentApp: App<unknown> | null = null<|MERGE_RESOLUTION|>--- conflicted
+++ resolved
@@ -187,7 +187,6 @@
   unmount(vnode: VNode, doRemove?: boolean): void
   move(vnode: VNode, container: any, anchor: any): void
   slot(n1: VNode | null, n2: VNode, container: any, anchor: any): void
-<<<<<<< HEAD
   activate(
     vnode: VNode,
     container: any,
@@ -195,12 +194,10 @@
     parentComponent: ComponentInternalInstance,
   ): void
   deactivate(vnode: VNode, container: any): void
-=======
   setTransitionHooks(
     component: ComponentInternalInstance,
     transition: TransitionHooks,
   ): void
->>>>>>> bba328ad
 
   vdomMount: (component: ConcreteComponent, props?: any, slots?: any) => any
   vdomUnmount: UnmountComponentFn
