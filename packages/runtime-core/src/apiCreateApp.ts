--- conflicted
+++ resolved
@@ -186,14 +186,11 @@
   unmount(vnode: VNode, doRemove?: boolean): void
   move(vnode: VNode, container: any, anchor: any): void
   slot(n1: VNode | null, n2: VNode, container: any, anchor: any): void
-<<<<<<< HEAD
-  hydrate(node: Node, fn: () => void): void
-=======
   setTransitionHooks(
     component: ComponentInternalInstance,
     transition: TransitionHooks,
   ): void
->>>>>>> cb8830fd
+  hydrate(node: Node, fn: () => void): void
 
   vdomMount: (component: ConcreteComponent, props?: any, slots?: any) => any
   vdomUnmount: UnmountComponentFn
