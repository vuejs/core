--- conflicted
+++ resolved
@@ -54,15 +54,11 @@
     namespace?: boolean | ElementNamespace,
   ): ComponentPublicInstance
   unmount(): void
-<<<<<<< HEAD
-  provide<T>(key: InjectionKey<T> | string | symbol, value: T): this
-=======
   onUnmount(cb: () => void): void
-  provide<T, K = InjectionKey<T> | string | number>(
+  provide<T, K = InjectionKey<T> | string | symbol | number>(
     key: K,
     value: K extends InjectionKey<infer V> ? V : T,
   ): this
->>>>>>> 1fbfa696
 
   /**
    * Runs a function with the app as active instance. This allows using of `inject()` within the function to get access
