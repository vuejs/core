/* eslint-disable no-restricted-globals */
import { EffectFlags } from '@vue/reactivity'
import {
  type ClassComponent,
  type ComponentInternalInstance,
  type ComponentOptions,
  type ConcreteComponent,
  type GenericComponentInstance,
  isClassComponent,
} from './component'
import { nextTick, queueJob, queuePostFlushCb } from './scheduler'
import { extend, getGlobalThis } from '@vue/shared'

type HMRComponent = ComponentOptions | ClassComponent

export let isHmrUpdating = false

export const hmrDirtyComponents: Map<
  ConcreteComponent,
  Set<GenericComponentInstance>
> = new Map<ConcreteComponent, Set<GenericComponentInstance>>()

export interface HMRRuntime {
  createRecord: typeof createRecord
  rerender: typeof rerender
  reload: typeof reload
}

// Expose the HMR runtime on the global object
// This makes it entirely tree-shakable without polluting the exports and makes
// it easier to be used in toolings like vue-loader
// Note: for a component to be eligible for HMR it also needs the __hmrId option
// to be set so that its instances can be registered / removed.
if (__DEV__) {
  getGlobalThis().__VUE_HMR_RUNTIME__ = {
    createRecord: tryWrap(createRecord),
    rerender: tryWrap(rerender),
    reload: tryWrap(reload),
  } as HMRRuntime
}

const map: Map<
  string,
  {
    // the initial component definition is recorded on import - this allows us
    // to apply hot updates to the component even when there are no actively
    // rendered instance.
    initialDef: ComponentOptions
    instances: Set<GenericComponentInstance>
  }
> = new Map()

export function registerHMR(instance: GenericComponentInstance): void {
  const id = instance.type.__hmrId!
  let record = map.get(id)
  if (!record) {
    createRecord(id, instance.type as HMRComponent)
    record = map.get(id)!
  }
  record.instances.add(instance)
}

export function unregisterHMR(instance: GenericComponentInstance): void {
  map.get(instance.type.__hmrId!)!.instances.delete(instance)
}

function createRecord(id: string, initialDef: HMRComponent): boolean {
  if (map.has(id)) {
    return false
  }
  map.set(id, {
    initialDef: normalizeClassComponent(initialDef),
    instances: new Set(),
  })
  return true
}

function normalizeClassComponent(component: HMRComponent): ComponentOptions {
  return isClassComponent(component) ? component.__vccOpts : component
}

function rerender(id: string, newRender?: Function): void {
  const record = map.get(id)
  if (!record) {
    return
  }

  // update initial record (for not-yet-rendered component)
  record.initialDef.render = newRender

  // Create a snapshot which avoids the set being mutated during updates
  ;[...record.instances].forEach(instance => {
    if (newRender) {
      instance.render = newRender
      normalizeClassComponent(instance.type as HMRComponent).render = newRender
    }
    // this flag forces child components with slot content to update
    isHmrUpdating = true
    if (instance.vapor) {
      instance.hmrRerender!()
    } else {
      const i = instance as ComponentInternalInstance
      // #13771 don't update if the job is already disposed
      if (!(i.effect.flags! & EffectFlags.STOP)) {
        i.renderCache = []
        i.effect.run()
      }
    }
    nextTick(() => {
      isHmrUpdating = false
    })
  })
}

function reload(id: string, newComp: HMRComponent): void {
  const record = map.get(id)
  if (!record) return

  newComp = normalizeClassComponent(newComp)
  // update initial def (for not-yet-rendered components)
  updateComponentDef(record.initialDef, newComp)

  // create a snapshot which avoids the set being mutated during updates
  const instances = [...record.instances]

  if (newComp.__vapor) {
    for (const instance of instances) {
      instance.hmrReload!(newComp)
    }
  } else {
    for (const instance of instances as ComponentInternalInstance[]) {
      const oldComp = normalizeClassComponent(instance.type as HMRComponent)

      let dirtyInstances = hmrDirtyComponents.get(oldComp)
      if (!dirtyInstances) {
        // 1. Update existing comp definition to match new one
        if (oldComp !== record.initialDef) {
          updateComponentDef(oldComp, newComp)
        }
        // 2. mark definition dirty. This forces the renderer to replace the
        // component on patch.
        hmrDirtyComponents.set(oldComp, (dirtyInstances = new Set()))
      }
      dirtyInstances.add(instance)

      // 3. invalidate options resolution cache
      instance.appContext.propsCache.delete(instance.type as any)
      instance.appContext.emitsCache.delete(instance.type as any)
      instance.appContext.optionsCache.delete(instance.type as any)

<<<<<<< HEAD
      // 4. actually update
      if (instance.ceReload) {
        // custom element
        dirtyInstances.add(instance)
        instance.ceReload((newComp as any).styles)
        dirtyInstances.delete(instance)
      } else if (instance.parent) {
        // 4. Force the parent instance to re-render. This will cause all updated
        // components to be unmounted and re-mounted. Queue the update so that we
        // don't end up forcing the same parent to re-render multiple times.
        queueJob(() => {
          isHmrUpdating = true
          const parent = instance.parent!
          if (parent.vapor) {
            parent.hmrRerender!()
          } else {
            ;(parent as ComponentInternalInstance).effect.run()
          }
          nextTick(() => {
            isHmrUpdating = false
          })
          // #6930, #11248 avoid infinite recursion
          dirtyInstances.delete(instance)
        })
      } else if (instance.appContext.reload) {
        // root instance mounted via createApp() has a reload method
        instance.appContext.reload()
      } else if (typeof window !== 'undefined') {
        // root instance inside tree created via raw render(). Force reload.
        window.location.reload()
      } else {
        console.warn(
          '[HMR] Root or manually mounted instance modified. Full reload required.',
        )
      }
=======
    // 4. actually update
    if (instance.ceReload) {
      // custom element
      dirtyInstances.add(instance)
      instance.ceReload((newComp as any).styles)
      dirtyInstances.delete(instance)
    } else if (instance.parent) {
      // 4. Force the parent instance to re-render. This will cause all updated
      // components to be unmounted and re-mounted. Queue the update so that we
      // don't end up forcing the same parent to re-render multiple times.
      queueJob(() => {
        // vite-plugin-vue/issues/599
        // don't update if the job is already disposed
        if (!(instance.job.flags! & SchedulerJobFlags.DISPOSED)) {
          isHmrUpdating = true
          instance.parent!.update()
          isHmrUpdating = false
          // #6930, #11248 avoid infinite recursion
          dirtyInstances.delete(instance)
        }
      })
    } else if (instance.appContext.reload) {
      // root instance mounted via createApp() has a reload method
      instance.appContext.reload()
    } else if (typeof window !== 'undefined') {
      // root instance inside tree created via raw render(). Force reload.
      window.location.reload()
    } else {
      console.warn(
        '[HMR] Root or manually mounted instance modified. Full reload required.',
      )
    }
>>>>>>> 45547e69

      // update custom element child style
      if (instance.root.ce && instance !== instance.root) {
        instance.root.ce._removeChildStyle(oldComp)
      }
    }
  }
  // 5. make sure to cleanup dirty hmr components after update
  queuePostFlushCb(() => {
    hmrDirtyComponents.clear()
  })
}

function updateComponentDef(
  oldComp: ComponentOptions,
  newComp: ComponentOptions,
) {
  extend(oldComp, newComp)
  for (const key in oldComp) {
    if (key !== '__file' && !(key in newComp)) {
      delete oldComp[key]
    }
  }
}

function tryWrap(fn: (id: string, arg: any) => any): Function {
  return (id: string, arg: any) => {
    try {
      return fn(id, arg)
    } catch (e: any) {
      console.error(e)
      console.warn(
        `[HMR] Something went wrong during Vue component hot-reload. ` +
          `Full reload required.`,
      )
    }
  }
}<|MERGE_RESOLUTION|>--- conflicted
+++ resolved
@@ -148,7 +148,6 @@
       instance.appContext.emitsCache.delete(instance.type as any)
       instance.appContext.optionsCache.delete(instance.type as any)
 
-<<<<<<< HEAD
       // 4. actually update
       if (instance.ceReload) {
         // custom element
@@ -161,11 +160,14 @@
         // don't end up forcing the same parent to re-render multiple times.
         queueJob(() => {
           isHmrUpdating = true
-          const parent = instance.parent!
+          const parent = instance.parent! as ComponentInternalInstance
           if (parent.vapor) {
             parent.hmrRerender!()
           } else {
-            ;(parent as ComponentInternalInstance).effect.run()
+            if (!(parent.effect.flags! & EffectFlags.STOP)) {
+              parent.renderCache = []
+              parent.effect.run()
+            }
           }
           nextTick(() => {
             isHmrUpdating = false
@@ -184,40 +186,6 @@
           '[HMR] Root or manually mounted instance modified. Full reload required.',
         )
       }
-=======
-    // 4. actually update
-    if (instance.ceReload) {
-      // custom element
-      dirtyInstances.add(instance)
-      instance.ceReload((newComp as any).styles)
-      dirtyInstances.delete(instance)
-    } else if (instance.parent) {
-      // 4. Force the parent instance to re-render. This will cause all updated
-      // components to be unmounted and re-mounted. Queue the update so that we
-      // don't end up forcing the same parent to re-render multiple times.
-      queueJob(() => {
-        // vite-plugin-vue/issues/599
-        // don't update if the job is already disposed
-        if (!(instance.job.flags! & SchedulerJobFlags.DISPOSED)) {
-          isHmrUpdating = true
-          instance.parent!.update()
-          isHmrUpdating = false
-          // #6930, #11248 avoid infinite recursion
-          dirtyInstances.delete(instance)
-        }
-      })
-    } else if (instance.appContext.reload) {
-      // root instance mounted via createApp() has a reload method
-      instance.appContext.reload()
-    } else if (typeof window !== 'undefined') {
-      // root instance inside tree created via raw render(). Force reload.
-      window.location.reload()
-    } else {
-      console.warn(
-        '[HMR] Root or manually mounted instance modified. Full reload required.',
-      )
-    }
->>>>>>> 45547e69
 
       // update custom element child style
       if (instance.root.ce && instance !== instance.root) {
