import { ComponentInternalInstance, Data } from './component'
import { nextTick, queueJob } from './scheduler'
import { instanceWatch } from './apiWatch'
import { EMPTY_OBJ, hasOwn, isGloballyWhitelisted, NOOP } from '@vue/shared'
import {
  ReactiveEffect,
  UnwrapRef,
  toRaw,
  shallowReadonly
} from '@vue/reactivity'
import {
  ExtractComputedReturns,
  LegacyComponent,
  ComponentOptionsBase,
  IComponentOptionsWithoutProps,
  IComponentOptionsWithArrayProps,
  IComponentOptionsWithObjectProps,
  ComputedOptions,
  MethodOptions,
<<<<<<< HEAD
  OptionTypesType,
  OptionTypesKeys
} from './apiOptions'
import { UnwrapRef, ReactiveEffect } from '@vue/reactivity'
import { warn } from './warning'
=======
  resolveMergedOptions
} from './componentOptions'
import { normalizePropsOptions } from './componentProps'
import { EmitsOptions, EmitFn } from './componentEmits'
>>>>>>> a893ed13
import { Slots } from './componentSlots'
import {
  currentRenderingInstance,
  markAttrsAccessed
} from './componentRenderUtils'
import { warn } from './warning'

/**
 * Custom properties added to component instances in any way and can be accessed through `this`
 *
 * @example
 * Here is an example of adding a property `$router` to every component instance:
 * ```ts
 * import { createApp } from 'vue'
 * import { Router, createRouter } from 'vue-router'
 *
 * declare module '@vue/runtime-core' {
 *   interface ComponentCustomProperties {
 *     $router: Router
 *   }
 * }
 *
 * // effectively adding the router to every component instance
 * const app = createApp({})
 * const router = createRouter()
 * app.config.globalProperties.$router = router
 *
 * const vm = app.mount('#app')
 * // we can access the router from the instance
 * vm.$router.push('/')
 * ```
 */
export interface ComponentCustomProperties {}

type UnionToIntersection<U> = (U extends any
  ? (k: U) => void
  : never) extends ((k: infer I) => void)
  ? I
  : never

type IsLegacyComponent<T> = T extends LegacyComponent
  ? LegacyComponent extends T ? true : false
  : false

type MixinToOptionTypes<T> = T extends ComponentOptionsBase<
  infer P,
  infer B,
  infer D,
  infer C,
  infer M,
  infer Mixin
>
  ? OptionTypesType<P & {}, B & {}, D & {}, C & {}, M & {}> &
      IntersectionMixin<Mixin>
  : never

const enum OptionsPropsTypes {
  WITHOUT = 'OptionsWithoutPropsType',
  ARRAY = 'OptionsWithArrayPropsType',
  OBJECT = 'OptionsWithObjectPropsType'
}

// MixinMapToOptionTypes is used to resolve circularly references
type MixinMapToOptionTypes<T> = {
  [OptionsPropsTypes.ARRAY]: MixinToOptionTypes<T>
  [OptionsPropsTypes.OBJECT]: MixinToOptionTypes<T>
  [OptionsPropsTypes.WITHOUT]: MixinToOptionTypes<T>
}[T extends IComponentOptionsWithArrayProps
  ? OptionsPropsTypes.ARRAY
  : T extends IComponentOptionsWithObjectProps
    ? OptionsPropsTypes.OBJECT
    : T extends IComponentOptionsWithoutProps
      ? OptionsPropsTypes.WITHOUT
      : never]

type ExtractMixin<T> = T extends LegacyComponent
  ? MixinMapToOptionTypes<T>
  : never

type IntersectionMixin<T> = IsLegacyComponent<T> extends true
  ? OptionTypesType<{}, {}, {}, {}, {}>
  : UnionToIntersection<ExtractMixin<T>>

type UnwrapMixinsType<
  T,
  Type extends OptionTypesKeys
> = T extends OptionTypesType ? T[Type] : never

export type CreateComponentPublicInstance<
  P = {},
  B = {},
  D = {},
  C extends ComputedOptions = {},
  M extends MethodOptions = {},
  Mixin = LegacyComponent,
  PublicProps = P,
  PublicMixin = IntersectionMixin<Mixin>,
  PublicP = UnwrapMixinsType<PublicMixin, 'P'> & P,
  PublicB = UnwrapMixinsType<PublicMixin, 'B'> & B,
  PublicD = UnwrapMixinsType<PublicMixin, 'D'> & D,
  PublicC extends ComputedOptions = UnwrapMixinsType<PublicMixin, 'C'> & C,
  PublicM extends MethodOptions = UnwrapMixinsType<PublicMixin, 'M'> & M
> = ComponentPublicInstance<
  PublicP,
  PublicB,
  PublicD,
  PublicC,
  PublicM,
  PublicProps,
  ComponentOptionsBase<P, B, D, C, M, Mixin>
>

// public properties exposed on the proxy, which is used as the render context
// in templates (as `this` in the render option)
export type ComponentPublicInstance<
  P = {}, // props type extracted from props option
  B = {}, // raw bindings returned from setup()
  D = {}, // return from data()
  C extends ComputedOptions = {},
  M extends MethodOptions = {},
<<<<<<< HEAD
  PublicProps = P,
  Options = ComponentOptionsBase<any, any, any, any, any, any>
=======
  E extends EmitsOptions = {},
  PublicProps = P
>>>>>>> a893ed13
> = {
  $: ComponentInternalInstance
  $data: D
  $props: P & PublicProps
  $attrs: Data
  $refs: Data
  $slots: Slots
  $root: ComponentPublicInstance | null
  $parent: ComponentPublicInstance | null
  $emit: EmitFn<E>
  $el: any
<<<<<<< HEAD
  $options: Options
=======
  $options: ComponentOptionsBase<P, B, D, C, M, E>
>>>>>>> a893ed13
  $forceUpdate: ReactiveEffect
  $nextTick: typeof nextTick
  $watch: typeof instanceWatch
} & P &
  UnwrapRef<B> &
  D &
  ExtractComputedReturns<C> &
  M &
  ComponentCustomProperties

export type ComponentPublicInstanceConstructor<
  T extends ComponentPublicInstance
> = {
  new (): T
}

const publicPropertiesMap: Record<
  string,
  (i: ComponentInternalInstance) => any
> = {
  $: i => i,
  $el: i => i.vnode.el,
  $data: i => i.data,
  $props: i => (__DEV__ ? shallowReadonly(i.props) : i.props),
  $attrs: i => (__DEV__ ? shallowReadonly(i.attrs) : i.attrs),
  $slots: i => (__DEV__ ? shallowReadonly(i.slots) : i.slots),
  $refs: i => (__DEV__ ? shallowReadonly(i.refs) : i.refs),
  $parent: i => i.parent && i.parent.proxy,
  $root: i => i.root && i.root.proxy,
  $emit: i => i.emit,
  $options: i => (__FEATURE_OPTIONS__ ? resolveMergedOptions(i) : i.type),
  $forceUpdate: i => () => queueJob(i.update),
  $nextTick: () => nextTick,
  $watch: __FEATURE_OPTIONS__ ? i => instanceWatch.bind(i) : NOOP
}

const enum AccessTypes {
  SETUP,
  DATA,
  PROPS,
  CONTEXT,
  OTHER
}

export interface ComponentRenderContext {
  [key: string]: any
  _: ComponentInternalInstance
}

export const PublicInstanceProxyHandlers: ProxyHandler<any> = {
  get({ _: instance }: ComponentRenderContext, key: string) {
    const {
      ctx,
      setupState,
      data,
      props,
      accessCache,
      type,
      appContext
    } = instance

    // data / props / ctx
    // This getter gets called for every property access on the render context
    // during render and is a major hotspot. The most expensive part of this
    // is the multiple hasOwn() calls. It's much faster to do a simple property
    // access on a plain object, so we use an accessCache object (with null
    // prototype) to memoize what access type a key corresponds to.
    if (key[0] !== '$') {
      const n = accessCache![key]
      if (n !== undefined) {
        switch (n) {
          case AccessTypes.SETUP:
            return setupState[key]
          case AccessTypes.DATA:
            return data[key]
          case AccessTypes.CONTEXT:
            return ctx[key]
          case AccessTypes.PROPS:
            return props![key]
          // default: just fallthrough
        }
      } else if (setupState !== EMPTY_OBJ && hasOwn(setupState, key)) {
        accessCache![key] = AccessTypes.SETUP
        return setupState[key]
      } else if (data !== EMPTY_OBJ && hasOwn(data, key)) {
        accessCache![key] = AccessTypes.DATA
        return data[key]
      } else if (
        // only cache other properties when instance has declared (thus stable)
        // props
        type.props &&
        hasOwn(normalizePropsOptions(type.props)[0]!, key)
      ) {
        accessCache![key] = AccessTypes.PROPS
        return props![key]
      } else if (ctx !== EMPTY_OBJ && hasOwn(ctx, key)) {
        accessCache![key] = AccessTypes.CONTEXT
        return ctx[key]
      } else {
        accessCache![key] = AccessTypes.OTHER
      }
    }

    const publicGetter = publicPropertiesMap[key]
    let cssModule, globalProperties
    // public $xxx properties
    if (publicGetter) {
      if (__DEV__ && key === '$attrs') {
        markAttrsAccessed()
      }
      return publicGetter(instance)
    } else if (
      // css module (injected by vue-loader)
      (cssModule = type.__cssModules) &&
      (cssModule = cssModule[key])
    ) {
      return cssModule
    } else if (ctx !== EMPTY_OBJ && hasOwn(ctx, key)) {
      // user may set custom properties to `this` that start with `$`
      accessCache![key] = AccessTypes.CONTEXT
      return ctx[key]
    } else if (
      // global properties
      ((globalProperties = appContext.config.globalProperties),
      hasOwn(globalProperties, key))
    ) {
      return globalProperties[key]
    } else if (__DEV__ && currentRenderingInstance) {
      warn(
        `Property ${JSON.stringify(key)} was accessed during render ` +
          `but is not defined on instance.`
      )
    }
  },

  set(
    { _: instance }: ComponentRenderContext,
    key: string,
    value: any
  ): boolean {
    const { data, setupState, ctx } = instance
    if (setupState !== EMPTY_OBJ && hasOwn(setupState, key)) {
      setupState[key] = value
    } else if (data !== EMPTY_OBJ && hasOwn(data, key)) {
      data[key] = value
    } else if (key in instance.props) {
      __DEV__ &&
        warn(
          `Attempting to mutate prop "${key}". Props are readonly.`,
          instance
        )
      return false
    }
    if (key[0] === '$' && key.slice(1) in instance) {
      __DEV__ &&
        warn(
          `Attempting to mutate public property "${key}". ` +
            `Properties starting with $ are reserved and readonly.`,
          instance
        )
      return false
    } else {
      if (__DEV__ && key in instance.appContext.config.globalProperties) {
        Object.defineProperty(ctx, key, {
          enumerable: true,
          configurable: true,
          value
        })
      } else {
        ctx[key] = value
      }
    }
    return true
  },

  has(
    {
      _: { data, setupState, accessCache, ctx, type, appContext }
    }: ComponentRenderContext,
    key: string
  ) {
    return (
      accessCache![key] !== undefined ||
      (data !== EMPTY_OBJ && hasOwn(data, key)) ||
      (setupState !== EMPTY_OBJ && hasOwn(setupState, key)) ||
      (type.props && hasOwn(normalizePropsOptions(type.props)[0]!, key)) ||
      hasOwn(ctx, key) ||
      hasOwn(publicPropertiesMap, key) ||
      hasOwn(appContext.config.globalProperties, key)
    )
  }
}

if (__DEV__ && !__TEST__) {
  PublicInstanceProxyHandlers.ownKeys = (target: ComponentRenderContext) => {
    warn(
      `Avoid app logic that relies on enumerating keys on a component instance. ` +
        `The keys will be empty in production mode to avoid performance overhead.`
    )
    return Reflect.ownKeys(target)
  }
}

export const RuntimeCompiledPublicInstanceProxyHandlers = {
  ...PublicInstanceProxyHandlers,
  get(target: ComponentRenderContext, key: string) {
    // fast path for unscopables when using `with` block
    if ((key as any) === Symbol.unscopables) {
      return
    }
    return PublicInstanceProxyHandlers.get!(target, key, target)
  },
  has(_: ComponentRenderContext, key: string) {
    return key[0] !== '_' && !isGloballyWhitelisted(key)
  }
}

// In dev mode, the proxy target exposes the same properties as seen on `this`
// for easier console inspection. In prod mode it will be an empty object so
// these properties definitions can be skipped.
export function createRenderContext(instance: ComponentInternalInstance) {
  const target: Record<string, any> = {}

  // expose internal instance for proxy handlers
  Object.defineProperty(target, `_`, {
    configurable: true,
    enumerable: false,
    get: () => instance
  })

  // expose public properties
  Object.keys(publicPropertiesMap).forEach(key => {
    Object.defineProperty(target, key, {
      configurable: true,
      enumerable: false,
      get: () => publicPropertiesMap[key](instance),
      // intercepted by the proxy so no need for implementation,
      // but needed to prevent set errors
      set: NOOP
    })
  })

  // expose global properties
  const { globalProperties } = instance.appContext.config
  Object.keys(globalProperties).forEach(key => {
    Object.defineProperty(target, key, {
      configurable: true,
      enumerable: false,
      get: () => globalProperties[key],
      set: NOOP
    })
  })

  return target as ComponentRenderContext
}

// dev only
export function exposePropsOnRenderContext(
  instance: ComponentInternalInstance
) {
  const {
    ctx,
    type: { props: propsOptions }
  } = instance
  if (propsOptions) {
    Object.keys(normalizePropsOptions(propsOptions)[0]!).forEach(key => {
      Object.defineProperty(ctx, key, {
        enumerable: true,
        configurable: true,
        get: () => instance.props[key],
        set: NOOP
      })
    })
  }
}

// dev only
export function exposeSetupStateOnRenderContext(
  instance: ComponentInternalInstance
) {
  const { ctx, setupState } = instance
  Object.keys(toRaw(setupState)).forEach(key => {
    Object.defineProperty(ctx, key, {
      enumerable: true,
      configurable: true,
      get: () => setupState[key],
      set: NOOP
    })
  })
}<|MERGE_RESOLUTION|>--- conflicted
+++ resolved
@@ -10,31 +10,26 @@
 } from '@vue/reactivity'
 import {
   ExtractComputedReturns,
-  LegacyComponent,
   ComponentOptionsBase,
+  ComputedOptions,
+  MethodOptions,
+  IComponentOptions,
   IComponentOptionsWithoutProps,
   IComponentOptionsWithArrayProps,
   IComponentOptionsWithObjectProps,
-  ComputedOptions,
-  MethodOptions,
-<<<<<<< HEAD
   OptionTypesType,
-  OptionTypesKeys
-} from './apiOptions'
-import { UnwrapRef, ReactiveEffect } from '@vue/reactivity'
-import { warn } from './warning'
-=======
+  OptionTypesKeys,
   resolveMergedOptions
 } from './componentOptions'
 import { normalizePropsOptions } from './componentProps'
 import { EmitsOptions, EmitFn } from './componentEmits'
->>>>>>> a893ed13
 import { Slots } from './componentSlots'
 import {
   currentRenderingInstance,
   markAttrsAccessed
 } from './componentRenderUtils'
 import { warn } from './warning'
+import { UnionToIntersection } from './helpers/typeUtils'
 
 /**
  * Custom properties added to component instances in any way and can be accessed through `this`
@@ -63,14 +58,8 @@
  */
 export interface ComponentCustomProperties {}
 
-type UnionToIntersection<U> = (U extends any
-  ? (k: U) => void
-  : never) extends ((k: infer I) => void)
-  ? I
-  : never
-
-type IsLegacyComponent<T> = T extends LegacyComponent
-  ? LegacyComponent extends T ? true : false
+type IsLegacyComponent<T> = T extends IComponentOptions
+  ? IComponentOptions extends T ? true : false
   : false
 
 type MixinToOptionTypes<T> = T extends ComponentOptionsBase<
@@ -79,10 +68,13 @@
   infer D,
   infer C,
   infer M,
-  infer Mixin
+  infer Mixin,
+  infer Extends,
+  any
 >
   ? OptionTypesType<P & {}, B & {}, D & {}, C & {}, M & {}> &
-      IntersectionMixin<Mixin>
+      IntersectionMixin<Mixin> &
+      IntersectionMixin<Extends>
   : never
 
 const enum OptionsPropsTypes {
@@ -104,7 +96,7 @@
       ? OptionsPropsTypes.WITHOUT
       : never]
 
-type ExtractMixin<T> = T extends LegacyComponent
+type ExtractMixin<T> = T extends IComponentOptions
   ? MixinMapToOptionTypes<T>
   : never
 
@@ -116,6 +108,8 @@
   T,
   Type extends OptionTypesKeys
 > = T extends OptionTypesType ? T[Type] : never
+
+type EnsureNonVoid<T> = T extends void ? {} : T
 
 export type CreateComponentPublicInstance<
   P = {},
@@ -123,22 +117,27 @@
   D = {},
   C extends ComputedOptions = {},
   M extends MethodOptions = {},
-  Mixin = LegacyComponent,
+  Mixin extends IComponentOptions = IComponentOptions,
+  Extends extends IComponentOptions = IComponentOptions,
+  E extends EmitsOptions = {},
   PublicProps = P,
-  PublicMixin = IntersectionMixin<Mixin>,
-  PublicP = UnwrapMixinsType<PublicMixin, 'P'> & P,
-  PublicB = UnwrapMixinsType<PublicMixin, 'B'> & B,
-  PublicD = UnwrapMixinsType<PublicMixin, 'D'> & D,
-  PublicC extends ComputedOptions = UnwrapMixinsType<PublicMixin, 'C'> & C,
-  PublicM extends MethodOptions = UnwrapMixinsType<PublicMixin, 'M'> & M
+  PublicMixin = IntersectionMixin<Mixin> & IntersectionMixin<Extends>,
+  PublicP = UnwrapMixinsType<PublicMixin, 'P'> & EnsureNonVoid<P>,
+  PublicB = UnwrapMixinsType<PublicMixin, 'B'> & EnsureNonVoid<B>,
+  PublicD = UnwrapMixinsType<PublicMixin, 'D'> & EnsureNonVoid<D>,
+  PublicC extends ComputedOptions = UnwrapMixinsType<PublicMixin, 'C'> &
+    EnsureNonVoid<C>,
+  PublicM extends MethodOptions = UnwrapMixinsType<PublicMixin, 'M'> &
+    EnsureNonVoid<M>
 > = ComponentPublicInstance<
   PublicP,
   PublicB,
   PublicD,
   PublicC,
   PublicM,
+  E,
   PublicProps,
-  ComponentOptionsBase<P, B, D, C, M, Mixin>
+  ComponentOptionsBase<P, B, D, C, M, Mixin, Extends, E>
 >
 
 // public properties exposed on the proxy, which is used as the render context
@@ -149,13 +148,9 @@
   D = {}, // return from data()
   C extends ComputedOptions = {},
   M extends MethodOptions = {},
-<<<<<<< HEAD
+  E extends EmitsOptions = {},
   PublicProps = P,
-  Options = ComponentOptionsBase<any, any, any, any, any, any>
-=======
-  E extends EmitsOptions = {},
-  PublicProps = P
->>>>>>> a893ed13
+  Options = ComponentOptionsBase<any, any, any, any, any, any, any, any>
 > = {
   $: ComponentInternalInstance
   $data: D
@@ -167,11 +162,7 @@
   $parent: ComponentPublicInstance | null
   $emit: EmitFn<E>
   $el: any
-<<<<<<< HEAD
   $options: Options
-=======
-  $options: ComponentOptionsBase<P, B, D, C, M, E>
->>>>>>> a893ed13
   $forceUpdate: ReactiveEffect
   $nextTick: typeof nextTick
   $watch: typeof instanceWatch
