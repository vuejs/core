import {
  type LooseRequired,
  type Prettify,
  type UnionToIntersection,
  extend,
  isArray,
  isFunction,
  isPromise,
} from '@vue/shared'
import {
  type SetupContext,
  createSetupContext,
  getCurrentInstance,
  setCurrentInstance,
  unsetCurrentInstance,
} from './component'
import type { EmitFn, EmitsOptions, ObjectEmitsOptions } from './componentEmits'
import type {
  ComponentOptionsMixin,
  ComponentOptionsWithoutProps,
  ComputedOptions,
  MethodOptions,
} from './componentOptions'
import type {
  ComponentObjectPropsOptions,
  ComponentPropsOptions,
  ExtractPropTypes,
  PropOptions,
} from './componentProps'
import { warn } from './warning'
import type { SlotsType, StrictUnwrapSlotsType } from './componentSlots'
import type { Ref } from '@vue/reactivity'

// dev only
const warnRuntimeUsage = (method: string) =>
  warn(
    `${method}() is a compiler-hint helper that is only usable inside ` +
      `<script setup> of a single file component. Its arguments should be ` +
      `compiled away and passing it at runtime has no effect.`,
  )

/**
 * Vue `<script setup>` compiler macro for declaring component props. The
 * expected argument is the same as the component `props` option.
 *
 * Example runtime declaration:
 * ```js
 * // using Array syntax
 * const props = defineProps(['foo', 'bar'])
 * // using Object syntax
 * const props = defineProps({
 *   foo: String,
 *   bar: {
 *     type: Number,
 *     required: true
 *   }
 * })
 * ```
 *
 * Equivalent type-based declaration:
 * ```ts
 * // will be compiled into equivalent runtime declarations
 * const props = defineProps<{
 *   foo?: string
 *   bar: number
 * }>()
 * ```
 *
 * @see {@link https://vuejs.org/api/sfc-script-setup.html#defineprops-defineemits}
 *
 * This is only usable inside `<script setup>`, is compiled away in the
 * output and should **not** be actually called at runtime.
 */
// overload 1: runtime props w/ array
export function defineProps<PropNames extends string = string>(
  props: PropNames[],
): Prettify<Readonly<{ [key in PropNames]?: any }>>
// overload 2: runtime props w/ object
export function defineProps<
  PP extends ComponentObjectPropsOptions = ComponentObjectPropsOptions,
>(props: PP): Prettify<Readonly<ExtractPropTypes<PP>>>
// overload 3: typed-based declaration
export function defineProps<TypeProps>(): DefineProps<
  LooseRequired<TypeProps>,
  BooleanKey<TypeProps>
>
// implementation
export function defineProps() {
  if (__DEV__) {
    warnRuntimeUsage(`defineProps`)
  }
  return null as any
}

export type DefineProps<T, BKeys extends keyof T> = Readonly<T> & {
  readonly [K in BKeys]-?: boolean
}

type BooleanKey<T, K extends keyof T = keyof T> = K extends any
  ? [T[K]] extends [boolean | undefined]
    ? K
    : never
  : never

/**
 * Vue `<script setup>` compiler macro for declaring a component's emitted
 * events. The expected argument is the same as the component `emits` option.
 *
 * Example runtime declaration:
 * ```js
 * const emit = defineEmits(['change', 'update'])
 * ```
 *
 * Example type-based declaration:
 * ```ts
 * const emit = defineEmits<{
 *   // <eventName>: <expected arguments>
 *   change: []
 *   update: [value: number] // named tuple syntax
 * }>()
 *
 * emit('change')
 * emit('update', 1)
 * ```
 *
 * This is only usable inside `<script setup>`, is compiled away in the
 * output and should **not** be actually called at runtime.
 *
 * @see {@link https://vuejs.org/api/sfc-script-setup.html#defineprops-defineemits}
 */
// overload 1: runtime emits w/ array
export function defineEmits<EE extends string = string>(
  emitOptions: EE[],
): EmitFn<EE[]>
export function defineEmits<E extends EmitsOptions = EmitsOptions>(
  emitOptions: E,
): EmitFn<E>
export function defineEmits<
  T extends ((...args: any[]) => any) | Record<string, any[]>,
>(): T extends (...args: any[]) => any ? T : ShortEmits<T>
// implementation
export function defineEmits() {
  if (__DEV__) {
    warnRuntimeUsage(`defineEmits`)
  }
  return null as any
}

type RecordToUnion<T extends Record<string, any>> = T[keyof T]

type ShortEmits<T extends Record<string, any>> = UnionToIntersection<
  RecordToUnion<{
    [K in keyof T]: (evt: K, ...args: T[K]) => void
  }>
>

/**
 * Vue `<script setup>` compiler macro for declaring a component's exposed
 * instance properties when it is accessed by a parent component via template
 * refs.
 *
 * `<script setup>` components are closed by default - i.e. variables inside
 * the `<script setup>` scope is not exposed to parent unless explicitly exposed
 * via `defineExpose`.
 *
 * This is only usable inside `<script setup>`, is compiled away in the
 * output and should **not** be actually called at runtime.
 *
 * @see {@link https://vuejs.org/api/sfc-script-setup.html#defineexpose}
 */
export function defineExpose<
  Exposed extends Record<string, any> = Record<string, any>,
>(exposed?: Exposed) {
  if (__DEV__) {
    warnRuntimeUsage(`defineExpose`)
  }
}

/**
 * Vue `<script setup>` compiler macro for declaring a component's additional
 * options. This should be used only for options that cannot be expressed via
 * Composition API - e.g. `inheritAttrs`.
 *
 * @see {@link https://vuejs.org/api/sfc-script-setup.html#defineoptions}
 */
export function defineOptions<
  RawBindings = {},
  D = {},
  C extends ComputedOptions = {},
  M extends MethodOptions = {},
  Mixin extends ComponentOptionsMixin = ComponentOptionsMixin,
  Extends extends ComponentOptionsMixin = ComponentOptionsMixin,
>(
  options?: ComponentOptionsWithoutProps<
    {},
    RawBindings,
    D,
    C,
    M,
    Mixin,
    Extends
  > & { emits?: undefined; expose?: undefined; slots?: undefined },
): void {
  if (__DEV__) {
    warnRuntimeUsage(`defineOptions`)
  }
}

export function defineSlots<
  S extends Record<string, any> = Record<string, any>,
>(): StrictUnwrapSlotsType<SlotsType<S>> {
  if (__DEV__) {
    warnRuntimeUsage(`defineSlots`)
  }
  return null as any
}

export type ModelRef<T, M extends PropertyKey = string> = Ref<T> &
  [ModelRef<T, M>, Record<M, true | undefined>]

export type DefineModelOptions<T = any> = {
  get?: (v: T) => any
  set?: (v: T) => any
}

/**
 * Vue `<script setup>` compiler macro for declaring a
 * two-way binding prop that can be consumed via `v-model` from the parent
 * component. This will declare a prop with the same name and a corresponding
 * `update:propName` event.
 *
 * If the first argument is a string, it will be used as the prop name;
 * Otherwise the prop name will default to "modelValue". In both cases, you
 * can also pass an additional object which will be used as the prop's options.
 *
 * The returned ref behaves differently depending on whether the parent
 * provided the corresponding v-model props or not:
 * - If yes, the returned ref's value will always be in sync with the parent
 *   prop.
 * - If not, the returned ref will behave like a normal local ref.
 *
 * @example
 * ```ts
 * // default model (consumed via `v-model`)
 * const modelValue = defineModel<string>()
 * modelValue.value = "hello"
 *
 * // default model with options
 * const modelValue = defineModel<string>({ required: true })
 *
 * // with specified name (consumed via `v-model:count`)
 * const count = defineModel<number>('count')
 * count.value++
 *
 * // with specified name and default value
 * const count = defineModel<number>('count', { default: 0 })
 * ```
 */
export function defineModel<T, M extends PropertyKey = string>(
  options: { required: true } & PropOptions<T> & DefineModelOptions<T>,
): ModelRef<T, M>
export function defineModel<T, M extends PropertyKey = string>(
  options: { default: any } & PropOptions<T> & DefineModelOptions<T>,
): ModelRef<T, M>
export function defineModel<T, M extends PropertyKey = string>(
  options?: PropOptions<T> & DefineModelOptions<T>,
): ModelRef<T | undefined, M>
export function defineModel<T, M extends PropertyKey = string>(
  name: string,
  options: { required: true } & PropOptions<T> & DefineModelOptions<T>,
): ModelRef<T, M>
export function defineModel<T, M extends PropertyKey = string>(
  name: string,
  options: { default: any } & PropOptions<T> & DefineModelOptions<T>,
): ModelRef<T, M>
export function defineModel<T, M extends PropertyKey = string>(
  name: string,
  options?: PropOptions<T> & DefineModelOptions<T>,
): ModelRef<T | undefined, M>
export function defineModel(): any {
  if (__DEV__) {
    warnRuntimeUsage('defineModel')
  }
}

type NotUndefined<T> = T extends undefined ? never : T
type MappedOmit<T, K extends keyof any> = {
  [P in keyof T as P extends K ? never : P]: T[P]
}

type InferDefaults<T> = {
  [K in keyof T]?: InferDefault<T, T[K]>
}

type NativeType = null | number | string | boolean | symbol | Function

type InferDefault<P, T> =
  | ((props: P) => T & {})
  | (T extends NativeType ? T : never)

// https://github.com/vuejs/core/issues/9335
type OmitKeepDiscriminatedUnion<T, K extends keyof any> = T extends any
  ? Pick<T, Exclude<keyof T, K>>
  : never

type PropsWithDefaults<
  T,
  Defaults extends InferDefaults<T>,
<<<<<<< HEAD
  BKeys extends keyof T
> = OmitKeepDiscriminatedUnion<T, keyof Defaults> & {
  [K in keyof Defaults]-?: K extends keyof T
=======
  BKeys extends keyof T,
> = Readonly<MappedOmit<T, keyof Defaults>> & {
  readonly [K in keyof Defaults]-?: K extends keyof T
>>>>>>> 0b8ba632
    ? Defaults[K] extends undefined
      ? T[K]
      : NotUndefined<T[K]>
    : never
} & {
  readonly [K in BKeys]-?: K extends keyof Defaults
    ? Defaults[K] extends undefined
      ? boolean | undefined
      : boolean
    : boolean
}

/**
 * Vue `<script setup>` compiler macro for providing props default values when
 * using type-based `defineProps` declaration.
 *
 * Example usage:
 * ```ts
 * withDefaults(defineProps<{
 *   size?: number
 *   labels?: string[]
 * }>(), {
 *   size: 3,
 *   labels: () => ['default label']
 * })
 * ```
 *
 * This is only usable inside `<script setup>`, is compiled away in the output
 * and should **not** be actually called at runtime.
 *
 * @see {@link https://vuejs.org/guide/typescript/composition-api.html#typing-component-props}
 */
export function withDefaults<
  T,
  BKeys extends keyof T,
  Defaults extends InferDefaults<T>,
>(
  props: DefineProps<T, BKeys>,
  defaults: Defaults,
): PropsWithDefaults<T, Defaults, BKeys> {
  if (__DEV__) {
    warnRuntimeUsage(`withDefaults`)
  }
  return null as any
}

export function useSlots(): SetupContext['slots'] {
  return getContext().slots
}

export function useAttrs(): SetupContext['attrs'] {
  return getContext().attrs
}

function getContext(): SetupContext {
  const i = getCurrentInstance()!
  if (__DEV__ && !i) {
    warn(`useContext() called without active instance.`)
  }
  return i.setupContext || (i.setupContext = createSetupContext(i))
}

/**
 * @internal
 */
export function normalizePropsOrEmits(
  props: ComponentPropsOptions | EmitsOptions,
) {
  return isArray(props)
    ? props.reduce(
        (normalized, p) => ((normalized[p] = null), normalized),
        {} as ComponentObjectPropsOptions | ObjectEmitsOptions,
      )
    : props
}

/**
 * Runtime helper for merging default declarations. Imported by compiled code
 * only.
 * @internal
 */
export function mergeDefaults(
  raw: ComponentPropsOptions,
  defaults: Record<string, any>,
): ComponentObjectPropsOptions {
  const props = normalizePropsOrEmits(raw)
  for (const key in defaults) {
    if (key.startsWith('__skip')) continue
    let opt = props[key]
    if (opt) {
      if (isArray(opt) || isFunction(opt)) {
        opt = props[key] = { type: opt, default: defaults[key] }
      } else {
        opt.default = defaults[key]
      }
    } else if (opt === null) {
      opt = props[key] = { default: defaults[key] }
    } else if (__DEV__) {
      warn(`props default key "${key}" has no corresponding declaration.`)
    }
    if (opt && defaults[`__skip_${key}`]) {
      opt.skipFactory = true
    }
  }
  return props
}

/**
 * Runtime helper for merging model declarations.
 * Imported by compiled code only.
 * @internal
 */
export function mergeModels(
  a: ComponentPropsOptions | EmitsOptions,
  b: ComponentPropsOptions | EmitsOptions,
) {
  if (!a || !b) return a || b
  if (isArray(a) && isArray(b)) return a.concat(b)
  return extend({}, normalizePropsOrEmits(a), normalizePropsOrEmits(b))
}

/**
 * Used to create a proxy for the rest element when destructuring props with
 * defineProps().
 * @internal
 */
export function createPropsRestProxy(
  props: any,
  excludedKeys: string[],
): Record<string, any> {
  const ret: Record<string, any> = {}
  for (const key in props) {
    if (!excludedKeys.includes(key)) {
      Object.defineProperty(ret, key, {
        enumerable: true,
        get: () => props[key],
      })
    }
  }
  return ret
}

/**
 * `<script setup>` helper for persisting the current instance context over
 * async/await flows.
 *
 * `@vue/compiler-sfc` converts the following:
 *
 * ```ts
 * const x = await foo()
 * ```
 *
 * into:
 *
 * ```ts
 * let __temp, __restore
 * const x = (([__temp, __restore] = withAsyncContext(() => foo())),__temp=await __temp,__restore(),__temp)
 * ```
 * @internal
 */
export function withAsyncContext(getAwaitable: () => any) {
  const ctx = getCurrentInstance()!
  if (__DEV__ && !ctx) {
    warn(
      `withAsyncContext called without active current instance. ` +
        `This is likely a bug.`,
    )
  }
  let awaitable = getAwaitable()
  unsetCurrentInstance()
  if (isPromise(awaitable)) {
    awaitable = awaitable.catch(e => {
      setCurrentInstance(ctx)
      throw e
    })
  }
  return [awaitable, () => setCurrentInstance(ctx)]
}<|MERGE_RESOLUTION|>--- conflicted
+++ resolved
@@ -306,15 +306,9 @@
 type PropsWithDefaults<
   T,
   Defaults extends InferDefaults<T>,
-<<<<<<< HEAD
-  BKeys extends keyof T
-> = OmitKeepDiscriminatedUnion<T, keyof Defaults> & {
-  [K in keyof Defaults]-?: K extends keyof T
-=======
   BKeys extends keyof T,
 > = Readonly<MappedOmit<T, keyof Defaults>> & {
   readonly [K in keyof Defaults]-?: K extends keyof T
->>>>>>> 0b8ba632
     ? Defaults[K] extends undefined
       ? T[K]
       : NotUndefined<T[K]>
