<<<<<<< HEAD
import { ComponentPropsOptions } from '@vue/runtime-core'
import { isArray, isPromise, isFunction, OptionalPropertyOf } from '@vue/shared'
=======
import {
  isArray,
  isPromise,
  isFunction,
  Prettify,
  UnionToIntersection,
  extend
} from '@vue/shared'
>>>>>>> b8fc18c0
import {
  getCurrentInstance,
  setCurrentInstance,
  SetupContext,
  createSetupContext,
  unsetCurrentInstance
} from './component'
import { EmitFn, EmitsOptions, ObjectEmitsOptions } from './componentEmits'
import {
  ComponentOptionsMixin,
  ComponentOptionsWithoutProps,
  ComputedOptions,
  MethodOptions
} from './componentOptions'
import {
  ComponentPropsOptions,
  ComponentObjectPropsOptions,
  ExtractPropTypes,
  NormalizedProps,
  PropOptions
} from './componentProps'
import { warn } from './warning'
import { SlotsType, StrictUnwrapSlotsType } from './componentSlots'
import { Ref, ref } from '@vue/reactivity'
import { watch } from './apiWatch'

// dev only
const warnRuntimeUsage = (method: string) =>
  warn(
    `${method}() is a compiler-hint helper that is only usable inside ` +
      `<script setup> of a single file component. Its arguments should be ` +
      `compiled away and passing it at runtime has no effect.`
  )

/**
 * Vue `<script setup>` compiler macro for declaring component props. The
 * expected argument is the same as the component `props` option.
 *
 * Example runtime declaration:
 * ```js
 * // using Array syntax
 * const props = defineProps(['foo', 'bar'])
 * // using Object syntax
 * const props = defineProps({
 *   foo: String,
 *   bar: {
 *     type: Number,
 *     required: true
 *   }
 * })
 * ```
 *
 * Equivalent type-based declaration:
 * ```ts
 * // will be compiled into equivalent runtime declarations
 * const props = defineProps<{
 *   foo?: string
 *   bar: number
 * }>()
 *
 * @see {@link https://vuejs.org/api/sfc-script-setup.html#defineprops-defineemits}
 * ```
 *
 * This is only usable inside `<script setup>`, is compiled away in the
 * output and should **not** be actually called at runtime.
 */
// overload 1: runtime props w/ array
export function defineProps<PropNames extends string = string>(
  props: PropNames[]
): Prettify<Readonly<{ [key in PropNames]?: any }>>
// overload 2: runtime props w/ object
export function defineProps<
  PP extends ComponentObjectPropsOptions = ComponentObjectPropsOptions
>(props: PP): Prettify<Readonly<ExtractPropTypes<PP>>>
// overload 3: typed-based declaration
<<<<<<< HEAD
export function defineProps<T>(): T extends object
  ? {
      // use needed to remove the optional property
      [K in keyof Required<T>]: K extends OptionalPropertyOf<T>
        ? T[K] | undefined
        : T[K]
    }
  : Readonly<T>
=======
export function defineProps<TypeProps>(): DefineProps<
  TypeProps,
  BooleanKey<TypeProps>
>
>>>>>>> b8fc18c0
// implementation
export function defineProps() {
  if (__DEV__) {
    warnRuntimeUsage(`defineProps`)
  }
  return null as any
}

type DefineProps<T, BKeys extends keyof T> = Readonly<T> & {
  readonly [K in BKeys]-?: boolean
}

type BooleanKey<T, K extends keyof T = keyof T> = K extends any
  ? [T[K]] extends [boolean | undefined]
    ? K
    : never
  : never

/**
 * Vue `<script setup>` compiler macro for declaring a component's emitted
 * events. The expected argument is the same as the component `emits` option.
 *
 * Example runtime declaration:
 * ```js
 * const emit = defineEmits(['change', 'update'])
 * ```
 *
 * Example type-based declaration:
 * ```ts
 * const emit = defineEmits<{
 *   (event: 'change'): void
 *   (event: 'update', id: number): void
 * }>()
 *
 * emit('change')
 * emit('update', 1)
 * ```
 *
 * This is only usable inside `<script setup>`, is compiled away in the
 * output and should **not** be actually called at runtime.
 *
 * @see {@link https://vuejs.org/api/sfc-script-setup.html#defineprops-defineemits}
 */
// overload 1: runtime emits w/ array
export function defineEmits<EE extends string = string>(
  emitOptions: EE[]
): EmitFn<EE[]>
export function defineEmits<E extends EmitsOptions = EmitsOptions>(
  emitOptions: E
): EmitFn<E>
export function defineEmits<
  T extends ((...args: any[]) => any) | Record<string, any[]>
>(): T extends (...args: any[]) => any ? T : ShortEmits<T>
// implementation
export function defineEmits() {
  if (__DEV__) {
    warnRuntimeUsage(`defineEmits`)
  }
  return null as any
}

type RecordToUnion<T extends Record<string, any>> = T[keyof T]

type ShortEmits<T extends Record<string, any>> = UnionToIntersection<
  RecordToUnion<{
    [K in keyof T]: (evt: K, ...args: T[K]) => void
  }>
>

/**
 * Vue `<script setup>` compiler macro for declaring a component's exposed
 * instance properties when it is accessed by a parent component via template
 * refs.
 *
 * `<script setup>` components are closed by default - i.e. variables inside
 * the `<script setup>` scope is not exposed to parent unless explicitly exposed
 * via `defineExpose`.
 *
 * This is only usable inside `<script setup>`, is compiled away in the
 * output and should **not** be actually called at runtime.
 *
 * @see {@link https://vuejs.org/api/sfc-script-setup.html#defineexpose}
 */
export function defineExpose<
  Exposed extends Record<string, any> = Record<string, any>
>(exposed?: Exposed) {
  if (__DEV__) {
    warnRuntimeUsage(`defineExpose`)
  }
}

/**
 * Vue `<script setup>` compiler macro for declaring a component's additional
 * options. This should be used only for options that cannot be expressed via
 * Composition API - e.g. `inheritAttrs`.
 *
 * @see {@link https://vuejs.org/api/sfc-script-setup.html#defineoptions}
 */
export function defineOptions<
  RawBindings = {},
  D = {},
  C extends ComputedOptions = {},
  M extends MethodOptions = {},
  Mixin extends ComponentOptionsMixin = ComponentOptionsMixin,
  Extends extends ComponentOptionsMixin = ComponentOptionsMixin
>(
  options?: ComponentOptionsWithoutProps<
    {},
    RawBindings,
    D,
    C,
    M,
    Mixin,
    Extends
  > & { emits?: undefined; expose?: undefined; slots?: undefined }
): void {
  if (__DEV__) {
    warnRuntimeUsage(`defineOptions`)
  }
}

export function defineSlots<
  S extends Record<string, any> = Record<string, any>
>(): StrictUnwrapSlotsType<SlotsType<S>> {
  if (__DEV__) {
    warnRuntimeUsage(`defineSlots`)
  }
  return null as any
}

/**
 * (**Experimental**) Vue `<script setup>` compiler macro for declaring a
 * two-way binding prop that can be consumed via `v-model` from the parent
 * component. This will declare a prop with the same name and a corresponding
 * `update:propName` event.
 *
 * If the first argument is a string, it will be used as the prop name;
 * Otherwise the prop name will default to "modelValue". In both cases, you
 * can also pass an additional object which will be used as the prop's options.
 *
 * The options object can also specify an additional option, `local`. When set
 * to `true`, the ref can be locally mutated even if the parent did not pass
 * the matching `v-model`.
 *
 * @example
 * ```ts
 * // default model (consumed via `v-model`)
 * const modelValue = defineModel<string>()
 * modelValue.value = "hello"
 *
 * // default model with options
 * const modelValue = defineModel<string>({ required: true })
 *
 * // with specified name (consumed via `v-model:count`)
 * const count = defineModel<number>('count')
 * count.value++
 *
 * // with specified name and default value
 * const count = defineModel<number>('count', { default: 0 })
 *
 * // local mutable model, can be mutated locally
 * // even if the parent did not pass the matching `v-model`.
 * const count = defineModel<number>('count', { local: true, default: 0 })
 * ```
 */
export function defineModel<T>(
  options: { required: true } & PropOptions<T> & DefineModelOptions
): Ref<T>
export function defineModel<T>(
  options: { default: any } & PropOptions<T> & DefineModelOptions
): Ref<T>
export function defineModel<T>(
  options?: PropOptions<T> & DefineModelOptions
): Ref<T | undefined>
export function defineModel<T>(
  name: string,
  options: { required: true } & PropOptions<T> & DefineModelOptions
): Ref<T>
export function defineModel<T>(
  name: string,
  options: { default: any } & PropOptions<T> & DefineModelOptions
): Ref<T>
export function defineModel<T>(
  name: string,
  options?: PropOptions<T> & DefineModelOptions
): Ref<T | undefined>
export function defineModel(): any {
  if (__DEV__) {
    warnRuntimeUsage('defineModel')
  }
}

interface DefineModelOptions {
  local?: boolean
}

type NotUndefined<T> = T extends undefined ? never : T

type InferDefaults<T> = {
  [K in keyof T]?: InferDefault<T, T[K]>
}

type NativeType = null | number | string | boolean | symbol | Function

type InferDefault<P, T> =
  | ((props: P) => T & {})
  | (T extends NativeType ? T : never)

type PropsWithDefaults<
  T,
  Defaults extends InferDefaults<T>,
  BKeys extends keyof T
> = Omit<T, keyof Defaults> & {
  [K in keyof Defaults]-?: K extends keyof T
    ? Defaults[K] extends undefined
      ? T[K]
      : NotUndefined<T[K]>
    : never
} & {
  readonly [K in BKeys]-?: K extends keyof Defaults
    ? Defaults[K] extends undefined
      ? boolean | undefined
      : boolean
    : boolean
}

/**
 * Vue `<script setup>` compiler macro for providing props default values when
 * using type-based `defineProps` declaration.
 *
 * Example usage:
 * ```ts
 * withDefaults(defineProps<{
 *   size?: number
 *   labels?: string[]
 * }>(), {
 *   size: 3,
 *   labels: () => ['default label']
 * })
 * ```
 *
 * This is only usable inside `<script setup>`, is compiled away in the output
 * and should **not** be actually called at runtime.
 *
 * @see {@link https://vuejs.org/guide/typescript/composition-api.html#typing-component-props}
 */
export function withDefaults<
  T,
  BKeys extends keyof T,
  Defaults extends InferDefaults<T>
>(
  props: DefineProps<T, BKeys>,
  defaults: Defaults
): PropsWithDefaults<T, Defaults, BKeys> {
  if (__DEV__) {
    warnRuntimeUsage(`withDefaults`)
  }
  return null as any
}

export function useSlots(): SetupContext['slots'] {
  return getContext().slots
}

export function useAttrs(): SetupContext['attrs'] {
  return getContext().attrs
}

export function useModel<T extends Record<string, any>, K extends keyof T>(
  props: T,
  name: K,
  options?: { local?: boolean }
): Ref<T[K]>
export function useModel(
  props: Record<string, any>,
  name: string,
  options?: { local?: boolean }
): Ref {
  const i = getCurrentInstance()!
  if (__DEV__ && !i) {
    warn(`useModel() called without active instance.`)
    return ref() as any
  }

  if (__DEV__ && !(i.propsOptions[0] as NormalizedProps)[name]) {
    warn(`useModel() called with prop "${name}" which is not declared.`)
    return ref() as any
  }

  if (options && options.local) {
    const proxy = ref<any>(props[name])

    watch(
      () => props[name],
      v => (proxy.value = v)
    )

    watch(proxy, value => {
      if (value !== props[name]) {
        i.emit(`update:${name}`, value)
      }
    })

    return proxy
  } else {
    return {
      __v_isRef: true,
      get value() {
        return props[name]
      },
      set value(value) {
        i.emit(`update:${name}`, value)
      }
    } as any
  }
}

function getContext(): SetupContext {
  const i = getCurrentInstance()!
  if (__DEV__ && !i) {
    warn(`useContext() called without active instance.`)
  }
  return i.setupContext || (i.setupContext = createSetupContext(i))
}

/**
 * @internal
 */
export function normalizePropsOrEmits(
  props: ComponentPropsOptions | EmitsOptions
) {
  return isArray(props)
    ? props.reduce(
        (normalized, p) => ((normalized[p] = null), normalized),
        {} as ComponentObjectPropsOptions | ObjectEmitsOptions
      )
    : props
}

/**
 * Runtime helper for merging default declarations. Imported by compiled code
 * only.
 * @internal
 */
export function mergeDefaults(
  raw: ComponentPropsOptions,
  defaults: Record<string, any>
): ComponentObjectPropsOptions {
  const props = normalizePropsOrEmits(raw)
  for (const key in defaults) {
    if (key.startsWith('__skip')) continue
    let opt = props[key]
    if (opt) {
      if (isArray(opt) || isFunction(opt)) {
        opt = props[key] = { type: opt, default: defaults[key] }
      } else {
        opt.default = defaults[key]
      }
    } else if (opt === null) {
      opt = props[key] = { default: defaults[key] }
    } else if (__DEV__) {
      warn(`props default key "${key}" has no corresponding declaration.`)
    }
    if (opt && defaults[`__skip_${key}`]) {
      opt.skipFactory = true
    }
  }
  return props
}

/**
 * Runtime helper for merging model declarations.
 * Imported by compiled code only.
 * @internal
 */
export function mergeModels(
  a: ComponentPropsOptions | EmitsOptions,
  b: ComponentPropsOptions | EmitsOptions
) {
  if (!a || !b) return a || b
  if (isArray(a) && isArray(b)) return a.concat(b)
  return extend({}, normalizePropsOrEmits(a), normalizePropsOrEmits(b))
}

/**
 * Used to create a proxy for the rest element when destructuring props with
 * defineProps().
 * @internal
 */
export function createPropsRestProxy(
  props: any,
  excludedKeys: string[]
): Record<string, any> {
  const ret: Record<string, any> = {}
  for (const key in props) {
    if (!excludedKeys.includes(key)) {
      Object.defineProperty(ret, key, {
        enumerable: true,
        get: () => props[key]
      })
    }
  }
  return ret
}

/**
 * `<script setup>` helper for persisting the current instance context over
 * async/await flows.
 *
 * `@vue/compiler-sfc` converts the following:
 *
 * ```ts
 * const x = await foo()
 * ```
 *
 * into:
 *
 * ```ts
 * let __temp, __restore
 * const x = (([__temp, __restore] = withAsyncContext(() => foo())),__temp=await __temp,__restore(),__temp)
 * ```
 * @internal
 */
export function withAsyncContext(getAwaitable: () => any) {
  const ctx = getCurrentInstance()!
  if (__DEV__ && !ctx) {
    warn(
      `withAsyncContext called without active current instance. ` +
        `This is likely a bug.`
    )
  }
  let awaitable = getAwaitable()
  unsetCurrentInstance()
  if (isPromise(awaitable)) {
    awaitable = awaitable.catch(e => {
      setCurrentInstance(ctx)
      throw e
    })
  }
  return [awaitable, () => setCurrentInstance(ctx)]
}<|MERGE_RESOLUTION|>--- conflicted
+++ resolved
@@ -1,7 +1,3 @@
-<<<<<<< HEAD
-import { ComponentPropsOptions } from '@vue/runtime-core'
-import { isArray, isPromise, isFunction, OptionalPropertyOf } from '@vue/shared'
-=======
 import {
   isArray,
   isPromise,
@@ -10,7 +6,6 @@
   UnionToIntersection,
   extend
 } from '@vue/shared'
->>>>>>> b8fc18c0
 import {
   getCurrentInstance,
   setCurrentInstance,
@@ -86,21 +81,10 @@
   PP extends ComponentObjectPropsOptions = ComponentObjectPropsOptions
 >(props: PP): Prettify<Readonly<ExtractPropTypes<PP>>>
 // overload 3: typed-based declaration
-<<<<<<< HEAD
-export function defineProps<T>(): T extends object
-  ? {
-      // use needed to remove the optional property
-      [K in keyof Required<T>]: K extends OptionalPropertyOf<T>
-        ? T[K] | undefined
-        : T[K]
-    }
-  : Readonly<T>
-=======
 export function defineProps<TypeProps>(): DefineProps<
   TypeProps,
   BooleanKey<TypeProps>
 >
->>>>>>> b8fc18c0
 // implementation
 export function defineProps() {
   if (__DEV__) {
