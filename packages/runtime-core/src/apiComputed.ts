import { computed as _computed } from '@vue/reactivity'
import { isInSSRComponentSetup } from './component'

export const computed: typeof _computed = (
  getterOrOptions: any,
  debugOptions?: any,
) => {
  // @ts-expect-error
<<<<<<< HEAD
  const c = _computed(getterOrOptions, debugOptions, isInSSRComponentSetup)
  if (__DEV__) {
    const i = getCurrentInstance()
    if (i && i.appContext.config.warnRecursiveComputed) {
      ;(c as unknown as ComputedRefImpl)._warnRecursive = true
    }
  }
  return c as any
=======
  return _computed(getterOrOptions, debugOptions, isInSSRComponentSetup) as any
>>>>>>> ff31f50b
}<|MERGE_RESOLUTION|>--- conflicted
+++ resolved
@@ -6,16 +6,5 @@
   debugOptions?: any,
 ) => {
   // @ts-expect-error
-<<<<<<< HEAD
-  const c = _computed(getterOrOptions, debugOptions, isInSSRComponentSetup)
-  if (__DEV__) {
-    const i = getCurrentInstance()
-    if (i && i.appContext.config.warnRecursiveComputed) {
-      ;(c as unknown as ComputedRefImpl)._warnRecursive = true
-    }
-  }
-  return c as any
-=======
   return _computed(getterOrOptions, debugOptions, isInSSRComponentSetup) as any
->>>>>>> ff31f50b
 }