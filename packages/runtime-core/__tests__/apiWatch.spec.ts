--- conflicted
+++ resolved
@@ -1206,7 +1206,6 @@
     expect(countW).toBe(2)
   })
 
-<<<<<<< HEAD
   it('should not trigger if computed value did not change', () => {
     const effectSpy = vi.fn()
 
@@ -1230,7 +1229,8 @@
     for (sec.value = 0; sec.value < 1000; sec.value++) {}
 
     expect(effectSpy).toHaveBeenCalledTimes(17)
-=======
+  })
+
   const options = [
     { name: 'only trigger once watch' },
     {
@@ -1267,6 +1267,5 @@
 
     expect(count.value).toBe(2)
     expect(cb).toHaveBeenCalledTimes(1)
->>>>>>> ef8070c1
   })
 })