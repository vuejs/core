import {
  watch,
  watchEffect,
  reactive,
  computed,
  nextTick,
  ref,
  defineComponent,
  getCurrentInstance,
  ComponentInternalInstance,
  ComponentPublicInstance
} from '../src/index'
import {
  render,
  nodeOps,
  serializeInner,
  TestElement,
  h,
  createApp,
  watchPostEffect,
  watchSyncEffect,
  onMounted
} from '@vue/runtime-test'
import {
  ITERATE_KEY,
  DebuggerEvent,
  TrackOpTypes,
  TriggerOpTypes,
  triggerRef,
  shallowRef,
  Ref,
  effectScope,
  toRef
} from '@vue/reactivity'

// reference: https://vue-composition-api-rfc.netlify.com/api.html#watch

describe('api: watch', () => {
  it('effect', async () => {
    const state = reactive({ count: 0 })
    let dummy
    watchEffect(() => {
      dummy = state.count
    })
    expect(dummy).toBe(0)

    state.count++
    await nextTick()
    expect(dummy).toBe(1)
  })

  it('watching single source: getter', async () => {
    const state = reactive({ count: 0 })
    let dummy
    watch(
      () => state.count,
      (count, prevCount) => {
        dummy = [count, prevCount]
        // assert types
        count + 1
        if (prevCount) {
          prevCount + 1
        }
      }
    )
    state.count++
    await nextTick()
    expect(dummy).toMatchObject([1, 0])
  })

  it('watching single source: ref', async () => {
    const count = ref(0)
    let dummy
    watch(count, (count, prevCount) => {
      dummy = [count, prevCount]
      // assert types
      count + 1
      if (prevCount) {
        prevCount + 1
      }
    })
    count.value++
    await nextTick()
    expect(dummy).toMatchObject([1, 0])
  })

  it('watching single source: array', async () => {
    const array = reactive([] as number[])
    const spy = vi.fn()
    watch(array, spy)
    array.push(1)
    await nextTick()
    expect(spy).toBeCalledTimes(1)
    expect(spy).toBeCalledWith([1], [1], expect.anything())
  })

  it('should not fire if watched getter result did not change', async () => {
    const spy = vi.fn()
    const n = ref(0)
    watch(() => n.value % 2, spy)

    n.value++
    await nextTick()
    expect(spy).toBeCalledTimes(1)

    n.value += 2
    await nextTick()
    // should not be called again because getter result did not change
    expect(spy).toBeCalledTimes(1)
  })

  it('watching single source: computed ref', async () => {
    const count = ref(0)
    const plus = computed(() => count.value + 1)
    let dummy
    watch(plus, (count, prevCount) => {
      dummy = [count, prevCount]
      // assert types
      count + 1
      if (prevCount) {
        prevCount + 1
      }
    })
    count.value++
    await nextTick()
    expect(dummy).toMatchObject([2, 1])
  })

  it('watching primitive with deep: true', async () => {
    const count = ref(0)
    let dummy
    watch(
      count,
      (c, prevCount) => {
        dummy = [c, prevCount]
      },
      {
        deep: true
      }
    )
    count.value++
    await nextTick()
    expect(dummy).toMatchObject([1, 0])
  })

  it('directly watching reactive object (with automatic deep: true)', async () => {
    const src = reactive({
      count: 0
    })
    let dummy
    watch(src, ({ count }) => {
      dummy = count
    })
    src.count++
    await nextTick()
    expect(dummy).toBe(1)
  })

  it('watching multiple sources', async () => {
    const state = reactive({ count: 1 })
    const count = ref(1)
    const plus = computed(() => count.value + 1)

    let dummy
    watch([() => state.count, count, plus], (vals, oldVals) => {
      dummy = [vals, oldVals]
      // assert types
      vals.concat(1)
      oldVals.concat(1)
    })

    state.count++
    count.value++
    await nextTick()
    expect(dummy).toMatchObject([
      [2, 2, 3],
      [1, 1, 2]
    ])
  })

  it('watching multiple sources: undefined initial values and immediate: true', async () => {
    const a = ref()
    const b = ref()
    let called = false
    watch(
      [a, b],
      ([newA, newB], [oldA, oldB]) => {
        called = true
        expect([newA, newB]).toMatchObject([undefined, undefined])
        expect([oldA, oldB]).toMatchObject([undefined, undefined])
      },
      { immediate: true }
    )
    await nextTick()
    expect(called).toBe(true)
  })

  it('watching multiple sources: readonly array', async () => {
    const state = reactive({ count: 1 })
    const status = ref(false)

    let dummy
    watch([() => state.count, status] as const, (vals, oldVals) => {
      dummy = [vals, oldVals]
      const [count] = vals
      const [, oldStatus] = oldVals
      // assert types
      count + 1
      oldStatus === true
    })

    state.count++
    status.value = true
    await nextTick()
    expect(dummy).toMatchObject([
      [2, true],
      [1, false]
    ])
  })

  it('watching multiple sources: reactive object (with automatic deep: true)', async () => {
    const src = reactive({ count: 0 })
    let dummy
    watch([src], ([state]) => {
      dummy = state
      // assert types
      state.count === 1
    })
    src.count++
    await nextTick()
    expect(dummy).toMatchObject({ count: 1 })
  })

  it('warn invalid watch source', () => {
    // @ts-expect-error
    watch(1, () => {})
    expect(`Invalid watch source`).toHaveBeenWarned()
  })

  it('warn invalid watch source: multiple sources', () => {
    watch([1], () => {})
    expect(`Invalid watch source`).toHaveBeenWarned()
  })

  it('stopping the watcher (effect)', async () => {
    const state = reactive({ count: 0 })
    let dummy
    const stop = watchEffect(() => {
      dummy = state.count
    })
    expect(dummy).toBe(0)

    stop()
    state.count++
    await nextTick()
    // should not update
    expect(dummy).toBe(0)
  })

  it('stopping the watcher (with source)', async () => {
    const state = reactive({ count: 0 })
    let dummy
    const stop = watch(
      () => state.count,
      count => {
        dummy = count
      }
    )

    state.count++
    await nextTick()
    expect(dummy).toBe(1)

    stop()
    state.count++
    await nextTick()
    // should not update
    expect(dummy).toBe(1)
  })

  it('cleanup registration (effect)', async () => {
    const state = reactive({ count: 0 })
    const cleanup = vi.fn()
    let dummy
    const stop = watchEffect(onCleanup => {
      onCleanup(cleanup)
      dummy = state.count
    })
    expect(dummy).toBe(0)

    state.count++
    await nextTick()
    expect(cleanup).toHaveBeenCalledTimes(1)
    expect(dummy).toBe(1)

    stop()
    expect(cleanup).toHaveBeenCalledTimes(2)
  })

  it('cleanup registration (with source)', async () => {
    const count = ref(0)
    const cleanup = vi.fn()
    let dummy
    const stop = watch(count, (count, prevCount, onCleanup) => {
      onCleanup(cleanup)
      dummy = count
    })

    count.value++
    await nextTick()
    expect(cleanup).toHaveBeenCalledTimes(0)
    expect(dummy).toBe(1)

    count.value++
    await nextTick()
    expect(cleanup).toHaveBeenCalledTimes(1)
    expect(dummy).toBe(2)

    stop()
    expect(cleanup).toHaveBeenCalledTimes(2)
  })

  it('flush timing: pre (default)', async () => {
    const count = ref(0)
    const count2 = ref(0)

    let callCount = 0
    let result1
    let result2
    const assertion = vi.fn((count, count2Value) => {
      callCount++
      // on mount, the watcher callback should be called before DOM render
      // on update, should be called before the count is updated
      const expectedDOM = callCount === 1 ? `` : `${count - 1}`
      result1 = serializeInner(root) === expectedDOM

      // in a pre-flush callback, all state should have been updated
      const expectedState = callCount - 1
      result2 = count === expectedState && count2Value === expectedState
    })

    const Comp = {
      setup() {
        watchEffect(() => {
          assertion(count.value, count2.value)
        })
        return () => count.value
      }
    }
    const root = nodeOps.createElement('div')
    render(h(Comp), root)
    expect(assertion).toHaveBeenCalledTimes(1)
    expect(result1).toBe(true)
    expect(result2).toBe(true)

    count.value++
    count2.value++
    await nextTick()
    // two mutations should result in 1 callback execution
    expect(assertion).toHaveBeenCalledTimes(2)
    expect(result1).toBe(true)
    expect(result2).toBe(true)
  })

  it('flush timing: post', async () => {
    const count = ref(0)
    let result
    const assertion = vi.fn(count => {
      result = serializeInner(root) === `${count}`
    })

    const Comp = {
      setup() {
        watchEffect(
          () => {
            assertion(count.value)
          },
          { flush: 'post' }
        )
        return () => count.value
      }
    }
    const root = nodeOps.createElement('div')
    render(h(Comp), root)
    expect(assertion).toHaveBeenCalledTimes(1)
    expect(result).toBe(true)

    count.value++
    await nextTick()
    expect(assertion).toHaveBeenCalledTimes(2)
    expect(result).toBe(true)
  })

  it('watchPostEffect', async () => {
    const count = ref(0)
    let result
    const assertion = vi.fn(count => {
      result = serializeInner(root) === `${count}`
    })

    const Comp = {
      setup() {
        watchPostEffect(() => {
          assertion(count.value)
        })
        return () => count.value
      }
    }
    const root = nodeOps.createElement('div')
    render(h(Comp), root)
    expect(assertion).toHaveBeenCalledTimes(1)
    expect(result).toBe(true)

    count.value++
    await nextTick()
    expect(assertion).toHaveBeenCalledTimes(2)
    expect(result).toBe(true)
  })

  it('flush timing: sync', async () => {
    const count = ref(0)
    const count2 = ref(0)

    let callCount = 0
    let result1
    let result2
    const assertion = vi.fn(count => {
      callCount++
      // on mount, the watcher callback should be called before DOM render
      // on update, should be called before the count is updated
      const expectedDOM = callCount === 1 ? `` : `${count - 1}`
      result1 = serializeInner(root) === expectedDOM

      // in a sync callback, state mutation on the next line should not have
      // executed yet on the 2nd call, but will be on the 3rd call.
      const expectedState = callCount < 3 ? 0 : 1
      result2 = count2.value === expectedState
    })

    const Comp = {
      setup() {
        watchEffect(
          () => {
            assertion(count.value)
          },
          {
            flush: 'sync'
          }
        )
        return () => count.value
      }
    }
    const root = nodeOps.createElement('div')
    render(h(Comp), root)
    expect(assertion).toHaveBeenCalledTimes(1)
    expect(result1).toBe(true)
    expect(result2).toBe(true)

    count.value++
    count2.value++
    await nextTick()
    expect(assertion).toHaveBeenCalledTimes(3)
    expect(result1).toBe(true)
    expect(result2).toBe(true)
  })

  it('watchSyncEffect', async () => {
    const count = ref(0)
    const count2 = ref(0)

    let callCount = 0
    let result1
    let result2
    const assertion = vi.fn(count => {
      callCount++
      // on mount, the watcher callback should be called before DOM render
      // on update, should be called before the count is updated
      const expectedDOM = callCount === 1 ? `` : `${count - 1}`
      result1 = serializeInner(root) === expectedDOM

      // in a sync callback, state mutation on the next line should not have
      // executed yet on the 2nd call, but will be on the 3rd call.
      const expectedState = callCount < 3 ? 0 : 1
      result2 = count2.value === expectedState
    })

    const Comp = {
      setup() {
        watchSyncEffect(() => {
          assertion(count.value)
        })
        return () => count.value
      }
    }
    const root = nodeOps.createElement('div')
    render(h(Comp), root)
    expect(assertion).toHaveBeenCalledTimes(1)
    expect(result1).toBe(true)
    expect(result2).toBe(true)

    count.value++
    count2.value++
    await nextTick()
    expect(assertion).toHaveBeenCalledTimes(3)
    expect(result1).toBe(true)
    expect(result2).toBe(true)
  })

  it('should not fire on component unmount w/ flush: post', async () => {
    const toggle = ref(true)
    const cb = vi.fn()
    const Comp = {
      setup() {
        watch(toggle, cb, { flush: 'post' })
      },
      render() {}
    }
    const App = {
      render() {
        return toggle.value ? h(Comp) : null
      }
    }
    render(h(App), nodeOps.createElement('div'))
    expect(cb).not.toHaveBeenCalled()
    toggle.value = false
    await nextTick()
    expect(cb).not.toHaveBeenCalled()
  })

  // #2291
  it('should not fire on component unmount w/ flush: pre', async () => {
    const toggle = ref(true)
    const cb = vi.fn()
    const Comp = {
      setup() {
        watch(toggle, cb, { flush: 'pre' })
      },
      render() {}
    }
    const App = {
      render() {
        return toggle.value ? h(Comp) : null
      }
    }
    render(h(App), nodeOps.createElement('div'))
    expect(cb).not.toHaveBeenCalled()
    toggle.value = false
    await nextTick()
    expect(cb).not.toHaveBeenCalled()
  })

  // #1763
  it('flush: pre watcher watching props should fire before child update', async () => {
    const a = ref(0)
    const b = ref(0)
    const c = ref(0)
    const calls: string[] = []

    const Comp = {
      props: ['a', 'b'],
      setup(props: any) {
        watch(
          () => props.a + props.b,
          () => {
            calls.push('watcher 1')
            c.value++
          },
          { flush: 'pre' }
        )

        // #1777 chained pre-watcher
        watch(
          c,
          () => {
            calls.push('watcher 2')
          },
          { flush: 'pre' }
        )
        return () => {
          c.value
          calls.push('render')
        }
      }
    }

    const App = {
      render() {
        return h(Comp, { a: a.value, b: b.value })
      }
    }

    render(h(App), nodeOps.createElement('div'))
    expect(calls).toEqual(['render'])

    // both props are updated
    // should trigger pre-flush watcher first and only once
    // then trigger child render
    a.value++
    b.value++
    await nextTick()
    expect(calls).toEqual(['render', 'watcher 1', 'watcher 2', 'render'])
  })

  // #5721
  it('flush: pre triggered in component setup should be buffered and called before mounted', () => {
    const count = ref(0)
    const calls: string[] = []
    const App = {
      render() {},
      setup() {
        watch(
          count,
          () => {
            calls.push('watch ' + count.value)
          },
          { flush: 'pre' }
        )
        onMounted(() => {
          calls.push('mounted')
        })
        // mutate multiple times
        count.value++
        count.value++
        count.value++
      }
    }
    render(h(App), nodeOps.createElement('div'))
    expect(calls).toMatchObject(['watch 3', 'mounted'])
  })

  // #1852
  it('flush: post watcher should fire after template refs updated', async () => {
    const toggle = ref(false)
    let dom: TestElement | null = null

    const App = {
      setup() {
        const domRef = ref<TestElement | null>(null)

        watch(
          toggle,
          () => {
            dom = domRef.value
          },
          { flush: 'post' }
        )

        return () => {
          return toggle.value ? h('p', { ref: domRef }) : null
        }
      }
    }

    render(h(App), nodeOps.createElement('div'))
    expect(dom).toBe(null)

    toggle.value = true
    await nextTick()
    expect(dom!.tag).toBe('p')
  })

  it('deep', async () => {
    const state = reactive({
      nested: {
        count: ref(0)
      },
      array: [1, 2, 3],
      map: new Map([
        ['a', 1],
        ['b', 2]
      ]),
      set: new Set([1, 2, 3])
    })

    let dummy
    watch(
      () => state,
      state => {
        dummy = [
          state.nested.count,
          state.array[0],
          state.map.get('a'),
          state.set.has(1)
        ]
      },
      { deep: true }
    )

    state.nested.count++
    await nextTick()
    expect(dummy).toEqual([1, 1, 1, true])

    // nested array mutation
    state.array[0] = 2
    await nextTick()
    expect(dummy).toEqual([1, 2, 1, true])

    // nested map mutation
    state.map.set('a', 2)
    await nextTick()
    expect(dummy).toEqual([1, 2, 2, true])

    // nested set mutation
    state.set.delete(1)
    await nextTick()
    expect(dummy).toEqual([1, 2, 2, false])
  })

  it('watching deep ref', async () => {
    const count = ref(0)
    const double = computed(() => count.value * 2)
    const state = reactive([count, double])

    let dummy
    watch(
      () => state,
      state => {
        dummy = [state[0].value, state[1].value]
      },
      { deep: true }
    )

    count.value++
    await nextTick()
    expect(dummy).toEqual([1, 2])
  })

  it('immediate', async () => {
    const count = ref(0)
    const cb = vi.fn()
    watch(count, cb, { immediate: true })
    expect(cb).toHaveBeenCalledTimes(1)
    count.value++
    await nextTick()
    expect(cb).toHaveBeenCalledTimes(2)
  })

  it('immediate: triggers when initial value is null', async () => {
    const state = ref(null)
    const spy = vi.fn()
    watch(() => state.value, spy, { immediate: true })
    expect(spy).toHaveBeenCalled()
  })

  it('immediate: triggers when initial value is undefined', async () => {
    const state = ref()
    const spy = vi.fn()
    watch(() => state.value, spy, { immediate: true })
    expect(spy).toHaveBeenCalledWith(undefined, undefined, expect.any(Function))
    state.value = 3
    await nextTick()
    expect(spy).toHaveBeenCalledTimes(2)
    // testing if undefined can trigger the watcher
    state.value = undefined
    await nextTick()
    expect(spy).toHaveBeenCalledTimes(3)
    // it shouldn't trigger if the same value is set
    state.value = undefined
    await nextTick()
    expect(spy).toHaveBeenCalledTimes(3)
  })

  it('warn immediate option when using effect', async () => {
    const count = ref(0)
    let dummy
    watchEffect(
      () => {
        dummy = count.value
      },
      // @ts-expect-error
      { immediate: false }
    )
    expect(dummy).toBe(0)
    expect(`"immediate" option is only respected`).toHaveBeenWarned()

    count.value++
    await nextTick()
    expect(dummy).toBe(1)
  })

  it('warn and not respect deep option when using effect', async () => {
    const arr = ref([1, [2]])
    const spy = vi.fn()
    watchEffect(
      () => {
        spy()
        return arr
      },
      // @ts-expect-error
      { deep: true }
    )
    expect(spy).toHaveBeenCalledTimes(1)
    ;(arr.value[1] as Array<number>)[0] = 3
    await nextTick()
    expect(spy).toHaveBeenCalledTimes(1)
    expect(`"deep" option is only respected`).toHaveBeenWarned()
  })

  it('onTrack', async () => {
    const events: DebuggerEvent[] = []
    let dummy
    const onTrack = vi.fn((e: DebuggerEvent) => {
      events.push(e)
    })
    const obj = reactive({ foo: 1, bar: 2 })
    watchEffect(
      () => {
        dummy = [obj.foo, 'bar' in obj, Object.keys(obj)]
      },
      { onTrack }
    )
    await nextTick()
    expect(dummy).toEqual([1, true, ['foo', 'bar']])
    expect(onTrack).toHaveBeenCalledTimes(3)
    expect(events).toMatchObject([
      {
        target: obj,
        type: TrackOpTypes.GET,
        key: 'foo'
      },
      {
        target: obj,
        type: TrackOpTypes.HAS,
        key: 'bar'
      },
      {
        target: obj,
        type: TrackOpTypes.ITERATE,
        key: ITERATE_KEY
      }
    ])
  })

  it('onTrigger', async () => {
    const events: DebuggerEvent[] = []
    let dummy
    const onTrigger = vi.fn((e: DebuggerEvent) => {
      events.push(e)
    })
    const obj = reactive<{ foo?: number }>({ foo: 1 })
    watchEffect(
      () => {
        dummy = obj.foo
      },
      { onTrigger }
    )
    await nextTick()
    expect(dummy).toBe(1)

    obj.foo!++
    await nextTick()
    expect(dummy).toBe(2)
    expect(onTrigger).toHaveBeenCalledTimes(1)
    expect(events[0]).toMatchObject({
      type: TriggerOpTypes.SET,
      key: 'foo',
      oldValue: 1,
      newValue: 2
    })

    delete obj.foo
    await nextTick()
    expect(dummy).toBeUndefined()
    expect(onTrigger).toHaveBeenCalledTimes(2)
    expect(events[1]).toMatchObject({
      type: TriggerOpTypes.DELETE,
      key: 'foo',
      oldValue: 2
    })
  })

  it('should work sync', () => {
    const v = ref(1)
    let calls = 0

    watch(
      v,
      () => {
        ++calls
      },
      {
        flush: 'sync'
      }
    )

    expect(calls).toBe(0)
    v.value++
    expect(calls).toBe(1)
  })

  test('should force trigger on triggerRef when watching a shallow ref', async () => {
    const v = shallowRef({ a: 1 })
    let sideEffect = 0
    watch(v, obj => {
      sideEffect = obj.a
    })

    v.value = v.value
    await nextTick()
    // should not trigger
    expect(sideEffect).toBe(0)

    v.value.a++
    await nextTick()
    // should not trigger
    expect(sideEffect).toBe(0)

    triggerRef(v)
    await nextTick()
    // should trigger now
    expect(sideEffect).toBe(2)
  })

  test('should force trigger on triggerRef when watching multiple sources: shallow ref array', async () => {
    const v = shallowRef([] as any)
    const spy = vi.fn()
    watch([v], () => {
      spy()
    })

    v.value.push(1)
    triggerRef(v)

    await nextTick()
    // should trigger now
    expect(spy).toHaveBeenCalledTimes(1)
  })

  test('should force trigger on triggerRef with toRef from reactive', async () => {
    const foo = reactive({ bar: 1 })
    const bar = toRef(foo, 'bar')
    const spy = vi.fn()

    watchEffect(() => {
      bar.value
      spy()
    })

    expect(spy).toHaveBeenCalledTimes(1)

    triggerRef(bar)

    await nextTick()
    // should trigger now
    expect(spy).toHaveBeenCalledTimes(2)
  })

  // #2125
  test('watchEffect should not recursively trigger itself', async () => {
    const spy = vi.fn()
    const price = ref(10)
    const history = ref<number[]>([])
    watchEffect(() => {
      history.value.push(price.value)
      spy()
    })
    await nextTick()
    expect(spy).toHaveBeenCalledTimes(1)
  })

  // #2231
  test('computed refs should not trigger watch if value has no change', async () => {
    const spy = vi.fn()
    const source = ref(0)
    const price = computed(() => source.value === 0)
    watch(price, spy)
    source.value++
    await nextTick()
    source.value++
    await nextTick()
    expect(spy).toHaveBeenCalledTimes(1)
  })

  // https://github.com/vuejs/core/issues/2381
  test('$watch should always register its effects with its own instance', async () => {
    let instance: ComponentInternalInstance | null
    let _show: Ref<boolean>

    const Child = defineComponent({
      render: () => h('div'),
      mounted() {
        instance = getCurrentInstance()
      },
      unmounted() {}
    })

    const Comp = defineComponent({
      setup() {
        const comp = ref<ComponentPublicInstance | undefined>()
        const show = ref(true)
        _show = show
        return { comp, show }
      },
      render() {
        return this.show
          ? h(Child, {
              ref: vm => void (this.comp = vm as ComponentPublicInstance)
            })
          : null
      },
      mounted() {
        // this call runs while Comp is currentInstance, but
        // the effect for this `$watch` should nonetheless be registered with Child
        this.comp!.$watch(
          () => this.show,
          () => void 0
        )
      }
    })

    render(h(Comp), nodeOps.createElement('div'))

    expect(instance!).toBeDefined()
    expect(instance!.scope.effects).toBeInstanceOf(Array)
    // includes the component's own render effect AND the watcher effect
    expect(instance!.scope.effects.length).toBe(2)

    _show!.value = false

    await nextTick()
    await nextTick()

    expect(instance!.scope.effects[0].active).toBe(false)
  })

  test('this.$watch should pass `this.proxy` to watch source as the first argument ', () => {
    let instance: any
    const source = vi.fn()

    const Comp = defineComponent({
      render() {},
      created(this: any) {
        instance = this
        this.$watch(source, function () {})
      }
    })

    const root = nodeOps.createElement('div')
    createApp(Comp).mount(root)

    expect(instance).toBeDefined()
    expect(source.mock.calls.some(args => args.includes(instance)))
  })

  test('should not leak `this.proxy` to setup()', () => {
    const source = vi.fn()

    const Comp = defineComponent({
      render() {},
      setup() {
        watch(source, () => {})
      }
    })

    const root = nodeOps.createElement('div')
    createApp(Comp).mount(root)
    // should not have any arguments
    expect(source.mock.calls[0]).toMatchObject([])
  })

  // #2728
  test('pre watcher callbacks should not track dependencies', async () => {
    const a = ref(0)
    const b = ref(0)
    const updated = vi.fn()

    const Child = defineComponent({
      props: ['a'],
      updated,
      watch: {
        a() {
          b.value
        }
      },
      render() {
        return h('div', this.a)
      }
    })

    const Parent = defineComponent({
      render() {
        return h(Child, { a: a.value })
      }
    })

    const root = nodeOps.createElement('div')
    createApp(Parent).mount(root)

    a.value++
    await nextTick()
    expect(updated).toHaveBeenCalledTimes(1)

    b.value++
    await nextTick()
    // should not track b as dependency of Child
    expect(updated).toHaveBeenCalledTimes(1)
  })

  test('watching keypath', async () => {
    const spy = vi.fn()
    const Comp = defineComponent({
      render() {},
      data() {
        return {
          a: {
            b: 1
          }
        }
      },
      watch: {
        'a.b': spy
      },
      created(this: any) {
        this.$watch('a.b', spy)
      },
      mounted(this: any) {
        this.a.b++
      }
    })

    const root = nodeOps.createElement('div')
    createApp(Comp).mount(root)

    await nextTick()
    expect(spy).toHaveBeenCalledTimes(2)
  })

  it('watching sources: ref<any[]>', async () => {
    const foo = ref([1])
    const spy = vi.fn()
    watch(foo, () => {
      spy()
    })
    foo.value = foo.value.slice()
    await nextTick()
    expect(spy).toBeCalledTimes(1)
  })

  it('watching multiple sources: computed', async () => {
    let count = 0
    const value = ref('1')
    const plus = computed(() => !!value.value)
    watch([plus], () => {
      count++
    })
    value.value = '2'
    await nextTick()
    expect(plus.value).toBe(true)
    expect(count).toBe(0)
  })

  // #4158
  test('watch should not register in owner component if created inside detached scope', () => {
    let instance: ComponentInternalInstance
    const Comp = {
      setup() {
        instance = getCurrentInstance()!
        effectScope(true).run(() => {
          watch(
            () => 1,
            () => {}
          )
        })
        return () => ''
      }
    }
    const root = nodeOps.createElement('div')
    createApp(Comp).mount(root)
    // should not record watcher in detached scope and only the instance's
    // own update effect
    expect(instance!.scope.effects.length).toBe(1)
  })

  test('watchEffect should keep running if created in a detached scope', async () => {
    const trigger = ref(0)
    let countWE = 0
    let countW = 0
    const Comp = {
      setup() {
        effectScope(true).run(() => {
          watchEffect(() => {
            trigger.value
            countWE++
          })
          watch(trigger, () => countW++)
        })
        return () => ''
      }
    }
    const root = nodeOps.createElement('div')
    render(h(Comp), root)
    // only watchEffect as ran so far
    expect(countWE).toBe(1)
    expect(countW).toBe(0)
    trigger.value++
    await nextTick()
    // both watchers run while component is mounted
    expect(countWE).toBe(2)
    expect(countW).toBe(1)
    render(null, root) // unmount
    await nextTick()
    trigger.value++
    await nextTick()
    // both watchers run again event though component has been unmounted
    expect(countWE).toBe(3)
    expect(countW).toBe(2)
  })

<<<<<<< HEAD
  // #3341
  test('watchEffect should allow multiple onCleanup calls', async () => {
    const spy1 = vi.fn()
    const spy2 = vi.fn()
    const stop = watchEffect(onCleanup => {
      onCleanup(spy1)
      onCleanup(spy1)
      onCleanup(spy2)
    })
    stop()

=======
  // #5151
  test('OnCleanup also needs to be cleaned，', async () => {
    const spy1 = vi.fn()
    const spy2 = vi.fn()
    const num = ref(0)

    watch(num, (value, oldValue, onCleanup) => {
      if (value > 1) {
        return
      }
      spy1()
      onCleanup(() => {
        // OnCleanup also needs to be cleaned
        spy2()
      })
    })

    num.value++
    await nextTick()
    expect(spy1).toHaveBeenCalledTimes(1)
    expect(spy2).toHaveBeenCalledTimes(0)

    num.value++
    await nextTick()

    expect(spy1).toHaveBeenCalledTimes(1)
    expect(spy2).toHaveBeenCalledTimes(1)

    num.value++
    await nextTick()
    // would not be calld when value>1
>>>>>>> d5585184
    expect(spy1).toHaveBeenCalledTimes(1)
    expect(spy2).toHaveBeenCalledTimes(1)
  })
})<|MERGE_RESOLUTION|>--- conflicted
+++ resolved
@@ -1206,7 +1206,7 @@
     expect(countW).toBe(2)
   })
 
-<<<<<<< HEAD
+
   // #3341
   test('watchEffect should allow multiple onCleanup calls', async () => {
     const spy1 = vi.fn()
@@ -1217,8 +1217,10 @@
       onCleanup(spy2)
     })
     stop()
-
-=======
+    expect(spy1).toHaveBeenCalledTimes(1)
+    expect(spy2).toHaveBeenCalledTimes(1)
+  })
+
   // #5151
   test('OnCleanup also needs to be cleaned，', async () => {
     const spy1 = vi.fn()
@@ -1250,7 +1252,7 @@
     num.value++
     await nextTick()
     // would not be calld when value>1
->>>>>>> d5585184
+    
     expect(spy1).toHaveBeenCalledTimes(1)
     expect(spy2).toHaveBeenCalledTimes(1)
   })
