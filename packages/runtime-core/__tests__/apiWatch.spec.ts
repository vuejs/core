import {
  watch,
  watchEffect,
  reactive,
  computed,
  nextTick,
  ref,
  defineComponent,
  getCurrentInstance,
<<<<<<< HEAD
  type ComponentInternalInstance,
  type ComponentPublicInstance
=======
  ComponentInternalInstance,
  ComponentPublicInstance,
>>>>>>> 3ee3d266
} from '../src/index'
import {
  render,
  nodeOps,
  serializeInner,
  type TestElement,
  h,
  createApp,
  watchPostEffect,
  watchSyncEffect,
  onMounted,
} from '@vue/runtime-test'
import {
  ITERATE_KEY,
  type DebuggerEvent,
  TrackOpTypes,
  TriggerOpTypes,
  triggerRef,
  shallowRef,
  type Ref,
  effectScope,
  toRef,
} from '@vue/reactivity'

// reference: https://vue-composition-api-rfc.netlify.com/api.html#watch

describe('api: watch', () => {
  it('effect', async () => {
    const state = reactive({ count: 0 })
    let dummy
    watchEffect(() => {
      dummy = state.count
    })
    expect(dummy).toBe(0)

    state.count++
    await nextTick()
    expect(dummy).toBe(1)
  })

  it('watching single source: getter', async () => {
    const state = reactive({ count: 0 })
    let dummy
    watch(
      () => state.count,
      (count, prevCount) => {
        dummy = [count, prevCount]
        // assert types
        count + 1
        if (prevCount) {
          prevCount + 1
        }
      },
    )
    state.count++
    await nextTick()
    expect(dummy).toMatchObject([1, 0])
  })

  it('watching single source: ref', async () => {
    const count = ref(0)
    let dummy
    watch(count, (count, prevCount) => {
      dummy = [count, prevCount]
      // assert types
      count + 1
      if (prevCount) {
        prevCount + 1
      }
    })
    count.value++
    await nextTick()
    expect(dummy).toMatchObject([1, 0])
  })

  it('watching single source: array', async () => {
    const array = reactive([] as number[])
    const spy = vi.fn()
    watch(array, spy)
    array.push(1)
    await nextTick()
    expect(spy).toBeCalledTimes(1)
    expect(spy).toBeCalledWith([1], expect.anything(), expect.anything())
  })

  it('should not fire if watched getter result did not change', async () => {
    const spy = vi.fn()
    const n = ref(0)
    watch(() => n.value % 2, spy)

    n.value++
    await nextTick()
    expect(spy).toBeCalledTimes(1)

    n.value += 2
    await nextTick()
    // should not be called again because getter result did not change
    expect(spy).toBeCalledTimes(1)
  })

  it('watching single source: computed ref', async () => {
    const count = ref(0)
    const plus = computed(() => count.value + 1)
    let dummy
    watch(plus, (count, prevCount) => {
      dummy = [count, prevCount]
      // assert types
      count + 1
      if (prevCount) {
        prevCount + 1
      }
    })
    count.value++
    await nextTick()
    expect(dummy).toMatchObject([2, 1])
  })

  it('watching primitive with deep: true', async () => {
    const count = ref(0)
    let dummy
    watch(
      count,
      (c, prevCount) => {
        dummy = [c, prevCount]
      },
      {
        deep: true,
      },
    )
    count.value++
    await nextTick()
    expect(dummy).toMatchObject([1, 0])
  })

  it('directly watching reactive object (with automatic deep: true)', async () => {
    const src = reactive({
      count: 0,
    })
    let dummy
    watch(src, ({ count }) => {
      dummy = count
    })
    src.count++
    await nextTick()
    expect(dummy).toBe(1)
  })

  it('watching multiple sources', async () => {
    const state = reactive({ count: 1 })
    const count = ref(1)
    const plus = computed(() => count.value + 1)

    let dummy
    watch([() => state.count, count, plus], (vals, oldVals) => {
      dummy = [vals, oldVals]
      // assert types
      vals.concat(1)
      oldVals.concat(1)
    })

    state.count++
    count.value++
    await nextTick()
    expect(dummy).toMatchObject([
      [2, 2, 3],
      [1, 1, 2],
    ])
  })

  it('watching multiple sources: undefined initial values and immediate: true', async () => {
    const a = ref()
    const b = ref()
    let called = false
    watch(
      [a, b],
      ([newA, newB], [oldA, oldB]) => {
        called = true
        expect([newA, newB]).toMatchObject([undefined, undefined])
        expect([oldA, oldB]).toMatchObject([undefined, undefined])
      },
      { immediate: true },
    )
    await nextTick()
    expect(called).toBe(true)
  })

  it('watching multiple sources: readonly array', async () => {
    const state = reactive({ count: 1 })
    const status = ref(false)

    let dummy
    watch([() => state.count, status] as const, (vals, oldVals) => {
      dummy = [vals, oldVals]
      const [count] = vals
      const [, oldStatus] = oldVals
      // assert types
      count + 1
      oldStatus === true
    })

    state.count++
    status.value = true
    await nextTick()
    expect(dummy).toMatchObject([
      [2, true],
      [1, false],
    ])
  })

  it('watching multiple sources: reactive object (with automatic deep: true)', async () => {
    const src = reactive({ count: 0 })
    let dummy
    watch([src], ([state]) => {
      dummy = state
      // assert types
      state.count === 1
    })
    src.count++
    await nextTick()
    expect(dummy).toMatchObject({ count: 1 })
  })

  it('warn invalid watch source', () => {
    // @ts-expect-error
    watch(1, () => {})
    expect(`Invalid watch source`).toHaveBeenWarned()
  })

  it('warn invalid watch source: multiple sources', () => {
    watch([1], () => {})
    expect(`Invalid watch source`).toHaveBeenWarned()
  })

  it('stopping the watcher (effect)', async () => {
    const state = reactive({ count: 0 })
    let dummy
    const stop = watchEffect(() => {
      dummy = state.count
    })
    expect(dummy).toBe(0)

    stop()
    state.count++
    await nextTick()
    // should not update
    expect(dummy).toBe(0)
  })

  it('stopping the watcher (with source)', async () => {
    const state = reactive({ count: 0 })
    let dummy
    const stop = watch(
      () => state.count,
      count => {
        dummy = count
      },
    )

    state.count++
    await nextTick()
    expect(dummy).toBe(1)

    stop()
    state.count++
    await nextTick()
    // should not update
    expect(dummy).toBe(1)
  })

  it('cleanup registration (effect)', async () => {
    const state = reactive({ count: 0 })
    const cleanup = vi.fn()
    let dummy
    const stop = watchEffect(onCleanup => {
      onCleanup(cleanup)
      dummy = state.count
    })
    expect(dummy).toBe(0)

    state.count++
    await nextTick()
    expect(cleanup).toHaveBeenCalledTimes(1)
    expect(dummy).toBe(1)

    stop()
    expect(cleanup).toHaveBeenCalledTimes(2)
  })

  it('cleanup registration (with source)', async () => {
    const count = ref(0)
    const cleanup = vi.fn()
    let dummy
    const stop = watch(count, (count, prevCount, onCleanup) => {
      onCleanup(cleanup)
      dummy = count
    })

    count.value++
    await nextTick()
    expect(cleanup).toHaveBeenCalledTimes(0)
    expect(dummy).toBe(1)

    count.value++
    await nextTick()
    expect(cleanup).toHaveBeenCalledTimes(1)
    expect(dummy).toBe(2)

    stop()
    expect(cleanup).toHaveBeenCalledTimes(2)
  })

  it('flush timing: pre (default)', async () => {
    const count = ref(0)
    const count2 = ref(0)

    let callCount = 0
    let result1
    let result2
    const assertion = vi.fn((count, count2Value) => {
      callCount++
      // on mount, the watcher callback should be called before DOM render
      // on update, should be called before the count is updated
      const expectedDOM = callCount === 1 ? `` : `${count - 1}`
      result1 = serializeInner(root) === expectedDOM

      // in a pre-flush callback, all state should have been updated
      const expectedState = callCount - 1
      result2 = count === expectedState && count2Value === expectedState
    })

    const Comp = {
      setup() {
        watchEffect(() => {
          assertion(count.value, count2.value)
        })
        return () => count.value
      },
    }
    const root = nodeOps.createElement('div')
    render(h(Comp), root)
    expect(assertion).toHaveBeenCalledTimes(1)
    expect(result1).toBe(true)
    expect(result2).toBe(true)

    count.value++
    count2.value++
    await nextTick()
    // two mutations should result in 1 callback execution
    expect(assertion).toHaveBeenCalledTimes(2)
    expect(result1).toBe(true)
    expect(result2).toBe(true)
  })

  it('flush timing: post', async () => {
    const count = ref(0)
    let result
    const assertion = vi.fn(count => {
      result = serializeInner(root) === `${count}`
    })

    const Comp = {
      setup() {
        watchEffect(
          () => {
            assertion(count.value)
          },
          { flush: 'post' },
        )
        return () => count.value
      },
    }
    const root = nodeOps.createElement('div')
    render(h(Comp), root)
    expect(assertion).toHaveBeenCalledTimes(1)
    expect(result).toBe(true)

    count.value++
    await nextTick()
    expect(assertion).toHaveBeenCalledTimes(2)
    expect(result).toBe(true)
  })

  it('watchPostEffect', async () => {
    const count = ref(0)
    let result
    const assertion = vi.fn(count => {
      result = serializeInner(root) === `${count}`
    })

    const Comp = {
      setup() {
        watchPostEffect(() => {
          assertion(count.value)
        })
        return () => count.value
      },
    }
    const root = nodeOps.createElement('div')
    render(h(Comp), root)
    expect(assertion).toHaveBeenCalledTimes(1)
    expect(result).toBe(true)

    count.value++
    await nextTick()
    expect(assertion).toHaveBeenCalledTimes(2)
    expect(result).toBe(true)
  })

  it('flush timing: sync', async () => {
    const count = ref(0)
    const count2 = ref(0)

    let callCount = 0
    let result1
    let result2
    const assertion = vi.fn(count => {
      callCount++
      // on mount, the watcher callback should be called before DOM render
      // on update, should be called before the count is updated
      const expectedDOM = callCount === 1 ? `` : `${count - 1}`
      result1 = serializeInner(root) === expectedDOM

      // in a sync callback, state mutation on the next line should not have
      // executed yet on the 2nd call, but will be on the 3rd call.
      const expectedState = callCount < 3 ? 0 : 1
      result2 = count2.value === expectedState
    })

    const Comp = {
      setup() {
        watchEffect(
          () => {
            assertion(count.value)
          },
          {
            flush: 'sync',
          },
        )
        return () => count.value
      },
    }
    const root = nodeOps.createElement('div')
    render(h(Comp), root)
    expect(assertion).toHaveBeenCalledTimes(1)
    expect(result1).toBe(true)
    expect(result2).toBe(true)

    count.value++
    count2.value++
    await nextTick()
    expect(assertion).toHaveBeenCalledTimes(3)
    expect(result1).toBe(true)
    expect(result2).toBe(true)
  })

  it('watchSyncEffect', async () => {
    const count = ref(0)
    const count2 = ref(0)

    let callCount = 0
    let result1
    let result2
    const assertion = vi.fn(count => {
      callCount++
      // on mount, the watcher callback should be called before DOM render
      // on update, should be called before the count is updated
      const expectedDOM = callCount === 1 ? `` : `${count - 1}`
      result1 = serializeInner(root) === expectedDOM

      // in a sync callback, state mutation on the next line should not have
      // executed yet on the 2nd call, but will be on the 3rd call.
      const expectedState = callCount < 3 ? 0 : 1
      result2 = count2.value === expectedState
    })

    const Comp = {
      setup() {
        watchSyncEffect(() => {
          assertion(count.value)
        })
        return () => count.value
      },
    }
    const root = nodeOps.createElement('div')
    render(h(Comp), root)
    expect(assertion).toHaveBeenCalledTimes(1)
    expect(result1).toBe(true)
    expect(result2).toBe(true)

    count.value++
    count2.value++
    await nextTick()
    expect(assertion).toHaveBeenCalledTimes(3)
    expect(result1).toBe(true)
    expect(result2).toBe(true)
  })

  it('should not fire on component unmount w/ flush: post', async () => {
    const toggle = ref(true)
    const cb = vi.fn()
    const Comp = {
      setup() {
        watch(toggle, cb, { flush: 'post' })
      },
      render() {},
    }
    const App = {
      render() {
        return toggle.value ? h(Comp) : null
      },
    }
    render(h(App), nodeOps.createElement('div'))
    expect(cb).not.toHaveBeenCalled()
    toggle.value = false
    await nextTick()
    expect(cb).not.toHaveBeenCalled()
  })

  // #2291
  it('should not fire on component unmount w/ flush: pre', async () => {
    const toggle = ref(true)
    const cb = vi.fn()
    const Comp = {
      setup() {
        watch(toggle, cb, { flush: 'pre' })
      },
      render() {},
    }
    const App = {
      render() {
        return toggle.value ? h(Comp) : null
      },
    }
    render(h(App), nodeOps.createElement('div'))
    expect(cb).not.toHaveBeenCalled()
    toggle.value = false
    await nextTick()
    expect(cb).not.toHaveBeenCalled()
  })

  // #1763
  it('flush: pre watcher watching props should fire before child update', async () => {
    const a = ref(0)
    const b = ref(0)
    const c = ref(0)
    const calls: string[] = []

    const Comp = {
      props: ['a', 'b'],
      setup(props: any) {
        watch(
          () => props.a + props.b,
          () => {
            calls.push('watcher 1')
            c.value++
          },
          { flush: 'pre' },
        )

        // #1777 chained pre-watcher
        watch(
          c,
          () => {
            calls.push('watcher 2')
          },
          { flush: 'pre' },
        )
        return () => {
          c.value
          calls.push('render')
        }
      },
    }

    const App = {
      render() {
        return h(Comp, { a: a.value, b: b.value })
      },
    }

    render(h(App), nodeOps.createElement('div'))
    expect(calls).toEqual(['render'])

    // both props are updated
    // should trigger pre-flush watcher first and only once
    // then trigger child render
    a.value++
    b.value++
    await nextTick()
    expect(calls).toEqual(['render', 'watcher 1', 'watcher 2', 'render'])
  })

  // #5721
  it('flush: pre triggered in component setup should be buffered and called before mounted', () => {
    const count = ref(0)
    const calls: string[] = []
    const App = {
      render() {},
      setup() {
        watch(
          count,
          () => {
            calls.push('watch ' + count.value)
          },
          { flush: 'pre' },
        )
        onMounted(() => {
          calls.push('mounted')
        })
        // mutate multiple times
        count.value++
        count.value++
        count.value++
      },
    }
    render(h(App), nodeOps.createElement('div'))
    expect(calls).toMatchObject(['watch 3', 'mounted'])
  })

  // #1852
  it('flush: post watcher should fire after template refs updated', async () => {
    const toggle = ref(false)
    let dom: TestElement | null = null

    const App = {
      setup() {
        const domRef = ref<TestElement | null>(null)

        watch(
          toggle,
          () => {
            dom = domRef.value
          },
          { flush: 'post' },
        )

        return () => {
          return toggle.value ? h('p', { ref: domRef }) : null
        }
      },
    }

    render(h(App), nodeOps.createElement('div'))
    expect(dom).toBe(null)

    toggle.value = true
    await nextTick()
    expect(dom!.tag).toBe('p')
  })

  it('deep', async () => {
    const state = reactive({
      nested: {
        count: ref(0),
      },
      array: [1, 2, 3],
      map: new Map([
        ['a', 1],
        ['b', 2],
      ]),
      set: new Set([1, 2, 3]),
    })

    let dummy
    watch(
      () => state,
      state => {
        dummy = [
          state.nested.count,
          state.array[0],
          state.map.get('a'),
          state.set.has(1),
        ]
      },
      { deep: true },
    )

    state.nested.count++
    await nextTick()
    expect(dummy).toEqual([1, 1, 1, true])

    // nested array mutation
    state.array[0] = 2
    await nextTick()
    expect(dummy).toEqual([1, 2, 1, true])

    // nested map mutation
    state.map.set('a', 2)
    await nextTick()
    expect(dummy).toEqual([1, 2, 2, true])

    // nested set mutation
    state.set.delete(1)
    await nextTick()
    expect(dummy).toEqual([1, 2, 2, false])
  })

  it('watching deep ref', async () => {
    const count = ref(0)
    const double = computed(() => count.value * 2)
    const state = reactive([count, double])

    let dummy
    watch(
      () => state,
      state => {
        dummy = [state[0].value, state[1].value]
      },
      { deep: true },
    )

    count.value++
    await nextTick()
    expect(dummy).toEqual([1, 2])
  })

  it('immediate', async () => {
    const count = ref(0)
    const cb = vi.fn()
    watch(count, cb, { immediate: true })
    expect(cb).toHaveBeenCalledTimes(1)
    count.value++
    await nextTick()
    expect(cb).toHaveBeenCalledTimes(2)
  })

  it('immediate: triggers when initial value is null', async () => {
    const state = ref(null)
    const spy = vi.fn()
    watch(() => state.value, spy, { immediate: true })
    expect(spy).toHaveBeenCalled()
  })

  it('immediate: triggers when initial value is undefined', async () => {
    const state = ref()
    const spy = vi.fn()
    watch(() => state.value, spy, { immediate: true })
    expect(spy).toHaveBeenCalledWith(undefined, undefined, expect.any(Function))
    state.value = 3
    await nextTick()
    expect(spy).toHaveBeenCalledTimes(2)
    // testing if undefined can trigger the watcher
    state.value = undefined
    await nextTick()
    expect(spy).toHaveBeenCalledTimes(3)
    // it shouldn't trigger if the same value is set
    state.value = undefined
    await nextTick()
    expect(spy).toHaveBeenCalledTimes(3)
  })

  it('warn immediate option when using effect', async () => {
    const count = ref(0)
    let dummy
    watchEffect(
      () => {
        dummy = count.value
      },
      // @ts-expect-error
      { immediate: false },
    )
    expect(dummy).toBe(0)
    expect(`"immediate" option is only respected`).toHaveBeenWarned()

    count.value++
    await nextTick()
    expect(dummy).toBe(1)
  })

  it('warn and not respect deep option when using effect', async () => {
    const arr = ref([1, [2]])
    const spy = vi.fn()
    watchEffect(
      () => {
        spy()
        return arr
      },
      // @ts-expect-error
      { deep: true },
    )
    expect(spy).toHaveBeenCalledTimes(1)
    ;(arr.value[1] as Array<number>)[0] = 3
    await nextTick()
    expect(spy).toHaveBeenCalledTimes(1)
    expect(`"deep" option is only respected`).toHaveBeenWarned()
  })

  it('onTrack', async () => {
    const events: DebuggerEvent[] = []
    let dummy
    const onTrack = vi.fn((e: DebuggerEvent) => {
      events.push(e)
    })
    const obj = reactive({ foo: 1, bar: 2 })
    watchEffect(
      () => {
        dummy = [obj.foo, 'bar' in obj, Object.keys(obj)]
      },
      { onTrack },
    )
    await nextTick()
    expect(dummy).toEqual([1, true, ['foo', 'bar']])
    expect(onTrack).toHaveBeenCalledTimes(3)
    expect(events).toMatchObject([
      {
        target: obj,
        type: TrackOpTypes.GET,
        key: 'foo',
      },
      {
        target: obj,
        type: TrackOpTypes.HAS,
        key: 'bar',
      },
      {
        target: obj,
        type: TrackOpTypes.ITERATE,
        key: ITERATE_KEY,
      },
    ])
  })

  it('onTrigger', async () => {
    const events: DebuggerEvent[] = []
    let dummy
    const onTrigger = vi.fn((e: DebuggerEvent) => {
      events.push(e)
    })
    const obj = reactive<{ foo?: number }>({ foo: 1 })
    watchEffect(
      () => {
        dummy = obj.foo
      },
      { onTrigger },
    )
    await nextTick()
    expect(dummy).toBe(1)

    obj.foo!++
    await nextTick()
    expect(dummy).toBe(2)
    expect(onTrigger).toHaveBeenCalledTimes(1)
    expect(events[0]).toMatchObject({
      type: TriggerOpTypes.SET,
      key: 'foo',
      oldValue: 1,
      newValue: 2,
    })

    delete obj.foo
    await nextTick()
    expect(dummy).toBeUndefined()
    expect(onTrigger).toHaveBeenCalledTimes(2)
    expect(events[1]).toMatchObject({
      type: TriggerOpTypes.DELETE,
      key: 'foo',
      oldValue: 2,
    })
  })

  it('should work sync', () => {
    const v = ref(1)
    let calls = 0

    watch(
      v,
      () => {
        ++calls
      },
      {
        flush: 'sync',
      },
    )

    expect(calls).toBe(0)
    v.value++
    expect(calls).toBe(1)
  })

  test('should force trigger on triggerRef when watching a shallow ref', async () => {
    const v = shallowRef({ a: 1 })
    let sideEffect = 0
    watch(v, obj => {
      sideEffect = obj.a
    })

    v.value = v.value
    await nextTick()
    // should not trigger
    expect(sideEffect).toBe(0)

    v.value.a++
    await nextTick()
    // should not trigger
    expect(sideEffect).toBe(0)

    triggerRef(v)
    await nextTick()
    // should trigger now
    expect(sideEffect).toBe(2)
  })

  test('should force trigger on triggerRef when watching multiple sources: shallow ref array', async () => {
    const v = shallowRef([] as any)
    const spy = vi.fn()
    watch([v], () => {
      spy()
    })

    v.value.push(1)
    triggerRef(v)

    await nextTick()
    // should trigger now
    expect(spy).toHaveBeenCalledTimes(1)
  })

  test('should force trigger on triggerRef with toRef from reactive', async () => {
    const foo = reactive({ bar: 1 })
    const bar = toRef(foo, 'bar')
    const spy = vi.fn()

    watchEffect(() => {
      bar.value
      spy()
    })

    expect(spy).toHaveBeenCalledTimes(1)

    triggerRef(bar)

    await nextTick()
    // should trigger now
    expect(spy).toHaveBeenCalledTimes(2)
  })

  // #2125
  test('watchEffect should not recursively trigger itself', async () => {
    const spy = vi.fn()
    const price = ref(10)
    const history = ref<number[]>([])
    watchEffect(() => {
      history.value.push(price.value)
      spy()
    })
    await nextTick()
    expect(spy).toHaveBeenCalledTimes(1)
  })

  // #2231
  test('computed refs should not trigger watch if value has no change', async () => {
    const spy = vi.fn()
    const source = ref(0)
    const price = computed(() => source.value === 0)
    watch(price, spy)
    source.value++
    await nextTick()
    source.value++
    await nextTick()
    expect(spy).toHaveBeenCalledTimes(1)
  })

  // https://github.com/vuejs/core/issues/2381
  test('$watch should always register its effects with its own instance', async () => {
    let instance: ComponentInternalInstance | null
    let _show: Ref<boolean>

    const Child = defineComponent({
      render: () => h('div'),
      mounted() {
        instance = getCurrentInstance()
      },
      unmounted() {},
    })

    const Comp = defineComponent({
      setup() {
        const comp = ref<ComponentPublicInstance | undefined>()
        const show = ref(true)
        _show = show
        return { comp, show }
      },
      render() {
        return this.show
          ? h(Child, {
              ref: vm => void (this.comp = vm as ComponentPublicInstance),
            })
          : null
      },
      mounted() {
        // this call runs while Comp is currentInstance, but
        // the effect for this `$watch` should nonetheless be registered with Child
        this.comp!.$watch(
          () => this.show,
          () => void 0,
        )
      },
    })

    render(h(Comp), nodeOps.createElement('div'))

    expect(instance!).toBeDefined()
    expect(instance!.scope.effects).toBeInstanceOf(Array)
    // includes the component's own render effect AND the watcher effect
    expect(instance!.scope.effects.length).toBe(2)

    _show!.value = false

    await nextTick()
    await nextTick()

    expect(instance!.scope.effects[0].active).toBe(false)
  })

  test('this.$watch should pass `this.proxy` to watch source as the first argument ', () => {
    let instance: any
    const source = vi.fn()

    const Comp = defineComponent({
      render() {},
      created(this: any) {
        instance = this
        this.$watch(source, function () {})
      },
    })

    const root = nodeOps.createElement('div')
    createApp(Comp).mount(root)

    expect(instance).toBeDefined()
    expect(source.mock.calls.some(args => args.includes(instance)))
  })

  test('should not leak `this.proxy` to setup()', () => {
    const source = vi.fn()

    const Comp = defineComponent({
      render() {},
      setup() {
        watch(source, () => {})
      },
    })

    const root = nodeOps.createElement('div')
    createApp(Comp).mount(root)
    // should not have any arguments
    expect(source.mock.calls[0]).toMatchObject([])
  })

  // #2728
  test('pre watcher callbacks should not track dependencies', async () => {
    const a = ref(0)
    const b = ref(0)
    const updated = vi.fn()

    const Child = defineComponent({
      props: ['a'],
      updated,
      watch: {
        a() {
          b.value
        },
      },
      render() {
        return h('div', this.a)
      },
    })

    const Parent = defineComponent({
      render() {
        return h(Child, { a: a.value })
      },
    })

    const root = nodeOps.createElement('div')
    createApp(Parent).mount(root)

    a.value++
    await nextTick()
    expect(updated).toHaveBeenCalledTimes(1)

    b.value++
    await nextTick()
    // should not track b as dependency of Child
    expect(updated).toHaveBeenCalledTimes(1)
  })

  test('watching keypath', async () => {
    const spy = vi.fn()
    const Comp = defineComponent({
      render() {},
      data() {
        return {
          a: {
            b: 1,
          },
        }
      },
      watch: {
        'a.b': spy,
      },
      created(this: any) {
        this.$watch('a.b', spy)
      },
      mounted(this: any) {
        this.a.b++
      },
    })

    const root = nodeOps.createElement('div')
    createApp(Comp).mount(root)

    await nextTick()
    expect(spy).toHaveBeenCalledTimes(2)
  })

  it('watching sources: ref<any[]>', async () => {
    const foo = ref([1])
    const spy = vi.fn()
    watch(foo, () => {
      spy()
    })
    foo.value = foo.value.slice()
    await nextTick()
    expect(spy).toBeCalledTimes(1)
  })

  it('watching multiple sources: computed', async () => {
    let count = 0
    const value = ref('1')
    const plus = computed(() => !!value.value)
    watch([plus], () => {
      count++
    })
    value.value = '2'
    await nextTick()
    expect(plus.value).toBe(true)
    expect(count).toBe(0)
  })

  // #4158
  test('watch should not register in owner component if created inside detached scope', () => {
    let instance: ComponentInternalInstance
    const Comp = {
      setup() {
        instance = getCurrentInstance()!
        effectScope(true).run(() => {
          watch(
            () => 1,
            () => {},
          )
        })
        return () => ''
      },
    }
    const root = nodeOps.createElement('div')
    createApp(Comp).mount(root)
    // should not record watcher in detached scope and only the instance's
    // own update effect
    expect(instance!.scope.effects.length).toBe(1)
  })

  test('watchEffect should keep running if created in a detached scope', async () => {
    const trigger = ref(0)
    let countWE = 0
    let countW = 0
    const Comp = {
      setup() {
        effectScope(true).run(() => {
          watchEffect(() => {
            trigger.value
            countWE++
          })
          watch(trigger, () => countW++)
        })
        return () => ''
      },
    }
    const root = nodeOps.createElement('div')
    render(h(Comp), root)
    // only watchEffect as ran so far
    expect(countWE).toBe(1)
    expect(countW).toBe(0)
    trigger.value++
    await nextTick()
    // both watchers run while component is mounted
    expect(countWE).toBe(2)
    expect(countW).toBe(1)
    render(null, root) // unmount
    await nextTick()
    trigger.value++
    await nextTick()
    // both watchers run again event though component has been unmounted
    expect(countWE).toBe(3)
    expect(countW).toBe(2)
  })
})<|MERGE_RESOLUTION|>--- conflicted
+++ resolved
@@ -7,13 +7,8 @@
   ref,
   defineComponent,
   getCurrentInstance,
-<<<<<<< HEAD
   type ComponentInternalInstance,
-  type ComponentPublicInstance
-=======
-  ComponentInternalInstance,
-  ComponentPublicInstance,
->>>>>>> 3ee3d266
+  type ComponentPublicInstance,
 } from '../src/index'
 import {
   render,
