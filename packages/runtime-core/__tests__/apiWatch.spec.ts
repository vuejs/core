--- conflicted
+++ resolved
@@ -1340,11 +1340,7 @@
     await nextTick()
     await nextTick()
 
-<<<<<<< HEAD
-    expect(instance!.scope.effects[0].active).toBeFalsy()
-=======
     expect(instance!.scope.effects.length).toBe(0)
->>>>>>> c4312f9c
   })
 
   test('this.$watch should pass `this.proxy` to watch source as the first argument ', () => {
