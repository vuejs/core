--- conflicted
+++ resolved
@@ -1444,7 +1444,6 @@
     expect(spy2).toHaveBeenCalledTimes(1)
   })
 
-<<<<<<< HEAD
   it('watching reactive depth', async () => {
     const state = reactive({
       a: {
@@ -1584,7 +1583,8 @@
     state.bar = 'bar2'
     await nextTick()
     expect(spy).toHaveBeenCalledTimes(1)
-=======
+  })
+
   test("effect should be removed from scope's effects after it is stopped", () => {
     const num = ref(0)
     let unwatch: () => void
@@ -1614,6 +1614,5 @@
     expect(scope.effects.length).toBe(1)
     unwatch!()
     expect(scope.effects.length).toBe(0)
->>>>>>> 9636357c
   })
 })