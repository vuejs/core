import {
  type ComponentInternalInstance,
  type ComponentPublicInstance,
  computed,
  defineComponent,
  getCurrentInstance,
  nextTick,
  onErrorCaptured,
  reactive,
  ref,
  watch,
  watchEffect,
} from '../src/index'
import {
  type TestElement,
  createApp,
  h,
  nodeOps,
  onMounted,
  render,
  serializeInner,
  watchPostEffect,
  watchSyncEffect,
} from '@vue/runtime-test'
import {
  type DebuggerEvent,
  EffectFlags,
  ITERATE_KEY,
  type Ref,
  type ShallowRef,
  TrackOpTypes,
  TriggerOpTypes,
  effectScope,
  shallowReactive,
  shallowRef,
  toRef,
  triggerRef,
} from '@vue/reactivity'

describe('api: watch', () => {
  it('effect', async () => {
    const state = reactive({ count: 0 })
    let dummy
    watchEffect(() => {
      dummy = state.count
    })
    expect(dummy).toBe(0)

    state.count++
    await nextTick()
    expect(dummy).toBe(1)
  })

  it('watching single source: getter', async () => {
    const state = reactive({ count: 0 })
    let dummy
    watch(
      () => state.count,
      (count, prevCount) => {
        dummy = [count, prevCount]
        // assert types
        count + 1
        if (prevCount) {
          prevCount + 1
        }
      },
    )
    state.count++
    await nextTick()
    expect(dummy).toMatchObject([1, 0])
  })

  it('watching single source: ref', async () => {
    const count = ref(0)
    let dummy
    watch(count, (count, prevCount) => {
      dummy = [count, prevCount]
      // assert types
      count + 1
      if (prevCount) {
        prevCount + 1
      }
    })
    count.value++
    await nextTick()
    expect(dummy).toMatchObject([1, 0])
  })

  it('watching single source: array', async () => {
    const array = reactive([] as number[])
    const spy = vi.fn()
    watch(array, spy)
    array.push(1)
    await nextTick()
    expect(spy).toBeCalledTimes(1)
    expect(spy).toBeCalledWith([1], [1], expect.anything())
  })

  it('should not call functions inside a reactive source array', () => {
    const spy1 = vi.fn()
    const array = reactive([spy1])
    const spy2 = vi.fn()
    watch(array, spy2, { immediate: true })
    expect(spy1).toBeCalledTimes(0)
    expect(spy2).toBeCalledWith([spy1], undefined, expect.anything())
  })

  it('should not unwrap refs in a reactive source array', async () => {
    const val = ref({ foo: 1 })
    const array = reactive([val])
    const spy = vi.fn()
    watch(array, spy, { immediate: true })
    expect(spy).toBeCalledTimes(1)
    expect(spy).toBeCalledWith([val], undefined, expect.anything())

    // deep by default
    val.value.foo++
    await nextTick()
    expect(spy).toBeCalledTimes(2)
    expect(spy).toBeCalledWith([val], [val], expect.anything())
  })

  it('should not fire if watched getter result did not change', async () => {
    const spy = vi.fn()
    const n = ref(0)
    watch(() => n.value % 2, spy)

    n.value++
    await nextTick()
    expect(spy).toBeCalledTimes(1)

    n.value += 2
    await nextTick()
    // should not be called again because getter result did not change
    expect(spy).toBeCalledTimes(1)
  })

  it('watching single source: computed ref', async () => {
    const count = ref(0)
    const plus = computed(() => count.value + 1)
    let dummy
    watch(plus, (count, prevCount) => {
      dummy = [count, prevCount]
      // assert types
      count + 1
      if (prevCount) {
        prevCount + 1
      }
    })
    count.value++
    await nextTick()
    expect(dummy).toMatchObject([2, 1])
  })

  it('watching primitive with deep: true', async () => {
    const count = ref(0)
    let dummy
    watch(
      count,
      (c, prevCount) => {
        dummy = [c, prevCount]
      },
      {
        deep: true,
      },
    )
    count.value++
    await nextTick()
    expect(dummy).toMatchObject([1, 0])
  })

  it('directly watching reactive object (with automatic deep: true)', async () => {
    const src = reactive({
      count: 0,
    })
    let dummy
    watch(src, ({ count }) => {
      dummy = count
    })
    src.count++
    await nextTick()
    expect(dummy).toBe(1)
  })

  it('directly watching reactive object with explicit deep: false', async () => {
    const src = reactive({
      state: {
        count: 0,
      },
    })
    let dummy
    watch(
      src,
      ({ state }) => {
        dummy = state?.count
      },
      {
        deep: false,
      },
    )

    // nested should not trigger
    src.state.count++
    await nextTick()
    expect(dummy).toBe(undefined)

    // root level should trigger
    src.state = { count: 1 }
    await nextTick()
    expect(dummy).toBe(1)
  })

  it('directly watching reactive array with explicit deep: false', async () => {
    const val = ref(1)
    const array: any[] = reactive([val])
    const spy = vi.fn()
    watch(array, spy, { immediate: true, deep: false })
    expect(spy).toBeCalledTimes(1)
    expect(spy).toBeCalledWith([val], undefined, expect.anything())

    val.value++
    await nextTick()
    expect(spy).toBeCalledTimes(1)

    array[1] = 2
    await nextTick()
    expect(spy).toBeCalledTimes(2)
    expect(spy).toBeCalledWith([val, 2], [val, 2], expect.anything())
  })

  // #9916
  it('watching shallow reactive array with deep: false', async () => {
    class foo {
      prop1: ShallowRef<string> = shallowRef('')
      prop2: string = ''
    }

    const obj1 = new foo()
    const obj2 = new foo()

    const collection = shallowReactive([obj1, obj2])
    const cb = vi.fn()
    watch(collection, cb, { deep: false })

    collection[0].prop1.value = 'foo'
    await nextTick()
    // should not trigger
    expect(cb).toBeCalledTimes(0)

    collection.push(new foo())
    await nextTick()
    // should trigger on array self mutation
    expect(cb).toBeCalledTimes(1)
  })

  it('should still respect deep: true on shallowReactive source', async () => {
    const obj = reactive({ a: 1 })
    const arr = shallowReactive([obj])

    let dummy
    watch(
      arr,
      () => {
        dummy = arr[0].a
      },
      { deep: true },
    )

    obj.a++
    await nextTick()
    expect(dummy).toBe(2)
  })

  it('watching multiple sources', async () => {
    const state = reactive({ count: 1 })
    const count = ref(1)
    const plus = computed(() => count.value + 1)

    let dummy
    watch([() => state.count, count, plus], (vals, oldVals) => {
      dummy = [vals, oldVals]
      // assert types
      vals.concat(1)
      oldVals.concat(1)
    })

    state.count++
    count.value++
    await nextTick()
    expect(dummy).toMatchObject([
      [2, 2, 3],
      [1, 1, 2],
    ])
  })

  it('watching multiple sources: undefined initial values and immediate: true', async () => {
    const a = ref()
    const b = ref()
    let called = false
    watch(
      [a, b],
      ([newA, newB], [oldA, oldB]) => {
        called = true
        expect([newA, newB]).toMatchObject([undefined, undefined])
        expect([oldA, oldB]).toMatchObject([undefined, undefined])
      },
      { immediate: true },
    )
    await nextTick()
    expect(called).toBe(true)
  })

  it('watching multiple sources: readonly array', async () => {
    const state = reactive({ count: 1 })
    const status = ref(false)

    let dummy
    watch([() => state.count, status] as const, (vals, oldVals) => {
      dummy = [vals, oldVals]
      const [count] = vals
      const [, oldStatus] = oldVals
      // assert types
      count + 1
      oldStatus === true
    })

    state.count++
    status.value = true
    await nextTick()
    expect(dummy).toMatchObject([
      [2, true],
      [1, false],
    ])
  })

  it('watching multiple sources: reactive object (with automatic deep: true)', async () => {
    const src = reactive({ count: 0 })
    let dummy
    watch([src], ([state]) => {
      dummy = state
      // assert types
      state.count === 1
    })
    src.count++
    await nextTick()
    expect(dummy).toMatchObject({ count: 1 })
  })

  it('warn invalid watch source', () => {
    // @ts-expect-error
    watch(1, () => {})
    expect(`Invalid watch source`).toHaveBeenWarned()
  })

  it('warn invalid watch source: multiple sources', () => {
    watch([1], () => {})
    expect(`Invalid watch source`).toHaveBeenWarned()
  })

  it('stopping the watcher (effect)', async () => {
    const state = reactive({ count: 0 })
    let dummy
    const stop = watchEffect(() => {
      dummy = state.count
    })
    expect(dummy).toBe(0)

    stop()
    state.count++
    await nextTick()
    // should not update
    expect(dummy).toBe(0)
  })

  it('stopping the watcher (with source)', async () => {
    const state = reactive({ count: 0 })
    let dummy
    const stop = watch(
      () => state.count,
      count => {
        dummy = count
      },
    )

    state.count++
    await nextTick()
    expect(dummy).toBe(1)

    stop()
    state.count++
    await nextTick()
    // should not update
    expect(dummy).toBe(1)
  })

  it('cleanup registration (effect)', async () => {
    const state = reactive({ count: 0 })
    const cleanup = vi.fn()
    let dummy
    const stop = watchEffect(onCleanup => {
      onCleanup(cleanup)
      dummy = state.count
    })
    expect(dummy).toBe(0)

    state.count++
    await nextTick()
    expect(cleanup).toHaveBeenCalledTimes(1)
    expect(dummy).toBe(1)

    stop()
    expect(cleanup).toHaveBeenCalledTimes(2)
  })

  it('cleanup registration (with source)', async () => {
    const count = ref(0)
    const cleanup = vi.fn()
    let dummy
    const stop = watch(count, (count, prevCount, onCleanup) => {
      onCleanup(cleanup)
      dummy = count
    })

    count.value++
    await nextTick()
    expect(cleanup).toHaveBeenCalledTimes(0)
    expect(dummy).toBe(1)

    count.value++
    await nextTick()
    expect(cleanup).toHaveBeenCalledTimes(1)
    expect(dummy).toBe(2)

    stop()
    expect(cleanup).toHaveBeenCalledTimes(2)
  })

  it('flush timing: pre (default)', async () => {
    const count = ref(0)
    const count2 = ref(0)

    let callCount = 0
    let result1
    let result2
    const assertion = vi.fn((count, count2Value) => {
      callCount++
      // on mount, the watcher callback should be called before DOM render
      // on update, should be called before the count is updated
      const expectedDOM = callCount === 1 ? `` : `${count - 1}`
      result1 = serializeInner(root) === expectedDOM

      // in a pre-flush callback, all state should have been updated
      const expectedState = callCount - 1
      result2 = count === expectedState && count2Value === expectedState
    })

    const Comp = {
      setup() {
        watchEffect(() => {
          assertion(count.value, count2.value)
        })
        return () => count.value
      },
    }
    const root = nodeOps.createElement('div')
    render(h(Comp), root)
    expect(assertion).toHaveBeenCalledTimes(1)
    expect(result1).toBe(true)
    expect(result2).toBe(true)

    count.value++
    count2.value++
    await nextTick()
    // two mutations should result in 1 callback execution
    expect(assertion).toHaveBeenCalledTimes(2)
    expect(result1).toBe(true)
    expect(result2).toBe(true)
  })

  it('flush timing: post', async () => {
    const count = ref(0)
    let result
    const assertion = vi.fn(count => {
      result = serializeInner(root) === `${count}`
    })

    const Comp = {
      setup() {
        watchEffect(
          () => {
            assertion(count.value)
          },
          { flush: 'post' },
        )
        return () => count.value
      },
    }
    const root = nodeOps.createElement('div')
    render(h(Comp), root)
    expect(assertion).toHaveBeenCalledTimes(1)
    expect(result).toBe(true)

    count.value++
    await nextTick()
    expect(assertion).toHaveBeenCalledTimes(2)
    expect(result).toBe(true)
  })

  it('watchPostEffect', async () => {
    const count = ref(0)
    let result
    const assertion = vi.fn(count => {
      result = serializeInner(root) === `${count}`
    })

    const Comp = {
      setup() {
        watchPostEffect(() => {
          assertion(count.value)
        })
        return () => count.value
      },
    }
    const root = nodeOps.createElement('div')
    render(h(Comp), root)
    expect(assertion).toHaveBeenCalledTimes(1)
    expect(result).toBe(true)

    count.value++
    await nextTick()
    expect(assertion).toHaveBeenCalledTimes(2)
    expect(result).toBe(true)
  })

  it('flush timing: sync', async () => {
    const count = ref(0)
    const count2 = ref(0)

    let callCount = 0
    let result1
    let result2
    const assertion = vi.fn(count => {
      callCount++
      // on mount, the watcher callback should be called before DOM render
      // on update, should be called before the count is updated
      const expectedDOM = callCount === 1 ? `` : `${count - 1}`
      result1 = serializeInner(root) === expectedDOM

      // in a sync callback, state mutation on the next line should not have
      // executed yet on the 2nd call, but will be on the 3rd call.
      const expectedState = callCount < 3 ? 0 : 1
      result2 = count2.value === expectedState
    })

    const Comp = {
      setup() {
        watchEffect(
          () => {
            assertion(count.value)
          },
          {
            flush: 'sync',
          },
        )
        return () => count.value
      },
    }
    const root = nodeOps.createElement('div')
    render(h(Comp), root)
    expect(assertion).toHaveBeenCalledTimes(1)
    expect(result1).toBe(true)
    expect(result2).toBe(true)

    count.value++
    count2.value++
    await nextTick()
    expect(assertion).toHaveBeenCalledTimes(3)
    expect(result1).toBe(true)
    expect(result2).toBe(true)
  })

  it('watchSyncEffect', async () => {
    const count = ref(0)
    const count2 = ref(0)

    let callCount = 0
    let result1
    let result2
    const assertion = vi.fn(count => {
      callCount++
      // on mount, the watcher callback should be called before DOM render
      // on update, should be called before the count is updated
      const expectedDOM = callCount === 1 ? `` : `${count - 1}`
      result1 = serializeInner(root) === expectedDOM

      // in a sync callback, state mutation on the next line should not have
      // executed yet on the 2nd call, but will be on the 3rd call.
      const expectedState = callCount < 3 ? 0 : 1
      result2 = count2.value === expectedState
    })

    const Comp = {
      setup() {
        watchSyncEffect(() => {
          assertion(count.value)
        })
        return () => count.value
      },
    }
    const root = nodeOps.createElement('div')
    render(h(Comp), root)
    expect(assertion).toHaveBeenCalledTimes(1)
    expect(result1).toBe(true)
    expect(result2).toBe(true)

    count.value++
    count2.value++
    await nextTick()
    expect(assertion).toHaveBeenCalledTimes(3)
    expect(result1).toBe(true)
    expect(result2).toBe(true)
  })

  it('should not fire on component unmount w/ flush: post', async () => {
    const toggle = ref(true)
    const cb = vi.fn()
    const Comp = {
      setup() {
        watch(toggle, cb, { flush: 'post' })
      },
      render() {},
    }
    const App = {
      render() {
        return toggle.value ? h(Comp) : null
      },
    }
    render(h(App), nodeOps.createElement('div'))
    expect(cb).not.toHaveBeenCalled()
    toggle.value = false
    await nextTick()
    expect(cb).not.toHaveBeenCalled()
  })

  // #2291
  it('should not fire on component unmount w/ flush: pre', async () => {
    const toggle = ref(true)
    const cb = vi.fn()
    const Comp = {
      setup() {
        watch(toggle, cb, { flush: 'pre' })
      },
      render() {},
    }
    const App = {
      render() {
        return toggle.value ? h(Comp) : null
      },
    }
    render(h(App), nodeOps.createElement('div'))
    expect(cb).not.toHaveBeenCalled()
    toggle.value = false
    await nextTick()
    expect(cb).not.toHaveBeenCalled()
  })

  // #7030
  it('should not fire on child component unmount w/ flush: pre', async () => {
    const visible = ref(true)
    const cb = vi.fn()
    const Parent = defineComponent({
      props: ['visible'],
      render() {
        return visible.value ? h(Comp) : null
      },
    })
    const Comp = {
      setup() {
        watch(visible, cb, { flush: 'pre' })
      },
      render() {},
    }
    const App = {
      render() {
        return h(Parent, {
          visible: visible.value,
        })
      },
    }
    render(h(App), nodeOps.createElement('div'))
    expect(cb).not.toHaveBeenCalled()
    visible.value = false
    await nextTick()
    expect(cb).not.toHaveBeenCalled()
  })

  // #7030
  it('flush: pre watcher in child component should not fire before parent update', async () => {
    const b = ref(0)
    const calls: string[] = []

    const Comp = {
      setup() {
        watch(
          () => b.value,
          val => {
            calls.push('watcher child')
          },
          { flush: 'pre' },
        )
        return () => {
          b.value
          calls.push('render child')
        }
      },
    }

    const Parent = {
      props: ['a'],
      setup() {
        watch(
          () => b.value,
          val => {
            calls.push('watcher parent')
          },
          { flush: 'pre' },
        )
        return () => {
          b.value
          calls.push('render parent')
          return h(Comp)
        }
      },
    }

    const App = {
      render() {
        return h(Parent, {
          a: b.value,
        })
      },
    }

    render(h(App), nodeOps.createElement('div'))
    expect(calls).toEqual(['render parent', 'render child'])

    b.value++
    await nextTick()
    expect(calls).toEqual([
      'render parent',
      'render child',
      'watcher parent',
      'render parent',
      'watcher child',
      'render child',
    ])
  })

  // #1763
  it('flush: pre watcher watching props should fire before child update', async () => {
    const a = ref(0)
    const b = ref(0)
    const c = ref(0)
    const calls: string[] = []

    const Comp = {
      props: ['a', 'b'],
      setup(props: any) {
        watch(
          () => props.a + props.b,
          () => {
            calls.push('watcher 1')
            c.value++
          },
          { flush: 'pre' },
        )

        // #1777 chained pre-watcher
        watch(
          c,
          () => {
            calls.push('watcher 2')
          },
          { flush: 'pre' },
        )
        return () => {
          c.value
          calls.push('render')
        }
      },
    }

    const App = {
      render() {
        return h(Comp, { a: a.value, b: b.value })
      },
    }

    render(h(App), nodeOps.createElement('div'))
    expect(calls).toEqual(['render'])

    // both props are updated
    // should trigger pre-flush watcher first and only once
    // then trigger child render
    a.value++
    b.value++
    await nextTick()
    expect(calls).toEqual(['render', 'watcher 1', 'watcher 2', 'render'])
  })

  // #5721
  it('flush: pre triggered in component setup should be buffered and called before mounted', () => {
    const count = ref(0)
    const calls: string[] = []
    const App = {
      render() {},
      setup() {
        watch(
          count,
          () => {
            calls.push('watch ' + count.value)
          },
          { flush: 'pre' },
        )
        onMounted(() => {
          calls.push('mounted')
        })
        // mutate multiple times
        count.value++
        count.value++
        count.value++
      },
    }
    render(h(App), nodeOps.createElement('div'))
    expect(calls).toMatchObject(['watch 3', 'mounted'])
  })

  // #1852
  it('flush: post watcher should fire after template refs updated', async () => {
    const toggle = ref(false)
    let dom: TestElement | null = null

    const App = {
      setup() {
        const domRef = ref<TestElement | null>(null)

        watch(
          toggle,
          () => {
            dom = domRef.value
          },
          { flush: 'post' },
        )

        return () => {
          return toggle.value ? h('p', { ref: domRef }) : null
        }
      },
    }

    render(h(App), nodeOps.createElement('div'))
    expect(dom).toBe(null)

    toggle.value = true
    await nextTick()
    expect(dom!.tag).toBe('p')
  })

  it('deep', async () => {
    const state = reactive({
      nested: {
        count: ref(0),
      },
      array: [1, 2, 3],
      map: new Map([
        ['a', 1],
        ['b', 2],
      ]),
      set: new Set([1, 2, 3]),
    })

    let dummy
    watch(
      () => state,
      state => {
        dummy = [
          state.nested.count,
          state.array[0],
          state.map.get('a'),
          state.set.has(1),
        ]
      },
      { deep: true },
    )

    state.nested.count++
    await nextTick()
    expect(dummy).toEqual([1, 1, 1, true])

    // nested array mutation
    state.array[0] = 2
    await nextTick()
    expect(dummy).toEqual([1, 2, 1, true])

    // nested map mutation
    state.map.set('a', 2)
    await nextTick()
    expect(dummy).toEqual([1, 2, 2, true])

    // nested set mutation
    state.set.delete(1)
    await nextTick()
    expect(dummy).toEqual([1, 2, 2, false])
  })

  it('watching deep ref', async () => {
    const count = ref(0)
    const double = computed(() => count.value * 2)
    const state = reactive([count, double])

    let dummy
    watch(
      () => state,
      state => {
        dummy = [state[0].value, state[1].value]
      },
      { deep: true },
    )

    count.value++
    await nextTick()
    expect(dummy).toEqual([1, 2])
  })

  it('deep with symbols', async () => {
    const symbol1 = Symbol()
    const symbol2 = Symbol()
    const symbol3 = Symbol()
    const symbol4 = Symbol()

    const raw: any = {
      [symbol1]: {
        [symbol2]: 1,
      },
    }

    Object.defineProperty(raw, symbol3, {
      writable: true,
      enumerable: false,
      value: 1,
    })

    const state = reactive(raw)
    const spy = vi.fn()

    watch(() => state, spy, { deep: true })

    await nextTick()
    expect(spy).toHaveBeenCalledTimes(0)

    state[symbol1][symbol2] = 2
    await nextTick()
    expect(spy).toHaveBeenCalledTimes(1)

    // Non-enumerable properties don't trigger deep watchers
    state[symbol3] = 3
    await nextTick()
    expect(spy).toHaveBeenCalledTimes(1)

    // Adding a new symbol property
    state[symbol4] = 1
    await nextTick()
    expect(spy).toHaveBeenCalledTimes(2)

    // Removing a symbol property
    delete state[symbol4]
    await nextTick()
    expect(spy).toHaveBeenCalledTimes(3)
  })

  it('immediate', async () => {
    const count = ref(0)
    const cb = vi.fn()
    watch(count, cb, { immediate: true })
    expect(cb).toHaveBeenCalledTimes(1)
    count.value++
    await nextTick()
    expect(cb).toHaveBeenCalledTimes(2)
  })

  it('immediate: triggers when initial value is null', async () => {
    const state = ref(null)
    const spy = vi.fn()
    watch(() => state.value, spy, { immediate: true })
    expect(spy).toHaveBeenCalled()
  })

  it('immediate: triggers when initial value is undefined', async () => {
    const state = ref()
    const spy = vi.fn()
    watch(() => state.value, spy, { immediate: true })
    expect(spy).toHaveBeenCalledWith(undefined, undefined, expect.any(Function))
    state.value = 3
    await nextTick()
    expect(spy).toHaveBeenCalledTimes(2)
    // testing if undefined can trigger the watcher
    state.value = undefined
    await nextTick()
    expect(spy).toHaveBeenCalledTimes(3)
    // it shouldn't trigger if the same value is set
    state.value = undefined
    await nextTick()
    expect(spy).toHaveBeenCalledTimes(3)
  })

  it('warn immediate option when using effect', async () => {
    const count = ref(0)
    let dummy
    watchEffect(
      () => {
        dummy = count.value
      },
      // @ts-expect-error
      { immediate: false },
    )
    expect(dummy).toBe(0)
    expect(`"immediate" option is only respected`).toHaveBeenWarned()

    count.value++
    await nextTick()
    expect(dummy).toBe(1)
  })

  it('warn and not respect deep option when using effect', async () => {
    const arr = ref([1, [2]])
    const spy = vi.fn()
    watchEffect(
      () => {
        spy()
        return arr
      },
      // @ts-expect-error
      { deep: true },
    )
    expect(spy).toHaveBeenCalledTimes(1)
    ;(arr.value[1] as Array<number>)[0] = 3
    await nextTick()
    expect(spy).toHaveBeenCalledTimes(1)
    expect(`"deep" option is only respected`).toHaveBeenWarned()
  })

  it('onTrack', async () => {
    const events: DebuggerEvent[] = []
    let dummy
    const onTrack = vi.fn((e: DebuggerEvent) => {
      events.push(e)
    })
    const obj = reactive({ foo: 1, bar: 2 })
    watchEffect(
      () => {
        dummy = [obj.foo, 'bar' in obj, Object.keys(obj)]
      },
      { onTrack },
    )
    await nextTick()
    expect(dummy).toEqual([1, true, ['foo', 'bar']])
    expect(onTrack).toHaveBeenCalledTimes(3)
    expect(events).toMatchObject([
      {
        target: obj,
        type: TrackOpTypes.GET,
        key: 'foo',
      },
      {
        target: obj,
        type: TrackOpTypes.HAS,
        key: 'bar',
      },
      {
        target: obj,
        type: TrackOpTypes.ITERATE,
        key: ITERATE_KEY,
      },
    ])
  })

  it('onTrigger', async () => {
    const events: DebuggerEvent[] = []
    let dummy
    const onTrigger = vi.fn((e: DebuggerEvent) => {
      events.push(e)
    })
    const obj = reactive<{ foo?: number }>({ foo: 1 })
    watchEffect(
      () => {
        dummy = obj.foo
      },
      { onTrigger },
    )
    await nextTick()
    expect(dummy).toBe(1)

    obj.foo!++
    await nextTick()
    expect(dummy).toBe(2)
    expect(onTrigger).toHaveBeenCalledTimes(1)
    expect(events[0]).toMatchObject({
      type: TriggerOpTypes.SET,
      key: 'foo',
      oldValue: 1,
      newValue: 2,
    })

    delete obj.foo
    await nextTick()
    expect(dummy).toBeUndefined()
    expect(onTrigger).toHaveBeenCalledTimes(2)
    expect(events[1]).toMatchObject({
      type: TriggerOpTypes.DELETE,
      key: 'foo',
      oldValue: 2,
    })
  })

  it('should work sync', () => {
    const v = ref(1)
    let calls = 0

    watch(
      v,
      () => {
        ++calls
      },
      {
        flush: 'sync',
      },
    )

    expect(calls).toBe(0)
    v.value++
    expect(calls).toBe(1)
  })

  test('should force trigger on triggerRef when watching a shallow ref', async () => {
    const v = shallowRef({ a: 1 })
    let sideEffect = 0
    watch(v, obj => {
      sideEffect = obj.a
    })

    v.value = v.value
    await nextTick()
    // should not trigger
    expect(sideEffect).toBe(0)

    v.value.a++
    await nextTick()
    // should not trigger
    expect(sideEffect).toBe(0)

    triggerRef(v)
    await nextTick()
    // should trigger now
    expect(sideEffect).toBe(2)
  })

  test('should force trigger on triggerRef when watching multiple sources: shallow ref array', async () => {
    const v = shallowRef([] as any)
    const spy = vi.fn()
    watch([v], () => {
      spy()
    })

    v.value.push(1)
    triggerRef(v)

    await nextTick()
    // should trigger now
    expect(spy).toHaveBeenCalledTimes(1)
  })

  test('should force trigger on triggerRef with toRef from reactive', async () => {
    const foo = reactive({ bar: 1 })
    const bar = toRef(foo, 'bar')
    const spy = vi.fn()

    watchEffect(() => {
      bar.value
      spy()
    })

    expect(spy).toHaveBeenCalledTimes(1)

    triggerRef(bar)

    await nextTick()
    // should trigger now
    expect(spy).toHaveBeenCalledTimes(2)
  })

  // #2125
  test('watchEffect should not recursively trigger itself', async () => {
    const spy = vi.fn()
    const price = ref(10)
    const history = ref<number[]>([])
    watchEffect(() => {
      history.value.push(price.value)
      spy()
    })
    await nextTick()
    expect(spy).toHaveBeenCalledTimes(1)
  })

  // #2231
  test('computed refs should not trigger watch if value has no change', async () => {
    const spy = vi.fn()
    const source = ref(0)
    const price = computed(() => source.value === 0)
    watch(price, spy)
    source.value++
    await nextTick()
    source.value++
    await nextTick()
    expect(spy).toHaveBeenCalledTimes(1)
  })

  // https://github.com/vuejs/core/issues/2381
  test('$watch should always register its effects with its own instance', async () => {
    let instance: ComponentInternalInstance | null
    let _show: Ref<boolean>

    const Child = defineComponent({
      render: () => h('div'),
      mounted() {
        instance = getCurrentInstance()
      },
      unmounted() {},
    })

    const Comp = defineComponent({
      setup() {
        const comp = ref<ComponentPublicInstance | undefined>()
        const show = ref(true)
        _show = show
        return { comp, show }
      },
      render() {
        return this.show
          ? h(Child, {
              ref: vm => void (this.comp = vm as ComponentPublicInstance),
            })
          : null
      },
      mounted() {
        // this call runs while Comp is currentInstance, but
        // the effect for this `$watch` should nonetheless be registered with Child
        this.comp!.$watch(
          () => this.show,
          () => void 0,
        )
      },
    })

    render(h(Comp), nodeOps.createElement('div'))

    expect(instance!).toBeDefined()
    expect(instance!.scope.effects).toBeInstanceOf(Array)
    // includes the component's own render effect AND the watcher effect
    expect(instance!.scope.effects.length).toBe(2)

    _show!.value = false

    await nextTick()
    await nextTick()

    expect(instance!.scope.effects[0].flags & EffectFlags.ACTIVE).toBeFalsy()
  })

  test('this.$watch should pass `this.proxy` to watch source as the first argument ', () => {
    let instance: any
    const source = vi.fn()

    const Comp = defineComponent({
      render() {},
      created(this: any) {
        instance = this
        this.$watch(source, function () {})
      },
    })

    const root = nodeOps.createElement('div')
    createApp(Comp).mount(root)

    expect(instance).toBeDefined()
    expect(source.mock.calls.some(args => args.includes(instance)))
  })

  test('should not leak `this.proxy` to setup()', () => {
    const source = vi.fn()

    const Comp = defineComponent({
      render() {},
      setup() {
        watch(source, () => {})
      },
    })

    const root = nodeOps.createElement('div')
    createApp(Comp).mount(root)
    // should not have any arguments
    expect(source.mock.calls[0]).toMatchObject([])
  })

  // #2728
  test('pre watcher callbacks should not track dependencies', async () => {
    const a = ref(0)
    const b = ref(0)
    const updated = vi.fn()

    const Child = defineComponent({
      props: ['a'],
      updated,
      watch: {
        a() {
          b.value
        },
      },
      render() {
        return h('div', this.a)
      },
    })

    const Parent = defineComponent({
      render() {
        return h(Child, { a: a.value })
      },
    })

    const root = nodeOps.createElement('div')
    createApp(Parent).mount(root)

    a.value++
    await nextTick()
    expect(updated).toHaveBeenCalledTimes(1)

    b.value++
    await nextTick()
    // should not track b as dependency of Child
    expect(updated).toHaveBeenCalledTimes(1)
  })

  test('watching keypath', async () => {
    const spy = vi.fn()
    const Comp = defineComponent({
      render() {},
      data() {
        return {
          a: {
            b: 1,
          },
        }
      },
      watch: {
        'a.b': spy,
      },
      created(this: any) {
        this.$watch('a.b', spy)
      },
      mounted(this: any) {
        this.a.b++
      },
    })

    const root = nodeOps.createElement('div')
    createApp(Comp).mount(root)

    await nextTick()
    expect(spy).toHaveBeenCalledTimes(2)
  })

  it('watching sources: ref<any[]>', async () => {
    const foo = ref([1])
    const spy = vi.fn()
    watch(foo, () => {
      spy()
    })
    foo.value = foo.value.slice()
    await nextTick()
    expect(spy).toBeCalledTimes(1)
  })

  it('watching multiple sources: computed', async () => {
    let count = 0
    const value = ref('1')
    const plus = computed(() => !!value.value)
    watch([plus], () => {
      count++
    })
    value.value = '2'
    await nextTick()
    expect(plus.value).toBe(true)
    expect(count).toBe(0)
  })

  // #4158
  test('watch should not register in owner component if created inside detached scope', () => {
    let instance: ComponentInternalInstance
    const Comp = {
      setup() {
        instance = getCurrentInstance()!
        effectScope(true).run(() => {
          watch(
            () => 1,
            () => {},
          )
        })
        return () => ''
      },
    }
    const root = nodeOps.createElement('div')
    createApp(Comp).mount(root)
    // should not record watcher in detached scope and only the instance's
    // own update effect
    expect(instance!.scope.effects.length).toBe(1)
  })

  test('watchEffect should keep running if created in a detached scope', async () => {
    const trigger = ref(0)
    let countWE = 0
    let countW = 0
    const Comp = {
      setup() {
        effectScope(true).run(() => {
          watchEffect(() => {
            trigger.value
            countWE++
          })
          watch(trigger, () => countW++)
        })
        return () => ''
      },
    }
    const root = nodeOps.createElement('div')
    render(h(Comp), root)
    // only watchEffect as ran so far
    expect(countWE).toBe(1)
    expect(countW).toBe(0)
    trigger.value++
    await nextTick()
    // both watchers run while component is mounted
    expect(countWE).toBe(2)
    expect(countW).toBe(1)
    render(null, root) // unmount
    await nextTick()
    trigger.value++
    await nextTick()
    // both watchers run again event though component has been unmounted
    expect(countWE).toBe(3)
    expect(countW).toBe(2)
  })

  const options = [
    { name: 'only trigger once watch' },
    {
      deep: true,
      name: 'only trigger once watch with deep',
    },
    {
      flush: 'sync',
      name: 'only trigger once watch with flush: sync',
    },
    {
      flush: 'pre',
      name: 'only trigger once watch with flush: pre',
    },
    {
      immediate: true,
      name: 'only trigger once watch with immediate',
    },
  ] as const
  test.each(options)('$name', async option => {
    const count = ref(0)
    const cb = vi.fn()

    watch(count, cb, { once: true, ...option })

    count.value++
    await nextTick()

    expect(count.value).toBe(1)
    expect(cb).toHaveBeenCalledTimes(1)

    count.value++
    await nextTick()

    expect(count.value).toBe(2)
    expect(cb).toHaveBeenCalledTimes(1)
  })

  // #5151
  test('OnCleanup also needs to be cleaned，', async () => {
    const spy1 = vi.fn()
    const spy2 = vi.fn()
    const num = ref(0)

    watch(num, (value, oldValue, onCleanup) => {
      if (value > 1) {
        return
      }
      spy1()
      onCleanup(() => {
        // OnCleanup also needs to be cleaned
        spy2()
      })
    })

    num.value++
    await nextTick()
    expect(spy1).toHaveBeenCalledTimes(1)
    expect(spy2).toHaveBeenCalledTimes(0)

    num.value++
    await nextTick()

    expect(spy1).toHaveBeenCalledTimes(1)
    expect(spy2).toHaveBeenCalledTimes(1)

    num.value++
    await nextTick()
    // would not be calld when value>1
    expect(spy1).toHaveBeenCalledTimes(1)
    expect(spy2).toHaveBeenCalledTimes(1)
  })

<<<<<<< HEAD
  test('pause / resume', async () => {
    const count = ref(0)
    const cb = vi.fn()
    const { pause, resume } = watch(count, cb)

    count.value++
    await nextTick()
    expect(cb).toHaveBeenCalledTimes(1)
    expect(cb).toHaveBeenLastCalledWith(1, 0, expect.any(Function))

    pause()
    count.value++
    await nextTick()
    expect(cb).toHaveBeenCalledTimes(1)
    expect(cb).toHaveBeenLastCalledWith(1, 0, expect.any(Function))

    resume()
    count.value++
    await nextTick()
    expect(cb).toHaveBeenCalledTimes(2)
    expect(cb).toHaveBeenLastCalledWith(3, 1, expect.any(Function))

    count.value++
    await nextTick()
    expect(cb).toHaveBeenCalledTimes(3)
    expect(cb).toHaveBeenLastCalledWith(4, 3, expect.any(Function))

    pause()
    count.value++
    await nextTick()
    expect(cb).toHaveBeenCalledTimes(3)
    expect(cb).toHaveBeenLastCalledWith(4, 3, expect.any(Function))

    resume()
    await nextTick()
    expect(cb).toHaveBeenCalledTimes(4)
    expect(cb).toHaveBeenLastCalledWith(5, 4, expect.any(Function))
=======
  it('watching reactive depth', async () => {
    const state = reactive({
      a: {
        b: {
          c: {
            d: {
              e: 1,
            },
          },
        },
      },
    })

    const cb = vi.fn()

    watch(state, cb, { deep: 2 })

    state.a.b = { c: { d: { e: 2 } } }
    await nextTick()
    expect(cb).toHaveBeenCalledTimes(1)

    state.a.b.c = { d: { e: 3 } }

    await nextTick()
    expect(cb).toHaveBeenCalledTimes(1)

    state.a.b = { c: { d: { e: 4 } } }

    await nextTick()
    expect(cb).toHaveBeenCalledTimes(2)
  })

  it('watching ref depth', async () => {
    const state = ref({
      a: {
        b: 2,
      },
    })

    const cb = vi.fn()

    watch(state, cb, { deep: 1 })

    state.value.a.b = 3
    await nextTick()
    expect(cb).toHaveBeenCalledTimes(0)

    state.value.a = { b: 3 }
    await nextTick()
    expect(cb).toHaveBeenCalledTimes(1)
  })

  it('watching array depth', async () => {
    const arr = ref([
      {
        a: {
          b: 2,
        },
      },
      {
        a: {
          b: 3,
        },
      },
    ])
    const cb = vi.fn()
    watch(arr, cb, { deep: 2 })

    arr.value[0].a.b = 3
    await nextTick()
    expect(cb).toHaveBeenCalledTimes(0)

    arr.value[0].a = { b: 3 }
    await nextTick()
    expect(cb).toHaveBeenCalledTimes(1)

    arr.value[1].a = { b: 4 }
    await nextTick()
    expect(cb).toHaveBeenCalledTimes(2)

    arr.value.push({ a: { b: 5 } })
    await nextTick()
    expect(cb).toHaveBeenCalledTimes(3)

    arr.value.pop()
    await nextTick()
    expect(cb).toHaveBeenCalledTimes(4)
  })

  it('shallowReactive', async () => {
    const state = shallowReactive({
      msg: ref('hello'),
      foo: {
        a: ref(1),
        b: 2,
      },
      bar: 'bar',
    })

    const spy = vi.fn()

    watch(state, spy)

    state.msg.value = 'hi'
    await nextTick()
    expect(spy).not.toHaveBeenCalled()

    state.bar = 'bar2'
    await nextTick()
    expect(spy).toHaveBeenCalledTimes(1)

    state.foo.a.value++
    state.foo.b++
    await nextTick()
    expect(spy).toHaveBeenCalledTimes(1)

    state.bar = 'bar3'
    await nextTick()
    expect(spy).toHaveBeenCalledTimes(2)
  })
  it('watching reactive with deep: false', async () => {
    const state = reactive({
      foo: {
        a: 2,
      },
      bar: 'bar',
    })

    const spy = vi.fn()

    watch(state, spy, { deep: false })

    state.foo.a++
    await nextTick()
    expect(spy).toHaveBeenCalledTimes(0)

    state.bar = 'bar2'
    await nextTick()
    expect(spy).toHaveBeenCalledTimes(1)
>>>>>>> 55acabe8
  })

  test("effect should be removed from scope's effects after it is stopped", () => {
    const num = ref(0)
    let unwatch: () => void

    let instance: ComponentInternalInstance
    const Comp = {
      setup() {
        instance = getCurrentInstance()!
        unwatch = watch(num, () => {
          console.log(num.value)
        })
        return () => null
      },
    }
    const root = nodeOps.createElement('div')
    createApp(Comp).mount(root)
    expect(instance!.scope.effects.length).toBe(2)
    unwatch!()
    expect(instance!.scope.effects.length).toBe(1)

    const scope = effectScope()
    scope.run(() => {
      unwatch = watch(num, () => {
        console.log(num.value)
      })
    })
    expect(scope.effects.length).toBe(1)
    unwatch!()
    expect(scope.effects.length).toBe(0)
  })

  // simplified case of VueUse syncRef
  test('sync watcher should not be batched', () => {
    const a = ref(0)
    const b = ref(0)
    let pauseB = false
    watch(
      a,
      () => {
        pauseB = true
        b.value = a.value + 1
        pauseB = false
      },
      { flush: 'sync' },
    )
    watch(
      b,
      () => {
        if (!pauseB) {
          throw new Error('should not be called')
        }
      },
      { flush: 'sync' },
    )

    a.value = 1
    expect(b.value).toBe(2)
  })

  test('watchEffect should not fire on computed deps that did not change', async () => {
    const a = ref(0)
    const c = computed(() => a.value % 2)
    const spy = vi.fn()
    watchEffect(() => {
      spy()
      c.value
    })
    expect(spy).toHaveBeenCalledTimes(1)
    a.value += 2
    await nextTick()
    expect(spy).toHaveBeenCalledTimes(1)
  })

  test('circular reference', async () => {
    const obj = { a: 1 }
    // @ts-expect-error
    obj.b = obj
    const foo = ref(obj)
    const spy = vi.fn()

    watch(foo, spy, { deep: true })

    // @ts-expect-error
    foo.value.b.a = 2
    await nextTick()
    expect(spy).toHaveBeenCalledTimes(1)
    expect(foo.value.a).toBe(2)
  })

  test('watch immediate error in effect scope should be catched by onErrorCaptured', async () => {
    const warn = vi.spyOn(console, 'warn')
    warn.mockImplementation(() => {})
    const ERROR_IN_SCOPE = 'ERROR_IN_SCOPE'
    const ERROR_OUT_SCOPE = 'ERROR_OUT_SCOPE'

    const errors = ref<string[]>([])
    const Comp = {
      setup() {
        const trigger = ref(0)

        effectScope(true).run(() => {
          watch(
            trigger,
            () => {
              throw new Error(ERROR_IN_SCOPE)
            },
            { immediate: true },
          )
        })

        watchEffect(() => {
          throw new Error(ERROR_OUT_SCOPE)
        })

        return () => ''
      },
    }

    const root = nodeOps.createElement('div')
    render(
      h(
        {
          setup(_, { slots }) {
            onErrorCaptured(e => {
              errors.value.push(e.message)
              return false
            })

            return () => h('div', slots.default && slots.default())
          },
        },
        null,
        () => [h(Comp)],
      ),
      root,
    )
    await nextTick()
    // only watchEffect as ran so far
    expect(errors.value).toHaveLength(2)
    expect(errors.value[0]).toBe(ERROR_IN_SCOPE)
    expect(errors.value[1]).toBe(ERROR_OUT_SCOPE)

    warn.mockRestore()
  })
})<|MERGE_RESOLUTION|>--- conflicted
+++ resolved
@@ -1532,45 +1532,6 @@
     expect(spy2).toHaveBeenCalledTimes(1)
   })
 
-<<<<<<< HEAD
-  test('pause / resume', async () => {
-    const count = ref(0)
-    const cb = vi.fn()
-    const { pause, resume } = watch(count, cb)
-
-    count.value++
-    await nextTick()
-    expect(cb).toHaveBeenCalledTimes(1)
-    expect(cb).toHaveBeenLastCalledWith(1, 0, expect.any(Function))
-
-    pause()
-    count.value++
-    await nextTick()
-    expect(cb).toHaveBeenCalledTimes(1)
-    expect(cb).toHaveBeenLastCalledWith(1, 0, expect.any(Function))
-
-    resume()
-    count.value++
-    await nextTick()
-    expect(cb).toHaveBeenCalledTimes(2)
-    expect(cb).toHaveBeenLastCalledWith(3, 1, expect.any(Function))
-
-    count.value++
-    await nextTick()
-    expect(cb).toHaveBeenCalledTimes(3)
-    expect(cb).toHaveBeenLastCalledWith(4, 3, expect.any(Function))
-
-    pause()
-    count.value++
-    await nextTick()
-    expect(cb).toHaveBeenCalledTimes(3)
-    expect(cb).toHaveBeenLastCalledWith(4, 3, expect.any(Function))
-
-    resume()
-    await nextTick()
-    expect(cb).toHaveBeenCalledTimes(4)
-    expect(cb).toHaveBeenLastCalledWith(5, 4, expect.any(Function))
-=======
   it('watching reactive depth', async () => {
     const state = reactive({
       a: {
@@ -1660,6 +1621,45 @@
     expect(cb).toHaveBeenCalledTimes(4)
   })
 
+  test('pause / resume', async () => {
+    const count = ref(0)
+    const cb = vi.fn()
+    const { pause, resume } = watch(count, cb)
+
+    count.value++
+    await nextTick()
+    expect(cb).toHaveBeenCalledTimes(1)
+    expect(cb).toHaveBeenLastCalledWith(1, 0, expect.any(Function))
+
+    pause()
+    count.value++
+    await nextTick()
+    expect(cb).toHaveBeenCalledTimes(1)
+    expect(cb).toHaveBeenLastCalledWith(1, 0, expect.any(Function))
+
+    resume()
+    count.value++
+    await nextTick()
+    expect(cb).toHaveBeenCalledTimes(2)
+    expect(cb).toHaveBeenLastCalledWith(3, 1, expect.any(Function))
+
+    count.value++
+    await nextTick()
+    expect(cb).toHaveBeenCalledTimes(3)
+    expect(cb).toHaveBeenLastCalledWith(4, 3, expect.any(Function))
+
+    pause()
+    count.value++
+    await nextTick()
+    expect(cb).toHaveBeenCalledTimes(3)
+    expect(cb).toHaveBeenLastCalledWith(4, 3, expect.any(Function))
+
+    resume()
+    await nextTick()
+    expect(cb).toHaveBeenCalledTimes(4)
+    expect(cb).toHaveBeenLastCalledWith(5, 4, expect.any(Function))
+  })
+
   it('shallowReactive', async () => {
     const state = shallowReactive({
       msg: ref('hello'),
@@ -1710,7 +1710,6 @@
     state.bar = 'bar2'
     await nextTick()
     expect(spy).toHaveBeenCalledTimes(1)
->>>>>>> 55acabe8
   })
 
   test("effect should be removed from scope's effects after it is stopped", () => {
