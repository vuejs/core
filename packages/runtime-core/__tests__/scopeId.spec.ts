import {
  h,
  nodeOps,
  popScopeId,
  pushScopeId,
  render,
  renderSlot,
  serializeInner,
  withScopeId,
<<<<<<< HEAD
  pushScopeId,
  popScopeId,
  ref,
  defineComponent,
  openBlock,
  createBlock,
  Fragment,
  createCommentVNode,
  createVNode,
  nextTick
=======
>>>>>>> 08b60f5d
} from '@vue/runtime-test'
import { withCtx } from '../src/componentRenderContext'
import { PatchFlags } from '@vue/shared'

describe('scopeId runtime support', () => {
  test('should attach scopeId', () => {
    const App = {
      __scopeId: 'parent',
      render: () => h('div', [h('div')]),
    }
    const root = nodeOps.createElement('div')
    render(h(App), root)
    expect(serializeInner(root)).toBe(`<div parent><div parent></div></div>`)
  })

  test('should attach scopeId to components in parent component', () => {
    const Child = {
      __scopeId: 'child',
      render: () => h('div'),
    }
    const App = {
      __scopeId: 'parent',
      render: () => h('div', [h(Child)]),
    }

    const root = nodeOps.createElement('div')
    render(h(App), root)
    expect(serializeInner(root)).toBe(
      `<div parent><div child parent></div></div>`,
    )
  })

  // :slotted basic
  test('should work on slots', () => {
    const Child = {
      __scopeId: 'child',
      render(this: any) {
        return h('div', renderSlot(this.$slots, 'default'))
      },
    }
    const Child2 = {
      __scopeId: 'child2',
      render: () => h('span'),
    }
    const App = {
      __scopeId: 'parent',
      render: () => {
        return h(
          Child,
          withCtx(() => {
            return [h('div'), h(Child2)]
          }),
        )
      },
    }
    const root = nodeOps.createElement('div')
    render(h(App), root)
    // slot content should have:
    // - scopeId from parent
    // - slotted scopeId (with `-s` postfix) from child (the tree owner)
    expect(serializeInner(root)).toBe(
      `<div child parent>` +
        `<div parent child-s></div>` +
        // component inside slot should have:
        // - scopeId from template context
        // - slotted scopeId from slot owner
        // - its own scopeId
        `<span child2 parent child-s></span>` +
        `</div>`,
    )
  })

  // #2892
  test(':slotted on forwarded slots', async () => {
    const Wrapper = {
      __scopeId: 'wrapper',
      render(this: any) {
        // <div class="wrapper"><slot/></div>
        return h('div', { class: 'wrapper' }, [
          renderSlot(
            this.$slots,
            'default',
            {},
            undefined,
            true /* noSlotted */,
          ),
        ])
      },
    }

    const Slotted = {
      __scopeId: 'slotted',
      render(this: any) {
        // <Wrapper><slot/></Wrapper>
        return h(Wrapper, null, {
          default: withCtx(() => [renderSlot(this.$slots, 'default')]),
        })
      },
    }

    // simulate hoisted node
    pushScopeId('root')
    const hoisted = h('div', 'hoisted')
    popScopeId()

    const Root = {
      __scopeId: 'root',
      render(this: any) {
        // <Slotted><div>hoisted</div><div>{{ dynamic }}</div></Slotted>
        return h(Slotted, null, {
          default: withCtx(() => {
            return [hoisted, h('div', 'dynamic')]
          }),
        })
      },
    }

    const root = nodeOps.createElement('div')
    render(h(Root), root)
    expect(serializeInner(root)).toBe(
      `<div wrapper slotted root class="wrapper">` +
        `<div root slotted-s>hoisted</div>` +
        `<div root slotted-s>dynamic</div>` +
        `</div>`,
    )

    const Root2 = {
      __scopeId: 'root',
      render(this: any) {
        // <Slotted>
        //  <Wrapper>
        //    <div>hoisted</div><div>{{ dynamic }}</div>
        //  </Wrapper>
        // </Slotted>
        return h(Slotted, null, {
          default: withCtx(() => [
            h(Wrapper, null, {
              default: withCtx(() => [hoisted, h('div', 'dynamic')]),
            }),
          ]),
        })
      },
    }
    const root2 = nodeOps.createElement('div')
    render(h(Root2), root2)
    expect(serializeInner(root2)).toBe(
      `<div wrapper slotted root class="wrapper">` +
        `<div wrapper root slotted-s class="wrapper">` +
        `<div root>hoisted</div>` +
        `<div root>dynamic</div>` +
        `</div>` +
        `</div>`,
    )
  })

  // #1988
  test('should inherit scopeId through nested HOCs with inheritAttrs: false', () => {
    const App = {
      __scopeId: 'parent',
      render: () => {
        return h(Child)
      },
    }

    function Child() {
      return h(Child2, { class: 'foo' })
    }

    function Child2() {
      return h('div')
    }
    Child2.inheritAttrs = false

    const root = nodeOps.createElement('div')
    render(h(App), root)

    expect(serializeInner(root)).toBe(`<div parent></div>`)
  })

  test('should inherit scopeId through nested DEV_ROOT_FRAGMENT with inheritAttrs: false', async () => {
    const Parent = {
      __scopeId: 'parent',
      render() {
        return h(Child, { class: 'foo' })
      }
    }

    const ok = ref(true)
    const Child = defineComponent({
      inheritAttrs: false,
      render() {
        return (
          openBlock(),
          createBlock(
            Fragment,
            null,
            [
              createCommentVNode('comment1'),
              ok.value
                ? (openBlock(), createBlock('div', { key: 0 }, 'div1'))
                : (openBlock(),
                  createBlock(
                    Fragment,
                    { key: 1 },
                    [
                      createCommentVNode('comment2'),
                      createVNode('div', null, 'div2')
                    ],
                    PatchFlags.STABLE_FRAGMENT | PatchFlags.DEV_ROOT_FRAGMENT
                  ))
            ],
            PatchFlags.STABLE_FRAGMENT | PatchFlags.DEV_ROOT_FRAGMENT
          )
        )
      }
    })

    const root = nodeOps.createElement('div')
    render(h(Parent), root)
    expect(serializeInner(root)).toBe(`<!--comment1--><div parent>div1</div>`)

    ok.value = false
    await nextTick()
    expect(serializeInner(root)).toBe(
      `<!--comment1--><!--comment2--><div parent>div2</div>`
    )
  })
})

describe('backwards compat with <=3.0.7', () => {
  const withParentId = withScopeId('parent')
  const withChildId = withScopeId('child')

  test('should attach scopeId', () => {
    const App = {
      __scopeId: 'parent',
      render: withParentId(() => {
        return h('div', [h('div')])
      }),
    }
    const root = nodeOps.createElement('div')
    render(h(App), root)
    expect(serializeInner(root)).toBe(`<div parent><div parent></div></div>`)
  })

  test('should attach scopeId to components in parent component', () => {
    const Child = {
      __scopeId: 'child',
      render: withChildId(() => {
        return h('div')
      }),
    }
    const App = {
      __scopeId: 'parent',
      render: withParentId(() => {
        return h('div', [h(Child)])
      }),
    }

    const root = nodeOps.createElement('div')
    render(h(App), root)
    expect(serializeInner(root)).toBe(
      `<div parent><div child parent></div></div>`,
    )
  })

  test('should work on slots', () => {
    const Child = {
      __scopeId: 'child',
      render: withChildId(function (this: any) {
        return h('div', renderSlot(this.$slots, 'default'))
      }),
    }
    const withChild2Id = withScopeId('child2')
    const Child2 = {
      __scopeId: 'child2',
      render: withChild2Id(() => h('span')),
    }
    const App = {
      __scopeId: 'parent',
      render: withParentId(() => {
        return h(
          Child,
          withParentId(() => {
            return [h('div'), h(Child2)]
          }),
        )
      }),
    }
    const root = nodeOps.createElement('div')
    render(h(App), root)
    // slot content should have:
    // - scopeId from parent
    // - slotted scopeId (with `-s` postfix) from child (the tree owner)
    expect(serializeInner(root)).toBe(
      `<div child parent>` +
        `<div parent child-s></div>` +
        // component inside slot should have:
        // - scopeId from template context
        // - slotted scopeId from slot owner
        // - its own scopeId
        `<span child2 parent child-s></span>` +
        `</div>`,
    )
  })

  // #1988
  test('should inherit scopeId through nested HOCs with inheritAttrs: false', () => {
    const withParentId = withScopeId('parent')
    const App = {
      __scopeId: 'parent',
      render: withParentId(() => {
        return h(Child)
      }),
    }

    function Child() {
      return h(Child2, { class: 'foo' })
    }

    function Child2() {
      return h('div')
    }
    Child2.inheritAttrs = false

    const root = nodeOps.createElement('div')
    render(h(App), root)

    expect(serializeInner(root)).toBe(`<div parent></div>`)
  })

  test('hoisted nodes', async () => {
    pushScopeId('foobar')
    const hoisted = h('div', 'hello')
    popScopeId()

    const App = {
      __scopeId: 'foobar',
      render: () => h('div', [hoisted]),
    }

    const root = nodeOps.createElement('div')
    render(h(App), root)

    expect(serializeInner(root)).toBe(
      `<div foobar><div foobar>hello</div></div>`,
    )
  })
})<|MERGE_RESOLUTION|>--- conflicted
+++ resolved
@@ -7,9 +7,6 @@
   renderSlot,
   serializeInner,
   withScopeId,
-<<<<<<< HEAD
-  pushScopeId,
-  popScopeId,
   ref,
   defineComponent,
   openBlock,
@@ -18,8 +15,6 @@
   createCommentVNode,
   createVNode,
   nextTick
-=======
->>>>>>> 08b60f5d
 } from '@vue/runtime-test'
 import { withCtx } from '../src/componentRenderContext'
 import { PatchFlags } from '@vue/shared'
