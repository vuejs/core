--- conflicted
+++ resolved
@@ -17,11 +17,8 @@
   withScopeId,
 } from '@vue/runtime-test'
 import { withCtx } from '../src/componentRenderContext'
-<<<<<<< HEAD
+import { PatchFlags } from '@vue/shared'
 import { TransitionGroup } from '@vue/runtime-dom'
-=======
-import { PatchFlags } from '@vue/shared'
->>>>>>> 01172fdb
 
 describe('scopeId runtime support', () => {
   test('should attach scopeId', () => {
