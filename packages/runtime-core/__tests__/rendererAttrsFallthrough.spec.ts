--- conflicted
+++ resolved
@@ -14,19 +14,12 @@
   nextTick,
   onUpdated,
   openBlock,
-<<<<<<< HEAD
-  createBlock,
-  FunctionalComponent,
-  createCommentVNode,
   createElementBlock,
   createElementVNode,
   Fragment,
-  withModifiers
-=======
   ref,
   render,
   withModifiers,
->>>>>>> 08b60f5d
 } from '@vue/runtime-dom'
 import { PatchFlags } from '@vue/shared'
 
