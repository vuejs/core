// Note: emits and listener fallthrough is tested in
// ./rendererAttrsFallthrough.spec.ts.

import {
  type ComponentPublicInstance,
  defineComponent,
  h,
  nextTick,
  nodeOps,
  render,
  toHandlers,
} from '@vue/runtime-test'
import { isEmitListener } from '../src/componentEmits'

describe('component: emit', () => {
  test('trigger handlers', () => {
    const Foo = defineComponent({
      render() {},
      created() {
        // the `emit` function is bound on component instances
        this.$emit('foo')
        this.$emit('bar')
        this.$emit('!baz')
      },
    })

    const onfoo = vi.fn()
    const onBar = vi.fn()
    const onBaz = vi.fn()
    const Comp = () => h(Foo, { onfoo, onBar, ['on!baz']: onBaz })
    render(h(Comp), nodeOps.createElement('div'))

    expect(onfoo).not.toHaveBeenCalled()
    // only capitalized or special chars are considered event listeners
    expect(onBar).toHaveBeenCalled()
    expect(onBaz).toHaveBeenCalled()
  })

  test('trigger camelCase handler', () => {
    const Foo = defineComponent({
      render() {},
      created() {
        this.$emit('test-event')
      },
    })

    const fooSpy = vi.fn()
    const Comp = () =>
      h(Foo, {
        onTestEvent: fooSpy,
      })
    render(h(Comp), nodeOps.createElement('div'))

    expect(fooSpy).toHaveBeenCalledTimes(1)
  })

  test('trigger kebab-case handler', () => {
    const Foo = defineComponent({
      render() {},
      created() {
        this.$emit('test-event')
      },
    })

    const fooSpy = vi.fn()
    const Comp = () =>
      h(Foo, {
        'onTest-event': fooSpy,
      })
    render(h(Comp), nodeOps.createElement('div'))

    expect(fooSpy).toHaveBeenCalledTimes(1)
  })

  // #3527
  test('trigger mixed case handlers', () => {
    const Foo = defineComponent({
      render() {},
      created() {
        this.$emit('test-event')
        this.$emit('testEvent')
      },
    })

    const fooSpy = vi.fn()
    const barSpy = vi.fn()
    const Comp = () =>
      // simulate v-on="obj" usage
      h(
        Foo,
        toHandlers({
          'test-event': fooSpy,
          testEvent: barSpy,
        }),
      )
    render(h(Comp), nodeOps.createElement('div'))

    expect(fooSpy).toHaveBeenCalledTimes(1)
    expect(barSpy).toHaveBeenCalledTimes(1)
  })

  // for v-model:foo-bar usage in DOM templates
  test('trigger hyphenated events for update:xxx events', () => {
    const Foo = defineComponent({
      render() {},
      created() {
        this.$emit('update:fooProp')
        this.$emit('update:barProp')
      },
    })

    const fooSpy = vi.fn()
    const barSpy = vi.fn()
    const Comp = () =>
      h(Foo, {
        'onUpdate:fooProp': fooSpy,
        'onUpdate:bar-prop': barSpy,
      })
    render(h(Comp), nodeOps.createElement('div'))

    expect(fooSpy).toHaveBeenCalled()
    expect(barSpy).toHaveBeenCalled()
  })

  test('should trigger array of listeners', async () => {
    const Child = defineComponent({
      setup(_, { emit }) {
        emit('foo', 1)
        return () => h('div')
      },
    })

    const fn1 = vi.fn()
    const fn2 = vi.fn()

    const App = {
      setup() {
        return () =>
          h(Child, {
            onFoo: [fn1, fn2],
          })
      },
    }

    render(h(App), nodeOps.createElement('div'))
    expect(fn1).toHaveBeenCalledTimes(1)
    expect(fn1).toHaveBeenCalledWith(1)
    expect(fn2).toHaveBeenCalledTimes(1)
    expect(fn2).toHaveBeenCalledWith(1)
  })

  test('warning for undeclared event (array)', () => {
    const Foo = defineComponent({
      emits: ['foo'],
      render() {},
      created() {
        // @ts-expect-error
        this.$emit('bar')
      },
    })
    render(h(Foo), nodeOps.createElement('div'))
    expect(
<<<<<<< HEAD
      `Component emitted event "bar" but didn't declare a "onBar" prop or a "bar" emit option.`
=======
      `Component emitted event "bar" but it is neither declared`,
>>>>>>> 2a29a71d
    ).toHaveBeenWarned()
  })

  test('warning for undeclared event (object)', () => {
    const Foo = defineComponent({
      emits: {
        foo: null,
      },
      render() {},
      created() {
        // @ts-expect-error
        this.$emit('bar')
      },
    })
    render(h(Foo), nodeOps.createElement('div'))
    expect(
<<<<<<< HEAD
      `Component emitted event "bar" but didn't declare a "onBar" prop or a "bar" emit option.`
=======
      `Component emitted event "bar" but it is neither declared`,
>>>>>>> 2a29a71d
    ).toHaveBeenWarned()
  })

  test('should not warn if has equivalent onXXX prop', () => {
    const Foo = defineComponent({
      props: ['onFoo'],
      emits: [],
      render() {},
      created() {
        // @ts-expect-error
        this.$emit('foo')
      },
    })
    render(h(Foo), nodeOps.createElement('div'))
    expect(
<<<<<<< HEAD
      `Component emitted event "foo" but didn't declare a "onFoo" prop or a "foo" emit option.`
    ).not.toHaveBeenWarned()
  })

  test('should not warn if has equivalent onXXX prop with kebap-cased event', () => {
    const Foo = defineComponent({
      props: ['onFooBar'],
      emits: [],
      render() {},
      created() {
        // @ts-expect-error `$emit` argument type is inferred from empty component `emits` and thus is `never` here
        this.$emit('foo-bar')
      }
    })
    render(h(Foo), nodeOps.createElement('div'))
    expect(
      `Component emitted event "foo-bar" but didn't declare a "onFooBar" prop or a "foo-bar" emit option.`
=======
      `Component emitted event "foo" but it is neither declared`,
>>>>>>> 2a29a71d
    ).not.toHaveBeenWarned()
  })

  test('validator warning', () => {
    const Foo = defineComponent({
      emits: {
        foo: (arg: number) => arg > 0,
      },
      render() {},
      created() {
        this.$emit('foo', -1)
      },
    })
    render(h(Foo), nodeOps.createElement('div'))
    expect(`event validation failed for event "foo"`).toHaveBeenWarned()
  })

  test('merging from mixins', () => {
    const mixin = {
      emits: {
        foo: (arg: number) => arg > 0,
      },
    }
    const Foo = defineComponent({
      mixins: [mixin],
      render() {},
      created() {
        this.$emit('foo', -1)
      },
    })
    render(h(Foo), nodeOps.createElement('div'))
    expect(`event validation failed for event "foo"`).toHaveBeenWarned()
  })

  // #2651
  test('should not attach normalized object when mixins do not contain emits', () => {
    const Foo = defineComponent({
      mixins: [{}],
      render() {},
      created() {
        this.$emit('foo')
      },
    })
    render(h(Foo), nodeOps.createElement('div'))
    expect(
      `Component emitted event "foo" but it is neither declared`,
    ).not.toHaveBeenWarned()
  })

  test('.once', () => {
    const Foo = defineComponent({
      render() {},
      emits: {
        foo: null,
        bar: null,
      },
      created() {
        this.$emit('foo')
        this.$emit('foo')
        this.$emit('bar')
        this.$emit('bar')
      },
    })
    const fn = vi.fn()
    const barFn = vi.fn()
    render(
      h(Foo, {
        onFooOnce: fn,
        onBarOnce: barFn,
      }),
      nodeOps.createElement('div'),
    )
    expect(fn).toHaveBeenCalledTimes(1)
    expect(barFn).toHaveBeenCalledTimes(1)
  })

  test('.once with normal listener of the same name', () => {
    const Foo = defineComponent({
      render() {},
      emits: {
        foo: null,
      },
      created() {
        this.$emit('foo')
        this.$emit('foo')
      },
    })
    const onFoo = vi.fn()
    const onFooOnce = vi.fn()
    render(
      h(Foo, {
        onFoo,
        onFooOnce,
      }),
      nodeOps.createElement('div'),
    )
    expect(onFoo).toHaveBeenCalledTimes(2)
    expect(onFooOnce).toHaveBeenCalledTimes(1)
  })

  test('.number modifier should work with v-model on component', () => {
    const Foo = defineComponent({
      render() {},
      created() {
        this.$emit('update:modelValue', '1')
        this.$emit('update:foo', '2')
      },
    })

    const fn1 = vi.fn()
    const fn2 = vi.fn()

    const Comp = () =>
      h(Foo, {
        modelValue: null,
        modelModifiers: { number: true },
        'onUpdate:modelValue': fn1,

        foo: null,
        fooModifiers: { number: true },
        'onUpdate:foo': fn2,
      })

    render(h(Comp), nodeOps.createElement('div'))

    expect(fn1).toHaveBeenCalledTimes(1)
    expect(fn1).toHaveBeenCalledWith(1)
    expect(fn2).toHaveBeenCalledTimes(1)
    expect(fn2).toHaveBeenCalledWith(2)
  })

  test('.trim modifier should work with v-model on component', () => {
    const Foo = defineComponent({
      render() {},
      created() {
        this.$emit('update:modelValue', ' one ')
        this.$emit('update:foo', '  two  ')
      },
    })

    const fn1 = vi.fn()
    const fn2 = vi.fn()

    const Comp = () =>
      h(Foo, {
        modelValue: null,
        modelModifiers: { trim: true },
        'onUpdate:modelValue': fn1,

        foo: null,
        fooModifiers: { trim: true },
        'onUpdate:foo': fn2,
      })

    render(h(Comp), nodeOps.createElement('div'))

    expect(fn1).toHaveBeenCalledTimes(1)
    expect(fn1).toHaveBeenCalledWith('one')
    expect(fn2).toHaveBeenCalledTimes(1)
    expect(fn2).toHaveBeenCalledWith('two')
  })

  test('.trim modifier should work with v-model on component for kebab-cased props and camelCased emit', () => {
    const Foo = defineComponent({
      render() {},
      created() {
        this.$emit('update:firstName', ' one ')
      },
    })

    const fn1 = vi.fn()

    const Comp = () =>
      h(Foo, {
        'first-name': null,
        'first-nameModifiers': { trim: true },
        'onUpdate:first-name': fn1,
      })

    render(h(Comp), nodeOps.createElement('div'))

    expect(fn1).toHaveBeenCalledTimes(1)
    expect(fn1).toHaveBeenCalledWith('one')
  })

  test('.trim modifier should work with v-model on component for camelCased props and kebab-cased emit', () => {
    const Foo = defineComponent({
      render() {},
      created() {
        this.$emit('update:model-value', ' one ')
        this.$emit('update:first-name', ' two ')
      },
    })

    const fn1 = vi.fn()
    const fn2 = vi.fn()

    const Comp = () =>
      h(Foo, {
        modelValue: null,
        modelModifiers: { trim: true },
        'onUpdate:modelValue': fn1,

        firstName: null,
        firstNameModifiers: { trim: true },
        'onUpdate:firstName': fn2,
      })

    render(h(Comp), nodeOps.createElement('div'))

    expect(fn1).toHaveBeenCalledTimes(1)
    expect(fn1).toHaveBeenCalledWith('one')
    expect(fn2).toHaveBeenCalledTimes(1)
    expect(fn2).toHaveBeenCalledWith('two')
  })

  test('.trim modifier should work with v-model on component for mixed cased props and emit', () => {
    const Foo = defineComponent({
      render() {},
      created() {
        this.$emit('update:base-URL', ' one ')
      },
    })

    const fn1 = vi.fn()

    const Comp = () =>
      h(Foo, {
        'base-URL': null,
        'base-URLModifiers': { trim: true },
        'onUpdate:base-URL': fn1,
      })

    render(h(Comp), nodeOps.createElement('div'))

    expect(fn1).toHaveBeenCalledTimes(1)
    expect(fn1).toHaveBeenCalledWith('one')
  })

  test('.trim and .number modifiers should work with v-model on component', () => {
    const Foo = defineComponent({
      render() {},
      created() {
        this.$emit('update:modelValue', '    +01.2    ')
        this.$emit('update:foo', '    1    ')
      },
    })

    const fn1 = vi.fn()
    const fn2 = vi.fn()

    const Comp = () =>
      h(Foo, {
        modelValue: null,
        modelModifiers: { trim: true, number: true },
        'onUpdate:modelValue': fn1,

        foo: null,
        fooModifiers: { trim: true, number: true },
        'onUpdate:foo': fn2,
      })

    render(h(Comp), nodeOps.createElement('div'))

    expect(fn1).toHaveBeenCalledTimes(1)
    expect(fn1).toHaveBeenCalledWith(1.2)
    expect(fn2).toHaveBeenCalledTimes(1)
    expect(fn2).toHaveBeenCalledWith(1)
  })

  test('only trim string parameter when work with v-model on component', () => {
    const Foo = defineComponent({
      render() {},
      created() {
        this.$emit('update:modelValue', ' foo ', { bar: ' bar ' })
      },
    })

    const fn = vi.fn()
    const Comp = () =>
      h(Foo, {
        modelValue: null,
        modelModifiers: { trim: true },
        'onUpdate:modelValue': fn,
      })

    render(h(Comp), nodeOps.createElement('div'))

    expect(fn).toHaveBeenCalledTimes(1)
    expect(fn).toHaveBeenCalledWith('foo', { bar: ' bar ' })
  })

  test('isEmitListener', () => {
    const options = {
      click: null,
      'test-event': null,
      fooBar: null,
      FooBaz: null,
    }
    expect(isEmitListener(options, 'onClick')).toBe(true)
    expect(isEmitListener(options, 'onclick')).toBe(false)
    expect(isEmitListener(options, 'onBlick')).toBe(false)
    // .once listeners
    expect(isEmitListener(options, 'onClickOnce')).toBe(true)
    expect(isEmitListener(options, 'onclickOnce')).toBe(false)
    // kebab-case option
    expect(isEmitListener(options, 'onTestEvent')).toBe(true)
    // camelCase option
    expect(isEmitListener(options, 'onFooBar')).toBe(true)
    // PascalCase option
    expect(isEmitListener(options, 'onFooBaz')).toBe(true)
  })

  test('does not emit after unmount', async () => {
    const fn = vi.fn()
    const Foo = defineComponent({
      emits: ['closing'],
      async beforeUnmount() {
        await this.$nextTick()
        this.$emit('closing', true)
      },
      render() {
        return h('div')
      },
    })
    const Comp = () =>
      h(Foo, {
        onClosing: fn,
      })

    const el = nodeOps.createElement('div')
    render(h(Comp), el)
    await nextTick()
    render(null, el)
    await nextTick()
    expect(fn).not.toHaveBeenCalled()
  })

  test('merge string array emits', async () => {
    const ComponentA = defineComponent({
      emits: ['one', 'two'],
    })
    const ComponentB = defineComponent({
      emits: ['three'],
    })
    const renderFn = vi.fn(function (this: ComponentPublicInstance) {
      expect(this.$options.emits).toEqual(['one', 'two', 'three'])
      return h('div')
    })
    const ComponentC = defineComponent({
      render: renderFn,
      mixins: [ComponentA, ComponentB],
    })
    const el = nodeOps.createElement('div')
    expect(renderFn).toHaveBeenCalledTimes(0)
    render(h(ComponentC), el)
    expect(renderFn).toHaveBeenCalledTimes(1)
  })

  test('merge object emits', async () => {
    const twoFn = vi.fn((v: unknown) => !v)
    const ComponentA = defineComponent({
      emits: {
        one: null,
        two: twoFn,
      },
    })
    const ComponentB = defineComponent({
      emits: ['three'],
    })
    const renderFn = vi.fn(function (this: ComponentPublicInstance) {
      expect(this.$options.emits).toEqual({
        one: null,
        two: twoFn,
        three: null,
      })
      expect(this.$options.emits.two).toBe(twoFn)
      return h('div')
    })
    const ComponentC = defineComponent({
      render: renderFn,
      mixins: [ComponentA, ComponentB],
    })
    const el = nodeOps.createElement('div')
    expect(renderFn).toHaveBeenCalledTimes(0)
    render(h(ComponentC), el)
    expect(renderFn).toHaveBeenCalledTimes(1)
  })
})<|MERGE_RESOLUTION|>--- conflicted
+++ resolved
@@ -160,11 +160,7 @@
     })
     render(h(Foo), nodeOps.createElement('div'))
     expect(
-<<<<<<< HEAD
-      `Component emitted event "bar" but didn't declare a "onBar" prop or a "bar" emit option.`
-=======
-      `Component emitted event "bar" but it is neither declared`,
->>>>>>> 2a29a71d
+      `Component emitted event "bar" but didn't declare a "onBar" prop or a "bar" emit option.`,
     ).toHaveBeenWarned()
   })
 
@@ -181,11 +177,7 @@
     })
     render(h(Foo), nodeOps.createElement('div'))
     expect(
-<<<<<<< HEAD
-      `Component emitted event "bar" but didn't declare a "onBar" prop or a "bar" emit option.`
-=======
-      `Component emitted event "bar" but it is neither declared`,
->>>>>>> 2a29a71d
+      `Component emitted event "bar" but didn't declare a "onBar" prop or a "bar" emit option.`,
     ).toHaveBeenWarned()
   })
 
@@ -201,8 +193,7 @@
     })
     render(h(Foo), nodeOps.createElement('div'))
     expect(
-<<<<<<< HEAD
-      `Component emitted event "foo" but didn't declare a "onFoo" prop or a "foo" emit option.`
+      `Component emitted event "foo" but didn't declare a "onFoo" prop or a "foo" emit option.`,
     ).not.toHaveBeenWarned()
   })
 
@@ -218,10 +209,7 @@
     })
     render(h(Foo), nodeOps.createElement('div'))
     expect(
-      `Component emitted event "foo-bar" but didn't declare a "onFooBar" prop or a "foo-bar" emit option.`
-=======
-      `Component emitted event "foo" but it is neither declared`,
->>>>>>> 2a29a71d
+      `Component emitted event "foo-bar" but didn't declare a "onFooBar" prop or a "foo-bar" emit option.`,
     ).not.toHaveBeenWarned()
   })
 
