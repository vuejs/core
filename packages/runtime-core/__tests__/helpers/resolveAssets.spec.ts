--- conflicted
+++ resolved
@@ -10,11 +10,7 @@
   serializeInner,
   createVNode,
   Comment,
-<<<<<<< HEAD
-  type VNode
-=======
-  VNode,
->>>>>>> 3ee3d266
+  type VNode,
 } from '@vue/runtime-test'
 
 describe('resolveAssets', () => {
