import {
  Fragment,
  type Ref,
  type TestElement,
  createApp,
  createBlock,
  createElementBlock,
  createElementVNode,
  createVNode,
  defineComponent,
  h,
  nextTick,
  nodeOps,
  openBlock,
  ref,
  render,
  serializeInner,
  watch,
} from '@vue/runtime-test'
import { useModel } from '../../src/helpers/useModel'

describe('useModel', () => {
  test('basic', async () => {
    let foo: any
    const update = () => {
      foo.value = 'bar'
    }

    const compRender = vi.fn()
    const Comp = defineComponent({
      props: ['modelValue'],
      emits: ['update:modelValue'],
      setup(props) {
        foo = useModel(props, 'modelValue')
        return () => {
          compRender()
          return foo.value
        }
      },
    })

    const msg = ref('')
    const setValue = vi.fn(v => (msg.value = v))
    const root = nodeOps.createElement('div')
    createApp(() =>
      h(Comp, {
        modelValue: msg.value,
        'onUpdate:modelValue': setValue,
      }),
    ).mount(root)

    expect(foo.value).toBe('')
    expect(msg.value).toBe('')
    expect(setValue).not.toBeCalled()
    expect(compRender).toBeCalledTimes(1)
    expect(serializeInner(root)).toBe('')

    // update from child
    update()

    await nextTick()
    expect(msg.value).toBe('bar')
    expect(foo.value).toBe('bar')
    expect(setValue).toBeCalledTimes(1)
    expect(compRender).toBeCalledTimes(2)
    expect(serializeInner(root)).toBe('bar')

    // update from parent
    msg.value = 'qux'
    expect(msg.value).toBe('qux')

    await nextTick()
    expect(msg.value).toBe('qux')
    expect(foo.value).toBe('qux')
    expect(setValue).toBeCalledTimes(1)
    expect(compRender).toBeCalledTimes(3)
    expect(serializeInner(root)).toBe('qux')
  })

  test('without parent value (local mutation)', async () => {
    let foo: any
    const update = () => {
      foo.value = 'bar'
    }

    const compRender = vi.fn()
    const Comp = defineComponent({
      props: ['foo'],
      emits: ['update:foo'],
      setup(props) {
        foo = useModel(props, 'foo')
        return () => {
          compRender()
          return foo.value
        }
      },
    })

    const root = nodeOps.createElement('div')
    const updateFoo = vi.fn()
    render(h(Comp, { 'onUpdate:foo': updateFoo }), root)
    expect(compRender).toBeCalledTimes(1)
    expect(serializeInner(root)).toBe('<!---->')

    expect(foo.value).toBeUndefined()
    update()
    // when parent didn't provide value, local mutation is enabled
    expect(foo.value).toBe('bar')

    await nextTick()
    expect(updateFoo).toBeCalledTimes(1)
    expect(compRender).toBeCalledTimes(2)
    expect(serializeInner(root)).toBe('bar')
  })

  test('without parent listener (local mutation)', async () => {
    let foo: any
    const update = () => {
      foo.value = 'bar'
    }

    const compRender = vi.fn()
    const Comp = defineComponent({
      props: ['foo'],
      emits: ['update:foo'],
      setup(props) {
        foo = useModel(props, 'foo')
        return () => {
          compRender()
          return foo.value
        }
      },
    })

    const root = nodeOps.createElement('div')
    // provide initial value
    render(h(Comp, { foo: 'initial' }), root)
    expect(compRender).toBeCalledTimes(1)
    expect(serializeInner(root)).toBe('initial')

    expect(foo.value).toBe('initial')
    update()
    // when parent didn't provide value, local mutation is enabled
    expect(foo.value).toBe('bar')

    await nextTick()
    expect(compRender).toBeCalledTimes(2)
    expect(serializeInner(root)).toBe('bar')
  })

  test('kebab-case v-model (should not be local)', async () => {
    let foo: any

    const compRender = vi.fn()
    const Comp = defineComponent({
      props: ['fooBar'],
      emits: ['update:fooBar'],
      setup(props) {
        foo = useModel(props, 'fooBar')
        return () => {
          compRender()
          return foo.value
        }
      },
    })

    const updateFooBar = vi.fn()
    const root = nodeOps.createElement('div')
    // v-model:foo-bar compiles to foo-bar and onUpdate:fooBar
    render(
      h(Comp, { 'foo-bar': 'initial', 'onUpdate:fooBar': updateFooBar }),
      root,
    )
    expect(compRender).toBeCalledTimes(1)
    expect(serializeInner(root)).toBe('initial')

    expect(foo.value).toBe('initial')
    foo.value = 'bar'
    // should not be using local mode, so nothing should actually change
    expect(foo.value).toBe('initial')

    await nextTick()
    expect(compRender).toBeCalledTimes(1)
    expect(updateFooBar).toBeCalledTimes(1)
    expect(updateFooBar).toHaveBeenCalledWith('bar')
    expect(foo.value).toBe('initial')
    expect(serializeInner(root)).toBe('initial')
  })

  test('kebab-case update listener (should not be local)', async () => {
    let foo: any

    const compRender = vi.fn()
    const Comp = defineComponent({
      props: ['fooBar'],
      emits: ['update:fooBar'],
      setup(props) {
        foo = useModel(props, 'fooBar')
        return () => {
          compRender()
          return foo.value
        }
      },
    })

    const updateFooBar = vi.fn()
    const root = nodeOps.createElement('div')
    // The template compiler won't create hyphenated listeners, but it could have been passed manually
    render(
      h(Comp, { 'foo-bar': 'initial', 'onUpdate:foo-bar': updateFooBar }),
      root,
    )
    expect(compRender).toBeCalledTimes(1)
    expect(serializeInner(root)).toBe('initial')

    expect(foo.value).toBe('initial')
    foo.value = 'bar'
    // should not be using local mode, so nothing should actually change
    expect(foo.value).toBe('initial')

    await nextTick()
    expect(compRender).toBeCalledTimes(1)
    expect(updateFooBar).toBeCalledTimes(1)
    expect(updateFooBar).toHaveBeenCalledWith('bar')
    expect(foo.value).toBe('initial')
    expect(serializeInner(root)).toBe('initial')
  })

  test('default value', async () => {
    let count: any
    const inc = () => {
      count.value++
    }

    const compRender = vi.fn()
    const Comp = defineComponent({
      props: { count: { default: 0 } },
      emits: ['update:count'],
      setup(props) {
        count = useModel(props, 'count')
        return () => {
          compRender()
          return count.value
        }
      },
    })

    const root = nodeOps.createElement('div')
    const updateCount = vi.fn()
    render(h(Comp, { 'onUpdate:count': updateCount }), root)
    expect(compRender).toBeCalledTimes(1)
    expect(serializeInner(root)).toBe('0')

    expect(count.value).toBe(0)

    inc()
    // when parent didn't provide value, local mutation is enabled
    expect(count.value).toBe(1)

    await nextTick()

    expect(updateCount).toBeCalledTimes(1)
    expect(compRender).toBeCalledTimes(2)
    expect(serializeInner(root)).toBe('1')
  })

  test('parent limiting child value', async () => {
    let childCount: Ref<number>

    const compRender = vi.fn()
    const Comp = defineComponent({
      props: ['count'],
      emits: ['update:count'],
      setup(props) {
        childCount = useModel(props, 'count')
        return () => {
          compRender()
          return childCount.value
        }
      },
    })

    const Parent = defineComponent({
      setup() {
        const count = ref(0)
        watch(count, () => {
          if (count.value < 0) {
            count.value = 0
          }
        })
        return () =>
          h(Comp, {
            count: count.value,
            'onUpdate:count': val => {
              count.value = val
            },
          })
      },
    })

    const root = nodeOps.createElement('div')
    render(h(Parent), root)
    expect(serializeInner(root)).toBe('0')

    // child update
    childCount!.value = 1
    // not yet updated
    expect(childCount!.value).toBe(0)

    await nextTick()
    expect(childCount!.value).toBe(1)
    expect(serializeInner(root)).toBe('1')

    // child update to invalid value
    childCount!.value = -1
    // not yet updated
    expect(childCount!.value).toBe(1)

    await nextTick()
    // limited to 0 by parent
    expect(childCount!.value).toBe(0)
    expect(serializeInner(root)).toBe('0')
  })

  test('has parent value -> no parent value', async () => {
    let childCount: Ref<number>

    const compRender = vi.fn()
    const Comp = defineComponent({
      props: ['count'],
      emits: ['update:count'],
      setup(props) {
        childCount = useModel(props, 'count')
        return () => {
          compRender()
          return childCount.value
        }
      },
    })

    const toggle = ref(true)
    const Parent = defineComponent({
      setup() {
        const count = ref(0)
        return () =>
          toggle.value
            ? h(Comp, {
                count: count.value,
                'onUpdate:count': val => {
                  count.value = val
                },
              })
            : h(Comp)
      },
    })

    const root = nodeOps.createElement('div')
    render(h(Parent), root)
    expect(serializeInner(root)).toBe('0')

    // child update
    childCount!.value = 1
    // not yet updated
    expect(childCount!.value).toBe(0)

    await nextTick()
    expect(childCount!.value).toBe(1)
    expect(serializeInner(root)).toBe('1')

    // parent change
    toggle.value = false

    await nextTick()
    // localValue should be reset
    expect(childCount!.value).toBeUndefined()
    expect(serializeInner(root)).toBe('<!---->')

    // child local mutation should continue to work
    childCount!.value = 2
    expect(childCount!.value).toBe(2)

    await nextTick()
    expect(serializeInner(root)).toBe('2')
  })

  // #9838
  test('pass modelValue to slot (optimized mode) ', async () => {
    let foo: any
    const update = () => {
      foo.value = 'bar'
    }

    const Comp = {
      render(this: any) {
        return this.$slots.default()
      },
    }

    const childRender = vi.fn()
    const slotRender = vi.fn()
    const Child = defineComponent({
      props: ['modelValue'],
      emits: ['update:modelValue'],
      setup(props) {
        foo = useModel(props, 'modelValue')
        return () => {
          childRender()
          return (
            openBlock(),
            createElementBlock(Fragment, null, [
              createVNode(Comp, null, {
                default: () => {
                  slotRender()
                  return createElementVNode('div', null, foo.value)
                },
                _: 1 /* STABLE */,
              }),
            ])
          )
        }
      },
    })

    const msg = ref('')
    const setValue = vi.fn(v => (msg.value = v))
    const root = nodeOps.createElement('div')
    createApp({
      render() {
        return (
          openBlock(),
          createBlock(
            Child,
            {
              modelValue: msg.value,
              'onUpdate:modelValue': setValue,
            },
            null,
            8 /* PROPS */,
            ['modelValue'],
          )
        )
      },
    }).mount(root)

    expect(foo.value).toBe('')
    expect(msg.value).toBe('')
    expect(setValue).not.toBeCalled()
    expect(childRender).toBeCalledTimes(1)
    expect(slotRender).toBeCalledTimes(1)
    expect(serializeInner(root)).toBe('<div></div>')

    // update from child
    update()

    await nextTick()
    expect(msg.value).toBe('bar')
    expect(foo.value).toBe('bar')
    expect(setValue).toBeCalledTimes(1)
    expect(childRender).toBeCalledTimes(2)
    expect(slotRender).toBeCalledTimes(2)
    expect(serializeInner(root)).toBe('<div>bar</div>')
  })

  test('with modifiers & transformers', async () => {
    let childMsg: Ref<string>
    let childModifiers: Record<string, true | undefined>

    const compRender = vi.fn()
    const Comp = defineComponent({
      props: ['msg', 'msgModifiers'],
      emits: ['update:msg'],
      setup(props) {
        ;[childMsg, childModifiers] = useModel(props, 'msg', {
          get(val) {
            return val.toLowerCase()
          },
          set(val) {
            if (childModifiers.upper) {
              return val.toUpperCase()
            }
          },
        })
        return () => {
          compRender()
          return childMsg.value
        }
      },
    })

    const msg = ref('HI')
    const Parent = defineComponent({
      setup() {
        return () =>
          h(Comp, {
            msg: msg.value,
            msgModifiers: { upper: true },
            'onUpdate:msg': val => {
              msg.value = val
            },
          })
      },
    })

    const root = nodeOps.createElement('div')
    render(h(Parent), root)

    // should be lowered
    expect(serializeInner(root)).toBe('hi')

    // child update
    childMsg!.value = 'Hmm'

    await nextTick()
    expect(childMsg!.value).toBe('hmm')
    expect(serializeInner(root)).toBe('hmm')
    // parent should get uppercase value
    expect(msg.value).toBe('HMM')

    // parent update
    msg.value = 'Ughh'
    await nextTick()
    expect(serializeInner(root)).toBe('ughh')
    expect(msg.value).toBe('Ughh')

    // child update again
    childMsg!.value = 'ughh'
    await nextTick()
    expect(msg.value).toBe('UGHH')
  })

<<<<<<< HEAD
  test('set no change value', async () => {
    let changeChildMsg: (() => void) | null = null

    const compRender = vi.fn()
    const Comp = defineComponent({
      props: ['msg'],
      emits: ['update:msg'],
      setup(props) {
        const childMsg = useModel(props, 'msg')
        changeChildMsg = () => {
          childMsg.value = childMsg.value
        }
        return () => {
          return childMsg.value
        }
      },
    })

    const msg = ref('HI')
    const Parent = defineComponent({
      setup() {
        return () =>
          h(Comp, {
            msg: msg.value,
            'onUpdate:msg': val => {
              msg.value = val
              compRender()
            },
          })
=======
  // #10279
  test('force local update when setter formats value to the same value', async () => {
    let childMsg: Ref<string>
    let childModifiers: Record<string, true | undefined>

    const compRender = vi.fn()
    const parentRender = vi.fn()

    const Comp = defineComponent({
      props: ['msg', 'msgModifiers'],
      emits: ['update:msg'],
      setup(props) {
        ;[childMsg, childModifiers] = useModel(props, 'msg', {
          set(val) {
            if (childModifiers.number) {
              return val.replace(/\D+/g, '')
            }
          },
        })
        return () => {
          compRender()
          return h('input', {
            // simulate how v-model works
            onVnodeBeforeMount(vnode) {
              ;(vnode.el as TestElement).props.value = childMsg.value
            },
            onVnodeBeforeUpdate(vnode) {
              ;(vnode.el as TestElement).props.value = childMsg.value
            },
            onInput(value: any) {
              childMsg.value = value
            },
          })
        }
      },
    })

    const msg = ref(1)
    const Parent = defineComponent({
      setup() {
        return () => {
          parentRender()
          return h(Comp, {
            msg: msg.value,
            msgModifiers: { number: true },
            'onUpdate:msg': val => {
              msg.value = val
            },
          })
        }
>>>>>>> 3e9e32ee
      },
    })

    const root = nodeOps.createElement('div')
    render(h(Parent), root)

<<<<<<< HEAD
    expect(compRender).toBeCalledTimes(0)
    changeChildMsg!()
    expect(compRender).toBeCalledTimes(0)
=======
    expect(parentRender).toHaveBeenCalledTimes(1)
    expect(compRender).toHaveBeenCalledTimes(1)
    expect(serializeInner(root)).toBe('<input value=1></input>')

    const input = root.children[0] as TestElement

    // simulate v-model update
    input.props.onInput((input.props.value = '2'))
    await nextTick()
    expect(msg.value).toBe(2)
    expect(parentRender).toHaveBeenCalledTimes(2)
    expect(compRender).toHaveBeenCalledTimes(2)
    expect(serializeInner(root)).toBe('<input value=2></input>')

    input.props.onInput((input.props.value = '2a'))
    await nextTick()
    expect(msg.value).toBe(2)
    expect(parentRender).toHaveBeenCalledTimes(2)
    // should force local update
    expect(compRender).toHaveBeenCalledTimes(3)
    expect(serializeInner(root)).toBe('<input value=2></input>')

    input.props.onInput((input.props.value = '2a'))
    await nextTick()
    expect(parentRender).toHaveBeenCalledTimes(2)
    // should not force local update if set to the same value
    expect(compRender).toHaveBeenCalledTimes(3)
>>>>>>> 3e9e32ee
  })
})<|MERGE_RESOLUTION|>--- conflicted
+++ resolved
@@ -528,7 +528,91 @@
     expect(msg.value).toBe('UGHH')
   })
 
-<<<<<<< HEAD
+  // #10279
+  test('force local update when setter formats value to the same value', async () => {
+    let childMsg: Ref<string>
+    let childModifiers: Record<string, true | undefined>
+
+    const compRender = vi.fn()
+    const parentRender = vi.fn()
+
+    const Comp = defineComponent({
+      props: ['msg', 'msgModifiers'],
+      emits: ['update:msg'],
+      setup(props) {
+        ;[childMsg, childModifiers] = useModel(props, 'msg', {
+          set(val) {
+            if (childModifiers.number) {
+              return val.replace(/\D+/g, '')
+            }
+          },
+        })
+        return () => {
+          compRender()
+          return h('input', {
+            // simulate how v-model works
+            onVnodeBeforeMount(vnode) {
+              ;(vnode.el as TestElement).props.value = childMsg.value
+            },
+            onVnodeBeforeUpdate(vnode) {
+              ;(vnode.el as TestElement).props.value = childMsg.value
+            },
+            onInput(value: any) {
+              childMsg.value = value
+            },
+          })
+        }
+      },
+    })
+
+    const msg = ref(1)
+    const Parent = defineComponent({
+      setup() {
+        return () => {
+          parentRender()
+          return h(Comp, {
+            msg: msg.value,
+            msgModifiers: { number: true },
+            'onUpdate:msg': val => {
+              msg.value = val
+            },
+          })
+        }
+      },
+    })
+
+    const root = nodeOps.createElement('div')
+    render(h(Parent), root)
+
+    expect(parentRender).toHaveBeenCalledTimes(1)
+    expect(compRender).toHaveBeenCalledTimes(1)
+    expect(serializeInner(root)).toBe('<input value=1></input>')
+
+    const input = root.children[0] as TestElement
+
+    // simulate v-model update
+    input.props.onInput((input.props.value = '2'))
+    await nextTick()
+    expect(msg.value).toBe(2)
+    expect(parentRender).toHaveBeenCalledTimes(2)
+    expect(compRender).toHaveBeenCalledTimes(2)
+    expect(serializeInner(root)).toBe('<input value=2></input>')
+
+    input.props.onInput((input.props.value = '2a'))
+    await nextTick()
+    expect(msg.value).toBe(2)
+    expect(parentRender).toHaveBeenCalledTimes(2)
+    // should force local update
+    expect(compRender).toHaveBeenCalledTimes(3)
+    expect(serializeInner(root)).toBe('<input value=2></input>')
+
+    input.props.onInput((input.props.value = '2a'))
+    await nextTick()
+    expect(parentRender).toHaveBeenCalledTimes(2)
+    // should not force local update if set to the same value
+    expect(compRender).toHaveBeenCalledTimes(3)
+  })
+
   test('set no change value', async () => {
     let changeChildMsg: (() => void) | null = null
 
@@ -558,96 +642,14 @@
               compRender()
             },
           })
-=======
-  // #10279
-  test('force local update when setter formats value to the same value', async () => {
-    let childMsg: Ref<string>
-    let childModifiers: Record<string, true | undefined>
-
-    const compRender = vi.fn()
-    const parentRender = vi.fn()
-
-    const Comp = defineComponent({
-      props: ['msg', 'msgModifiers'],
-      emits: ['update:msg'],
-      setup(props) {
-        ;[childMsg, childModifiers] = useModel(props, 'msg', {
-          set(val) {
-            if (childModifiers.number) {
-              return val.replace(/\D+/g, '')
-            }
-          },
-        })
-        return () => {
-          compRender()
-          return h('input', {
-            // simulate how v-model works
-            onVnodeBeforeMount(vnode) {
-              ;(vnode.el as TestElement).props.value = childMsg.value
-            },
-            onVnodeBeforeUpdate(vnode) {
-              ;(vnode.el as TestElement).props.value = childMsg.value
-            },
-            onInput(value: any) {
-              childMsg.value = value
-            },
-          })
-        }
-      },
-    })
-
-    const msg = ref(1)
-    const Parent = defineComponent({
-      setup() {
-        return () => {
-          parentRender()
-          return h(Comp, {
-            msg: msg.value,
-            msgModifiers: { number: true },
-            'onUpdate:msg': val => {
-              msg.value = val
-            },
-          })
-        }
->>>>>>> 3e9e32ee
       },
     })
 
     const root = nodeOps.createElement('div')
     render(h(Parent), root)
 
-<<<<<<< HEAD
     expect(compRender).toBeCalledTimes(0)
     changeChildMsg!()
     expect(compRender).toBeCalledTimes(0)
-=======
-    expect(parentRender).toHaveBeenCalledTimes(1)
-    expect(compRender).toHaveBeenCalledTimes(1)
-    expect(serializeInner(root)).toBe('<input value=1></input>')
-
-    const input = root.children[0] as TestElement
-
-    // simulate v-model update
-    input.props.onInput((input.props.value = '2'))
-    await nextTick()
-    expect(msg.value).toBe(2)
-    expect(parentRender).toHaveBeenCalledTimes(2)
-    expect(compRender).toHaveBeenCalledTimes(2)
-    expect(serializeInner(root)).toBe('<input value=2></input>')
-
-    input.props.onInput((input.props.value = '2a'))
-    await nextTick()
-    expect(msg.value).toBe(2)
-    expect(parentRender).toHaveBeenCalledTimes(2)
-    // should force local update
-    expect(compRender).toHaveBeenCalledTimes(3)
-    expect(serializeInner(root)).toBe('<input value=2></input>')
-
-    input.props.onInput((input.props.value = '2a'))
-    await nextTick()
-    expect(parentRender).toHaveBeenCalledTimes(2)
-    // should not force local update if set to the same value
-    expect(compRender).toHaveBeenCalledTimes(3)
->>>>>>> 3e9e32ee
   })
 })