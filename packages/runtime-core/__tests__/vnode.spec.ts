import {
  Comment,
  Fragment,
  Text,
  cloneVNode,
  createBlock,
  createVNode,
  isBlockTreeEnabled,
  mergeProps,
  normalizeVNode,
  openBlock,
  transformVNodeArgs,
} from '../src/vnode'
<<<<<<< HEAD
import { Data } from '../src/component'
import { ShapeFlags, PatchFlags } from '@vue/shared'
import { h, reactive, isReactive, setBlockTracking, ref, withCtx } from '../src'
import { createApp, nodeOps, serializeInner, render } from '@vue/runtime-test'
=======
import type { Data } from '../src/component'
import { PatchFlags, ShapeFlags } from '@vue/shared'
import { h, isReactive, reactive, ref, setBlockTracking, withCtx } from '../src'
import { createApp, nodeOps, serializeInner } from '@vue/runtime-test'
>>>>>>> a41c5f1f
import { setCurrentRenderingInstance } from '../src/componentRenderContext'

describe('vnode', () => {
  test('create with just tag', () => {
    const vnode = createVNode('p')
    expect(vnode.type).toBe('p')
    expect(vnode.props).toBe(null)
  })

  test('create with tag and props', () => {
    const vnode = createVNode('p', {})
    expect(vnode.type).toBe('p')
    expect(vnode.props).toMatchObject({})
  })

  test('create with tag, props and children', () => {
    const vnode = createVNode('p', {}, ['foo'])
    expect(vnode.type).toBe('p')
    expect(vnode.props).toMatchObject({})
    expect(vnode.children).toMatchObject(['foo'])
  })

  test('create with 0 as props', () => {
    const vnode = createVNode('p', null)
    expect(vnode.type).toBe('p')
    expect(vnode.props).toBe(null)
  })

  test('show warn when create with invalid type', () => {
    const vnode = createVNode('')
    expect('Invalid vnode type when creating vnode').toHaveBeenWarned()
    expect(vnode.type).toBe(Comment)
  })

  test('create from an existing vnode', () => {
    const vnode1 = createVNode('p', { id: 'foo' })
    const vnode2 = createVNode(vnode1, { class: 'bar' }, 'baz')
    expect(vnode2).toMatchObject({
      type: 'p',
      props: {
        id: 'foo',
        class: 'bar',
      },
      children: 'baz',
      shapeFlag: ShapeFlags.ELEMENT | ShapeFlags.TEXT_CHILDREN,
    })
  })

  test('vnode keys', () => {
    for (const key of ['', 'a', 0, 1, NaN]) {
      expect(createVNode('div', { key }).key).toBe(key)
    }
    expect(createVNode('div').key).toBe(null)
    expect(createVNode('div', { key: undefined }).key).toBe(null)
    expect(`VNode created with invalid key (NaN)`).toHaveBeenWarned()
  })

  test('create with class component', () => {
    class Component {
      $props: any
      static __vccOpts = { template: '<div />' }
    }
    const vnode = createVNode(Component)
    expect(vnode.type).toEqual(Component.__vccOpts)
  })

  describe('class normalization', () => {
    test('string', () => {
      const vnode = createVNode('p', { class: 'foo baz' })
      expect(vnode.props).toMatchObject({ class: 'foo baz' })
    })

    test('array<string>', () => {
      const vnode = createVNode('p', { class: ['foo', 'baz'] })
      expect(vnode.props).toMatchObject({ class: 'foo baz' })
    })

    test('array<object>', () => {
      const vnode = createVNode('p', {
        class: [{ foo: 'foo' }, { baz: 'baz' }],
      })
      expect(vnode.props).toMatchObject({ class: 'foo baz' })
    })

    test('object', () => {
      const vnode = createVNode('p', { class: { foo: 'foo', baz: 'baz' } })
      expect(vnode.props).toMatchObject({ class: 'foo baz' })
    })
  })

  describe('style normalization', () => {
    test('array', () => {
      const vnode = createVNode('p', {
        style: [{ foo: 'foo' }, { baz: 'baz' }],
      })
      expect(vnode.props).toMatchObject({ style: { foo: 'foo', baz: 'baz' } })
    })

    test('object', () => {
      const vnode = createVNode('p', { style: { foo: 'foo', baz: 'baz' } })
      expect(vnode.props).toMatchObject({ style: { foo: 'foo', baz: 'baz' } })
    })
  })

  describe('children normalization', () => {
    const nop = vi.fn

    test('null', () => {
      const vnode = createVNode('p', null, null)
      expect(vnode.children).toBe(null)
      expect(vnode.shapeFlag).toBe(ShapeFlags.ELEMENT)
    })

    test('array', () => {
      const vnode = createVNode('p', null, ['foo'])
      expect(vnode.children).toMatchObject(['foo'])
      expect(vnode.shapeFlag).toBe(
        ShapeFlags.ELEMENT | ShapeFlags.ARRAY_CHILDREN,
      )
    })

    test('object', () => {
      const vnode = createVNode({}, null, { foo: 'foo' })
      expect(vnode.children).toMatchObject({ foo: 'foo' })
      expect(vnode.shapeFlag).toBe(
        ShapeFlags.STATEFUL_COMPONENT | ShapeFlags.SLOTS_CHILDREN,
      )
    })

    test('function', () => {
      const vnode = createVNode('p', null, nop)
      expect(vnode.children).toMatchObject({ default: nop })
      expect(vnode.shapeFlag).toBe(
        ShapeFlags.ELEMENT | ShapeFlags.SLOTS_CHILDREN,
      )
    })

    test('string', () => {
      const vnode = createVNode('p', null, 'foo')
      expect(vnode.children).toBe('foo')
      expect(vnode.shapeFlag).toBe(
        ShapeFlags.ELEMENT | ShapeFlags.TEXT_CHILDREN,
      )
    })

    test('element with slots', () => {
      const children = [createVNode('span', null, 'hello')]
      const vnode = createVNode('div', null, {
        default: () => children,
      })

      expect(vnode.children).toBe(children)
      expect(vnode.shapeFlag).toBe(
        ShapeFlags.ELEMENT | ShapeFlags.ARRAY_CHILDREN,
      )
    })
  })

  test('normalizeVNode', () => {
    // null / undefined -> Comment
    expect(normalizeVNode(null)).toMatchObject({ type: Comment })
    expect(normalizeVNode(undefined)).toMatchObject({ type: Comment })

    // boolean -> Comment
    // this is for usage like `someBoolean && h('div')` and behavior consistency
    // with 2.x (#574)
    expect(normalizeVNode(true)).toMatchObject({ type: Comment })
    expect(normalizeVNode(false)).toMatchObject({ type: Comment })

    // array -> Fragment
    expect(normalizeVNode(['foo'])).toMatchObject({ type: Fragment })

    // VNode -> VNode
    const vnode = createVNode('div')
    expect(normalizeVNode(vnode)).toBe(vnode)

    // mounted VNode -> cloned VNode
    const mounted = createVNode('div')
    mounted.el = {}
    const normalized = normalizeVNode(mounted)
    expect(normalized).not.toBe(mounted)
    expect(normalized).toEqual(mounted)

    // primitive types
    expect(normalizeVNode('foo')).toMatchObject({ type: Text, children: `foo` })
    expect(normalizeVNode(1)).toMatchObject({ type: Text, children: `1` })
  })

  test('type shapeFlag inference', () => {
    expect(createVNode('div').shapeFlag).toBe(ShapeFlags.ELEMENT)
    expect(createVNode({}).shapeFlag).toBe(ShapeFlags.STATEFUL_COMPONENT)
    expect(createVNode(() => {}).shapeFlag).toBe(
      ShapeFlags.FUNCTIONAL_COMPONENT,
    )
    expect(createVNode(Text).shapeFlag).toBe(0)
  })

  test('cloneVNode', () => {
    const node1 = createVNode('div', { foo: 1 }, null)
    expect(cloneVNode(node1)).toEqual(node1)

    const node2 = createVNode({}, null, [node1])
    const cloned2 = cloneVNode(node2)
    expect(cloned2).toEqual(node2)
    expect(cloneVNode(node2)).toEqual(cloned2)
  })

  test('cloneVNode key normalization', () => {
    // #1041 should use resolved key/ref
    expect(cloneVNode(createVNode('div', { key: 1 })).key).toBe(1)
    expect(cloneVNode(createVNode('div', { key: 1 }), { key: 2 }).key).toBe(2)
    expect(cloneVNode(createVNode('div'), { key: 2 }).key).toBe(2)
  })

  // ref normalizes to [currentRenderingInstance, ref]
  test('cloneVNode ref normalization', () => {
    const mockInstance1 = { type: {} } as any
    const mockInstance2 = { type: {} } as any

    setCurrentRenderingInstance(mockInstance1)
    const original = createVNode('div', { ref: 'foo' })
    expect(original.ref).toMatchObject({
      i: mockInstance1,
      r: 'foo',
      f: false,
    })

    // clone and preserve original ref
    const cloned1 = cloneVNode(original)
    expect(cloned1.ref).toMatchObject({ i: mockInstance1, r: 'foo', f: false })

    // cloning with new ref, but with same context instance
    const cloned2 = cloneVNode(original, { ref: 'bar' })
    expect(cloned2.ref).toMatchObject({ i: mockInstance1, r: 'bar', f: false })

    // cloning and adding ref to original that has no ref
    const original2 = createVNode('div')
    const cloned3 = cloneVNode(original2, { ref: 'bar' })
    expect(cloned3.ref).toMatchObject({ i: mockInstance1, r: 'bar', f: false })

    // cloning with different context instance
    setCurrentRenderingInstance(mockInstance2)

    // clone and preserve original ref
    const cloned4 = cloneVNode(original)
    // #1311 should preserve original context instance!
    expect(cloned4.ref).toMatchObject({ i: mockInstance1, r: 'foo', f: false })

    // cloning with new ref, but with same context instance
    const cloned5 = cloneVNode(original, { ref: 'bar' })
    // new ref should use current context instance and overwrite original
    expect(cloned5.ref).toMatchObject({ i: mockInstance2, r: 'bar', f: false })

    // cloning and adding ref to original that has no ref
    const cloned6 = cloneVNode(original2, { ref: 'bar' })
    expect(cloned6.ref).toMatchObject({ i: mockInstance2, r: 'bar', f: false })

    const original3 = createVNode('div', { ref: 'foo', ref_for: true })
    expect(original3.ref).toMatchObject({
      i: mockInstance2,
      r: 'foo',
      f: true,
    })
    const cloned7 = cloneVNode(original3, { ref: 'bar', ref_for: true })
    expect(cloned7.ref).toMatchObject({ i: mockInstance2, r: 'bar', f: true })

    const r = ref()
    const original4 = createVNode('div', { ref: r, ref_key: 'foo' })
    expect(original4.ref).toMatchObject({
      i: mockInstance2,
      r,
      k: 'foo',
    })
    const cloned8 = cloneVNode(original4)
    expect(cloned8.ref).toMatchObject({ i: mockInstance2, r, k: 'foo' })

    setCurrentRenderingInstance(null)
  })

  test('cloneVNode ref merging', () => {
    const mockInstance1 = { type: {} } as any
    const mockInstance2 = { type: {} } as any

    setCurrentRenderingInstance(mockInstance1)
    const original = createVNode('div', { ref: 'foo' })
    expect(original.ref).toMatchObject({ i: mockInstance1, r: 'foo', f: false })

    // clone and preserve original ref
    setCurrentRenderingInstance(mockInstance2)
    const cloned1 = cloneVNode(original, { ref: 'bar' }, true)
    expect(cloned1.ref).toMatchObject([
      { i: mockInstance1, r: 'foo', f: false },
      { i: mockInstance2, r: 'bar', f: false },
    ])

    setCurrentRenderingInstance(null)
  })

  test('cloneVNode class normalization', () => {
    const vnode = createVNode('div')
    const expectedProps = {
      class: 'a b',
    }
    expect(cloneVNode(vnode, { class: 'a b' }).props).toMatchObject(
      expectedProps,
    )
    expect(cloneVNode(vnode, { class: ['a', 'b'] }).props).toMatchObject(
      expectedProps,
    )
    expect(
      cloneVNode(vnode, { class: { a: true, b: true } }).props,
    ).toMatchObject(expectedProps)
    expect(
      cloneVNode(vnode, { class: [{ a: true, b: true }] }).props,
    ).toMatchObject(expectedProps)
  })

  test('cloneVNode style normalization', () => {
    const vnode = createVNode('div')
    const expectedProps = {
      style: {
        color: 'blue',
        width: '300px',
      },
    }
    expect(
      cloneVNode(vnode, { style: 'color: blue; width: 300px;' }).props,
    ).toMatchObject(expectedProps)
    expect(
      cloneVNode(vnode, {
        style: {
          color: 'blue',
          width: '300px',
        },
      }).props,
    ).toMatchObject(expectedProps)
    expect(
      cloneVNode(vnode, {
        style: [
          {
            color: 'blue',
            width: '300px',
          },
        ],
      }).props,
    ).toMatchObject(expectedProps)
  })

  describe('mergeProps', () => {
    test('class', () => {
      let props1: Data = { class: { c: true } }
      let props2: Data = { class: ['cc'] }
      let props3: Data = { class: [{ ccc: true }] }
      let props4: Data = { class: { cccc: true } }
      expect(mergeProps(props1, props2, props3, props4)).toMatchObject({
        class: 'c cc ccc cccc',
      })
    })

    test('style', () => {
      let props1: Data = {
        style: [
          {
            color: 'red',
            fontSize: 10,
          },
        ],
      }
      let props2: Data = {
        style: [
          {
            color: 'blue',
            width: '200px',
          },
          {
            width: '300px',
            height: '300px',
            fontSize: 30,
          },
        ],
      }
      expect(mergeProps(props1, props2)).toMatchObject({
        style: {
          color: 'blue',
          width: '300px',
          height: '300px',
          fontSize: 30,
        },
      })
    })

    test('style w/ strings', () => {
      let props1: Data = {
        style: 'width:100px;right:10;top:10',
      }
      let props2: Data = {
        style: [
          {
            color: 'blue',
            width: '200px',
          },
          {
            width: '300px',
            height: '300px',
            fontSize: 30,
          },
        ],
      }
      expect(mergeProps(props1, props2)).toMatchObject({
        style: {
          color: 'blue',
          width: '300px',
          height: '300px',
          fontSize: 30,
          right: '10',
          top: '10',
        },
      })
    })

    test('handlers', () => {
      let clickHandler1 = function () {}
      let clickHandler2 = function () {}
      let focusHandler2 = function () {}

      let props1: Data = { onClick: clickHandler1 }
      let props2: Data = { onClick: clickHandler2, onFocus: focusHandler2 }
      expect(mergeProps(props1, props2)).toMatchObject({
        onClick: [clickHandler1, clickHandler2],
        onFocus: focusHandler2,
      })
      let props3: Data = { onClick: undefined }
      expect(mergeProps(props1, props3)).toMatchObject({
        onClick: clickHandler1,
      })
    })

    test('default', () => {
      let props1: Data = { foo: 'c' }
      let props2: Data = { foo: {}, bar: ['cc'] }
      let props3: Data = { baz: { ccc: true } }
      expect(mergeProps(props1, props2, props3)).toMatchObject({
        foo: {},
        bar: ['cc'],
        baz: { ccc: true },
      })
    })
  })

  describe('dynamic children', () => {
    test('with patchFlags', () => {
      const hoist = createVNode('div')
      let vnode1
      const vnode =
        (openBlock(),
        createBlock('div', null, [
          hoist,
          (vnode1 = createVNode('div', null, 'text', PatchFlags.TEXT)),
        ]))
      expect(vnode.dynamicChildren).toStrictEqual([vnode1])
    })

    test('should not track vnodes with only NEED_HYDRATION flag', () => {
      const hoist = createVNode('div')
      const vnode =
        (openBlock(),
        createBlock('div', null, [
          hoist,
          createVNode('div', null, 'text', PatchFlags.NEED_HYDRATION),
        ]))
      expect(vnode.dynamicChildren).toStrictEqual([])
    })

    test('many times call openBlock', () => {
      const hoist = createVNode('div')
      let vnode1, vnode2, vnode3
      const vnode =
        (openBlock(),
        createBlock('div', null, [
          hoist,
          (vnode1 = createVNode('div', null, 'text', PatchFlags.TEXT)),
          (vnode2 =
            (openBlock(),
            createBlock('div', null, [
              hoist,
              (vnode3 = createVNode('div', null, 'text', PatchFlags.TEXT)),
            ]))),
        ]))
      expect(vnode.dynamicChildren).toStrictEqual([vnode1, vnode2])
      expect(vnode2.dynamicChildren).toStrictEqual([vnode3])
    })

    test('with stateful component', () => {
      const hoist = createVNode('div')
      let vnode1
      const vnode =
        (openBlock(),
        createBlock('div', null, [
          hoist,
          (vnode1 = createVNode({}, null, 'text')),
        ]))
      expect(vnode.dynamicChildren).toStrictEqual([vnode1])
    })

    test('with functional component', () => {
      const hoist = createVNode('div')
      let vnode1
      const vnode =
        (openBlock(),
        createBlock('div', null, [
          hoist,
          (vnode1 = createVNode(() => {}, null, 'text')),
        ]))
      expect(vnode.dynamicChildren).toStrictEqual([vnode1])
    })

    test('with suspense', () => {
      const hoist = createVNode('div')
      let vnode1
      const vnode =
        (openBlock(),
        createBlock('div', null, [
          hoist,
          (vnode1 = createVNode(() => {}, null, 'text')),
        ]))
      expect(vnode.dynamicChildren).toStrictEqual([vnode1])
    })

    // #1039
    // <component :is="foo">{{ bar }}</component>
    // - content is compiled as slot
    // - dynamic component resolves to plain element, but as a block
    // - block creation disables its own tracking, accidentally causing the
    //   slot content (called during the block node creation) to be missed
    test('element block should track normalized slot children', () => {
      const hoist = createVNode('div')
      let vnode1: any
      const vnode =
        (openBlock(),
        createBlock('div', null, {
          default: () => {
            return [
              hoist,
              (vnode1 = createVNode('div', null, 'text', PatchFlags.TEXT)),
            ]
          },
        }))
      expect(vnode.dynamicChildren).toStrictEqual([vnode1])
    })

    test('openBlock w/ disableTracking: true', () => {
      const hoist = createVNode('div')
      let vnode1
      const vnode =
        (openBlock(),
        createBlock('div', null, [
          // a v-for fragment block generated by the compiler
          // disables tracking because it always diffs its
          // children.
          (vnode1 =
            (openBlock(true),
            createBlock(Fragment, null, [
              hoist,
              /*vnode2*/ createVNode(() => {}, null, 'text'),
            ]))),
        ]))
      expect(vnode.dynamicChildren).toStrictEqual([vnode1])
      expect(vnode1.dynamicChildren).toStrictEqual([])
    })

    test('openBlock without disableTracking: true', () => {
      const hoist = createVNode('div')
      let vnode1, vnode2
      const vnode =
        (openBlock(),
        createBlock('div', null, [
          (vnode1 =
            (openBlock(),
            createBlock(Fragment, null, [
              hoist,
              (vnode2 = createVNode(() => {}, null, 'text')),
            ]))),
        ]))
      expect(vnode.dynamicChildren).toStrictEqual([vnode1])
      expect(vnode1.dynamicChildren).toStrictEqual([vnode2])
    })

    test('should not track openBlock() when tracking is disabled', () => {
      let vnode1
      const vnode =
        (openBlock(),
        createBlock('div', null, [
          setBlockTracking(-1),
          (vnode1 = (openBlock(), createBlock('div'))),
          setBlockTracking(1),
          vnode1,
        ]))
      expect(vnode.dynamicChildren).toStrictEqual([])
    })
    // #5657
    test('error of slot function execution should not affect block tracking', () => {
      expect(isBlockTreeEnabled).toStrictEqual(1)
      const slotFn = withCtx(
        () => {
          throw new Error('slot execution error')
        },
        { type: {}, appContext: {} } as any,
      )
      const Parent = {
        setup(_: any, { slots }: any) {
          return () => {
            try {
              slots.default()
            } catch (e) {}
          }
        },
      }
      const vnode =
        (openBlock(), createBlock(Parent, null, { default: slotFn }))
      render(vnode, nodeOps.createElement('div'))
      expect(isBlockTreeEnabled).toStrictEqual(1)
    })
  })

  describe('transformVNodeArgs', () => {
    afterEach(() => {
      // reset
      transformVNodeArgs()
    })

    test('no-op pass through', () => {
      transformVNodeArgs(args => args)
      const vnode = createVNode('div', { id: 'foo' }, 'hello')
      expect(vnode).toMatchObject({
        type: 'div',
        props: { id: 'foo' },
        children: 'hello',
        shapeFlag: ShapeFlags.ELEMENT | ShapeFlags.TEXT_CHILDREN,
      })
    })

    test('direct override', () => {
      transformVNodeArgs(() => ['div', { id: 'foo' }, 'hello'])
      const vnode = createVNode('p')
      expect(vnode).toMatchObject({
        type: 'div',
        props: { id: 'foo' },
        children: 'hello',
        shapeFlag: ShapeFlags.ELEMENT | ShapeFlags.TEXT_CHILDREN,
      })
    })

    test('receive component instance as 2nd arg', () => {
      transformVNodeArgs((args, instance) => {
        if (instance) {
          return ['h1', null, instance.type.name]
        } else {
          return args
        }
      })
      const App = {
        // this will be the name of the component in the h1
        name: 'Root Component',
        render() {
          return h('p') // this will be overwritten by the transform
        },
      }
      const root = nodeOps.createElement('div')
      createApp(App).mount(root)
      expect(serializeInner(root)).toBe('<h1>Root Component</h1>')
    })

    test('should not be observable', () => {
      const a = createVNode('div')
      const b = reactive(a)
      expect(b).toBe(a)
      expect(isReactive(b)).toBe(false)
    })
  })
})<|MERGE_RESOLUTION|>--- conflicted
+++ resolved
@@ -11,17 +11,10 @@
   openBlock,
   transformVNodeArgs,
 } from '../src/vnode'
-<<<<<<< HEAD
-import { Data } from '../src/component'
-import { ShapeFlags, PatchFlags } from '@vue/shared'
-import { h, reactive, isReactive, setBlockTracking, ref, withCtx } from '../src'
-import { createApp, nodeOps, serializeInner, render } from '@vue/runtime-test'
-=======
 import type { Data } from '../src/component'
 import { PatchFlags, ShapeFlags } from '@vue/shared'
 import { h, isReactive, reactive, ref, setBlockTracking, withCtx } from '../src'
 import { createApp, nodeOps, serializeInner } from '@vue/runtime-test'
->>>>>>> a41c5f1f
 import { setCurrentRenderingInstance } from '../src/componentRenderContext'
 
 describe('vnode', () => {
