/**
 * @vitest-environment jsdom
 */

import {
  type ComponentInternalInstance,
  type FunctionalComponent,
  type SetupContext,
  createApp,
  defineComponent,
  getCurrentInstance,
  h,
  inject,
  nextTick,
  nodeOps,
  provide,
  ref,
  render,
  serializeInner,
  toRefs,
  watch,
} from '@vue/runtime-test'
import { render as domRender } from 'vue'

describe('component props', () => {
  test('stateful', () => {
    let props: any
    let attrs: any
    let proxy: any

    const Comp = defineComponent({
      props: ['fooBar', 'barBaz'],
      render() {
        props = this.$props
        attrs = this.$attrs
        proxy = this
      },
    })

    const root = nodeOps.createElement('div')
    render(h(Comp, { fooBar: 1, bar: 2 }), root)
    expect(proxy.fooBar).toBe(1)
    expect(props).toEqual({ fooBar: 1 })
    expect(attrs).toEqual({ bar: 2 })

    // test passing kebab-case and resolving to camelCase
    render(h(Comp, { 'foo-bar': 2, bar: 3, baz: 4 }), root)
    expect(proxy.fooBar).toBe(2)
    expect(props).toEqual({ fooBar: 2 })
    expect(attrs).toEqual({ bar: 3, baz: 4 })

    // test updating kebab-case should not delete it (#955)
    render(h(Comp, { 'foo-bar': 3, bar: 3, baz: 4, barBaz: 5 }), root)
    expect(proxy.fooBar).toBe(3)
    expect(proxy.barBaz).toBe(5)
    expect(props).toEqual({ fooBar: 3, barBaz: 5 })
    expect(attrs).toEqual({ bar: 3, baz: 4 })

    render(h(Comp, { qux: 5 }), root)
    expect(proxy.fooBar).toBeUndefined()
    // remove the props with camelCase key (#1412)
    expect(proxy.barBaz).toBeUndefined()
    expect(props).toEqual({})
    expect(attrs).toEqual({ qux: 5 })
  })

  test('stateful with setup', () => {
    let props: any
    let attrs: any

    const Comp = defineComponent({
      props: ['foo'],
      setup(_props, { attrs: _attrs }) {
        return () => {
          props = _props
          attrs = _attrs
        }
      },
    })

    const root = nodeOps.createElement('div')
    render(h(Comp, { foo: 1, bar: 2 }), root)
    expect(props).toEqual({ foo: 1 })
    expect(attrs).toEqual({ bar: 2 })

    render(h(Comp, { foo: 2, bar: 3, baz: 4 }), root)
    expect(props).toEqual({ foo: 2 })
    expect(attrs).toEqual({ bar: 3, baz: 4 })

    render(h(Comp, { qux: 5 }), root)
    expect(props).toEqual({})
    expect(attrs).toEqual({ qux: 5 })
  })

  test('functional with declaration', () => {
    let props: any
    let attrs: any

    const Comp: FunctionalComponent = (_props, { attrs: _attrs }) => {
      props = _props
      attrs = _attrs
    }
    Comp.props = ['foo']

    const root = nodeOps.createElement('div')
    render(h(Comp, { foo: 1, bar: 2 }), root)
    expect(props).toEqual({ foo: 1 })
    expect(attrs).toEqual({ bar: 2 })

    render(h(Comp, { foo: 2, bar: 3, baz: 4 }), root)
    expect(props).toEqual({ foo: 2 })
    expect(attrs).toEqual({ bar: 3, baz: 4 })

    render(h(Comp, { qux: 5 }), root)
    expect(props).toEqual({})
    expect(attrs).toEqual({ qux: 5 })
  })

  test('functional without declaration', () => {
    let props: any
    let attrs: any
    const Comp: FunctionalComponent = (_props, { attrs: _attrs }) => {
      props = _props
      attrs = _attrs
    }
    const root = nodeOps.createElement('div')

    render(h(Comp, { foo: 1 }), root)
    expect(props).toEqual({ foo: 1 })
    expect(attrs).toEqual({ foo: 1 })
    expect(props).toBe(attrs)

    render(h(Comp, { bar: 2 }), root)
    expect(props).toEqual({ bar: 2 })
    expect(attrs).toEqual({ bar: 2 })
    expect(props).toBe(attrs)
  })

  test('boolean casting', () => {
    let proxy: any
    const Comp = {
      props: {
        foo: Boolean,
        bar: Boolean,
        baz: Boolean,
        qux: Boolean,
      },
      render() {
        proxy = this
      },
    }
    render(
      h(Comp, {
        // absent should cast to false
        bar: '', // empty string should cast to true
        baz: 'baz', // same string should cast to true
        qux: 'ok', // other values should be left in-tact (but raise warning)
      }),
      nodeOps.createElement('div'),
    )

    expect(proxy.foo).toBe(false)
    expect(proxy.bar).toBe(true)
    expect(proxy.baz).toBe(true)
    expect(proxy.qux).toBe('ok')
    expect('type check failed for prop "qux"').toHaveBeenWarned()
  })

  test('default value', () => {
    let proxy: any
    const defaultFn = vi.fn(() => ({ a: 1 }))
    const defaultBaz = vi.fn(() => ({ b: 1 }))

    const Comp = {
      props: {
        foo: {
          default: 1,
        },
        bar: {
          default: defaultFn,
        },
        baz: {
          type: Function,
          default: defaultBaz,
        },
      },
      render() {
        proxy = this
      },
    }

    const root = nodeOps.createElement('div')
    render(h(Comp, { foo: 2 }), root)
    expect(proxy.foo).toBe(2)
    const prevBar = proxy.bar
    expect(proxy.bar).toEqual({ a: 1 })
    expect(proxy.baz).toEqual(defaultBaz)
    expect(defaultFn).toHaveBeenCalledTimes(1)
    expect(defaultBaz).toHaveBeenCalledTimes(0)

    // #999: updates should not cause default factory of unchanged prop to be
    // called again
    render(h(Comp, { foo: 3 }), root)
    expect(proxy.foo).toBe(3)
    expect(proxy.bar).toEqual({ a: 1 })
    expect(proxy.bar).toBe(prevBar)
    expect(defaultFn).toHaveBeenCalledTimes(1)

    render(h(Comp, { bar: { b: 2 } }), root)
    expect(proxy.foo).toBe(1)
    expect(proxy.bar).toEqual({ b: 2 })
    expect(defaultFn).toHaveBeenCalledTimes(1)

    render(h(Comp, { foo: 3, bar: { b: 3 } }), root)
    expect(proxy.foo).toBe(3)
    expect(proxy.bar).toEqual({ b: 3 })
    expect(defaultFn).toHaveBeenCalledTimes(1)

    render(h(Comp, { bar: { b: 4 } }), root)
    expect(proxy.foo).toBe(1)
    expect(proxy.bar).toEqual({ b: 4 })
    expect(defaultFn).toHaveBeenCalledTimes(1)
  })

  test('using inject in default value factory', () => {
    const Child = defineComponent({
      props: {
        test: {
          default: () => inject('test', 'default'),
        },
      },
      setup(props) {
        return () => {
          return h('div', props.test)
        }
      },
    })

    const Comp = {
      setup() {
        provide('test', 'injected')
        return () => h(Child)
      },
    }

    const root = nodeOps.createElement('div')
    render(h(Comp), root)
    expect(serializeInner(root)).toBe(`<div>injected</div>`)
  })

  test('optimized props updates', async () => {
    const Child = defineComponent({
      props: ['foo'],
      template: `<div>{{ foo }}</div>`,
    })

    const foo = ref(1)
    const id = ref('a')

    const Comp = defineComponent({
      setup() {
        return {
          foo,
          id,
        }
      },
      components: { Child },
      template: `<Child :foo="foo" :id="id"/>`,
    })

    // Note this one is using the main Vue render so it can compile template
    // on the fly
    const root = document.createElement('div')
    domRender(h(Comp), root)
    expect(root.innerHTML).toBe('<div id="a">1</div>')

    foo.value++
    await nextTick()
    expect(root.innerHTML).toBe('<div id="a">2</div>')

    id.value = 'b'
    await nextTick()
    expect(root.innerHTML).toBe('<div id="b">2</div>')
  })

  describe('validator', () => {
    test('validator should be called with two arguments', async () => {
      const mockFn = vi.fn((...args: any[]) => true)
      const Comp = defineComponent({
        props: {
          foo: {
            type: Number,
            validator: (value, props) => mockFn(value, props),
          },
          bar: {
            type: Number,
          },
        },
        template: `<div />`,
      })

      // Note this one is using the main Vue render so it can compile template
      // on the fly
      const root = document.createElement('div')
      domRender(h(Comp, { foo: 1, bar: 2 }), root)
      expect(mockFn).toHaveBeenCalledWith(1, { foo: 1, bar: 2 })
    })

    test('validator should not be able to mutate other props', async () => {
      const mockFn = vi.fn((...args: any[]) => true)
      const Comp = defineComponent({
        props: {
          foo: {
            type: Number,
            validator: (value, props) => !!(props.bar = 1),
          },
          bar: {
            type: Number,
            validator: value => mockFn(value),
          },
        },
        template: `<div />`,
      })

      // Note this one is using the main Vue render so it can compile template
      // on the fly
      const root = document.createElement('div')
      domRender(h(Comp, { foo: 1, bar: 2 }), root)
      expect(
        `Set operation on key "bar" failed: target is readonly.`,
      ).toHaveBeenWarnedLast()
      expect(mockFn).toHaveBeenCalledWith(2)
    })
  })

  test('warn props mutation', () => {
    let instance: ComponentInternalInstance
    let setupProps: any
    const Comp = {
      props: ['foo'],
      setup(props: any) {
        instance = getCurrentInstance()!
        setupProps = props
        return () => null
      },
    }
    render(h(Comp, { foo: 1 }), nodeOps.createElement('div'))
    expect(setupProps.foo).toBe(1)
    expect(instance!.props.foo).toBe(1)
    setupProps.foo = 2
    expect(`Set operation on key "foo" failed`).toHaveBeenWarned()
    expect(() => {
      ;(instance!.proxy as any).foo = 2
    }).toThrow(TypeError)
    expect(`Attempting to mutate prop "foo"`).toHaveBeenWarned()
    // should not throw when overriding properties other than props
    expect(() => {
      ;(instance!.proxy as any).hasOwnProperty = () => {}
    }).not.toThrow(TypeError)
  })

  test('warn absent required props', () => {
    const Comp = {
      props: {
        bool: { type: Boolean, required: true },
        str: { type: String, required: true },
        num: { type: Number, required: true },
      },
      setup() {
        return () => null
      },
    }
    render(h(Comp), nodeOps.createElement('div'))
    expect(`Missing required prop: "bool"`).toHaveBeenWarned()
    expect(`Missing required prop: "str"`).toHaveBeenWarned()
    expect(`Missing required prop: "num"`).toHaveBeenWarned()
  })

  test('warn on type mismatch', () => {
    class MyClass {}
    const Comp = {
      props: {
        bool: { type: Boolean },
        str: { type: String },
        num: { type: Number },
        arr: { type: Array },
        obj: { type: Object },
        cls: { type: MyClass },
        fn: { type: Function },
        skipCheck: { type: [Boolean, Function], skipCheck: true },
        empty: { type: [] },
      },
      setup() {
        return () => null
      },
    }
    render(
      h(Comp, {
        bool: 'true',
        str: 100,
        num: '100',
        arr: {},
        obj: 'false',
        cls: {},
        fn: true,
        skipCheck: 'foo',
        empty: [1, 2, 3],
      }),
      nodeOps.createElement('div'),
    )
    expect(
      `Invalid prop: type check failed for prop "bool". Expected Boolean, got String`,
    ).toHaveBeenWarned()
    expect(
      `Invalid prop: type check failed for prop "str". Expected String with value "100", got Number with value 100.`,
    ).toHaveBeenWarned()
    expect(
      `Invalid prop: type check failed for prop "num". Expected Number with value 100, got String with value "100".`,
    ).toHaveBeenWarned()
    expect(
      `Invalid prop: type check failed for prop "arr". Expected Array, got Object`,
    ).toHaveBeenWarned()
    expect(
      `Invalid prop: type check failed for prop "obj". Expected Object, got String with value "false"`,
    ).toHaveBeenWarned()
    expect(
      `Invalid prop: type check failed for prop "fn". Expected Function, got Boolean with value true.`,
    ).toHaveBeenWarned()
    expect(
      `Invalid prop: type check failed for prop "cls". Expected MyClass, got Object`,
    ).toHaveBeenWarned()
    expect(
      `Invalid prop: type check failed for prop "skipCheck". Expected Boolean | Function, got String with value "foo".`,
    ).not.toHaveBeenWarned()
    expect(
      `Prop type [] for prop "empty" won't match anything. Did you mean to use type Array instead?`,
    ).toHaveBeenWarned()
  })

  // #3495
  test('should not warn required props using kebab-case', async () => {
    const Comp = {
      props: {
        fooBar: { type: String, required: true },
      },
      setup() {
        return () => null
      },
    }
    render(
      h(Comp, {
        'foo-bar': 'hello',
      }),
      nodeOps.createElement('div'),
    )
    expect(`Missing required prop: "fooBar"`).not.toHaveBeenWarned()
  })

  test('merging props from mixins and extends', () => {
    let setupProps: any
    let renderProxy: any

    const E = {
      props: ['base'],
    }
    const M1 = {
      props: ['m1'],
    }
    const M2 = {
      props: { m2: null },
    }
    const Comp = {
      props: ['self'],
      mixins: [M1, M2],
      extends: E,
      setup(props: any) {
        setupProps = props
      },
      render(this: any) {
        renderProxy = this
        return h('div', [this.self, this.base, this.m1, this.m2])
      },
    }

    const root = nodeOps.createElement('div')
    const props = {
      self: 'from self, ',
      base: 'from base, ',
      m1: 'from mixin 1, ',
      m2: 'from mixin 2',
    }
    render(h(Comp, props), root)

    expect(serializeInner(root)).toMatch(
      `from self, from base, from mixin 1, from mixin 2`,
    )
    expect(setupProps).toMatchObject(props)
    expect(renderProxy.$props).toMatchObject(props)
  })

  test('merging props from global mixins', () => {
    let setupProps: any
    let renderProxy: any

    const M1 = {
      props: ['m1'],
    }
    const M2 = {
      props: { m2: null },
    }
    const Comp = {
      props: ['self'],
      setup(props: any) {
        setupProps = props
      },
      render(this: any) {
        renderProxy = this
        return h('div', [this.self, this.m1, this.m2])
      },
    }

    const props = {
      self: 'from self, ',
      m1: 'from mixin 1, ',
      m2: 'from mixin 2',
    }
    const app = createApp(Comp, props)
    app.mixin(M1)
    app.mixin(M2)

    const root = nodeOps.createElement('div')
    app.mount(root)

    expect(serializeInner(root)).toMatch(
      `from self, from mixin 1, from mixin 2`,
    )
    expect(setupProps).toMatchObject(props)
    expect(renderProxy.$props).toMatchObject(props)
  })

  test('props type support BigInt', () => {
    const Comp = {
      props: {
        foo: BigInt,
      },
      render(this: any) {
        return h('div', [this.foo])
      },
    }

    const root = nodeOps.createElement('div')
    render(
      h(Comp, {
        foo: BigInt(BigInt(100000111)) + BigInt(2000000000) * BigInt(30000000),
      }),
      root,
    )

    expect(serializeInner(root)).toMatch('<div>60000000100000111</div>')
  })

  // #3474
  test('should cache the value returned from the default factory to avoid unnecessary watcher trigger', async () => {
    let count = 0
    const Comp = {
      props: {
        foo: {
          type: Object,
          default: () => ({ val: 1 }),
        },
        bar: Number,
      },
      setup(props: any) {
        watch(
          () => props.foo,
          () => {
            count++
          },
        )
        return () => h('h1', [props.foo.val, props.bar])
      },
    }

    const foo = ref()
    const bar = ref(0)
    const app = createApp({
      render: () => h(Comp, { foo: foo.value, bar: bar.value }),
    })

    const root = nodeOps.createElement('div')
    app.mount(root)
    expect(serializeInner(root)).toMatch(`<h1>10</h1>`)
    expect(count).toBe(0)

    bar.value++
    await nextTick()
    expect(serializeInner(root)).toMatch(`<h1>11</h1>`)
    expect(count).toBe(0)
  })

  // #3288
  test('declared prop key should be present even if not passed', async () => {
    let initialKeys: string[] = []
    const changeSpy = vi.fn()
    const passFoo = ref(false)

    const Comp = {
      render() {},
      props: {
        foo: String,
      },
      setup(props: any) {
        initialKeys = Object.keys(props)
        const { foo } = toRefs(props)
        watch(foo, changeSpy)
      },
    }

    const Parent = () => (passFoo.value ? h(Comp, { foo: 'ok' }) : h(Comp))
    const root = nodeOps.createElement('div')
    createApp(Parent).mount(root)

    expect(initialKeys).toMatchObject(['foo'])
    passFoo.value = true
    await nextTick()
    expect(changeSpy).toHaveBeenCalledTimes(1)
  })

  // #3371
  test(`avoid double-setting props when casting`, async () => {
    const Parent = {
      setup(props: any, { slots }: SetupContext) {
        const childProps = ref()
        const registerChildProps = (props: any) => {
          childProps.value = props
        }
        provide('register', registerChildProps)

        return () => {
          // access the child component's props
          childProps.value && childProps.value.foo
          return slots.default!()
        }
      },
    }

    const Child = {
      props: {
        foo: {
          type: Boolean,
          required: false,
        },
      },
      setup(props: { foo: boolean }) {
        const register = inject('register') as any
        // 1. change the reactivity data of the parent component
        // 2. register its own props to the parent component
        register(props)

        return () => 'foo'
      },
    }

    const App = {
      setup() {
        return () => h(Parent, () => h(Child as any, { foo: '' }, () => null))
      },
    }

    const root = nodeOps.createElement('div')
    render(h(App), root)
    await nextTick()
    expect(serializeInner(root)).toBe(`foo`)
  })

  test('support null in required + multiple-type declarations', () => {
    const Comp = {
      props: {
        foo: { type: [Function, null], required: true },
      },
      render() {},
    }
    const root = nodeOps.createElement('div')
    expect(() => {
      render(h(Comp, { foo: () => {} }), root)
    }).not.toThrow()

    expect(() => {
      render(h(Comp, { foo: null }), root)
    }).not.toThrow()
  })

  // #5016
  test('handling attr with undefined value', () => {
    const Comp = {
      render(this: any) {
        return JSON.stringify(this.$attrs) + Object.keys(this.$attrs)
      },
    }
    const root = nodeOps.createElement('div')

    let attrs: any = { foo: undefined }

    render(h(Comp, attrs), root)
    expect(serializeInner(root)).toBe(
      JSON.stringify(attrs) + Object.keys(attrs),
    )

    render(h(Comp, (attrs = { foo: 'bar' })), root)
    expect(serializeInner(root)).toBe(
      JSON.stringify(attrs) + Object.keys(attrs),
    )
  })

  // #691ef
  test('should not mutate original props long-form definition object', () => {
    const props = {
      msg: {
        type: String,
      },
    }
    const Comp = defineComponent({
      props,
      render() {},
    })

    const root = nodeOps.createElement('div')

    render(h(Comp, { msg: 'test' }), root)

    expect(Object.keys(props.msg).length).toBe(1)
  })

<<<<<<< HEAD
  // #5517
  test('events should not be props when component updating', async () => {
    let props: any
    function eventHandler() {}
    const foo = ref(1)

    const Child = defineComponent({
      setup(_props) {
        props = _props
      },
      emits: ['event'],
      props: ['foo'],
      template: `<div>{{ foo }}</div>`
    })

    const Comp = defineComponent({
      setup() {
        return {
          foo,
          eventHandler
        }
      },
      components: { Child },
      template: `<Child @event="eventHandler" :foo="foo" />`
    })

    const root = document.createElement('div')
    domRender(h(Comp), root)
    expect(props).not.toHaveProperty('onEvent')

    foo.value++
    await nextTick()
    expect(props).not.toHaveProperty('onEvent')
=======
  test('should warn against reserved prop names', () => {
    const Comp = defineComponent({
      props: {
        key: String,
        ref: String,
        $foo: String,
      },
      render() {},
    })

    const root = nodeOps.createElement('div')

    render(h(Comp, { msg: 'test' }), root)

    expect(`Invalid prop name: "key"`).toHaveBeenWarned()
    expect(`Invalid prop name: "ref"`).toHaveBeenWarned()
    expect(`Invalid prop name: "$foo"`).toHaveBeenWarned()
>>>>>>> 4caabf2c
  })
})<|MERGE_RESOLUTION|>--- conflicted
+++ resolved
@@ -731,7 +731,25 @@
     expect(Object.keys(props.msg).length).toBe(1)
   })
 
-<<<<<<< HEAD
+  test('should warn against reserved prop names', () => {
+    const Comp = defineComponent({
+      props: {
+        key: String,
+        ref: String,
+        $foo: String,
+      },
+      render() {},
+    })
+
+    const root = nodeOps.createElement('div')
+
+    render(h(Comp, { msg: 'test' }), root)
+
+    expect(`Invalid prop name: "key"`).toHaveBeenWarned()
+    expect(`Invalid prop name: "ref"`).toHaveBeenWarned()
+    expect(`Invalid prop name: "$foo"`).toHaveBeenWarned()
+  })
+  
   // #5517
   test('events should not be props when component updating', async () => {
     let props: any
@@ -765,24 +783,5 @@
     foo.value++
     await nextTick()
     expect(props).not.toHaveProperty('onEvent')
-=======
-  test('should warn against reserved prop names', () => {
-    const Comp = defineComponent({
-      props: {
-        key: String,
-        ref: String,
-        $foo: String,
-      },
-      render() {},
-    })
-
-    const root = nodeOps.createElement('div')
-
-    render(h(Comp, { msg: 'test' }), root)
-
-    expect(`Invalid prop name: "key"`).toHaveBeenWarned()
-    expect(`Invalid prop name: "ref"`).toHaveBeenWarned()
-    expect(`Invalid prop name: "$foo"`).toHaveBeenWarned()
->>>>>>> 4caabf2c
   })
 })