import {
  ref,
  h,
  render,
  nodeOps,
  serializeInner,
  nextTick,
  VNode,
  provide,
  inject,
  Ref,
  watch,
  SetupContext
} from '@vue/runtime-test'

describe('renderer: component', () => {
  test('should update parent(hoc) component host el when child component self update', async () => {
    const value = ref(true)
    let parentVnode: VNode
    let childVnode1: VNode
    let childVnode2: VNode

    const Parent = {
      render: () => {
        // let Parent first rerender
        return (parentVnode = h(Child))
      }
    }

    const Child = {
      render: () => {
        return value.value
          ? (childVnode1 = h('div'))
          : (childVnode2 = h('span'))
      }
    }

    const root = nodeOps.createElement('div')
    render(h(Parent), root)
    expect(serializeInner(root)).toBe(`<div></div>`)
    expect(parentVnode!.el).toBe(childVnode1!.el)

    value.value = false
    await nextTick()
    expect(serializeInner(root)).toBe(`<span></span>`)
    expect(parentVnode!.el).toBe(childVnode2!.el)
  })

  it('should create an Component with props', () => {
    const Comp = {
      render: () => {
        return h('div')
      }
    }
    const root = nodeOps.createElement('div')
    render(h(Comp, { id: 'foo', class: 'bar' }), root)
    expect(serializeInner(root)).toBe(`<div id="foo" class="bar"></div>`)
  })

  it('should create an Component with direct text children', () => {
    const Comp = {
      render: () => {
        return h('div', 'test')
      }
    }
    const root = nodeOps.createElement('div')
    render(h(Comp, { id: 'foo', class: 'bar' }), root)
    expect(serializeInner(root)).toBe(`<div id="foo" class="bar">test</div>`)
  })

  it('should update an Component tag which is already mounted', () => {
    const Comp1 = {
      render: () => {
        return h('div', 'foo')
      }
    }
    const root = nodeOps.createElement('div')
    render(h(Comp1), root)
    expect(serializeInner(root)).toBe('<div>foo</div>')

    const Comp2 = {
      render: () => {
        return h('span', 'foo')
      }
    }
    render(h(Comp2), root)
    expect(serializeInner(root)).toBe('<span>foo</span>')
  })

  // #2072
  it('should not update Component if only changed props are declared emit listeners', () => {
    const Comp1 = {
      emits: ['foo'],
      updated: jest.fn(),
      render: () => null
    }
    const root = nodeOps.createElement('div')
    render(
      h(Comp1, {
        onFoo: () => {}
      }),
      root
    )
    render(
      h(Comp1, {
        onFoo: () => {}
      }),
      root
    )
    expect(Comp1.updated).not.toHaveBeenCalled()
  })

  // #2043
  test('component child synchronously updating parent state should trigger parent re-render', async () => {
    const App = {
      setup() {
        const n = ref(0)
        provide('foo', n)
        return () => {
          return [h('div', n.value), h(Child)]
        }
      }
    }

    const Child = {
      setup() {
        const n = inject<Ref<number>>('foo')!
        n.value++

        return () => {
          return h('div', n.value)
        }
      }
    }

    const root = nodeOps.createElement('div')
    render(h(App), root)
    expect(serializeInner(root)).toBe(`<div>0</div><div>1</div>`)
    await nextTick()
    expect(serializeInner(root)).toBe(`<div>1</div><div>1</div>`)
  })

<<<<<<< HEAD
  // #2200
  test('component child updating parent state in pre-flush should trigger parent re-render', async () => {
    const outer = ref(0)
    const App = {
      setup() {
        const inner = ref(0)

        return () => {
          return [
            h('div', inner.value),
            h(Child, {
              value: outer.value,
              onUpdate: (val: number) => (inner.value = val)
            })
          ]
        }
      }
    }

    const Child = {
      props: ['value'],
      setup(props: any, { emit }: SetupContext) {
        watch(() => props.value, (val: number) => emit('update', val))

        return () => {
          return h('div', props.value)
        }
=======
  // #2170
  test('should have access to instance’s “$el” property in watcher when setting instance data', async () => {
    function returnThis(this: any) {
      return this
    }
    const dataWatchSpy = jest.fn(returnThis)
    let instance: any
    const Comp = {
      data() {
        return {
          testData: undefined
        }
      },

      watch: {
        testData() {
          // @ts-ignore
          dataWatchSpy(this.$el)
        }
      },

      created() {
        instance = this
      },

      render() {
        return h('div')
      }
    }

    const root = nodeOps.createElement('div')
    render(h(Comp), root)

    expect(dataWatchSpy).not.toHaveBeenCalled()
    instance.testData = 'data'

    await nextTick()
    expect(dataWatchSpy).toHaveBeenCalledWith(instance.$el)
  })

  // #2170
  test('should have access to instance’s “$el” property in watcher when rendereing with watched prop', async () => {
    function returnThis(this: any) {
      return this
    }
    const propWatchSpy = jest.fn(returnThis)
    let instance: any
    const Comp = {
      props: {
        testProp: String
      },

      watch: {
        testProp() {
          // @ts-ignore
          propWatchSpy(this.$el)
        }
      },

      created() {
        instance = this
      },

      render() {
        return h('div')
>>>>>>> 28d5fd7a
      }
    }

    const root = nodeOps.createElement('div')
<<<<<<< HEAD
    render(h(App), root)
    expect(serializeInner(root)).toBe(`<div>0</div><div>0</div>`)

    outer.value++
    await nextTick()
    expect(serializeInner(root)).toBe(`<div>1</div><div>1</div>`)
=======

    render(h(Comp), root)
    await nextTick()
    expect(propWatchSpy).not.toHaveBeenCalled()

    render(h(Comp, { testProp: 'prop ' }), root)
    await nextTick()
    expect(propWatchSpy).toHaveBeenCalledWith(instance.$el)
>>>>>>> 28d5fd7a
  })
})<|MERGE_RESOLUTION|>--- conflicted
+++ resolved
@@ -140,7 +140,44 @@
     expect(serializeInner(root)).toBe(`<div>1</div><div>1</div>`)
   })
 
-<<<<<<< HEAD
+  // #2170
+  test('should have access to instance’s “$el” property in watcher when rendereing with watched prop', async () => {
+    function returnThis(this: any) {
+      return this
+    }
+    const propWatchSpy = jest.fn(returnThis)
+    let instance: any
+    const Comp = {
+      props: {
+        testProp: String
+      },
+
+      watch: {
+        testProp() {
+          // @ts-ignore
+          propWatchSpy(this.$el)
+        }
+      },
+
+      created() {
+        instance = this
+      },
+
+      render() {
+        return h('div')
+      }
+    }
+
+    const root = nodeOps.createElement('div')
+    render(h(Comp), root)
+    await nextTick()
+    expect(propWatchSpy).not.toHaveBeenCalled()
+
+    render(h(Comp, { testProp: 'prop ' }), root)
+    await nextTick()
+    expect(propWatchSpy).toHaveBeenCalledWith(instance.$el)
+  })
+
   // #2200
   test('component child updating parent state in pre-flush should trigger parent re-render', async () => {
     const outer = ref(0)
@@ -168,93 +205,15 @@
         return () => {
           return h('div', props.value)
         }
-=======
-  // #2170
-  test('should have access to instance’s “$el” property in watcher when setting instance data', async () => {
-    function returnThis(this: any) {
-      return this
-    }
-    const dataWatchSpy = jest.fn(returnThis)
-    let instance: any
-    const Comp = {
-      data() {
-        return {
-          testData: undefined
-        }
-      },
-
-      watch: {
-        testData() {
-          // @ts-ignore
-          dataWatchSpy(this.$el)
-        }
-      },
-
-      created() {
-        instance = this
-      },
-
-      render() {
-        return h('div')
-      }
-    }
-
-    const root = nodeOps.createElement('div')
-    render(h(Comp), root)
-
-    expect(dataWatchSpy).not.toHaveBeenCalled()
-    instance.testData = 'data'
-
-    await nextTick()
-    expect(dataWatchSpy).toHaveBeenCalledWith(instance.$el)
-  })
-
-  // #2170
-  test('should have access to instance’s “$el” property in watcher when rendereing with watched prop', async () => {
-    function returnThis(this: any) {
-      return this
-    }
-    const propWatchSpy = jest.fn(returnThis)
-    let instance: any
-    const Comp = {
-      props: {
-        testProp: String
-      },
-
-      watch: {
-        testProp() {
-          // @ts-ignore
-          propWatchSpy(this.$el)
-        }
-      },
-
-      created() {
-        instance = this
-      },
-
-      render() {
-        return h('div')
->>>>>>> 28d5fd7a
-      }
-    }
-
-    const root = nodeOps.createElement('div')
-<<<<<<< HEAD
+      }
+    }
+
+    const root = nodeOps.createElement('div')
     render(h(App), root)
     expect(serializeInner(root)).toBe(`<div>0</div><div>0</div>`)
 
     outer.value++
     await nextTick()
     expect(serializeInner(root)).toBe(`<div>1</div><div>1</div>`)
-=======
-
-    render(h(Comp), root)
-    await nextTick()
-    expect(propWatchSpy).not.toHaveBeenCalled()
-
-    render(h(Comp, { testProp: 'prop ' }), root)
-    await nextTick()
-    expect(propWatchSpy).toHaveBeenCalledWith(instance.$el)
->>>>>>> 28d5fd7a
   })
 })