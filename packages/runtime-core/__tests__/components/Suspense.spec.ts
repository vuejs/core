--- conflicted
+++ resolved
@@ -8,11 +8,8 @@
   KeepAlive,
   Suspense,
   type SuspenseProps,
-<<<<<<< HEAD
   Teleport,
-=======
   createCommentVNode,
->>>>>>> 1b6bc237
   h,
   nextTick,
   nodeOps,
