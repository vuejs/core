/**
 * @vitest-environment jsdom
 */
import { vi } from 'vitest'
import {
  h,
  ref,
  Suspense,
  ComponentOptions,
  render,
  nodeOps,
  serializeInner,
  nextTick,
  onMounted,
  watch,
  watchEffect,
  onUnmounted,
  onErrorCaptured,
  shallowRef,
  Fragment,
  reactive,
  Teleport,
  withCtx
} from '@vue/runtime-test'
<<<<<<< HEAD
import { render as runtimeRender } from '@vue/runtime-dom'
import { createApp, useCssVars } from 'vue'
=======
import { createApp, defineComponent } from 'vue'
>>>>>>> bdf3492a

describe('Suspense', () => {
  const deps: Promise<any>[] = []

  beforeEach(() => {
    deps.length = 0
  })

  // a simple async factory for testing purposes only.
  function defineAsyncComponent<T extends ComponentOptions>(
    comp: T,
    delay: number = 0
  ) {
    return {
      setup(props: any, { slots }: any) {
        const p = new Promise(resolve => {
          setTimeout(() => {
            resolve(() => h(comp, props, slots))
          }, delay)
        })
        // in Node 12, due to timer/nextTick mechanism change, we have to wait
        // an extra tick to avoid race conditions
        deps.push(p.then(() => Promise.resolve()))
        return p
      }
    }
  }

  test('fallback content', async () => {
    const Async = defineAsyncComponent({
      render() {
        return h('div', 'async')
      }
    })

    const Comp = {
      setup() {
        return () =>
          h(Suspense, null, {
            default: h(Async),
            fallback: h('div', 'fallback')
          })
      }
    }

    const root = nodeOps.createElement('div')
    render(h(Comp), root)
    expect(serializeInner(root)).toBe(`<div>fallback</div>`)

    await Promise.all(deps)
    await nextTick()
    expect(serializeInner(root)).toBe(`<div>async</div>`)
  })

  test('emits events', async () => {
    const Async = defineAsyncComponent({
      render() {
        return h('div', 'async')
      }
    })

    const onFallback = vi.fn()
    const onResolve = vi.fn()
    const onPending = vi.fn()

    const show = ref(true)
    const Comp = {
      setup() {
        return () =>
          h(
            Suspense,
            {
              onFallback,
              onResolve,
              onPending,
              // force displaying the fallback right away
              timeout: 0
            },
            {
              default: () => (show.value ? h(Async) : null),
              fallback: h('div', 'fallback')
            }
          )
      }
    }

    const root = nodeOps.createElement('div')
    render(h(Comp), root)
    expect(onFallback).toHaveBeenCalledTimes(1)
    expect(onPending).toHaveBeenCalledTimes(1)
    expect(onResolve).toHaveBeenCalledTimes(0)

    await Promise.all(deps)
    await nextTick()
    expect(onFallback).toHaveBeenCalledTimes(1)
    expect(onPending).toHaveBeenCalledTimes(1)
    expect(onResolve).toHaveBeenCalledTimes(1)

    show.value = false
    await nextTick()
    expect(onFallback).toHaveBeenCalledTimes(1)
    expect(onPending).toHaveBeenCalledTimes(2)
    expect(onResolve).toHaveBeenCalledTimes(2)

    deps.length = 0
    show.value = true
    await nextTick()
    expect(onFallback).toHaveBeenCalledTimes(2)
    expect(onPending).toHaveBeenCalledTimes(3)
    expect(onResolve).toHaveBeenCalledTimes(2)

    await Promise.all(deps)
    await nextTick()
    expect(onFallback).toHaveBeenCalledTimes(2)
    expect(onPending).toHaveBeenCalledTimes(3)
    expect(onResolve).toHaveBeenCalledTimes(3)
  })

  test('nested async deps', async () => {
    const calls: string[] = []

    const AsyncOuter = defineAsyncComponent({
      setup() {
        onMounted(() => {
          calls.push('outer mounted')
        })
        return () => h(AsyncInner)
      }
    })

    const AsyncInner = defineAsyncComponent(
      {
        setup() {
          onMounted(() => {
            calls.push('inner mounted')
          })
          return () => h('div', 'inner')
        }
      },
      10
    )

    const Comp = {
      setup() {
        return () =>
          h(Suspense, null, {
            default: h(AsyncOuter),
            fallback: h('div', 'fallback')
          })
      }
    }

    const root = nodeOps.createElement('div')
    render(h(Comp), root)
    expect(serializeInner(root)).toBe(`<div>fallback</div>`)
    expect(calls).toEqual([])

    await deps[0]
    await nextTick()
    expect(serializeInner(root)).toBe(`<div>fallback</div>`)
    expect(calls).toEqual([])

    await Promise.all(deps)
    await nextTick()
    expect(calls).toEqual([`outer mounted`, `inner mounted`])
    expect(serializeInner(root)).toBe(`<div>inner</div>`)
  })

  test('onResolve', async () => {
    const Async = defineAsyncComponent({
      render() {
        return h('div', 'async')
      }
    })

    const onResolve = vi.fn()

    const Comp = {
      setup() {
        return () =>
          h(
            Suspense,
            {
              onResolve
            },
            {
              default: h(Async),
              fallback: h('div', 'fallback')
            }
          )
      }
    }

    const root = nodeOps.createElement('div')
    render(h(Comp), root)
    expect(serializeInner(root)).toBe(`<div>fallback</div>`)
    expect(onResolve).not.toHaveBeenCalled()

    await Promise.all(deps)
    await nextTick()
    expect(serializeInner(root)).toBe(`<div>async</div>`)
    expect(onResolve).toHaveBeenCalled()
  })

  test('buffer mounted/updated hooks & post flush watch callbacks', async () => {
    const deps: Promise<any>[] = []
    const calls: string[] = []
    const toggle = ref(true)

    const Async = {
      async setup() {
        const p = new Promise(r => setTimeout(r, 1))
        // extra tick needed for Node 12+
        deps.push(p.then(() => Promise.resolve()))

        watchEffect(
          () => {
            calls.push('watch effect')
          },
          { flush: 'post' }
        )

        const count = ref(0)
        watch(
          count,
          () => {
            calls.push('watch callback')
          },
          { flush: 'post' }
        )
        count.value++ // trigger the watcher now

        onMounted(() => {
          calls.push('mounted')
        })

        onUnmounted(() => {
          calls.push('unmounted')
        })

        await p
        return () => h('div', 'async')
      }
    }

    const Comp = {
      setup() {
        return () =>
          h(Suspense, null, {
            default: toggle.value ? h(Async) : null,
            fallback: h('div', 'fallback')
          })
      }
    }

    const root = nodeOps.createElement('div')
    render(h(Comp), root)
    expect(serializeInner(root)).toBe(`<div>fallback</div>`)
    expect(calls).toEqual([])

    await Promise.all(deps)
    await nextTick()
    expect(serializeInner(root)).toBe(`<div>async</div>`)
    expect(calls).toEqual([`watch effect`, `watch callback`, `mounted`])

    // effects inside an already resolved suspense should happen at normal timing
    toggle.value = false
    await nextTick()
    await nextTick()
    expect(serializeInner(root)).toBe(`<!---->`)
    expect(calls).toEqual([
      `watch effect`,
      `watch callback`,
      `mounted`,
      'unmounted'
    ])
  })

  // #1059
  test('mounted/updated hooks & fallback component', async () => {
    const deps: Promise<any>[] = []
    const calls: string[] = []
    const toggle = ref(true)

    const Async = {
      async setup() {
        const p = new Promise(r => setTimeout(r, 1))
        // extra tick needed for Node 12+
        deps.push(p.then(() => Promise.resolve()))

        await p
        return () => h('div', 'async')
      }
    }

    const Fallback = {
      setup() {
        onMounted(() => {
          calls.push('mounted')
        })

        onUnmounted(() => {
          calls.push('unmounted')
        })
        return () => h('div', 'fallback')
      }
    }

    const Comp = {
      setup() {
        return () =>
          h(Suspense, null, {
            default: toggle.value ? h(Async) : null,
            fallback: h(Fallback)
          })
      }
    }

    const root = nodeOps.createElement('div')
    render(h(Comp), root)
    expect(serializeInner(root)).toBe(`<div>fallback</div>`)
    expect(calls).toEqual([`mounted`])

    await Promise.all(deps)
    await nextTick()
    expect(serializeInner(root)).toBe(`<div>async</div>`)
    expect(calls).toEqual([`mounted`, `unmounted`])
  })

  test('content update before suspense resolve', async () => {
    const Async = defineAsyncComponent({
      props: { msg: String },
      setup(props: any) {
        return () => h('div', props.msg)
      }
    })

    const msg = ref('foo')

    const Comp = {
      setup() {
        return () =>
          h(Suspense, null, {
            default: h(Async, { msg: msg.value }),
            fallback: h('div', `fallback ${msg.value}`)
          })
      }
    }

    const root = nodeOps.createElement('div')
    render(h(Comp), root)
    expect(serializeInner(root)).toBe(`<div>fallback foo</div>`)

    // value changed before resolve
    msg.value = 'bar'
    await nextTick()
    // fallback content should be updated
    expect(serializeInner(root)).toBe(`<div>fallback bar</div>`)

    await Promise.all(deps)
    await nextTick()
    // async component should receive updated props/slots when resolved
    expect(serializeInner(root)).toBe(`<div>bar</div>`)
  })

  // mount/unmount hooks should not even fire
  test('unmount before suspense resolve', async () => {
    const deps: Promise<any>[] = []
    const calls: string[] = []
    const toggle = ref(true)

    const Async = {
      async setup() {
        const p = new Promise(r => setTimeout(r, 1))
        deps.push(p)

        watchEffect(
          () => {
            calls.push('watch effect')
          },
          { flush: 'post' }
        )

        const count = ref(0)
        watch(
          count,
          () => {
            calls.push('watch callback')
          },
          { flush: 'post' }
        )
        count.value++ // trigger the watcher now

        onMounted(() => {
          calls.push('mounted')
        })

        onUnmounted(() => {
          calls.push('unmounted')
        })

        await p
        return () => h('div', 'async')
      }
    }

    const Comp = {
      setup() {
        return () =>
          h(Suspense, null, {
            default: toggle.value ? h(Async) : null,
            fallback: h('div', 'fallback')
          })
      }
    }

    const root = nodeOps.createElement('div')
    render(h(Comp), root)
    expect(serializeInner(root)).toBe(`<div>fallback</div>`)
    expect(calls).toEqual([])

    // remove the async dep before it's resolved
    toggle.value = false
    await nextTick()
    // should cause the suspense to resolve immediately
    expect(serializeInner(root)).toBe(`<!---->`)

    await Promise.all(deps)
    await nextTick()
    expect(serializeInner(root)).toBe(`<!---->`)
    // should discard effects
    expect(calls).toEqual([])
  })

  test('unmount suspense after resolve', async () => {
    const toggle = ref(true)
    const unmounted = vi.fn()

    const Async = defineAsyncComponent({
      setup() {
        onUnmounted(unmounted)
        return () => h('div', 'async')
      }
    })

    const Comp = {
      setup() {
        return () =>
          toggle.value
            ? h(Suspense, null, {
                default: h(Async),
                fallback: h('div', 'fallback')
              })
            : null
      }
    }

    const root = nodeOps.createElement('div')
    render(h(Comp), root)
    expect(serializeInner(root)).toBe(`<div>fallback</div>`)

    await Promise.all(deps)
    await nextTick()
    expect(serializeInner(root)).toBe(`<div>async</div>`)
    expect(unmounted).not.toHaveBeenCalled()

    toggle.value = false
    await nextTick()
    expect(serializeInner(root)).toBe(`<!---->`)
    expect(unmounted).toHaveBeenCalled()
  })

  test('unmount suspense before resolve', async () => {
    const toggle = ref(true)
    const mounted = vi.fn()
    const unmounted = vi.fn()

    const Async = defineAsyncComponent({
      setup() {
        onMounted(mounted)
        onUnmounted(unmounted)
        return () => h('div', 'async')
      }
    })

    const Comp = {
      setup() {
        return () =>
          toggle.value
            ? h(Suspense, null, {
                default: h(Async),
                fallback: h('div', 'fallback')
              })
            : null
      }
    }

    const root = nodeOps.createElement('div')
    render(h(Comp), root)
    expect(serializeInner(root)).toBe(`<div>fallback</div>`)

    toggle.value = false
    await nextTick()
    expect(serializeInner(root)).toBe(`<!---->`)
    expect(mounted).not.toHaveBeenCalled()
    expect(unmounted).not.toHaveBeenCalled()

    await Promise.all(deps)
    await nextTick()
    // should not resolve and cause unmount
    expect(mounted).not.toHaveBeenCalled()
    expect(unmounted).not.toHaveBeenCalled()
  })

  test('nested suspense (parent resolves first)', async () => {
    const calls: string[] = []

    const AsyncOuter = defineAsyncComponent(
      {
        setup: () => {
          onMounted(() => {
            calls.push('outer mounted')
          })
          return () => h('div', 'async outer')
        }
      },
      1
    )

    const AsyncInner = defineAsyncComponent(
      {
        setup: () => {
          onMounted(() => {
            calls.push('inner mounted')
          })
          return () => h('div', 'async inner')
        }
      },
      10
    )

    const Inner = {
      setup() {
        return () =>
          h(Suspense, null, {
            default: h(AsyncInner),
            fallback: h('div', 'fallback inner')
          })
      }
    }

    const Comp = {
      setup() {
        return () =>
          h(Suspense, null, {
            default: h('div', [h(AsyncOuter), h(Inner)]),
            fallback: h('div', 'fallback outer')
          })
      }
    }

    const root = nodeOps.createElement('div')
    render(h(Comp), root)
    expect(serializeInner(root)).toBe(`<div>fallback outer</div>`)

    await deps[0]
    await nextTick()
    expect(serializeInner(root)).toBe(
      `<div><div>async outer</div><div>fallback inner</div></div>`
    )
    expect(calls).toEqual([`outer mounted`])

    await Promise.all(deps)
    await nextTick()
    expect(serializeInner(root)).toBe(
      `<div><div>async outer</div><div>async inner</div></div>`
    )
    expect(calls).toEqual([`outer mounted`, `inner mounted`])
  })

  test('nested suspense (child resolves first)', async () => {
    const calls: string[] = []

    const AsyncOuter = defineAsyncComponent(
      {
        setup: () => {
          onMounted(() => {
            calls.push('outer mounted')
          })
          return () => h('div', 'async outer')
        }
      },
      10
    )

    const AsyncInner = defineAsyncComponent(
      {
        setup: () => {
          onMounted(() => {
            calls.push('inner mounted')
          })
          return () => h('div', 'async inner')
        }
      },
      1
    )

    const Inner = {
      setup() {
        return () =>
          h(Suspense, null, {
            default: h(AsyncInner),
            fallback: h('div', 'fallback inner')
          })
      }
    }

    const Comp = {
      setup() {
        return () =>
          h(Suspense, null, {
            default: h('div', [h(AsyncOuter), h(Inner)]),
            fallback: h('div', 'fallback outer')
          })
      }
    }

    const root = nodeOps.createElement('div')
    render(h(Comp), root)
    expect(serializeInner(root)).toBe(`<div>fallback outer</div>`)

    await deps[1]
    await nextTick()
    expect(serializeInner(root)).toBe(`<div>fallback outer</div>`)
    expect(calls).toEqual([])

    await Promise.all(deps)
    await nextTick()
    expect(serializeInner(root)).toBe(
      `<div><div>async outer</div><div>async inner</div></div>`
    )
    expect(calls).toEqual([`inner mounted`, `outer mounted`])
  })

  test('error handling', async () => {
    const Async = {
      async setup() {
        throw new Error('oops')
      }
    }

    const Comp = {
      setup() {
        const errorMessage = ref<string | null>(null)
        onErrorCaptured(err => {
          errorMessage.value =
            err instanceof Error
              ? err.message
              : `A non-Error value thrown: ${err}`
          return false
        })

        return () =>
          errorMessage.value
            ? h('div', errorMessage.value)
            : h(Suspense, null, {
                default: h(Async),
                fallback: h('div', 'fallback')
              })
      }
    }

    const root = nodeOps.createElement('div')
    render(h(Comp), root)
    expect(serializeInner(root)).toBe(`<div>fallback</div>`)

    await Promise.all(deps)
    await nextTick()
    expect(serializeInner(root)).toBe(`<div>oops</div>`)
  })

  // #3857
  test('error handling w/ template optimization', async () => {
    const Async = {
      async setup() {
        throw new Error('oops')
      }
    }

    const Comp = {
      template: `
      <div v-if="errorMessage">{{ errorMessage }}</div>
      <Suspense v-else>
        <div>
          <Async />
        </div>
        <template #fallback>
          <div>fallback</div>
        </template>
      </Suspense>
      `,
      components: { Async },
      setup() {
        const errorMessage = ref<string | null>(null)
        onErrorCaptured(err => {
          errorMessage.value =
            err instanceof Error
              ? err.message
              : `A non-Error value thrown: ${err}`
          return false
        })
        return { errorMessage }
      }
    }

    const root = nodeOps.createElement('div')
    render(h(Comp), root)
    expect(serializeInner(root)).toBe(`<div>fallback</div>`)

    await Promise.all(deps)
    await nextTick()
    expect(serializeInner(root)).toBe(`<div>oops</div>`)
  })

  it('combined usage (nested async + nested suspense + multiple deps)', async () => {
    const msg = ref('nested msg')
    const calls: number[] = []

    const AsyncChildWithSuspense = defineAsyncComponent({
      props: { msg: String },
      setup(props: any) {
        onMounted(() => {
          calls.push(0)
        })
        return () =>
          h(Suspense, null, {
            default: h(AsyncInsideNestedSuspense, { msg: props.msg }),
            fallback: h('div', 'nested fallback')
          })
      }
    })

    const AsyncInsideNestedSuspense = defineAsyncComponent(
      {
        props: { msg: String },
        setup(props: any) {
          onMounted(() => {
            calls.push(2)
          })
          return () => h('div', props.msg)
        }
      },
      20
    )

    const AsyncChildParent = defineAsyncComponent({
      props: { msg: String },
      setup(props: any) {
        onMounted(() => {
          calls.push(1)
        })
        return () => h(NestedAsyncChild, { msg: props.msg })
      }
    })

    const NestedAsyncChild = defineAsyncComponent(
      {
        props: { msg: String },
        setup(props: any) {
          onMounted(() => {
            calls.push(3)
          })
          return () => h('div', props.msg)
        }
      },
      10
    )

    const MiddleComponent = {
      setup() {
        return () =>
          h(AsyncChildWithSuspense, {
            msg: msg.value
          })
      }
    }

    const Comp = {
      setup() {
        return () =>
          h(Suspense, null, {
            default: h('div', [
              h(MiddleComponent),
              h(AsyncChildParent, {
                msg: 'root async'
              })
            ]),
            fallback: h('div', 'root fallback')
          })
      }
    }

    const root = nodeOps.createElement('div')
    render(h(Comp), root)
    expect(serializeInner(root)).toBe(`<div>root fallback</div>`)
    expect(calls).toEqual([])

    /**
     * <Root>
     *   <Suspense>
     *     <MiddleComponent>
     *       <AsyncChildWithSuspense> (0: resolves on macrotask)
     *         <Suspense>
     *           <AsyncInsideNestedSuspense> (2: resolves on macrotask + 20ms)
     *     <AsyncChildParent> (1: resolves on macrotask)
     *       <NestedAsyncChild> (3: resolves on macrotask + 10ms)
     */

    // both top level async deps resolved, but there is another nested dep
    // so should still be in fallback state
    await Promise.all([deps[0], deps[1]])
    await nextTick()
    expect(serializeInner(root)).toBe(`<div>root fallback</div>`)
    expect(calls).toEqual([])

    // root suspense all deps resolved. should show root content now
    // with nested suspense showing fallback content
    await deps[3]
    await nextTick()
    expect(serializeInner(root)).toBe(
      `<div><div>nested fallback</div><div>root async</div></div>`
    )
    expect(calls).toEqual([0, 1, 3])

    // change state for the nested component before it resolves
    msg.value = 'nested changed'

    // all deps resolved, nested suspense should resolve now
    await Promise.all(deps)
    await nextTick()
    expect(serializeInner(root)).toBe(
      `<div><div>nested changed</div><div>root async</div></div>`
    )
    expect(calls).toEqual([0, 1, 3, 2])

    // should update just fine after resolve
    msg.value = 'nested changed again'
    await nextTick()
    expect(serializeInner(root)).toBe(
      `<div><div>nested changed again</div><div>root async</div></div>`
    )
  })

  test('switching branches', async () => {
    const calls: string[] = []
    const toggle = ref(true)

    const Foo = defineAsyncComponent({
      setup() {
        onMounted(() => {
          calls.push('foo mounted')
        })
        onUnmounted(() => {
          calls.push('foo unmounted')
        })
        return () => h('div', ['foo', h(FooNested)])
      }
    })

    const FooNested = defineAsyncComponent(
      {
        setup() {
          onMounted(() => {
            calls.push('foo nested mounted')
          })
          onUnmounted(() => {
            calls.push('foo nested unmounted')
          })
          return () => h('div', 'foo nested')
        }
      },
      10
    )

    const Bar = defineAsyncComponent(
      {
        setup() {
          onMounted(() => {
            calls.push('bar mounted')
          })
          onUnmounted(() => {
            calls.push('bar unmounted')
          })
          return () => h('div', 'bar')
        }
      },
      10
    )

    const Comp = {
      setup() {
        return () =>
          h(Suspense, null, {
            default: toggle.value ? h(Foo) : h(Bar),
            fallback: h('div', 'fallback')
          })
      }
    }

    const root = nodeOps.createElement('div')
    render(h(Comp), root)
    expect(serializeInner(root)).toBe(`<div>fallback</div>`)
    expect(calls).toEqual([])

    await deps[0]
    await nextTick()
    expect(serializeInner(root)).toBe(`<div>fallback</div>`)
    expect(calls).toEqual([])

    await Promise.all(deps)
    await nextTick()
    expect(calls).toEqual([`foo mounted`, `foo nested mounted`])
    expect(serializeInner(root)).toBe(`<div>foo<div>foo nested</div></div>`)

    // toggle
    toggle.value = false
    await nextTick()
    expect(deps.length).toBe(3)
    // should remain on current view
    expect(calls).toEqual([`foo mounted`, `foo nested mounted`])
    expect(serializeInner(root)).toBe(`<div>foo<div>foo nested</div></div>`)

    await Promise.all(deps)
    await nextTick()
    const tempCalls = [
      `foo mounted`,
      `foo nested mounted`,
      `bar mounted`,
      `foo nested unmounted`,
      `foo unmounted`
    ]
    expect(calls).toEqual(tempCalls)
    expect(serializeInner(root)).toBe(`<div>bar</div>`)

    // toggle back
    toggle.value = true
    await nextTick()
    // should remain
    expect(calls).toEqual(tempCalls)
    expect(serializeInner(root)).toBe(`<div>bar</div>`)

    await deps[3]
    await nextTick()
    // still pending...
    expect(calls).toEqual(tempCalls)
    expect(serializeInner(root)).toBe(`<div>bar</div>`)

    await Promise.all(deps)
    await nextTick()
    expect(calls).toEqual([
      ...tempCalls,
      `foo mounted`,
      `foo nested mounted`,
      `bar unmounted`
    ])
    expect(serializeInner(root)).toBe(`<div>foo<div>foo nested</div></div>`)
  })

  test('branch switch to 3rd branch before resolve', async () => {
    const calls: string[] = []

    const makeComp = (name: string, delay = 0) =>
      defineAsyncComponent(
        {
          setup() {
            onMounted(() => {
              calls.push(`${name} mounted`)
            })
            onUnmounted(() => {
              calls.push(`${name} unmounted`)
            })
            return () => h('div', [name])
          }
        },
        delay
      )

    const One = makeComp('one')
    const Two = makeComp('two', 10)
    const Three = makeComp('three', 20)

    const view = shallowRef(One)

    const Comp = {
      setup() {
        return () =>
          h(Suspense, null, {
            default: h(view.value),
            fallback: h('div', 'fallback')
          })
      }
    }

    const root = nodeOps.createElement('div')
    render(h(Comp), root)
    expect(serializeInner(root)).toBe(`<div>fallback</div>`)
    expect(calls).toEqual([])

    await deps[0]
    await nextTick()
    expect(serializeInner(root)).toBe(`<div>one</div>`)
    expect(calls).toEqual([`one mounted`])

    view.value = Two
    await nextTick()
    expect(deps.length).toBe(2)

    // switch before two resolves
    view.value = Three
    await nextTick()
    expect(deps.length).toBe(3)

    // dep for two resolves
    await deps[1]
    await nextTick()
    // should still be on view one
    expect(serializeInner(root)).toBe(`<div>one</div>`)
    expect(calls).toEqual([`one mounted`])

    await deps[2]
    await nextTick()
    expect(serializeInner(root)).toBe(`<div>three</div>`)
    expect(calls).toEqual([`one mounted`, `three mounted`, `one unmounted`])
  })

  test('branch switch back before resolve', async () => {
    const calls: string[] = []

    const makeComp = (name: string, delay = 0) =>
      defineAsyncComponent(
        {
          setup() {
            onMounted(() => {
              calls.push(`${name} mounted`)
            })
            onUnmounted(() => {
              calls.push(`${name} unmounted`)
            })
            return () => h('div', [name])
          }
        },
        delay
      )

    const One = makeComp('one')
    const Two = makeComp('two', 10)

    const view = shallowRef(One)

    const Comp = {
      setup() {
        return () =>
          h(Suspense, null, {
            default: h(view.value),
            fallback: h('div', 'fallback')
          })
      }
    }

    const root = nodeOps.createElement('div')
    render(h(Comp), root)
    expect(serializeInner(root)).toBe(`<div>fallback</div>`)
    expect(calls).toEqual([])

    await deps[0]
    await nextTick()
    expect(serializeInner(root)).toBe(`<div>one</div>`)
    expect(calls).toEqual([`one mounted`])

    view.value = Two
    await nextTick()
    expect(deps.length).toBe(2)

    // switch back before two resolves
    view.value = One
    await nextTick()
    expect(deps.length).toBe(2)

    // dep for two resolves
    await deps[1]
    await nextTick()
    // should still be on view one
    expect(serializeInner(root)).toBe(`<div>one</div>`)
    expect(calls).toEqual([`one mounted`])
  })

  test('branch switch timeout + fallback', async () => {
    const calls: string[] = []

    const makeComp = (name: string, delay = 0) =>
      defineAsyncComponent(
        {
          setup() {
            onMounted(() => {
              calls.push(`${name} mounted`)
            })
            onUnmounted(() => {
              calls.push(`${name} unmounted`)
            })
            return () => h('div', [name])
          }
        },
        delay
      )

    const One = makeComp('one')
    const Two = makeComp('two', 20)

    const view = shallowRef(One)

    const Comp = {
      setup() {
        return () =>
          h(
            Suspense,
            {
              timeout: 10
            },
            {
              default: h(view.value),
              fallback: h('div', 'fallback')
            }
          )
      }
    }

    const root = nodeOps.createElement('div')
    render(h(Comp), root)
    expect(serializeInner(root)).toBe(`<div>fallback</div>`)
    expect(calls).toEqual([])

    await deps[0]
    await nextTick()
    expect(serializeInner(root)).toBe(`<div>one</div>`)
    expect(calls).toEqual([`one mounted`])

    view.value = Two
    await nextTick()
    expect(serializeInner(root)).toBe(`<div>one</div>`)
    expect(calls).toEqual([`one mounted`])

    await new Promise(r => setTimeout(r, 10))
    await nextTick()
    expect(serializeInner(root)).toBe(`<div>fallback</div>`)
    expect(calls).toEqual([`one mounted`, `one unmounted`])

    await deps[1]
    await nextTick()
    expect(serializeInner(root)).toBe(`<div>two</div>`)
    expect(calls).toEqual([`one mounted`, `one unmounted`, `two mounted`])
  })

  // #2214
  // Since suspense renders its own root like a component, it should not patch
  // its content in optimized mode.
  test('should not miss nested element updates when used in templates', async () => {
    const n = ref(1)
    const Comp = {
      setup() {
        return { n }
      },
      template: `
      <Suspense>
        <div><span>{{ n }}</span></div>
      </Suspense>
      `
    }
    const root = document.createElement('div')
    createApp(Comp).mount(root)
    expect(root.innerHTML).toBe(`<div><span>1</span></div>`)

    n.value++
    await nextTick()
    expect(root.innerHTML).toBe(`<div><span>2</span></div>`)
  })

  // #2215
  test('toggling nested async setup component inside already resolved suspense', async () => {
    const toggle = ref(false)
    const Child = {
      async setup() {
        return () => h('div', 'child')
      }
    }
    const Parent = () => h('div', ['parent', toggle.value ? h(Child) : null])
    const Comp = {
      setup() {
        return () => h(Suspense, () => h(Parent))
      }
    }

    const root = nodeOps.createElement('div')
    render(h(Comp), root)
    expect(serializeInner(root)).toBe(`<div>parent<!----></div>`)

    toggle.value = true
    // wait for flush
    await nextTick()
    // wait for child async setup resolve
    await nextTick()
    // child should be rendered now instead of stuck in limbo
    expect(serializeInner(root)).toBe(`<div>parent<div>child</div></div>`)

    toggle.value = false
    await nextTick()
    expect(serializeInner(root)).toBe(`<div>parent<!----></div>`)
  })

  test('warn if using async setup when not in a Suspense boundary', () => {
    const Child = {
      name: 'Child',
      async setup() {
        return () => h('div', 'child')
      }
    }
    const Parent = {
      setup() {
        return () => h('div', [h(Child)])
      }
    }

    const root = nodeOps.createElement('div')
    render(h(Parent), root)

    expect(
      `A component with async setup() must be nested in a <Suspense>`
    ).toHaveBeenWarned()
  })

  test('nested suspense with suspensible', async () => {
    const calls: string[] = []
    let expected = ''

    const InnerA = defineAsyncComponent(
      {
        setup: () => {
          calls.push('innerA created')
          onMounted(() => {
            calls.push('innerA mounted')
          })
          return () => h('div', 'innerA')
        }
      },
      10
    )

    const InnerB = defineAsyncComponent(
      {
        setup: () => {
          calls.push('innerB created')
          onMounted(() => {
            calls.push('innerB mounted')
          })
          return () => h('div', 'innerB')
        }
      },
      10
    )

    const OuterA = defineAsyncComponent(
      {
        setup: (_, { slots }: any) => {
          calls.push('outerA created')
          onMounted(() => {
            calls.push('outerA mounted')
          })
          return () =>
            h(Fragment, null, [h('div', 'outerA'), slots.default?.()])
        }
      },
      5
    )

    const OuterB = defineAsyncComponent(
      {
        setup: (_, { slots }: any) => {
          calls.push('outerB created')
          onMounted(() => {
            calls.push('outerB mounted')
          })
          return () =>
            h(Fragment, null, [h('div', 'outerB'), slots.default?.()])
        }
      },
      5
    )

    const outerToggle = ref(false)
    const innerToggle = ref(false)

    /**
     *  <Suspense>
     *    <component :is="outerToggle ? outerB : outerA">
     *      <Suspense suspensible>
     *        <component :is="innerToggle ? innerB : innerA" />
     *      </Suspense>
     *    </component>
     *  </Suspense>
     */
    const Comp = {
      setup() {
        return () =>
          h(Suspense, null, {
            default: [
              h(outerToggle.value ? OuterB : OuterA, null, {
                default: () =>
                  h(
                    Suspense,
                    { suspensible: true },
                    {
                      default: h(innerToggle.value ? InnerB : InnerA)
                    }
                  )
              })
            ],
            fallback: h('div', 'fallback outer')
          })
      }
    }

    expected = `<div>fallback outer</div>`
    const root = nodeOps.createElement('div')
    render(h(Comp), root)
    expect(serializeInner(root)).toBe(expected)

    // mount outer component
    await Promise.all(deps)
    await nextTick()

    expect(serializeInner(root)).toBe(expected)
    expect(calls).toEqual([`outerA created`])

    // mount inner component
    await Promise.all(deps)
    await nextTick()
    expected = `<div>outerA</div><div>innerA</div>`
    expect(serializeInner(root)).toBe(expected)

    expect(calls).toEqual([
      'outerA created',
      'innerA created',
      'outerA mounted',
      'innerA mounted'
    ])

    // toggle outer component
    calls.length = 0
    deps.length = 0
    outerToggle.value = true
    await nextTick()

    await Promise.all(deps)
    await nextTick()
    expect(serializeInner(root)).toBe(expected) // expect not change

    await Promise.all(deps)
    await nextTick()
    expected = `<div>outerB</div><div>innerA</div>`
    expect(serializeInner(root)).toBe(expected)
    expect(calls).toContain('outerB mounted')
    expect(calls).toContain('innerA mounted')

    // toggle inner component
    calls.length = 0
    deps.length = 0
    innerToggle.value = true
    await nextTick()
    expect(serializeInner(root)).toBe(expected) // expect not change

    await Promise.all(deps)
    await nextTick()
    expected = `<div>outerB</div><div>innerB</div>`
    expect(serializeInner(root)).toBe(expected)
    expect(calls).toContain('innerB mounted')
  })

<<<<<<< HEAD
  test('suspense can render CssVars correctly in teleport', async () => {
    document.body.innerHTML = ''
    const state = reactive({ color: 'red' })
    const root = document.createElement('div')
    const target = document.body
    const Async = defineAsyncComponent({
      render() {
        return h('div', 'async')
      }
    })

    const Comp = {
      setup() {
        useCssVars(() => state)
        return () =>
          h(Teleport, { to: target }, [
            h(Suspense, null, {
              default: withCtx(() => h(Async)),
              fallback: withCtx(() => h('div', 'fallback'))
            })
          ])
      }
    }

    runtimeRender(h(Comp), root)
    await nextTick()
    expect(target.children.length).toBe(1)
    for (const c of [].slice.call(target.children as any)) {
      expect((c as HTMLElement).style.getPropertyValue(`--color`)).toBe('red')
    }
    expect(target.children[0].innerHTML).toBe('fallback')

    await Promise.all(deps)
    await nextTick()
    expect(target.children.length).toBe(1)
    for (const c of [].slice.call(target.children as any)) {
      expect((c as HTMLElement).style.getPropertyValue(`--color`)).toBe('red')
    }
    expect(target.children[0].innerHTML).toBe('async')
=======
  // #8206
  test('nested suspense with suspensible & no async deps', async () => {
    const calls: string[] = []
    let expected = ''

    const InnerA = defineComponent({
      setup: () => {
        calls.push('innerA created')
        onMounted(() => {
          calls.push('innerA mounted')
        })
        return () => h('div', 'innerA')
      }
    })

    const InnerB = defineComponent({
      setup: () => {
        calls.push('innerB created')
        onMounted(() => {
          calls.push('innerB mounted')
        })
        return () => h('div', 'innerB')
      }
    })

    const OuterA = defineComponent({
      setup: (_, { slots }: any) => {
        calls.push('outerA created')
        onMounted(() => {
          calls.push('outerA mounted')
        })
        return () => h(Fragment, null, [h('div', 'outerA'), slots.default?.()])
      }
    })

    const OuterB = defineComponent({
      setup: (_, { slots }: any) => {
        calls.push('outerB created')
        onMounted(() => {
          calls.push('outerB mounted')
        })
        return () => h(Fragment, null, [h('div', 'outerB'), slots.default?.()])
      }
    })

    const outerToggle = ref(false)
    const innerToggle = ref(false)

    /**
     *  <Suspense>
     *    <component :is="outerToggle ? outerB : outerA">
     *      <Suspense suspensible>
     *        <component :is="innerToggle ? innerB : innerA" />
     *      </Suspense>
     *    </component>
     *  </Suspense>
     */
    const Comp = defineComponent({
      setup() {
        return () =>
          h(Suspense, null, {
            default: [
              h(outerToggle.value ? OuterB : OuterA, null, {
                default: () =>
                  h(
                    Suspense,
                    { suspensible: true },
                    {
                      default: h(innerToggle.value ? InnerB : InnerA)
                    }
                  )
              })
            ],
            fallback: h('div', 'fallback outer')
          })
      }
    })

    expected = `<div>outerA</div><div>innerA</div>`
    const root = nodeOps.createElement('div')
    render(h(Comp), root)
    expect(serializeInner(root)).toBe(expected)

    // mount outer component and inner component
    await Promise.all(deps)
    await nextTick()

    expect(serializeInner(root)).toBe(expected)
    expect(calls).toEqual([
      'outerA created',
      'innerA created',
      'innerA mounted',
      'outerA mounted'
    ])

    // toggle outer component
    calls.length = 0
    deps.length = 0
    outerToggle.value = true
    await nextTick()

    await Promise.all(deps)
    await nextTick()
    expected = `<div>outerB</div><div>innerA</div>`
    expect(serializeInner(root)).toBe(expected)
    expect(calls).toContain('outerB mounted')
    expect(calls).toContain('innerA mounted')

    // toggle inner component
    calls.length = 0
    deps.length = 0
    innerToggle.value = true
    await Promise.all(deps)
    await nextTick()
    expected = `<div>outerB</div><div>innerB</div>`
    expect(serializeInner(root)).toBe(expected)
>>>>>>> bdf3492a
  })
})<|MERGE_RESOLUTION|>--- conflicted
+++ resolved
@@ -22,12 +22,8 @@
   Teleport,
   withCtx
 } from '@vue/runtime-test'
-<<<<<<< HEAD
 import { render as runtimeRender } from '@vue/runtime-dom'
-import { createApp, useCssVars } from 'vue'
-=======
-import { createApp, defineComponent } from 'vue'
->>>>>>> bdf3492a
+import { createApp, defineComponent, useCssVars } from 'vue'
 
 describe('Suspense', () => {
   const deps: Promise<any>[] = []
@@ -1414,47 +1410,6 @@
     expect(calls).toContain('innerB mounted')
   })
 
-<<<<<<< HEAD
-  test('suspense can render CssVars correctly in teleport', async () => {
-    document.body.innerHTML = ''
-    const state = reactive({ color: 'red' })
-    const root = document.createElement('div')
-    const target = document.body
-    const Async = defineAsyncComponent({
-      render() {
-        return h('div', 'async')
-      }
-    })
-
-    const Comp = {
-      setup() {
-        useCssVars(() => state)
-        return () =>
-          h(Teleport, { to: target }, [
-            h(Suspense, null, {
-              default: withCtx(() => h(Async)),
-              fallback: withCtx(() => h('div', 'fallback'))
-            })
-          ])
-      }
-    }
-
-    runtimeRender(h(Comp), root)
-    await nextTick()
-    expect(target.children.length).toBe(1)
-    for (const c of [].slice.call(target.children as any)) {
-      expect((c as HTMLElement).style.getPropertyValue(`--color`)).toBe('red')
-    }
-    expect(target.children[0].innerHTML).toBe('fallback')
-
-    await Promise.all(deps)
-    await nextTick()
-    expect(target.children.length).toBe(1)
-    for (const c of [].slice.call(target.children as any)) {
-      expect((c as HTMLElement).style.getPropertyValue(`--color`)).toBe('red')
-    }
-    expect(target.children[0].innerHTML).toBe('async')
-=======
   // #8206
   test('nested suspense with suspensible & no async deps', async () => {
     const calls: string[] = []
@@ -1571,6 +1526,46 @@
     await nextTick()
     expected = `<div>outerB</div><div>innerB</div>`
     expect(serializeInner(root)).toBe(expected)
->>>>>>> bdf3492a
+  })
+
+  test('suspense can render CssVars correctly in teleport', async () => {
+    document.body.innerHTML = ''
+    const state = reactive({ color: 'red' })
+    const root = document.createElement('div')
+    const target = document.body
+    const Async = defineAsyncComponent({
+      render() {
+        return h('div', 'async')
+      }
+    })
+
+    const Comp = {
+      setup() {
+        useCssVars(() => state)
+        return () =>
+          h(Teleport, { to: target }, [
+            h(Suspense, null, {
+              default: withCtx(() => h(Async)),
+              fallback: withCtx(() => h('div', 'fallback'))
+            })
+          ])
+      }
+    }
+
+    runtimeRender(h(Comp), root)
+    await nextTick()
+    expect(target.children.length).toBe(1)
+    for (const c of [].slice.call(target.children as any)) {
+      expect((c as HTMLElement).style.getPropertyValue(`--color`)).toBe('red')
+    }
+    expect(target.children[0].innerHTML).toBe('fallback')
+
+    await Promise.all(deps)
+    await nextTick()
+    expect(target.children.length).toBe(1)
+    for (const c of [].slice.call(target.children as any)) {
+      expect((c as HTMLElement).style.getPropertyValue(`--color`)).toBe('red')
+    }
+    expect(target.children[0].innerHTML).toBe('async')
   })
 })