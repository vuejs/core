--- conflicted
+++ resolved
@@ -17,14 +17,10 @@
   onUnmounted,
   onErrorCaptured,
   shallowRef,
-<<<<<<< HEAD
+  SuspenseProps,
+  resolveDynamicComponent,
   Fragment,
   Teleport
-=======
-  SuspenseProps,
-  resolveDynamicComponent,
-  Fragment
->>>>>>> fc790298
 } from '@vue/runtime-test'
 import { createApp, defineComponent } from 'vue'
 import { type RawSlots } from 'packages/runtime-core/src/componentSlots'
@@ -1532,7 +1528,6 @@
     expect(serializeInner(root)).toBe(expected)
   })
 
-<<<<<<< HEAD
   test('should mount after suspense is resolved', async () => {
     const target = nodeOps.createElement('div')
 
@@ -1566,7 +1561,8 @@
       `<div><div>async</div><!--teleport start--><!--teleport end--></div>`
     )
     expect(serializeInner(target)).toBe(`<div>teleported</div>`)
-=======
+  })
+
   describe('warnings', () => {
     // base function to check if a combination of slots warns or not
     function baseCheckWarn(
@@ -1636,6 +1632,5 @@
         fallback: [h('div'), h('div')]
       })
     })
->>>>>>> fc790298
   })
 })