/**
 * @vitest-environment jsdom
 */

import {
  h,
  ref,
  Suspense,
  ComponentOptions,
  render,
  nodeOps,
  serializeInner,
  nextTick,
  onMounted,
  watch,
  watchEffect,
  onUnmounted,
  onErrorCaptured,
  shallowRef,
<<<<<<< HEAD
  Fragment,
  renderSlot,
  ComponentPublicInstance
=======
  SuspenseProps,
  resolveDynamicComponent,
  Fragment
>>>>>>> fc790298
} from '@vue/runtime-test'
import { createApp, defineComponent } from 'vue'
import { type RawSlots } from 'packages/runtime-core/src/componentSlots'

describe('Suspense', () => {
  const deps: Promise<any>[] = []

  beforeEach(() => {
    deps.length = 0
  })

  // a simple async factory for testing purposes only.
  function defineAsyncComponent<T extends ComponentOptions>(
    comp: T,
    delay: number = 0
  ) {
    return {
      setup(props: any, { slots }: any) {
        const p = new Promise(resolve => {
          setTimeout(() => {
            resolve(() => h(comp, props, slots))
          }, delay)
        })
        // in Node 12, due to timer/nextTick mechanism change, we have to wait
        // an extra tick to avoid race conditions
        deps.push(p.then(() => Promise.resolve()))
        return p
      }
    }
  }

  test('fallback content', async () => {
    const Async = defineAsyncComponent({
      render() {
        return h('div', 'async')
      }
    })

    const Comp = {
      setup() {
        return () =>
          h(Suspense, null, {
            default: h(Async),
            fallback: h('div', 'fallback')
          })
      }
    }

    const root = nodeOps.createElement('div')
    render(h(Comp), root)
    expect(serializeInner(root)).toBe(`<div>fallback</div>`)

    await Promise.all(deps)
    await nextTick()
    expect(serializeInner(root)).toBe(`<div>async</div>`)
  })

  test('emits events', async () => {
    const Async = defineAsyncComponent({
      render() {
        return h('div', 'async')
      }
    })

    const onFallback = vi.fn()
    const onResolve = vi.fn()
    const onPending = vi.fn()

    const show = ref(true)
    const Comp = {
      setup() {
        return () =>
          h(
            Suspense,
            {
              onFallback,
              onResolve,
              onPending,
              // force displaying the fallback right away
              timeout: 0
            },
            {
              default: () => (show.value ? h(Async) : null),
              fallback: h('div', 'fallback')
            }
          )
      }
    }

    const root = nodeOps.createElement('div')
    render(h(Comp), root)
    expect(onFallback).toHaveBeenCalledTimes(1)
    expect(onPending).toHaveBeenCalledTimes(1)
    expect(onResolve).toHaveBeenCalledTimes(0)

    await Promise.all(deps)
    await nextTick()
    expect(onFallback).toHaveBeenCalledTimes(1)
    expect(onPending).toHaveBeenCalledTimes(1)
    expect(onResolve).toHaveBeenCalledTimes(1)

    show.value = false
    await nextTick()
    expect(onFallback).toHaveBeenCalledTimes(1)
    expect(onPending).toHaveBeenCalledTimes(2)
    expect(onResolve).toHaveBeenCalledTimes(2)

    deps.length = 0
    show.value = true
    await nextTick()
    expect(onFallback).toHaveBeenCalledTimes(2)
    expect(onPending).toHaveBeenCalledTimes(3)
    expect(onResolve).toHaveBeenCalledTimes(2)

    await Promise.all(deps)
    await nextTick()
    expect(onFallback).toHaveBeenCalledTimes(2)
    expect(onPending).toHaveBeenCalledTimes(3)
    expect(onResolve).toHaveBeenCalledTimes(3)
  })

  test('nested async deps', async () => {
    const calls: string[] = []

    const AsyncOuter = defineAsyncComponent({
      setup() {
        onMounted(() => {
          calls.push('outer mounted')
        })
        return () => h(AsyncInner)
      }
    })

    const AsyncInner = defineAsyncComponent(
      {
        setup() {
          onMounted(() => {
            calls.push('inner mounted')
          })
          return () => h('div', 'inner')
        }
      },
      10
    )

    const Comp = {
      setup() {
        return () =>
          h(Suspense, null, {
            default: h(AsyncOuter),
            fallback: h('div', 'fallback')
          })
      }
    }

    const root = nodeOps.createElement('div')
    render(h(Comp), root)
    expect(serializeInner(root)).toBe(`<div>fallback</div>`)
    expect(calls).toEqual([])

    await deps[0]
    await nextTick()
    expect(serializeInner(root)).toBe(`<div>fallback</div>`)
    expect(calls).toEqual([])

    await Promise.all(deps)
    await nextTick()
    expect(calls).toEqual([`outer mounted`, `inner mounted`])
    expect(serializeInner(root)).toBe(`<div>inner</div>`)
  })

  test('onResolve', async () => {
    const Async = defineAsyncComponent({
      render() {
        return h('div', 'async')
      }
    })

    const onResolve = vi.fn()

    const Comp = {
      setup() {
        return () =>
          h(
            Suspense,
            {
              onResolve
            },
            {
              default: h(Async),
              fallback: h('div', 'fallback')
            }
          )
      }
    }

    const root = nodeOps.createElement('div')
    render(h(Comp), root)
    expect(serializeInner(root)).toBe(`<div>fallback</div>`)
    expect(onResolve).not.toHaveBeenCalled()

    await Promise.all(deps)
    await nextTick()
    expect(serializeInner(root)).toBe(`<div>async</div>`)
    expect(onResolve).toHaveBeenCalled()
  })

  test('buffer mounted/updated hooks & post flush watch callbacks', async () => {
    const deps: Promise<any>[] = []
    const calls: string[] = []
    const toggle = ref(true)

    const Async = {
      async setup() {
        const p = new Promise(r => setTimeout(r, 1))
        // extra tick needed for Node 12+
        deps.push(p.then(() => Promise.resolve()))

        watchEffect(
          () => {
            calls.push('watch effect')
          },
          { flush: 'post' }
        )

        const count = ref(0)
        watch(
          count,
          () => {
            calls.push('watch callback')
          },
          { flush: 'post' }
        )
        count.value++ // trigger the watcher now

        onMounted(() => {
          calls.push('mounted')
        })

        onUnmounted(() => {
          calls.push('unmounted')
        })

        await p
        return () => h('div', 'async')
      }
    }

    const Comp = {
      setup() {
        return () =>
          h(Suspense, null, {
            default: toggle.value ? h(Async) : null,
            fallback: h('div', 'fallback')
          })
      }
    }

    const root = nodeOps.createElement('div')
    render(h(Comp), root)
    expect(serializeInner(root)).toBe(`<div>fallback</div>`)
    expect(calls).toEqual([])

    await Promise.all(deps)
    await nextTick()
    expect(serializeInner(root)).toBe(`<div>async</div>`)
    expect(calls).toEqual([`watch effect`, `watch callback`, `mounted`])

    // effects inside an already resolved suspense should happen at normal timing
    toggle.value = false
    await nextTick()
    await nextTick()
    expect(serializeInner(root)).toBe(`<!---->`)
    expect(calls).toEqual([
      `watch effect`,
      `watch callback`,
      `mounted`,
      'unmounted'
    ])
  })

  // #1059
  test('mounted/updated hooks & fallback component', async () => {
    const deps: Promise<any>[] = []
    const calls: string[] = []
    const toggle = ref(true)

    const Async = {
      async setup() {
        const p = new Promise(r => setTimeout(r, 1))
        // extra tick needed for Node 12+
        deps.push(p.then(() => Promise.resolve()))

        await p
        return () => h('div', 'async')
      }
    }

    const Fallback = {
      setup() {
        onMounted(() => {
          calls.push('mounted')
        })

        onUnmounted(() => {
          calls.push('unmounted')
        })
        return () => h('div', 'fallback')
      }
    }

    const Comp = {
      setup() {
        return () =>
          h(Suspense, null, {
            default: toggle.value ? h(Async) : null,
            fallback: h(Fallback)
          })
      }
    }

    const root = nodeOps.createElement('div')
    render(h(Comp), root)
    expect(serializeInner(root)).toBe(`<div>fallback</div>`)
    expect(calls).toEqual([`mounted`])

    await Promise.all(deps)
    await nextTick()
    expect(serializeInner(root)).toBe(`<div>async</div>`)
    expect(calls).toEqual([`mounted`, `unmounted`])
  })

  test('content update before suspense resolve', async () => {
    const Async = defineAsyncComponent({
      props: { msg: String },
      setup(props: any) {
        return () => h('div', props.msg)
      }
    })

    const msg = ref('foo')

    const Comp = {
      setup() {
        return () =>
          h(Suspense, null, {
            default: h(Async, { msg: msg.value }),
            fallback: h('div', `fallback ${msg.value}`)
          })
      }
    }

    const root = nodeOps.createElement('div')
    render(h(Comp), root)
    expect(serializeInner(root)).toBe(`<div>fallback foo</div>`)

    // value changed before resolve
    msg.value = 'bar'
    await nextTick()
    // fallback content should be updated
    expect(serializeInner(root)).toBe(`<div>fallback bar</div>`)

    await Promise.all(deps)
    await nextTick()
    // async component should receive updated props/slots when resolved
    expect(serializeInner(root)).toBe(`<div>bar</div>`)
  })

  // mount/unmount hooks should not even fire
  test('unmount before suspense resolve', async () => {
    const deps: Promise<any>[] = []
    const calls: string[] = []
    const toggle = ref(true)

    const Async = {
      async setup() {
        const p = new Promise(r => setTimeout(r, 1))
        deps.push(p)

        watchEffect(
          () => {
            calls.push('watch effect')
          },
          { flush: 'post' }
        )

        const count = ref(0)
        watch(
          count,
          () => {
            calls.push('watch callback')
          },
          { flush: 'post' }
        )
        count.value++ // trigger the watcher now

        onMounted(() => {
          calls.push('mounted')
        })

        onUnmounted(() => {
          calls.push('unmounted')
        })

        await p
        return () => h('div', 'async')
      }
    }

    const Comp = {
      setup() {
        return () =>
          h(Suspense, null, {
            default: toggle.value ? h(Async) : null,
            fallback: h('div', 'fallback')
          })
      }
    }

    const root = nodeOps.createElement('div')
    render(h(Comp), root)
    expect(serializeInner(root)).toBe(`<div>fallback</div>`)
    expect(calls).toEqual([])

    // remove the async dep before it's resolved
    toggle.value = false
    await nextTick()
    // should cause the suspense to resolve immediately
    expect(serializeInner(root)).toBe(`<!---->`)

    await Promise.all(deps)
    await nextTick()
    expect(serializeInner(root)).toBe(`<!---->`)
    // should discard effects
    expect(calls).toEqual([])
  })

  test('unmount suspense after resolve', async () => {
    const toggle = ref(true)
    const unmounted = vi.fn()

    const Async = defineAsyncComponent({
      setup() {
        onUnmounted(unmounted)
        return () => h('div', 'async')
      }
    })

    const Comp = {
      setup() {
        return () =>
          toggle.value
            ? h(Suspense, null, {
                default: h(Async),
                fallback: h('div', 'fallback')
              })
            : null
      }
    }

    const root = nodeOps.createElement('div')
    render(h(Comp), root)
    expect(serializeInner(root)).toBe(`<div>fallback</div>`)

    await Promise.all(deps)
    await nextTick()
    expect(serializeInner(root)).toBe(`<div>async</div>`)
    expect(unmounted).not.toHaveBeenCalled()

    toggle.value = false
    await nextTick()
    expect(serializeInner(root)).toBe(`<!---->`)
    expect(unmounted).toHaveBeenCalled()
  })

  test('unmount suspense before resolve', async () => {
    const toggle = ref(true)
    const mounted = vi.fn()
    const unmounted = vi.fn()

    const Async = defineAsyncComponent({
      setup() {
        onMounted(mounted)
        onUnmounted(unmounted)
        return () => h('div', 'async')
      }
    })

    const Comp = {
      setup() {
        return () =>
          toggle.value
            ? h(Suspense, null, {
                default: h(Async),
                fallback: h('div', 'fallback')
              })
            : null
      }
    }

    const root = nodeOps.createElement('div')
    render(h(Comp), root)
    expect(serializeInner(root)).toBe(`<div>fallback</div>`)

    toggle.value = false
    await nextTick()
    expect(serializeInner(root)).toBe(`<!---->`)
    expect(mounted).not.toHaveBeenCalled()
    expect(unmounted).not.toHaveBeenCalled()

    await Promise.all(deps)
    await nextTick()
    // should not resolve and cause unmount
    expect(mounted).not.toHaveBeenCalled()
    expect(unmounted).not.toHaveBeenCalled()
  })

  test('nested suspense (parent resolves first)', async () => {
    const calls: string[] = []

    const AsyncOuter = defineAsyncComponent(
      {
        setup: () => {
          onMounted(() => {
            calls.push('outer mounted')
          })
          return () => h('div', 'async outer')
        }
      },
      1
    )

    const AsyncInner = defineAsyncComponent(
      {
        setup: () => {
          onMounted(() => {
            calls.push('inner mounted')
          })
          return () => h('div', 'async inner')
        }
      },
      10
    )

    const Inner = {
      setup() {
        return () =>
          h(Suspense, null, {
            default: h(AsyncInner),
            fallback: h('div', 'fallback inner')
          })
      }
    }

    const Comp = {
      setup() {
        return () =>
          h(Suspense, null, {
            default: h('div', [h(AsyncOuter), h(Inner)]),
            fallback: h('div', 'fallback outer')
          })
      }
    }

    const root = nodeOps.createElement('div')
    render(h(Comp), root)
    expect(serializeInner(root)).toBe(`<div>fallback outer</div>`)

    await deps[0]
    await nextTick()
    expect(serializeInner(root)).toBe(
      `<div><div>async outer</div><div>fallback inner</div></div>`
    )
    expect(calls).toEqual([`outer mounted`])

    await Promise.all(deps)
    await nextTick()
    expect(serializeInner(root)).toBe(
      `<div><div>async outer</div><div>async inner</div></div>`
    )
    expect(calls).toEqual([`outer mounted`, `inner mounted`])
  })

  test('nested suspense (child resolves first)', async () => {
    const calls: string[] = []

    const AsyncOuter = defineAsyncComponent(
      {
        setup: () => {
          onMounted(() => {
            calls.push('outer mounted')
          })
          return () => h('div', 'async outer')
        }
      },
      10
    )

    const AsyncInner = defineAsyncComponent(
      {
        setup: () => {
          onMounted(() => {
            calls.push('inner mounted')
          })
          return () => h('div', 'async inner')
        }
      },
      1
    )

    const Inner = {
      setup() {
        return () =>
          h(Suspense, null, {
            default: h(AsyncInner),
            fallback: h('div', 'fallback inner')
          })
      }
    }

    const Comp = {
      setup() {
        return () =>
          h(Suspense, null, {
            default: h('div', [h(AsyncOuter), h(Inner)]),
            fallback: h('div', 'fallback outer')
          })
      }
    }

    const root = nodeOps.createElement('div')
    render(h(Comp), root)
    expect(serializeInner(root)).toBe(`<div>fallback outer</div>`)

    await deps[1]
    await nextTick()
    expect(serializeInner(root)).toBe(`<div>fallback outer</div>`)
    expect(calls).toEqual([])

    await Promise.all(deps)
    await nextTick()
    expect(serializeInner(root)).toBe(
      `<div><div>async outer</div><div>async inner</div></div>`
    )
    expect(calls).toEqual([`inner mounted`, `outer mounted`])
  })

  test('error handling', async () => {
    const Async = {
      async setup() {
        throw new Error('oops')
      }
    }

    const Comp = {
      setup() {
        const errorMessage = ref<string | null>(null)
        onErrorCaptured(err => {
          errorMessage.value =
            err instanceof Error
              ? err.message
              : `A non-Error value thrown: ${err}`
          return false
        })

        return () =>
          errorMessage.value
            ? h('div', errorMessage.value)
            : h(Suspense, null, {
                default: h(Async),
                fallback: h('div', 'fallback')
              })
      }
    }

    const root = nodeOps.createElement('div')
    render(h(Comp), root)
    expect(serializeInner(root)).toBe(`<div>fallback</div>`)

    await Promise.all(deps)
    await nextTick()
    expect(serializeInner(root)).toBe(`<div>oops</div>`)
  })

  // #3857
  test('error handling w/ template optimization', async () => {
    const Async = {
      async setup() {
        throw new Error('oops')
      }
    }

    const Comp = {
      template: `
      <div v-if="errorMessage">{{ errorMessage }}</div>
      <Suspense v-else>
        <div>
          <Async />
        </div>
        <template #fallback>
          <div>fallback</div>
        </template>
      </Suspense>
      `,
      components: { Async },
      setup() {
        const errorMessage = ref<string | null>(null)
        onErrorCaptured(err => {
          errorMessage.value =
            err instanceof Error
              ? err.message
              : `A non-Error value thrown: ${err}`
          return false
        })
        return { errorMessage }
      }
    }

    const root = nodeOps.createElement('div')
    render(h(Comp), root)
    expect(serializeInner(root)).toBe(`<div>fallback</div>`)

    await Promise.all(deps)
    await nextTick()
    expect(serializeInner(root)).toBe(`<div>oops</div>`)
  })

  it('combined usage (nested async + nested suspense + multiple deps)', async () => {
    const msg = ref('nested msg')
    const calls: number[] = []

    const AsyncChildWithSuspense = defineAsyncComponent({
      props: { msg: String },
      setup(props: any) {
        onMounted(() => {
          calls.push(0)
        })
        return () =>
          h(Suspense, null, {
            default: h(AsyncInsideNestedSuspense, { msg: props.msg }),
            fallback: h('div', 'nested fallback')
          })
      }
    })

    const AsyncInsideNestedSuspense = defineAsyncComponent(
      {
        props: { msg: String },
        setup(props: any) {
          onMounted(() => {
            calls.push(2)
          })
          return () => h('div', props.msg)
        }
      },
      20
    )

    const AsyncChildParent = defineAsyncComponent({
      props: { msg: String },
      setup(props: any) {
        onMounted(() => {
          calls.push(1)
        })
        return () => h(NestedAsyncChild, { msg: props.msg })
      }
    })

    const NestedAsyncChild = defineAsyncComponent(
      {
        props: { msg: String },
        setup(props: any) {
          onMounted(() => {
            calls.push(3)
          })
          return () => h('div', props.msg)
        }
      },
      10
    )

    const MiddleComponent = {
      setup() {
        return () =>
          h(AsyncChildWithSuspense, {
            msg: msg.value
          })
      }
    }

    const Comp = {
      setup() {
        return () =>
          h(Suspense, null, {
            default: h('div', [
              h(MiddleComponent),
              h(AsyncChildParent, {
                msg: 'root async'
              })
            ]),
            fallback: h('div', 'root fallback')
          })
      }
    }

    const root = nodeOps.createElement('div')
    render(h(Comp), root)
    expect(serializeInner(root)).toBe(`<div>root fallback</div>`)
    expect(calls).toEqual([])

    /**
     * <Root>
     *   <Suspense>
     *     <MiddleComponent>
     *       <AsyncChildWithSuspense> (0: resolves on macrotask)
     *         <Suspense>
     *           <AsyncInsideNestedSuspense> (2: resolves on macrotask + 20ms)
     *     <AsyncChildParent> (1: resolves on macrotask)
     *       <NestedAsyncChild> (3: resolves on macrotask + 10ms)
     */

    // both top level async deps resolved, but there is another nested dep
    // so should still be in fallback state
    await Promise.all([deps[0], deps[1]])
    await nextTick()
    expect(serializeInner(root)).toBe(`<div>root fallback</div>`)
    expect(calls).toEqual([])

    // root suspense all deps resolved. should show root content now
    // with nested suspense showing fallback content
    await deps[3]
    await nextTick()
    expect(serializeInner(root)).toBe(
      `<div><div>nested fallback</div><div>root async</div></div>`
    )
    expect(calls).toEqual([0, 1, 3])

    // change state for the nested component before it resolves
    msg.value = 'nested changed'

    // all deps resolved, nested suspense should resolve now
    await Promise.all(deps)
    await nextTick()
    expect(serializeInner(root)).toBe(
      `<div><div>nested changed</div><div>root async</div></div>`
    )
    expect(calls).toEqual([0, 1, 3, 2])

    // should update just fine after resolve
    msg.value = 'nested changed again'
    await nextTick()
    expect(serializeInner(root)).toBe(
      `<div><div>nested changed again</div><div>root async</div></div>`
    )
  })

  test('switching branches', async () => {
    const calls: string[] = []
    const toggle = ref(true)

    const Foo = defineAsyncComponent({
      setup() {
        onMounted(() => {
          calls.push('foo mounted')
        })
        onUnmounted(() => {
          calls.push('foo unmounted')
        })
        return () => h('div', ['foo', h(FooNested)])
      }
    })

    const FooNested = defineAsyncComponent(
      {
        setup() {
          onMounted(() => {
            calls.push('foo nested mounted')
          })
          onUnmounted(() => {
            calls.push('foo nested unmounted')
          })
          return () => h('div', 'foo nested')
        }
      },
      10
    )

    const Bar = defineAsyncComponent(
      {
        setup() {
          onMounted(() => {
            calls.push('bar mounted')
          })
          onUnmounted(() => {
            calls.push('bar unmounted')
          })
          return () => h('div', 'bar')
        }
      },
      10
    )

    const Comp = {
      setup() {
        return () =>
          h(Suspense, null, {
            default: toggle.value ? h(Foo) : h(Bar),
            fallback: h('div', 'fallback')
          })
      }
    }

    const root = nodeOps.createElement('div')
    render(h(Comp), root)
    expect(serializeInner(root)).toBe(`<div>fallback</div>`)
    expect(calls).toEqual([])

    await deps[0]
    await nextTick()
    expect(serializeInner(root)).toBe(`<div>fallback</div>`)
    expect(calls).toEqual([])

    await Promise.all(deps)
    await nextTick()
    expect(calls).toEqual([`foo mounted`, `foo nested mounted`])
    expect(serializeInner(root)).toBe(`<div>foo<div>foo nested</div></div>`)

    // toggle
    toggle.value = false
    await nextTick()
    expect(deps.length).toBe(3)
    // should remain on current view
    expect(calls).toEqual([`foo mounted`, `foo nested mounted`])
    expect(serializeInner(root)).toBe(`<div>foo<div>foo nested</div></div>`)

    await Promise.all(deps)
    await nextTick()
    const tempCalls = [
      `foo mounted`,
      `foo nested mounted`,
      `bar mounted`,
      `foo nested unmounted`,
      `foo unmounted`
    ]
    expect(calls).toEqual(tempCalls)
    expect(serializeInner(root)).toBe(`<div>bar</div>`)

    // toggle back
    toggle.value = true
    await nextTick()
    // should remain
    expect(calls).toEqual(tempCalls)
    expect(serializeInner(root)).toBe(`<div>bar</div>`)

    await deps[3]
    await nextTick()
    // still pending...
    expect(calls).toEqual(tempCalls)
    expect(serializeInner(root)).toBe(`<div>bar</div>`)

    await Promise.all(deps)
    await nextTick()
    expect(calls).toEqual([
      ...tempCalls,
      `foo mounted`,
      `foo nested mounted`,
      `bar unmounted`
    ])
    expect(serializeInner(root)).toBe(`<div>foo<div>foo nested</div></div>`)
  })

  test('branch switch to 3rd branch before resolve', async () => {
    const calls: string[] = []

    const makeComp = (name: string, delay = 0) =>
      defineAsyncComponent(
        {
          setup() {
            onMounted(() => {
              calls.push(`${name} mounted`)
            })
            onUnmounted(() => {
              calls.push(`${name} unmounted`)
            })
            return () => h('div', [name])
          }
        },
        delay
      )

    const One = makeComp('one')
    const Two = makeComp('two', 10)
    const Three = makeComp('three', 20)

    const view = shallowRef(One)

    const Comp = {
      setup() {
        return () =>
          h(Suspense, null, {
            default: h(view.value),
            fallback: h('div', 'fallback')
          })
      }
    }

    const root = nodeOps.createElement('div')
    render(h(Comp), root)
    expect(serializeInner(root)).toBe(`<div>fallback</div>`)
    expect(calls).toEqual([])

    await deps[0]
    await nextTick()
    expect(serializeInner(root)).toBe(`<div>one</div>`)
    expect(calls).toEqual([`one mounted`])

    view.value = Two
    await nextTick()
    expect(deps.length).toBe(2)

    // switch before two resolves
    view.value = Three
    await nextTick()
    expect(deps.length).toBe(3)

    // dep for two resolves
    await deps[1]
    await nextTick()
    // should still be on view one
    expect(serializeInner(root)).toBe(`<div>one</div>`)
    expect(calls).toEqual([`one mounted`])

    await deps[2]
    await nextTick()
    expect(serializeInner(root)).toBe(`<div>three</div>`)
    expect(calls).toEqual([`one mounted`, `three mounted`, `one unmounted`])
  })

  test('branch switch back before resolve', async () => {
    const calls: string[] = []

    const makeComp = (name: string, delay = 0) =>
      defineAsyncComponent(
        {
          setup() {
            onMounted(() => {
              calls.push(`${name} mounted`)
            })
            onUnmounted(() => {
              calls.push(`${name} unmounted`)
            })
            return () => h('div', [name])
          }
        },
        delay
      )

    const One = makeComp('one')
    const Two = makeComp('two', 10)

    const view = shallowRef(One)

    const Comp = {
      setup() {
        return () =>
          h(Suspense, null, {
            default: h(view.value),
            fallback: h('div', 'fallback')
          })
      }
    }

    const root = nodeOps.createElement('div')
    render(h(Comp), root)
    expect(serializeInner(root)).toBe(`<div>fallback</div>`)
    expect(calls).toEqual([])

    await deps[0]
    await nextTick()
    expect(serializeInner(root)).toBe(`<div>one</div>`)
    expect(calls).toEqual([`one mounted`])

    view.value = Two
    await nextTick()
    expect(deps.length).toBe(2)

    // switch back before two resolves
    view.value = One
    await nextTick()
    expect(deps.length).toBe(2)

    // dep for two resolves
    await deps[1]
    await nextTick()
    // should still be on view one
    expect(serializeInner(root)).toBe(`<div>one</div>`)
    expect(calls).toEqual([`one mounted`])
  })

  test('branch switch timeout + fallback', async () => {
    const calls: string[] = []

    const makeComp = (name: string, delay = 0) =>
      defineAsyncComponent(
        {
          setup() {
            onMounted(() => {
              calls.push(`${name} mounted`)
            })
            onUnmounted(() => {
              calls.push(`${name} unmounted`)
            })
            return () => h('div', [name])
          }
        },
        delay
      )

    const One = makeComp('one')
    const Two = makeComp('two', 20)

    const view = shallowRef(One)

    const Comp = {
      setup() {
        return () =>
          h(
            Suspense,
            {
              timeout: 10
            },
            {
              default: h(view.value),
              fallback: h('div', 'fallback')
            }
          )
      }
    }

    const root = nodeOps.createElement('div')
    render(h(Comp), root)
    expect(serializeInner(root)).toBe(`<div>fallback</div>`)
    expect(calls).toEqual([])

    await deps[0]
    await nextTick()
    expect(serializeInner(root)).toBe(`<div>one</div>`)
    expect(calls).toEqual([`one mounted`])

    view.value = Two
    await nextTick()
    expect(serializeInner(root)).toBe(`<div>one</div>`)
    expect(calls).toEqual([`one mounted`])

    await new Promise(r => setTimeout(r, 10))
    await nextTick()
    expect(serializeInner(root)).toBe(`<div>fallback</div>`)
    expect(calls).toEqual([`one mounted`, `one unmounted`])

    await deps[1]
    await nextTick()
    expect(serializeInner(root)).toBe(`<div>two</div>`)
    expect(calls).toEqual([`one mounted`, `one unmounted`, `two mounted`])
  })

  // #2214
  // Since suspense renders its own root like a component, it should not patch
  // its content in optimized mode.
  test('should not miss nested element updates when used in templates', async () => {
    const n = ref(1)
    const Comp = {
      setup() {
        return { n }
      },
      template: `
      <Suspense>
        <div><span>{{ n }}</span></div>
      </Suspense>
      `
    }
    const root = document.createElement('div')
    createApp(Comp).mount(root)
    expect(root.innerHTML).toBe(`<div><span>1</span></div>`)

    n.value++
    await nextTick()
    expect(root.innerHTML).toBe(`<div><span>2</span></div>`)
  })

  // #2215
  test('toggling nested async setup component inside already resolved suspense', async () => {
    const toggle = ref(false)
    const Child = {
      async setup() {
        return () => h('div', 'child')
      }
    }
    const Parent = () => h('div', ['parent', toggle.value ? h(Child) : null])
    const Comp = {
      setup() {
        return () => h(Suspense, () => h(Parent))
      }
    }

    const root = nodeOps.createElement('div')
    render(h(Comp), root)
    expect(serializeInner(root)).toBe(`<div>parent<!----></div>`)

    toggle.value = true
    // wait for flush
    await nextTick()
    // wait for child async setup resolve
    await nextTick()
    // child should be rendered now instead of stuck in limbo
    expect(serializeInner(root)).toBe(`<div>parent<div>child</div></div>`)

    toggle.value = false
    await nextTick()
    expect(serializeInner(root)).toBe(`<div>parent<!----></div>`)
  })

  test('warn if using async setup when not in a Suspense boundary', () => {
    const Child = {
      name: 'Child',
      async setup() {
        return () => h('div', 'child')
      }
    }
    const Parent = {
      setup() {
        return () => h('div', [h(Child)])
      }
    }

    const root = nodeOps.createElement('div')
    render(h(Parent), root)

    expect(
      `A component with async setup() must be nested in a <Suspense>`
    ).toHaveBeenWarned()
  })

  test('nested suspense with suspensible', async () => {
    const calls: string[] = []
    let expected = ''

    const InnerA = defineAsyncComponent(
      {
        setup: () => {
          calls.push('innerA created')
          onMounted(() => {
            calls.push('innerA mounted')
          })
          return () => h('div', 'innerA')
        }
      },
      10
    )

    const InnerB = defineAsyncComponent(
      {
        setup: () => {
          calls.push('innerB created')
          onMounted(() => {
            calls.push('innerB mounted')
          })
          return () => h('div', 'innerB')
        }
      },
      10
    )

    const OuterA = defineAsyncComponent(
      {
        setup: (_, { slots }: any) => {
          calls.push('outerA created')
          onMounted(() => {
            calls.push('outerA mounted')
          })
          return () =>
            h(Fragment, null, [h('div', 'outerA'), slots.default?.()])
        }
      },
      5
    )

    const OuterB = defineAsyncComponent(
      {
        setup: (_, { slots }: any) => {
          calls.push('outerB created')
          onMounted(() => {
            calls.push('outerB mounted')
          })
          return () =>
            h(Fragment, null, [h('div', 'outerB'), slots.default?.()])
        }
      },
      5
    )

    const outerToggle = ref(false)
    const innerToggle = ref(false)

    /**
     *  <Suspense>
     *    <component :is="outerToggle ? outerB : outerA">
     *      <Suspense suspensible>
     *        <component :is="innerToggle ? innerB : innerA" />
     *      </Suspense>
     *    </component>
     *  </Suspense>
     */
    const Comp = {
      setup() {
        return () =>
          h(Suspense, null, {
            default: [
              h(outerToggle.value ? OuterB : OuterA, null, {
                default: () =>
                  h(
                    Suspense,
                    { suspensible: true },
                    {
                      default: h(innerToggle.value ? InnerB : InnerA)
                    }
                  )
              })
            ],
            fallback: h('div', 'fallback outer')
          })
      }
    }

    expected = `<div>fallback outer</div>`
    const root = nodeOps.createElement('div')
    render(h(Comp), root)
    expect(serializeInner(root)).toBe(expected)

    // mount outer component
    await Promise.all(deps)
    await nextTick()

    expect(serializeInner(root)).toBe(expected)
    expect(calls).toEqual([`outerA created`])

    // mount inner component
    await Promise.all(deps)
    await nextTick()
    expected = `<div>outerA</div><div>innerA</div>`
    expect(serializeInner(root)).toBe(expected)

    expect(calls).toEqual([
      'outerA created',
      'innerA created',
      'outerA mounted',
      'innerA mounted'
    ])

    // toggle outer component
    calls.length = 0
    deps.length = 0
    outerToggle.value = true
    await nextTick()

    await Promise.all(deps)
    await nextTick()
    expect(serializeInner(root)).toBe(expected) // expect not change

    await Promise.all(deps)
    await nextTick()
    expected = `<div>outerB</div><div>innerA</div>`
    expect(serializeInner(root)).toBe(expected)
    expect(calls).toContain('outerB mounted')
    expect(calls).toContain('innerA mounted')

    // toggle inner component
    calls.length = 0
    deps.length = 0
    innerToggle.value = true
    await nextTick()
    expect(serializeInner(root)).toBe(expected) // expect not change

    await Promise.all(deps)
    await nextTick()
    expected = `<div>outerB</div><div>innerB</div>`
    expect(serializeInner(root)).toBe(expected)
    expect(calls).toContain('innerB mounted')
  })

  // #8206
  test('nested suspense with suspensible & no async deps', async () => {
    const calls: string[] = []
    let expected = ''

    const InnerA = defineComponent({
      setup: () => {
        calls.push('innerA created')
        onMounted(() => {
          calls.push('innerA mounted')
        })
        return () => h('div', 'innerA')
      }
    })

    const InnerB = defineComponent({
      setup: () => {
        calls.push('innerB created')
        onMounted(() => {
          calls.push('innerB mounted')
        })
        return () => h('div', 'innerB')
      }
    })

    const OuterA = defineComponent({
      setup: (_, { slots }: any) => {
        calls.push('outerA created')
        onMounted(() => {
          calls.push('outerA mounted')
        })
        return () => h(Fragment, null, [h('div', 'outerA'), slots.default?.()])
      }
    })

    const OuterB = defineComponent({
      setup: (_, { slots }: any) => {
        calls.push('outerB created')
        onMounted(() => {
          calls.push('outerB mounted')
        })
        return () => h(Fragment, null, [h('div', 'outerB'), slots.default?.()])
      }
    })

    const outerToggle = ref(false)
    const innerToggle = ref(false)

    /**
     *  <Suspense>
     *    <component :is="outerToggle ? outerB : outerA">
     *      <Suspense suspensible>
     *        <component :is="innerToggle ? innerB : innerA" />
     *      </Suspense>
     *    </component>
     *  </Suspense>
     */
    const Comp = defineComponent({
      setup() {
        return () =>
          h(Suspense, null, {
            default: [
              h(outerToggle.value ? OuterB : OuterA, null, {
                default: () =>
                  h(
                    Suspense,
                    { suspensible: true },
                    {
                      default: h(innerToggle.value ? InnerB : InnerA)
                    }
                  )
              })
            ],
            fallback: h('div', 'fallback outer')
          })
      }
    })

    expected = `<div>outerA</div><div>innerA</div>`
    const root = nodeOps.createElement('div')
    render(h(Comp), root)
    expect(serializeInner(root)).toBe(expected)

    // mount outer component and inner component
    await Promise.all(deps)
    await nextTick()

    expect(serializeInner(root)).toBe(expected)
    expect(calls).toEqual([
      'outerA created',
      'innerA created',
      'innerA mounted',
      'outerA mounted'
    ])

    // toggle outer component
    calls.length = 0
    deps.length = 0
    outerToggle.value = true
    await nextTick()

    await Promise.all(deps)
    await nextTick()
    expected = `<div>outerB</div><div>innerA</div>`
    expect(serializeInner(root)).toBe(expected)
    expect(calls).toContain('outerB mounted')
    expect(calls).toContain('innerA mounted')

    // toggle inner component
    calls.length = 0
    deps.length = 0
    innerToggle.value = true
    await Promise.all(deps)
    await nextTick()
    expected = `<div>outerB</div><div>innerB</div>`
    expect(serializeInner(root)).toBe(expected)
  })

<<<<<<< HEAD
  // #5247
  test('In nested slots suspense should return to pending state', async () => {
    const id = ref('1')
    const Async = defineAsyncComponent({
      render() {
        return h('div', `async`)
      }
    })
    const onPending = vi.fn()
    const wrapper = {
      setup() {
        return (ctx: ComponentPublicInstance) =>
          h(
            Suspense,
            { onPending },
            {
              default: () => [renderSlot(ctx.$slots!, 'default')],
              fallback: () => h('div', 'fallback')
            }
          )
      }
    }

    const Parent = {
      setup() {
        return () =>
          h(wrapper, null, {
            default: () => h(Async, { id: id.value })
          })
      }
    }

    const root = nodeOps.createElement('div')
    render(h(Parent), root)

    expect(serializeInner(root)).toBe(`<div>fallback</div>`)
    await Promise.all(deps)
    await nextTick()
    expect(serializeInner(root)).toBe(`<div id="1">async</div>`)
    expect(onPending).toHaveBeenCalledTimes(1)

    id.value = '2'
    await nextTick()
    await Promise.all(deps)
    await nextTick()
    expect(serializeInner(root)).toBe(`<div id="2">async</div>`)
    expect(onPending).toHaveBeenCalledTimes(2)
=======
  describe('warnings', () => {
    // base function to check if a combination of slots warns or not
    function baseCheckWarn(
      shouldWarn: boolean,
      children: RawSlots,
      props: SuspenseProps | null = null
    ) {
      const Comp = {
        setup() {
          return () => h(Suspense, props, children)
        }
      }

      const root = nodeOps.createElement('div')
      render(h(Comp), root)

      if (shouldWarn) {
        expect(`<Suspense> slots expect a single root node.`).toHaveBeenWarned()
      } else {
        expect(
          `<Suspense> slots expect a single root node.`
        ).not.toHaveBeenWarned()
      }
    }

    // actual function that we use in tests
    const checkWarn = baseCheckWarn.bind(null, true)
    const checkNoWarn = baseCheckWarn.bind(null, false)

    test('does not warn on single child', async () => {
      checkNoWarn({
        default: h('div'),
        fallback: h('div')
      })
    })

    test('does not warn on null', async () => {
      checkNoWarn({
        default: null,
        fallback: null
      })
    })

    test('does not warn on <component :is="null" />', async () => {
      checkNoWarn({
        default: () => [resolveDynamicComponent(null)],
        fallback: () => null
      })
    })

    test('does not warn on empty array', async () => {
      checkNoWarn({
        default: [],
        fallback: () => []
      })
    })

    test('warns on multiple children in default', async () => {
      checkWarn({
        default: [h('div'), h('div')]
      })
    })

    test('warns on multiple children in fallback', async () => {
      checkWarn({
        default: h('div'),
        fallback: [h('div'), h('div')]
      })
    })
>>>>>>> fc790298
  })
})<|MERGE_RESOLUTION|>--- conflicted
+++ resolved
@@ -17,15 +17,11 @@
   onUnmounted,
   onErrorCaptured,
   shallowRef,
-<<<<<<< HEAD
+  SuspenseProps,
+  resolveDynamicComponent,
   Fragment,
   renderSlot,
   ComponentPublicInstance
-=======
-  SuspenseProps,
-  resolveDynamicComponent,
-  Fragment
->>>>>>> fc790298
 } from '@vue/runtime-test'
 import { createApp, defineComponent } from 'vue'
 import { type RawSlots } from 'packages/runtime-core/src/componentSlots'
@@ -1533,7 +1529,6 @@
     expect(serializeInner(root)).toBe(expected)
   })
 
-<<<<<<< HEAD
   // #5247
   test('In nested slots suspense should return to pending state', async () => {
     const id = ref('1')
@@ -1581,7 +1576,8 @@
     await nextTick()
     expect(serializeInner(root)).toBe(`<div id="2">async</div>`)
     expect(onPending).toHaveBeenCalledTimes(2)
-=======
+  })
+
   describe('warnings', () => {
     // base function to check if a combination of slots warns or not
     function baseCheckWarn(
@@ -1651,6 +1647,5 @@
         fallback: [h('div'), h('div')]
       })
     })
->>>>>>> fc790298
   })
 })