/**
 * @vitest-environment jsdom
 */

import {
  type ComponentOptions,
  Fragment,
  KeepAlive,
  Suspense,
  type SuspenseProps,
  h,
  nextTick,
  nodeOps,
  onErrorCaptured,
  onMounted,
  onUnmounted,
  ref,
  render,
  resolveDynamicComponent,
  serializeInner,
  shallowRef,
  watch,
  watchEffect,
<<<<<<< HEAD
  onUnmounted,
  onErrorCaptured,
  shallowRef,
  SuspenseProps,
  resolveDynamicComponent,
  Fragment,
  renderSlot,
  ComponentPublicInstance
=======
>>>>>>> d94d8d4b
} from '@vue/runtime-test'
import { createApp, defineComponent } from 'vue'
import type { RawSlots } from 'packages/runtime-core/src/componentSlots'

describe('Suspense', () => {
  const deps: Promise<any>[] = []

  beforeEach(() => {
    deps.length = 0
  })

  // a simple async factory for testing purposes only.
  function defineAsyncComponent<T extends ComponentOptions>(
    comp: T,
    delay: number = 0,
  ) {
    return {
      setup(props: any, { slots }: any) {
        const p = new Promise(resolve => {
          setTimeout(() => {
            resolve(() => h(comp, props, slots))
          }, delay)
        })
        // in Node 12, due to timer/nextTick mechanism change, we have to wait
        // an extra tick to avoid race conditions
        deps.push(p.then(() => Promise.resolve()))
        return p
      },
    }
  }

  test('fallback content', async () => {
    const Async = defineAsyncComponent({
      render() {
        return h('div', 'async')
      },
    })

    const Comp = {
      setup() {
        return () =>
          h(Suspense, null, {
            default: h(Async),
            fallback: h('div', 'fallback'),
          })
      },
    }

    const root = nodeOps.createElement('div')
    render(h(Comp), root)
    expect(serializeInner(root)).toBe(`<div>fallback</div>`)

    await Promise.all(deps)
    await nextTick()
    expect(serializeInner(root)).toBe(`<div>async</div>`)
  })

  test('emits events', async () => {
    const Async = defineAsyncComponent({
      render() {
        return h('div', 'async')
      },
    })

    const onFallback = vi.fn()
    const onResolve = vi.fn()
    const onPending = vi.fn()

    const show = ref(true)
    const Comp = {
      setup() {
        return () =>
          h(
            Suspense,
            {
              onFallback,
              onResolve,
              onPending,
              // force displaying the fallback right away
              timeout: 0,
            },
            {
              default: () => (show.value ? h(Async) : null),
              fallback: h('div', 'fallback'),
            },
          )
      },
    }

    const root = nodeOps.createElement('div')
    render(h(Comp), root)
    expect(onFallback).toHaveBeenCalledTimes(1)
    expect(onPending).toHaveBeenCalledTimes(1)
    expect(onResolve).toHaveBeenCalledTimes(0)

    await Promise.all(deps)
    await nextTick()
    expect(onFallback).toHaveBeenCalledTimes(1)
    expect(onPending).toHaveBeenCalledTimes(1)
    expect(onResolve).toHaveBeenCalledTimes(1)

    show.value = false
    await nextTick()
    expect(onFallback).toHaveBeenCalledTimes(1)
    expect(onPending).toHaveBeenCalledTimes(2)
    expect(onResolve).toHaveBeenCalledTimes(2)

    deps.length = 0
    show.value = true
    await nextTick()
    expect(onFallback).toHaveBeenCalledTimes(2)
    expect(onPending).toHaveBeenCalledTimes(3)
    expect(onResolve).toHaveBeenCalledTimes(2)

    await Promise.all(deps)
    await nextTick()
    expect(onFallback).toHaveBeenCalledTimes(2)
    expect(onPending).toHaveBeenCalledTimes(3)
    expect(onResolve).toHaveBeenCalledTimes(3)
  })

  test('nested async deps', async () => {
    const calls: string[] = []

    const AsyncOuter = defineAsyncComponent({
      setup() {
        onMounted(() => {
          calls.push('outer mounted')
        })
        return () => h(AsyncInner)
      },
    })

    const AsyncInner = defineAsyncComponent(
      {
        setup() {
          onMounted(() => {
            calls.push('inner mounted')
          })
          return () => h('div', 'inner')
        },
      },
      10,
    )

    const Comp = {
      setup() {
        return () =>
          h(Suspense, null, {
            default: h(AsyncOuter),
            fallback: h('div', 'fallback'),
          })
      },
    }

    const root = nodeOps.createElement('div')
    render(h(Comp), root)
    expect(serializeInner(root)).toBe(`<div>fallback</div>`)
    expect(calls).toEqual([])

    await deps[0]
    await nextTick()
    expect(serializeInner(root)).toBe(`<div>fallback</div>`)
    expect(calls).toEqual([])

    await Promise.all(deps)
    await nextTick()
    expect(calls).toEqual([`outer mounted`, `inner mounted`])
    expect(serializeInner(root)).toBe(`<div>inner</div>`)
  })

  test('onResolve', async () => {
    const Async = defineAsyncComponent({
      render() {
        return h('div', 'async')
      },
    })

    const onResolve = vi.fn()

    const Comp = {
      setup() {
        return () =>
          h(
            Suspense,
            {
              onResolve,
            },
            {
              default: h(Async),
              fallback: h('div', 'fallback'),
            },
          )
      },
    }

    const root = nodeOps.createElement('div')
    render(h(Comp), root)
    expect(serializeInner(root)).toBe(`<div>fallback</div>`)
    expect(onResolve).not.toHaveBeenCalled()

    await Promise.all(deps)
    await nextTick()
    expect(serializeInner(root)).toBe(`<div>async</div>`)
    expect(onResolve).toHaveBeenCalled()
  })

  test('buffer mounted/updated hooks & post flush watch callbacks', async () => {
    const deps: Promise<any>[] = []
    const calls: string[] = []
    const toggle = ref(true)

    const Async = {
      async setup() {
        const p = new Promise(r => setTimeout(r, 1))
        // extra tick needed for Node 12+
        deps.push(p.then(() => Promise.resolve()))

        watchEffect(
          () => {
            calls.push('watch effect')
          },
          { flush: 'post' },
        )

        const count = ref(0)
        watch(
          count,
          () => {
            calls.push('watch callback')
          },
          { flush: 'post' },
        )
        count.value++ // trigger the watcher now

        onMounted(() => {
          calls.push('mounted')
        })

        onUnmounted(() => {
          calls.push('unmounted')
        })

        await p
        return () => h('div', 'async')
      },
    }

    const Comp = {
      setup() {
        return () =>
          h(Suspense, null, {
            default: toggle.value ? h(Async) : null,
            fallback: h('div', 'fallback'),
          })
      },
    }

    const root = nodeOps.createElement('div')
    render(h(Comp), root)
    expect(serializeInner(root)).toBe(`<div>fallback</div>`)
    expect(calls).toEqual([])

    await Promise.all(deps)
    await nextTick()
    expect(serializeInner(root)).toBe(`<div>async</div>`)
    expect(calls).toEqual([`watch effect`, `watch callback`, `mounted`])

    // effects inside an already resolved suspense should happen at normal timing
    toggle.value = false
    await nextTick()
    await nextTick()
    expect(serializeInner(root)).toBe(`<!---->`)
    expect(calls).toEqual([
      `watch effect`,
      `watch callback`,
      `mounted`,
      'unmounted',
    ])
  })

  // #1059
  test('mounted/updated hooks & fallback component', async () => {
    const deps: Promise<any>[] = []
    const calls: string[] = []
    const toggle = ref(true)

    const Async = {
      async setup() {
        const p = new Promise(r => setTimeout(r, 1))
        // extra tick needed for Node 12+
        deps.push(p.then(() => Promise.resolve()))

        await p
        return () => h('div', 'async')
      },
    }

    const Fallback = {
      setup() {
        onMounted(() => {
          calls.push('mounted')
        })

        onUnmounted(() => {
          calls.push('unmounted')
        })
        return () => h('div', 'fallback')
      },
    }

    const Comp = {
      setup() {
        return () =>
          h(Suspense, null, {
            default: toggle.value ? h(Async) : null,
            fallback: h(Fallback),
          })
      },
    }

    const root = nodeOps.createElement('div')
    render(h(Comp), root)
    expect(serializeInner(root)).toBe(`<div>fallback</div>`)
    expect(calls).toEqual([`mounted`])

    await Promise.all(deps)
    await nextTick()
    expect(serializeInner(root)).toBe(`<div>async</div>`)
    expect(calls).toEqual([`mounted`, `unmounted`])
  })

  test('content update before suspense resolve', async () => {
    const Async = defineAsyncComponent({
      props: { msg: String },
      setup(props: any) {
        return () => h('div', props.msg)
      },
    })

    const msg = ref('foo')

    const Comp = {
      setup() {
        return () =>
          h(Suspense, null, {
            default: h(Async, { msg: msg.value }),
            fallback: h('div', `fallback ${msg.value}`),
          })
      },
    }

    const root = nodeOps.createElement('div')
    render(h(Comp), root)
    expect(serializeInner(root)).toBe(`<div>fallback foo</div>`)

    // value changed before resolve
    msg.value = 'bar'
    await nextTick()
    // fallback content should be updated
    expect(serializeInner(root)).toBe(`<div>fallback bar</div>`)

    await Promise.all(deps)
    await nextTick()
    // async component should receive updated props/slots when resolved
    expect(serializeInner(root)).toBe(`<div>bar</div>`)
  })

  // mount/unmount hooks should not even fire
  test('unmount before suspense resolve', async () => {
    const deps: Promise<any>[] = []
    const calls: string[] = []
    const toggle = ref(true)

    const Async = {
      async setup() {
        const p = new Promise(r => setTimeout(r, 1))
        deps.push(p)

        watchEffect(
          () => {
            calls.push('watch effect')
          },
          { flush: 'post' },
        )

        const count = ref(0)
        watch(
          count,
          () => {
            calls.push('watch callback')
          },
          { flush: 'post' },
        )
        count.value++ // trigger the watcher now

        onMounted(() => {
          calls.push('mounted')
        })

        onUnmounted(() => {
          calls.push('unmounted')
        })

        await p
        return () => h('div', 'async')
      },
    }

    const Comp = {
      setup() {
        return () =>
          h(Suspense, null, {
            default: toggle.value ? h(Async) : null,
            fallback: h('div', 'fallback'),
          })
      },
    }

    const root = nodeOps.createElement('div')
    render(h(Comp), root)
    expect(serializeInner(root)).toBe(`<div>fallback</div>`)
    expect(calls).toEqual([])

    // remove the async dep before it's resolved
    toggle.value = false
    await nextTick()
    // should cause the suspense to resolve immediately
    expect(serializeInner(root)).toBe(`<!---->`)

    await Promise.all(deps)
    await nextTick()
    expect(serializeInner(root)).toBe(`<!---->`)
    // should discard effects
    expect(calls).toEqual([])
  })

  test('unmount suspense after resolve', async () => {
    const toggle = ref(true)
    const unmounted = vi.fn()

    const Async = defineAsyncComponent({
      setup() {
        onUnmounted(unmounted)
        return () => h('div', 'async')
      },
    })

    const Comp = {
      setup() {
        return () =>
          toggle.value
            ? h(Suspense, null, {
                default: h(Async),
                fallback: h('div', 'fallback'),
              })
            : null
      },
    }

    const root = nodeOps.createElement('div')
    render(h(Comp), root)
    expect(serializeInner(root)).toBe(`<div>fallback</div>`)

    await Promise.all(deps)
    await nextTick()
    expect(serializeInner(root)).toBe(`<div>async</div>`)
    expect(unmounted).not.toHaveBeenCalled()

    toggle.value = false
    await nextTick()
    expect(serializeInner(root)).toBe(`<!---->`)
    expect(unmounted).toHaveBeenCalled()
  })

  test('unmount suspense before resolve', async () => {
    const toggle = ref(true)
    const mounted = vi.fn()
    const unmounted = vi.fn()

    const Async = defineAsyncComponent({
      setup() {
        onMounted(mounted)
        onUnmounted(unmounted)
        return () => h('div', 'async')
      },
    })

    const Comp = {
      setup() {
        return () =>
          toggle.value
            ? h(Suspense, null, {
                default: h(Async),
                fallback: h('div', 'fallback'),
              })
            : null
      },
    }

    const root = nodeOps.createElement('div')
    render(h(Comp), root)
    expect(serializeInner(root)).toBe(`<div>fallback</div>`)

    toggle.value = false
    await nextTick()
    expect(serializeInner(root)).toBe(`<!---->`)
    expect(mounted).not.toHaveBeenCalled()
    expect(unmounted).not.toHaveBeenCalled()

    await Promise.all(deps)
    await nextTick()
    // should not resolve and cause unmount
    expect(mounted).not.toHaveBeenCalled()
    expect(unmounted).not.toHaveBeenCalled()
  })

  // vuetifyjs/vuetify#15207
  test('update prop of async element before suspense resolve', async () => {
    let resolve: () => void
    const mounted = new Promise<void>(r => {
      resolve = r
    })
    const Async = {
      async setup() {
        onMounted(() => {
          resolve()
        })
        const p = new Promise(r => setTimeout(r, 1))
        await p
        return () => h('div', 'async')
      },
    }

    const Comp: ComponentOptions<{ data: string }> = {
      props: ['data'],
      setup(props) {
        return () => h(Async, { 'data-test': props.data })
      },
    }

    const Root = {
      setup() {
        const data = ref('1')
        onMounted(() => {
          data.value = '2'
        })
        return () =>
          h(Suspense, null, {
            default: h(Comp, { data: data.value }),
            fallback: h('div', 'fallback'),
          })
      },
    }

    const root = nodeOps.createElement('div')
    render(h(Root), root)
    expect(serializeInner(root)).toBe(`<div>fallback</div>`)
    await mounted
    expect(serializeInner(root)).toBe(`<div data-test="2">async</div>`)
  })

  test('nested suspense (parent resolves first)', async () => {
    const calls: string[] = []

    const AsyncOuter = defineAsyncComponent(
      {
        setup: () => {
          onMounted(() => {
            calls.push('outer mounted')
          })
          return () => h('div', 'async outer')
        },
      },
      1,
    )

    const AsyncInner = defineAsyncComponent(
      {
        setup: () => {
          onMounted(() => {
            calls.push('inner mounted')
          })
          return () => h('div', 'async inner')
        },
      },
      10,
    )

    const Inner = {
      setup() {
        return () =>
          h(Suspense, null, {
            default: h(AsyncInner),
            fallback: h('div', 'fallback inner'),
          })
      },
    }

    const Comp = {
      setup() {
        return () =>
          h(Suspense, null, {
            default: h('div', [h(AsyncOuter), h(Inner)]),
            fallback: h('div', 'fallback outer'),
          })
      },
    }

    const root = nodeOps.createElement('div')
    render(h(Comp), root)
    expect(serializeInner(root)).toBe(`<div>fallback outer</div>`)

    await deps[0]
    await nextTick()
    expect(serializeInner(root)).toBe(
      `<div><div>async outer</div><div>fallback inner</div></div>`,
    )
    expect(calls).toEqual([`outer mounted`])

    await Promise.all(deps)
    await nextTick()
    expect(serializeInner(root)).toBe(
      `<div><div>async outer</div><div>async inner</div></div>`,
    )
    expect(calls).toEqual([`outer mounted`, `inner mounted`])
  })

  test('nested suspense (child resolves first)', async () => {
    const calls: string[] = []

    const AsyncOuter = defineAsyncComponent(
      {
        setup: () => {
          onMounted(() => {
            calls.push('outer mounted')
          })
          return () => h('div', 'async outer')
        },
      },
      10,
    )

    const AsyncInner = defineAsyncComponent(
      {
        setup: () => {
          onMounted(() => {
            calls.push('inner mounted')
          })
          return () => h('div', 'async inner')
        },
      },
      1,
    )

    const Inner = {
      setup() {
        return () =>
          h(Suspense, null, {
            default: h(AsyncInner),
            fallback: h('div', 'fallback inner'),
          })
      },
    }

    const Comp = {
      setup() {
        return () =>
          h(Suspense, null, {
            default: h('div', [h(AsyncOuter), h(Inner)]),
            fallback: h('div', 'fallback outer'),
          })
      },
    }

    const root = nodeOps.createElement('div')
    render(h(Comp), root)
    expect(serializeInner(root)).toBe(`<div>fallback outer</div>`)

    await deps[1]
    await nextTick()
    expect(serializeInner(root)).toBe(`<div>fallback outer</div>`)
    expect(calls).toEqual([])

    await Promise.all(deps)
    await nextTick()
    expect(serializeInner(root)).toBe(
      `<div><div>async outer</div><div>async inner</div></div>`,
    )
    expect(calls).toEqual([`inner mounted`, `outer mounted`])
  })

  test('error handling', async () => {
    const Async = {
      async setup() {
        throw new Error('oops')
      },
    }

    const Comp = {
      setup() {
        const errorMessage = ref<string | null>(null)
        onErrorCaptured(err => {
          errorMessage.value =
            err instanceof Error
              ? err.message
              : `A non-Error value thrown: ${err}`
          return false
        })

        return () =>
          errorMessage.value
            ? h('div', errorMessage.value)
            : h(Suspense, null, {
                default: h(Async),
                fallback: h('div', 'fallback'),
              })
      },
    }

    const root = nodeOps.createElement('div')
    render(h(Comp), root)
    expect(serializeInner(root)).toBe(`<div>fallback</div>`)

    await Promise.all(deps)
    await nextTick()
    expect(serializeInner(root)).toBe(`<div>oops</div>`)
  })

  // #3857
  test('error handling w/ template optimization', async () => {
    const Async = {
      async setup() {
        throw new Error('oops')
      },
    }

    const Comp = {
      template: `
      <div v-if="errorMessage">{{ errorMessage }}</div>
      <Suspense v-else>
        <div>
          <Async />
        </div>
        <template #fallback>
          <div>fallback</div>
        </template>
      </Suspense>
      `,
      components: { Async },
      setup() {
        const errorMessage = ref<string | null>(null)
        onErrorCaptured(err => {
          errorMessage.value =
            err instanceof Error
              ? err.message
              : `A non-Error value thrown: ${err}`
          return false
        })
        return { errorMessage }
      },
    }

    const root = nodeOps.createElement('div')
    render(h(Comp), root)
    expect(serializeInner(root)).toBe(`<div>fallback</div>`)

    await Promise.all(deps)
    await nextTick()
    expect(serializeInner(root)).toBe(`<div>oops</div>`)
  })

  it('combined usage (nested async + nested suspense + multiple deps)', async () => {
    const msg = ref('nested msg')
    const calls: number[] = []

    const AsyncChildWithSuspense = defineAsyncComponent({
      props: { msg: String },
      setup(props: any) {
        onMounted(() => {
          calls.push(0)
        })
        return () =>
          h(Suspense, null, {
            default: h(AsyncInsideNestedSuspense, { msg: props.msg }),
            fallback: h('div', 'nested fallback'),
          })
      },
    })

    const AsyncInsideNestedSuspense = defineAsyncComponent(
      {
        props: { msg: String },
        setup(props: any) {
          onMounted(() => {
            calls.push(2)
          })
          return () => h('div', props.msg)
        },
      },
      20,
    )

    const AsyncChildParent = defineAsyncComponent({
      props: { msg: String },
      setup(props: any) {
        onMounted(() => {
          calls.push(1)
        })
        return () => h(NestedAsyncChild, { msg: props.msg })
      },
    })

    const NestedAsyncChild = defineAsyncComponent(
      {
        props: { msg: String },
        setup(props: any) {
          onMounted(() => {
            calls.push(3)
          })
          return () => h('div', props.msg)
        },
      },
      10,
    )

    const MiddleComponent = {
      setup() {
        return () =>
          h(AsyncChildWithSuspense, {
            msg: msg.value,
          })
      },
    }

    const Comp = {
      setup() {
        return () =>
          h(Suspense, null, {
            default: h('div', [
              h(MiddleComponent),
              h(AsyncChildParent, {
                msg: 'root async',
              }),
            ]),
            fallback: h('div', 'root fallback'),
          })
      },
    }

    const root = nodeOps.createElement('div')
    render(h(Comp), root)
    expect(serializeInner(root)).toBe(`<div>root fallback</div>`)
    expect(calls).toEqual([])

    /**
     * <Root>
     *   <Suspense>
     *     <MiddleComponent>
     *       <AsyncChildWithSuspense> (0: resolves on macrotask)
     *         <Suspense>
     *           <AsyncInsideNestedSuspense> (2: resolves on macrotask + 20ms)
     *     <AsyncChildParent> (1: resolves on macrotask)
     *       <NestedAsyncChild> (3: resolves on macrotask + 10ms)
     */

    // both top level async deps resolved, but there is another nested dep
    // so should still be in fallback state
    await Promise.all([deps[0], deps[1]])
    await nextTick()
    expect(serializeInner(root)).toBe(`<div>root fallback</div>`)
    expect(calls).toEqual([])

    // root suspense all deps resolved. should show root content now
    // with nested suspense showing fallback content
    await deps[3]
    await nextTick()
    expect(serializeInner(root)).toBe(
      `<div><div>nested fallback</div><div>root async</div></div>`,
    )
    expect(calls).toEqual([0, 1, 3])

    // change state for the nested component before it resolves
    msg.value = 'nested changed'

    // all deps resolved, nested suspense should resolve now
    await Promise.all(deps)
    await nextTick()
    expect(serializeInner(root)).toBe(
      `<div><div>nested changed</div><div>root async</div></div>`,
    )
    expect(calls).toEqual([0, 1, 3, 2])

    // should update just fine after resolve
    msg.value = 'nested changed again'
    await nextTick()
    expect(serializeInner(root)).toBe(
      `<div><div>nested changed again</div><div>root async</div></div>`,
    )
  })

  test('switching branches', async () => {
    const calls: string[] = []
    const toggle = ref(true)

    const Foo = defineAsyncComponent({
      setup() {
        onMounted(() => {
          calls.push('foo mounted')
        })
        onUnmounted(() => {
          calls.push('foo unmounted')
        })
        return () => h('div', ['foo', h(FooNested)])
      },
    })

    const FooNested = defineAsyncComponent(
      {
        setup() {
          onMounted(() => {
            calls.push('foo nested mounted')
          })
          onUnmounted(() => {
            calls.push('foo nested unmounted')
          })
          return () => h('div', 'foo nested')
        },
      },
      10,
    )

    const Bar = defineAsyncComponent(
      {
        setup() {
          onMounted(() => {
            calls.push('bar mounted')
          })
          onUnmounted(() => {
            calls.push('bar unmounted')
          })
          return () => h('div', 'bar')
        },
      },
      10,
    )

    const Comp = {
      setup() {
        return () =>
          h(Suspense, null, {
            default: toggle.value ? h(Foo) : h(Bar),
            fallback: h('div', 'fallback'),
          })
      },
    }

    const root = nodeOps.createElement('div')
    render(h(Comp), root)
    expect(serializeInner(root)).toBe(`<div>fallback</div>`)
    expect(calls).toEqual([])

    await deps[0]
    await nextTick()
    expect(serializeInner(root)).toBe(`<div>fallback</div>`)
    expect(calls).toEqual([])

    await Promise.all(deps)
    await nextTick()
    expect(calls).toEqual([`foo mounted`, `foo nested mounted`])
    expect(serializeInner(root)).toBe(`<div>foo<div>foo nested</div></div>`)

    // toggle
    toggle.value = false
    await nextTick()
    expect(deps.length).toBe(3)
    // should remain on current view
    expect(calls).toEqual([`foo mounted`, `foo nested mounted`])
    expect(serializeInner(root)).toBe(`<div>foo<div>foo nested</div></div>`)

    await Promise.all(deps)
    await nextTick()
    const tempCalls = [
      `foo mounted`,
      `foo nested mounted`,
      `bar mounted`,
      `foo nested unmounted`,
      `foo unmounted`,
    ]
    expect(calls).toEqual(tempCalls)
    expect(serializeInner(root)).toBe(`<div>bar</div>`)

    // toggle back
    toggle.value = true
    await nextTick()
    // should remain
    expect(calls).toEqual(tempCalls)
    expect(serializeInner(root)).toBe(`<div>bar</div>`)

    await deps[3]
    await nextTick()
    // still pending...
    expect(calls).toEqual(tempCalls)
    expect(serializeInner(root)).toBe(`<div>bar</div>`)

    await Promise.all(deps)
    await nextTick()
    expect(calls).toEqual([
      ...tempCalls,
      `foo mounted`,
      `foo nested mounted`,
      `bar unmounted`,
    ])
    expect(serializeInner(root)).toBe(`<div>foo<div>foo nested</div></div>`)
  })

  test('branch switch to 3rd branch before resolve', async () => {
    const calls: string[] = []

    const makeComp = (name: string, delay = 0) =>
      defineAsyncComponent(
        {
          setup() {
            onMounted(() => {
              calls.push(`${name} mounted`)
            })
            onUnmounted(() => {
              calls.push(`${name} unmounted`)
            })
            return () => h('div', [name])
          },
        },
        delay,
      )

    const One = makeComp('one')
    const Two = makeComp('two', 10)
    const Three = makeComp('three', 20)

    const view = shallowRef(One)

    const Comp = {
      setup() {
        return () =>
          h(Suspense, null, {
            default: h(view.value),
            fallback: h('div', 'fallback'),
          })
      },
    }

    const root = nodeOps.createElement('div')
    render(h(Comp), root)
    expect(serializeInner(root)).toBe(`<div>fallback</div>`)
    expect(calls).toEqual([])

    await deps[0]
    await nextTick()
    expect(serializeInner(root)).toBe(`<div>one</div>`)
    expect(calls).toEqual([`one mounted`])

    view.value = Two
    await nextTick()
    expect(deps.length).toBe(2)

    // switch before two resolves
    view.value = Three
    await nextTick()
    expect(deps.length).toBe(3)

    // dep for two resolves
    await deps[1]
    await nextTick()
    // should still be on view one
    expect(serializeInner(root)).toBe(`<div>one</div>`)
    expect(calls).toEqual([`one mounted`])

    await deps[2]
    await nextTick()
    expect(serializeInner(root)).toBe(`<div>three</div>`)
    expect(calls).toEqual([`one mounted`, `three mounted`, `one unmounted`])
  })

  test('branch switch back before resolve', async () => {
    const calls: string[] = []

    const makeComp = (name: string, delay = 0) =>
      defineAsyncComponent(
        {
          setup() {
            onMounted(() => {
              calls.push(`${name} mounted`)
            })
            onUnmounted(() => {
              calls.push(`${name} unmounted`)
            })
            return () => h('div', [name])
          },
        },
        delay,
      )

    const One = makeComp('one')
    const Two = makeComp('two', 10)

    const view = shallowRef(One)

    const Comp = {
      setup() {
        return () =>
          h(Suspense, null, {
            default: h(view.value),
            fallback: h('div', 'fallback'),
          })
      },
    }

    const root = nodeOps.createElement('div')
    render(h(Comp), root)
    expect(serializeInner(root)).toBe(`<div>fallback</div>`)
    expect(calls).toEqual([])

    await deps[0]
    await nextTick()
    expect(serializeInner(root)).toBe(`<div>one</div>`)
    expect(calls).toEqual([`one mounted`])

    view.value = Two
    await nextTick()
    expect(deps.length).toBe(2)

    // switch back before two resolves
    view.value = One
    await nextTick()
    expect(deps.length).toBe(2)

    // dep for two resolves
    await deps[1]
    await nextTick()
    // should still be on view one
    expect(serializeInner(root)).toBe(`<div>one</div>`)
    expect(calls).toEqual([`one mounted`])
  })

  test('branch switch timeout + fallback', async () => {
    const calls: string[] = []

    const makeComp = (name: string, delay = 0) =>
      defineAsyncComponent(
        {
          setup() {
            onMounted(() => {
              calls.push(`${name} mounted`)
            })
            onUnmounted(() => {
              calls.push(`${name} unmounted`)
            })
            return () => h('div', [name])
          },
        },
        delay,
      )

    const One = makeComp('one')
    const Two = makeComp('two', 20)

    const view = shallowRef(One)

    const Comp = {
      setup() {
        return () =>
          h(
            Suspense,
            {
              timeout: 10,
            },
            {
              default: h(view.value),
              fallback: h('div', 'fallback'),
            },
          )
      },
    }

    const root = nodeOps.createElement('div')
    render(h(Comp), root)
    expect(serializeInner(root)).toBe(`<div>fallback</div>`)
    expect(calls).toEqual([])

    await deps[0]
    await nextTick()
    expect(serializeInner(root)).toBe(`<div>one</div>`)
    expect(calls).toEqual([`one mounted`])

    view.value = Two
    await nextTick()
    expect(serializeInner(root)).toBe(`<div>one</div>`)
    expect(calls).toEqual([`one mounted`])

    await new Promise(r => setTimeout(r, 10))
    await nextTick()
    expect(serializeInner(root)).toBe(`<div>fallback</div>`)
    expect(calls).toEqual([`one mounted`, `one unmounted`])

    await deps[1]
    await nextTick()
    expect(serializeInner(root)).toBe(`<div>two</div>`)
    expect(calls).toEqual([`one mounted`, `one unmounted`, `two mounted`])
  })

  test('mount the fallback content is in the correct position', async () => {
    const makeComp = (name: string, delay = 0) =>
      defineAsyncComponent(
        {
          setup() {
            return () => h('div', [name])
          },
        },
        delay,
      )

    const One = makeComp('one')
    const Two = makeComp('two', 20)

    const view = shallowRef(One)

    const Comp = {
      setup() {
        return () =>
          h('div', [
            h(
              Suspense,
              {
                timeout: 10,
              },
              {
                default: h(view.value),
                fallback: h('div', 'fallback'),
              },
            ),
            h('div', 'three'),
          ])
      },
    }

    const root = nodeOps.createElement('div')
    render(h(Comp), root)
    expect(serializeInner(root)).toBe(
      `<div><div>fallback</div><div>three</div></div>`,
    )

    await deps[0]
    await nextTick()
    expect(serializeInner(root)).toBe(
      `<div><div>one</div><div>three</div></div>`,
    )

    view.value = Two
    await nextTick()
    expect(serializeInner(root)).toBe(
      `<div><div>one</div><div>three</div></div>`,
    )

    await new Promise(r => setTimeout(r, 10))
    await nextTick()
    expect(serializeInner(root)).toBe(
      `<div><div>fallback</div><div>three</div></div>`,
    )

    await deps[1]
    await nextTick()
    expect(serializeInner(root)).toBe(
      `<div><div>two</div><div>three</div></div>`,
    )
  })

  // #2214
  // Since suspense renders its own root like a component, it should not patch
  // its content in optimized mode.
  test('should not miss nested element updates when used in templates', async () => {
    const n = ref(1)
    const Comp = {
      setup() {
        return { n }
      },
      template: `
      <Suspense>
        <div><span>{{ n }}</span></div>
      </Suspense>
      `,
    }
    const root = document.createElement('div')
    createApp(Comp).mount(root)
    expect(root.innerHTML).toBe(`<div><span>1</span></div>`)

    n.value++
    await nextTick()
    expect(root.innerHTML).toBe(`<div><span>2</span></div>`)
  })

  // #2215
  test('toggling nested async setup component inside already resolved suspense', async () => {
    const toggle = ref(false)
    const Child = {
      async setup() {
        return () => h('div', 'child')
      },
    }
    const Parent = () => h('div', ['parent', toggle.value ? h(Child) : null])
    const Comp = {
      setup() {
        return () => h(Suspense, () => h(Parent))
      },
    }

    const root = nodeOps.createElement('div')
    render(h(Comp), root)
    expect(serializeInner(root)).toBe(`<div>parent<!----></div>`)

    toggle.value = true
    // wait for flush
    await nextTick()
    // wait for child async setup resolve
    await nextTick()
    // child should be rendered now instead of stuck in limbo
    expect(serializeInner(root)).toBe(`<div>parent<div>child</div></div>`)

    toggle.value = false
    await nextTick()
    expect(serializeInner(root)).toBe(`<div>parent<!----></div>`)
  })

  test('warn if using async setup when not in a Suspense boundary', () => {
    const Child = {
      name: 'Child',
      async setup() {
        return () => h('div', 'child')
      },
    }
    const Parent = {
      setup() {
        return () => h('div', [h(Child)])
      },
    }

    const root = nodeOps.createElement('div')
    render(h(Parent), root)

    expect(
      `A component with async setup() must be nested in a <Suspense>`,
    ).toHaveBeenWarned()
  })

  test('nested suspense with suspensible', async () => {
    const calls: string[] = []
    let expected = ''

    const InnerA = defineAsyncComponent(
      {
        setup: () => {
          calls.push('innerA created')
          onMounted(() => {
            calls.push('innerA mounted')
          })
          return () => h('div', 'innerA')
        },
      },
      10,
    )

    const InnerB = defineAsyncComponent(
      {
        setup: () => {
          calls.push('innerB created')
          onMounted(() => {
            calls.push('innerB mounted')
          })
          return () => h('div', 'innerB')
        },
      },
      10,
    )

    const OuterA = defineAsyncComponent(
      {
        setup: (_, { slots }: any) => {
          calls.push('outerA created')
          onMounted(() => {
            calls.push('outerA mounted')
          })
          return () =>
            h(Fragment, null, [h('div', 'outerA'), slots.default?.()])
        },
      },
      5,
    )

    const OuterB = defineAsyncComponent(
      {
        setup: (_, { slots }: any) => {
          calls.push('outerB created')
          onMounted(() => {
            calls.push('outerB mounted')
          })
          return () =>
            h(Fragment, null, [h('div', 'outerB'), slots.default?.()])
        },
      },
      5,
    )

    const outerToggle = ref(false)
    const innerToggle = ref(false)

    /**
     *  <Suspense>
     *    <component :is="outerToggle ? outerB : outerA">
     *      <Suspense suspensible>
     *        <component :is="innerToggle ? innerB : innerA" />
     *      </Suspense>
     *    </component>
     *  </Suspense>
     */
    const Comp = {
      setup() {
        return () =>
          h(Suspense, null, {
            default: [
              h(outerToggle.value ? OuterB : OuterA, null, {
                default: () =>
                  h(
                    Suspense,
                    { suspensible: true },
                    {
                      default: h(innerToggle.value ? InnerB : InnerA),
                    },
                  ),
              }),
            ],
            fallback: h('div', 'fallback outer'),
          })
      },
    }

    expected = `<div>fallback outer</div>`
    const root = nodeOps.createElement('div')
    render(h(Comp), root)
    expect(serializeInner(root)).toBe(expected)

    // mount outer component
    await Promise.all(deps)
    await nextTick()

    expect(serializeInner(root)).toBe(expected)
    expect(calls).toEqual([`outerA created`])

    // mount inner component
    await Promise.all(deps)
    await nextTick()
    expected = `<div>outerA</div><div>innerA</div>`
    expect(serializeInner(root)).toBe(expected)

    expect(calls).toEqual([
      'outerA created',
      'innerA created',
      'outerA mounted',
      'innerA mounted',
    ])

    // toggle outer component
    calls.length = 0
    deps.length = 0
    outerToggle.value = true
    await nextTick()

    await Promise.all(deps)
    await nextTick()
    expect(serializeInner(root)).toBe(expected) // expect not change

    await Promise.all(deps)
    await nextTick()
    expected = `<div>outerB</div><div>innerA</div>`
    expect(serializeInner(root)).toBe(expected)
    expect(calls).toContain('outerB mounted')
    expect(calls).toContain('innerA mounted')

    // toggle inner component
    calls.length = 0
    deps.length = 0
    innerToggle.value = true
    await nextTick()
    expect(serializeInner(root)).toBe(expected) // expect not change

    await Promise.all(deps)
    await nextTick()
    expected = `<div>outerB</div><div>innerB</div>`
    expect(serializeInner(root)).toBe(expected)
    expect(calls).toContain('innerB mounted')
  })

  // #8206
  test('nested suspense with suspensible & no async deps', async () => {
    const calls: string[] = []
    let expected = ''

    const InnerA = defineComponent({
      setup: () => {
        calls.push('innerA created')
        onMounted(() => {
          calls.push('innerA mounted')
        })
        return () => h('div', 'innerA')
      },
    })

    const InnerB = defineComponent({
      setup: () => {
        calls.push('innerB created')
        onMounted(() => {
          calls.push('innerB mounted')
        })
        return () => h('div', 'innerB')
      },
    })

    const OuterA = defineComponent({
      setup: (_, { slots }: any) => {
        calls.push('outerA created')
        onMounted(() => {
          calls.push('outerA mounted')
        })
        return () => h(Fragment, null, [h('div', 'outerA'), slots.default?.()])
      },
    })

    const OuterB = defineComponent({
      setup: (_, { slots }: any) => {
        calls.push('outerB created')
        onMounted(() => {
          calls.push('outerB mounted')
        })
        return () => h(Fragment, null, [h('div', 'outerB'), slots.default?.()])
      },
    })

    const outerToggle = ref(false)
    const innerToggle = ref(false)

    /**
     *  <Suspense>
     *    <component :is="outerToggle ? outerB : outerA">
     *      <Suspense suspensible>
     *        <component :is="innerToggle ? innerB : innerA" />
     *      </Suspense>
     *    </component>
     *  </Suspense>
     */
    const Comp = defineComponent({
      setup() {
        return () =>
          h(Suspense, null, {
            default: [
              h(outerToggle.value ? OuterB : OuterA, null, {
                default: () =>
                  h(
                    Suspense,
                    { suspensible: true },
                    {
                      default: h(innerToggle.value ? InnerB : InnerA),
                    },
                  ),
              }),
            ],
            fallback: h('div', 'fallback outer'),
          })
      },
    })

    expected = `<div>outerA</div><div>innerA</div>`
    const root = nodeOps.createElement('div')
    render(h(Comp), root)
    expect(serializeInner(root)).toBe(expected)

    // mount outer component and inner component
    await Promise.all(deps)
    await nextTick()

    expect(serializeInner(root)).toBe(expected)
    expect(calls).toEqual([
      'outerA created',
      'innerA created',
      'innerA mounted',
      'outerA mounted',
    ])

    // toggle outer component
    calls.length = 0
    deps.length = 0
    outerToggle.value = true
    await nextTick()

    await Promise.all(deps)
    await nextTick()
    expected = `<div>outerB</div><div>innerA</div>`
    expect(serializeInner(root)).toBe(expected)
    expect(calls).toContain('outerB mounted')
    expect(calls).toContain('innerA mounted')

    // toggle inner component
    calls.length = 0
    deps.length = 0
    innerToggle.value = true
    await Promise.all(deps)
    await nextTick()
    expected = `<div>outerB</div><div>innerB</div>`
    expect(serializeInner(root)).toBe(expected)
  })

<<<<<<< HEAD
  // #5247
  test('In nested slots suspense should return to pending state', async () => {
    const id = ref('1')
    const Async = defineAsyncComponent({
      render() {
        return h('div', `async`)
      }
    })
    const onPending = vi.fn()
    const wrapper = {
      setup() {
        return (ctx: ComponentPublicInstance) =>
          h(
            Suspense,
            { onPending },
            {
              default: () => [renderSlot(ctx.$slots!, 'default')],
              fallback: () => h('div', 'fallback')
            }
          )
      }
    }

    const Parent = {
      setup() {
        return () =>
          h(wrapper, null, {
            default: () => h(Async, { id: id.value })
          })
      }
    }

    const root = nodeOps.createElement('div')
    render(h(Parent), root)

    expect(serializeInner(root)).toBe(`<div>fallback</div>`)
    await Promise.all(deps)
    await nextTick()
    expect(serializeInner(root)).toBe(`<div id="1">async</div>`)
    expect(onPending).toHaveBeenCalledTimes(1)

    id.value = '2'
    await nextTick()
    await Promise.all(deps)
    await nextTick()
    expect(serializeInner(root)).toBe(`<div id="2">async</div>`)
    expect(onPending).toHaveBeenCalledTimes(2)
=======
  // #6416
  test('KeepAlive with Suspense', async () => {
    const Async = defineAsyncComponent({
      render() {
        return h('div', 'async')
      },
    })
    const Sync = {
      render() {
        return h('div', 'sync')
      },
    }
    const components = [Async, Sync]
    const viewRef = ref(0)
    const root = nodeOps.createElement('div')
    const App = {
      render() {
        return h(KeepAlive, null, {
          default: () => {
            return h(Suspense, null, {
              default: h(components[viewRef.value]),
              fallback: h('div', 'Loading-dynamic-components'),
            })
          },
        })
      },
    }
    render(h(App), root)
    expect(serializeInner(root)).toBe(`<div>Loading-dynamic-components</div>`)

    viewRef.value = 1
    await nextTick()
    expect(serializeInner(root)).toBe(`<div>sync</div>`)

    viewRef.value = 0
    await nextTick()

    expect(serializeInner(root)).toBe('<!---->')

    await Promise.all(deps)
    await nextTick()
    // when async resolve,it should be <div>async</div>
    expect(serializeInner(root)).toBe('<div>async</div>')

    viewRef.value = 1
    await nextTick()
    // TypeError: Cannot read properties of null (reading 'parentNode')
    // This has been fixed
    expect(serializeInner(root)).toBe(`<div>sync</div>`)
  })

  // #6416 follow up
  test('Suspense patched during HOC async component re-mount', async () => {
    const key = ref('k')
    const data = ref('data')

    const Async = defineAsyncComponent({
      render() {
        return h('div', 'async')
      },
    })

    const Comp = {
      render() {
        return h(Async, { key: key.value })
      },
    }

    const root = nodeOps.createElement('div')
    const App = {
      render() {
        return h(Suspense, null, {
          default: h(Comp, { data: data.value }),
        })
      },
    }
    render(h(App), root)
    expect(serializeInner(root)).toBe(`<!---->`)

    await Promise.all(deps)

    // async mounted, but key change causing a new async comp to be loaded
    key.value = 'k1'
    await nextTick()

    // patch the Suspense
    // should not throw error due to Suspense vnode.el being null
    data.value = 'data2'
    await Promise.all(deps)
>>>>>>> d94d8d4b
  })

  describe('warnings', () => {
    // base function to check if a combination of slots warns or not
    function baseCheckWarn(
      shouldWarn: boolean,
      children: RawSlots,
      props: SuspenseProps | null = null,
    ) {
      const Comp = {
        setup() {
          return () => h(Suspense, props, children)
        },
      }

      const root = nodeOps.createElement('div')
      render(h(Comp), root)

      if (shouldWarn) {
        expect(`<Suspense> slots expect a single root node.`).toHaveBeenWarned()
      } else {
        expect(
          `<Suspense> slots expect a single root node.`,
        ).not.toHaveBeenWarned()
      }
    }

    // actual function that we use in tests
    const checkWarn = baseCheckWarn.bind(null, true)
    const checkNoWarn = baseCheckWarn.bind(null, false)

    test('does not warn on single child', async () => {
      checkNoWarn({
        default: h('div'),
        fallback: h('div'),
      })
    })

    test('does not warn on null', async () => {
      checkNoWarn({
        default: null,
        fallback: null,
      })
    })

    test('does not warn on <component :is="null" />', async () => {
      checkNoWarn({
        default: () => [resolveDynamicComponent(null)],
        fallback: () => null,
      })
    })

    test('does not warn on empty array', async () => {
      checkNoWarn({
        default: [],
        fallback: () => [],
      })
    })

    test('warns on multiple children in default', async () => {
      checkWarn({
        default: [h('div'), h('div')],
      })
    })

    test('warns on multiple children in fallback', async () => {
      checkWarn({
        default: h('div'),
        fallback: [h('div'), h('div')],
      })
    })
  })
})<|MERGE_RESOLUTION|>--- conflicted
+++ resolved
@@ -17,21 +17,12 @@
   ref,
   render,
   resolveDynamicComponent,
+  renderSlot,
+  ComponentPublicInstance,
   serializeInner,
   shallowRef,
   watch,
   watchEffect,
-<<<<<<< HEAD
-  onUnmounted,
-  onErrorCaptured,
-  shallowRef,
-  SuspenseProps,
-  resolveDynamicComponent,
-  Fragment,
-  renderSlot,
-  ComponentPublicInstance
-=======
->>>>>>> d94d8d4b
 } from '@vue/runtime-test'
 import { createApp, defineComponent } from 'vue'
 import type { RawSlots } from 'packages/runtime-core/src/componentSlots'
@@ -1650,7 +1641,97 @@
     expect(serializeInner(root)).toBe(expected)
   })
 
-<<<<<<< HEAD
+  // #6416
+  test('KeepAlive with Suspense', async () => {
+    const Async = defineAsyncComponent({
+      render() {
+        return h('div', 'async')
+      },
+    })
+    const Sync = {
+      render() {
+        return h('div', 'sync')
+      },
+    }
+    const components = [Async, Sync]
+    const viewRef = ref(0)
+    const root = nodeOps.createElement('div')
+    const App = {
+      render() {
+        return h(KeepAlive, null, {
+          default: () => {
+            return h(Suspense, null, {
+              default: h(components[viewRef.value]),
+              fallback: h('div', 'Loading-dynamic-components'),
+            })
+          },
+        })
+      },
+    }
+    render(h(App), root)
+    expect(serializeInner(root)).toBe(`<div>Loading-dynamic-components</div>`)
+
+    viewRef.value = 1
+    await nextTick()
+    expect(serializeInner(root)).toBe(`<div>sync</div>`)
+
+    viewRef.value = 0
+    await nextTick()
+
+    expect(serializeInner(root)).toBe('<!---->')
+
+    await Promise.all(deps)
+    await nextTick()
+    // when async resolve,it should be <div>async</div>
+    expect(serializeInner(root)).toBe('<div>async</div>')
+
+    viewRef.value = 1
+    await nextTick()
+    // TypeError: Cannot read properties of null (reading 'parentNode')
+    // This has been fixed
+    expect(serializeInner(root)).toBe(`<div>sync</div>`)
+  })
+
+  // #6416 follow up
+  test('Suspense patched during HOC async component re-mount', async () => {
+    const key = ref('k')
+    const data = ref('data')
+
+    const Async = defineAsyncComponent({
+      render() {
+        return h('div', 'async')
+      },
+    })
+
+    const Comp = {
+      render() {
+        return h(Async, { key: key.value })
+      },
+    }
+
+    const root = nodeOps.createElement('div')
+    const App = {
+      render() {
+        return h(Suspense, null, {
+          default: h(Comp, { data: data.value }),
+        })
+      },
+    }
+    render(h(App), root)
+    expect(serializeInner(root)).toBe(`<!---->`)
+
+    await Promise.all(deps)
+
+    // async mounted, but key change causing a new async comp to be loaded
+    key.value = 'k1'
+    await nextTick()
+
+    // patch the Suspense
+    // should not throw error due to Suspense vnode.el being null
+    data.value = 'data2'
+    await Promise.all(deps)
+  })
+
   // #5247
   test('In nested slots suspense should return to pending state', async () => {
     const id = ref('1')
@@ -1698,97 +1779,6 @@
     await nextTick()
     expect(serializeInner(root)).toBe(`<div id="2">async</div>`)
     expect(onPending).toHaveBeenCalledTimes(2)
-=======
-  // #6416
-  test('KeepAlive with Suspense', async () => {
-    const Async = defineAsyncComponent({
-      render() {
-        return h('div', 'async')
-      },
-    })
-    const Sync = {
-      render() {
-        return h('div', 'sync')
-      },
-    }
-    const components = [Async, Sync]
-    const viewRef = ref(0)
-    const root = nodeOps.createElement('div')
-    const App = {
-      render() {
-        return h(KeepAlive, null, {
-          default: () => {
-            return h(Suspense, null, {
-              default: h(components[viewRef.value]),
-              fallback: h('div', 'Loading-dynamic-components'),
-            })
-          },
-        })
-      },
-    }
-    render(h(App), root)
-    expect(serializeInner(root)).toBe(`<div>Loading-dynamic-components</div>`)
-
-    viewRef.value = 1
-    await nextTick()
-    expect(serializeInner(root)).toBe(`<div>sync</div>`)
-
-    viewRef.value = 0
-    await nextTick()
-
-    expect(serializeInner(root)).toBe('<!---->')
-
-    await Promise.all(deps)
-    await nextTick()
-    // when async resolve,it should be <div>async</div>
-    expect(serializeInner(root)).toBe('<div>async</div>')
-
-    viewRef.value = 1
-    await nextTick()
-    // TypeError: Cannot read properties of null (reading 'parentNode')
-    // This has been fixed
-    expect(serializeInner(root)).toBe(`<div>sync</div>`)
-  })
-
-  // #6416 follow up
-  test('Suspense patched during HOC async component re-mount', async () => {
-    const key = ref('k')
-    const data = ref('data')
-
-    const Async = defineAsyncComponent({
-      render() {
-        return h('div', 'async')
-      },
-    })
-
-    const Comp = {
-      render() {
-        return h(Async, { key: key.value })
-      },
-    }
-
-    const root = nodeOps.createElement('div')
-    const App = {
-      render() {
-        return h(Suspense, null, {
-          default: h(Comp, { data: data.value }),
-        })
-      },
-    }
-    render(h(App), root)
-    expect(serializeInner(root)).toBe(`<!---->`)
-
-    await Promise.all(deps)
-
-    // async mounted, but key change causing a new async comp to be loaded
-    key.value = 'k1'
-    await nextTick()
-
-    // patch the Suspense
-    // should not throw error due to Suspense vnode.el being null
-    data.value = 'data2'
-    await Promise.all(deps)
->>>>>>> d94d8d4b
   })
 
   describe('warnings', () => {
