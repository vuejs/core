/**
 * @vitest-environment jsdom
 */
import { vi } from 'vitest'
import {
  h,
  ref,
  Suspense,
  ComponentOptions,
  render,
  nodeOps,
  serializeInner,
  nextTick,
  onMounted,
  watch,
  watchEffect,
  onUnmounted,
  onErrorCaptured,
  shallowRef,
  Fragment,
  renderSlot,
  ComponentPublicInstance
} from '@vue/runtime-test'
import { createApp, defineComponent } from 'vue'

describe('Suspense', () => {
  const deps: Promise<any>[] = []

  beforeEach(() => {
    deps.length = 0
  })

  // a simple async factory for testing purposes only.
  function defineAsyncComponent<T extends ComponentOptions>(
    comp: T,
    delay: number = 0
  ) {
    return {
      setup(props: any, { slots }: any) {
        const p = new Promise(resolve => {
          setTimeout(() => {
            resolve(() => h(comp, props, slots))
          }, delay)
        })
        // in Node 12, due to timer/nextTick mechanism change, we have to wait
        // an extra tick to avoid race conditions
        deps.push(p.then(() => Promise.resolve()))
        return p
      }
    }
  }

  test('fallback content', async () => {
    const Async = defineAsyncComponent({
      render() {
        return h('div', 'async')
      }
    })

    const Comp = {
      setup() {
        return () =>
          h(Suspense, null, {
            default: h(Async),
            fallback: h('div', 'fallback')
          })
      }
    }

    const root = nodeOps.createElement('div')
    render(h(Comp), root)
    expect(serializeInner(root)).toBe(`<div>fallback</div>`)

    await Promise.all(deps)
    await nextTick()
    expect(serializeInner(root)).toBe(`<div>async</div>`)
  })

  test('emits events', async () => {
    const Async = defineAsyncComponent({
      render() {
        return h('div', 'async')
      }
    })

    const onFallback = vi.fn()
    const onResolve = vi.fn()
    const onPending = vi.fn()

    const show = ref(true)
    const Comp = {
      setup() {
        return () =>
          h(
            Suspense,
            {
              onFallback,
              onResolve,
              onPending,
              // force displaying the fallback right away
              timeout: 0
            },
            {
              default: () => (show.value ? h(Async) : null),
              fallback: h('div', 'fallback')
            }
          )
      }
    }

    const root = nodeOps.createElement('div')
    render(h(Comp), root)
    expect(onFallback).toHaveBeenCalledTimes(1)
    expect(onPending).toHaveBeenCalledTimes(1)
    expect(onResolve).toHaveBeenCalledTimes(0)

    await Promise.all(deps)
    await nextTick()
    expect(onFallback).toHaveBeenCalledTimes(1)
    expect(onPending).toHaveBeenCalledTimes(1)
    expect(onResolve).toHaveBeenCalledTimes(1)

    show.value = false
    await nextTick()
    expect(onFallback).toHaveBeenCalledTimes(1)
    expect(onPending).toHaveBeenCalledTimes(2)
    expect(onResolve).toHaveBeenCalledTimes(2)

    deps.length = 0
    show.value = true
    await nextTick()
    expect(onFallback).toHaveBeenCalledTimes(2)
    expect(onPending).toHaveBeenCalledTimes(3)
    expect(onResolve).toHaveBeenCalledTimes(2)

    await Promise.all(deps)
    await nextTick()
    expect(onFallback).toHaveBeenCalledTimes(2)
    expect(onPending).toHaveBeenCalledTimes(3)
    expect(onResolve).toHaveBeenCalledTimes(3)
  })

  test('nested async deps', async () => {
    const calls: string[] = []

    const AsyncOuter = defineAsyncComponent({
      setup() {
        onMounted(() => {
          calls.push('outer mounted')
        })
        return () => h(AsyncInner)
      }
    })

    const AsyncInner = defineAsyncComponent(
      {
        setup() {
          onMounted(() => {
            calls.push('inner mounted')
          })
          return () => h('div', 'inner')
        }
      },
      10
    )

    const Comp = {
      setup() {
        return () =>
          h(Suspense, null, {
            default: h(AsyncOuter),
            fallback: h('div', 'fallback')
          })
      }
    }

    const root = nodeOps.createElement('div')
    render(h(Comp), root)
    expect(serializeInner(root)).toBe(`<div>fallback</div>`)
    expect(calls).toEqual([])

    await deps[0]
    await nextTick()
    expect(serializeInner(root)).toBe(`<div>fallback</div>`)
    expect(calls).toEqual([])

    await Promise.all(deps)
    await nextTick()
    expect(calls).toEqual([`outer mounted`, `inner mounted`])
    expect(serializeInner(root)).toBe(`<div>inner</div>`)
  })

  test('onResolve', async () => {
    const Async = defineAsyncComponent({
      render() {
        return h('div', 'async')
      }
    })

    const onResolve = vi.fn()

    const Comp = {
      setup() {
        return () =>
          h(
            Suspense,
            {
              onResolve
            },
            {
              default: h(Async),
              fallback: h('div', 'fallback')
            }
          )
      }
    }

    const root = nodeOps.createElement('div')
    render(h(Comp), root)
    expect(serializeInner(root)).toBe(`<div>fallback</div>`)
    expect(onResolve).not.toHaveBeenCalled()

    await Promise.all(deps)
    await nextTick()
    expect(serializeInner(root)).toBe(`<div>async</div>`)
    expect(onResolve).toHaveBeenCalled()
  })

  test('buffer mounted/updated hooks & post flush watch callbacks', async () => {
    const deps: Promise<any>[] = []
    const calls: string[] = []
    const toggle = ref(true)

    const Async = {
      async setup() {
        const p = new Promise(r => setTimeout(r, 1))
        // extra tick needed for Node 12+
        deps.push(p.then(() => Promise.resolve()))

        watchEffect(
          () => {
            calls.push('watch effect')
          },
          { flush: 'post' }
        )

        const count = ref(0)
        watch(
          count,
          () => {
            calls.push('watch callback')
          },
          { flush: 'post' }
        )
        count.value++ // trigger the watcher now

        onMounted(() => {
          calls.push('mounted')
        })

        onUnmounted(() => {
          calls.push('unmounted')
        })

        await p
        return () => h('div', 'async')
      }
    }

    const Comp = {
      setup() {
        return () =>
          h(Suspense, null, {
            default: toggle.value ? h(Async) : null,
            fallback: h('div', 'fallback')
          })
      }
    }

    const root = nodeOps.createElement('div')
    render(h(Comp), root)
    expect(serializeInner(root)).toBe(`<div>fallback</div>`)
    expect(calls).toEqual([])

    await Promise.all(deps)
    await nextTick()
    expect(serializeInner(root)).toBe(`<div>async</div>`)
    expect(calls).toEqual([`watch effect`, `watch callback`, `mounted`])

    // effects inside an already resolved suspense should happen at normal timing
    toggle.value = false
    await nextTick()
    await nextTick()
    expect(serializeInner(root)).toBe(`<!---->`)
    expect(calls).toEqual([
      `watch effect`,
      `watch callback`,
      `mounted`,
      'unmounted'
    ])
  })

  // #1059
  test('mounted/updated hooks & fallback component', async () => {
    const deps: Promise<any>[] = []
    const calls: string[] = []
    const toggle = ref(true)

    const Async = {
      async setup() {
        const p = new Promise(r => setTimeout(r, 1))
        // extra tick needed for Node 12+
        deps.push(p.then(() => Promise.resolve()))

        await p
        return () => h('div', 'async')
      }
    }

    const Fallback = {
      setup() {
        onMounted(() => {
          calls.push('mounted')
        })

        onUnmounted(() => {
          calls.push('unmounted')
        })
        return () => h('div', 'fallback')
      }
    }

    const Comp = {
      setup() {
        return () =>
          h(Suspense, null, {
            default: toggle.value ? h(Async) : null,
            fallback: h(Fallback)
          })
      }
    }

    const root = nodeOps.createElement('div')
    render(h(Comp), root)
    expect(serializeInner(root)).toBe(`<div>fallback</div>`)
    expect(calls).toEqual([`mounted`])

    await Promise.all(deps)
    await nextTick()
    expect(serializeInner(root)).toBe(`<div>async</div>`)
    expect(calls).toEqual([`mounted`, `unmounted`])
  })

  test('content update before suspense resolve', async () => {
    const Async = defineAsyncComponent({
      props: { msg: String },
      setup(props: any) {
        return () => h('div', props.msg)
      }
    })

    const msg = ref('foo')

    const Comp = {
      setup() {
        return () =>
          h(Suspense, null, {
            default: h(Async, { msg: msg.value }),
            fallback: h('div', `fallback ${msg.value}`)
          })
      }
    }

    const root = nodeOps.createElement('div')
    render(h(Comp), root)
    expect(serializeInner(root)).toBe(`<div>fallback foo</div>`)

    // value changed before resolve
    msg.value = 'bar'
    await nextTick()
    // fallback content should be updated
    expect(serializeInner(root)).toBe(`<div>fallback bar</div>`)

    await Promise.all(deps)
    await nextTick()
    // async component should receive updated props/slots when resolved
    expect(serializeInner(root)).toBe(`<div>bar</div>`)
  })

  // mount/unmount hooks should not even fire
  test('unmount before suspense resolve', async () => {
    const deps: Promise<any>[] = []
    const calls: string[] = []
    const toggle = ref(true)

    const Async = {
      async setup() {
        const p = new Promise(r => setTimeout(r, 1))
        deps.push(p)

        watchEffect(
          () => {
            calls.push('watch effect')
          },
          { flush: 'post' }
        )

        const count = ref(0)
        watch(
          count,
          () => {
            calls.push('watch callback')
          },
          { flush: 'post' }
        )
        count.value++ // trigger the watcher now

        onMounted(() => {
          calls.push('mounted')
        })

        onUnmounted(() => {
          calls.push('unmounted')
        })

        await p
        return () => h('div', 'async')
      }
    }

    const Comp = {
      setup() {
        return () =>
          h(Suspense, null, {
            default: toggle.value ? h(Async) : null,
            fallback: h('div', 'fallback')
          })
      }
    }

    const root = nodeOps.createElement('div')
    render(h(Comp), root)
    expect(serializeInner(root)).toBe(`<div>fallback</div>`)
    expect(calls).toEqual([])

    // remove the async dep before it's resolved
    toggle.value = false
    await nextTick()
    // should cause the suspense to resolve immediately
    expect(serializeInner(root)).toBe(`<!---->`)

    await Promise.all(deps)
    await nextTick()
    expect(serializeInner(root)).toBe(`<!---->`)
    // should discard effects
    expect(calls).toEqual([])
  })

  test('unmount suspense after resolve', async () => {
    const toggle = ref(true)
    const unmounted = vi.fn()

    const Async = defineAsyncComponent({
      setup() {
        onUnmounted(unmounted)
        return () => h('div', 'async')
      }
    })

    const Comp = {
      setup() {
        return () =>
          toggle.value
            ? h(Suspense, null, {
                default: h(Async),
                fallback: h('div', 'fallback')
              })
            : null
      }
    }

    const root = nodeOps.createElement('div')
    render(h(Comp), root)
    expect(serializeInner(root)).toBe(`<div>fallback</div>`)

    await Promise.all(deps)
    await nextTick()
    expect(serializeInner(root)).toBe(`<div>async</div>`)
    expect(unmounted).not.toHaveBeenCalled()

    toggle.value = false
    await nextTick()
    expect(serializeInner(root)).toBe(`<!---->`)
    expect(unmounted).toHaveBeenCalled()
  })

  test('unmount suspense before resolve', async () => {
    const toggle = ref(true)
    const mounted = vi.fn()
    const unmounted = vi.fn()

    const Async = defineAsyncComponent({
      setup() {
        onMounted(mounted)
        onUnmounted(unmounted)
        return () => h('div', 'async')
      }
    })

    const Comp = {
      setup() {
        return () =>
          toggle.value
            ? h(Suspense, null, {
                default: h(Async),
                fallback: h('div', 'fallback')
              })
            : null
      }
    }

    const root = nodeOps.createElement('div')
    render(h(Comp), root)
    expect(serializeInner(root)).toBe(`<div>fallback</div>`)

    toggle.value = false
    await nextTick()
    expect(serializeInner(root)).toBe(`<!---->`)
    expect(mounted).not.toHaveBeenCalled()
    expect(unmounted).not.toHaveBeenCalled()

    await Promise.all(deps)
    await nextTick()
    // should not resolve and cause unmount
    expect(mounted).not.toHaveBeenCalled()
    expect(unmounted).not.toHaveBeenCalled()
  })

  test('nested suspense (parent resolves first)', async () => {
    const calls: string[] = []

    const AsyncOuter = defineAsyncComponent(
      {
        setup: () => {
          onMounted(() => {
            calls.push('outer mounted')
          })
          return () => h('div', 'async outer')
        }
      },
      1
    )

    const AsyncInner = defineAsyncComponent(
      {
        setup: () => {
          onMounted(() => {
            calls.push('inner mounted')
          })
          return () => h('div', 'async inner')
        }
      },
      10
    )

    const Inner = {
      setup() {
        return () =>
          h(Suspense, null, {
            default: h(AsyncInner),
            fallback: h('div', 'fallback inner')
          })
      }
    }

    const Comp = {
      setup() {
        return () =>
          h(Suspense, null, {
            default: h('div', [h(AsyncOuter), h(Inner)]),
            fallback: h('div', 'fallback outer')
          })
      }
    }

    const root = nodeOps.createElement('div')
    render(h(Comp), root)
    expect(serializeInner(root)).toBe(`<div>fallback outer</div>`)

    await deps[0]
    await nextTick()
    expect(serializeInner(root)).toBe(
      `<div><div>async outer</div><div>fallback inner</div></div>`
    )
    expect(calls).toEqual([`outer mounted`])

    await Promise.all(deps)
    await nextTick()
    expect(serializeInner(root)).toBe(
      `<div><div>async outer</div><div>async inner</div></div>`
    )
    expect(calls).toEqual([`outer mounted`, `inner mounted`])
  })

  test('nested suspense (child resolves first)', async () => {
    const calls: string[] = []

    const AsyncOuter = defineAsyncComponent(
      {
        setup: () => {
          onMounted(() => {
            calls.push('outer mounted')
          })
          return () => h('div', 'async outer')
        }
      },
      10
    )

    const AsyncInner = defineAsyncComponent(
      {
        setup: () => {
          onMounted(() => {
            calls.push('inner mounted')
          })
          return () => h('div', 'async inner')
        }
      },
      1
    )

    const Inner = {
      setup() {
        return () =>
          h(Suspense, null, {
            default: h(AsyncInner),
            fallback: h('div', 'fallback inner')
          })
      }
    }

    const Comp = {
      setup() {
        return () =>
          h(Suspense, null, {
            default: h('div', [h(AsyncOuter), h(Inner)]),
            fallback: h('div', 'fallback outer')
          })
      }
    }

    const root = nodeOps.createElement('div')
    render(h(Comp), root)
    expect(serializeInner(root)).toBe(`<div>fallback outer</div>`)

    await deps[1]
    await nextTick()
    expect(serializeInner(root)).toBe(`<div>fallback outer</div>`)
    expect(calls).toEqual([])

    await Promise.all(deps)
    await nextTick()
    expect(serializeInner(root)).toBe(
      `<div><div>async outer</div><div>async inner</div></div>`
    )
    expect(calls).toEqual([`inner mounted`, `outer mounted`])
  })

  test('error handling', async () => {
    const Async = {
      async setup() {
        throw new Error('oops')
      }
    }

    const Comp = {
      setup() {
        const errorMessage = ref<string | null>(null)
        onErrorCaptured(err => {
          errorMessage.value =
            err instanceof Error
              ? err.message
              : `A non-Error value thrown: ${err}`
          return false
        })

        return () =>
          errorMessage.value
            ? h('div', errorMessage.value)
            : h(Suspense, null, {
                default: h(Async),
                fallback: h('div', 'fallback')
              })
      }
    }

    const root = nodeOps.createElement('div')
    render(h(Comp), root)
    expect(serializeInner(root)).toBe(`<div>fallback</div>`)

    await Promise.all(deps)
    await nextTick()
    expect(serializeInner(root)).toBe(`<div>oops</div>`)
  })

  // #3857
  test('error handling w/ template optimization', async () => {
    const Async = {
      async setup() {
        throw new Error('oops')
      }
    }

    const Comp = {
      template: `
      <div v-if="errorMessage">{{ errorMessage }}</div>
      <Suspense v-else>
        <div>
          <Async />
        </div>
        <template #fallback>
          <div>fallback</div>
        </template>
      </Suspense>
      `,
      components: { Async },
      setup() {
        const errorMessage = ref<string | null>(null)
        onErrorCaptured(err => {
          errorMessage.value =
            err instanceof Error
              ? err.message
              : `A non-Error value thrown: ${err}`
          return false
        })
        return { errorMessage }
      }
    }

    const root = nodeOps.createElement('div')
    render(h(Comp), root)
    expect(serializeInner(root)).toBe(`<div>fallback</div>`)

    await Promise.all(deps)
    await nextTick()
    expect(serializeInner(root)).toBe(`<div>oops</div>`)
  })

  it('combined usage (nested async + nested suspense + multiple deps)', async () => {
    const msg = ref('nested msg')
    const calls: number[] = []

    const AsyncChildWithSuspense = defineAsyncComponent({
      props: { msg: String },
      setup(props: any) {
        onMounted(() => {
          calls.push(0)
        })
        return () =>
          h(Suspense, null, {
            default: h(AsyncInsideNestedSuspense, { msg: props.msg }),
            fallback: h('div', 'nested fallback')
          })
      }
    })

    const AsyncInsideNestedSuspense = defineAsyncComponent(
      {
        props: { msg: String },
        setup(props: any) {
          onMounted(() => {
            calls.push(2)
          })
          return () => h('div', props.msg)
        }
      },
      20
    )

    const AsyncChildParent = defineAsyncComponent({
      props: { msg: String },
      setup(props: any) {
        onMounted(() => {
          calls.push(1)
        })
        return () => h(NestedAsyncChild, { msg: props.msg })
      }
    })

    const NestedAsyncChild = defineAsyncComponent(
      {
        props: { msg: String },
        setup(props: any) {
          onMounted(() => {
            calls.push(3)
          })
          return () => h('div', props.msg)
        }
      },
      10
    )

    const MiddleComponent = {
      setup() {
        return () =>
          h(AsyncChildWithSuspense, {
            msg: msg.value
          })
      }
    }

    const Comp = {
      setup() {
        return () =>
          h(Suspense, null, {
            default: h('div', [
              h(MiddleComponent),
              h(AsyncChildParent, {
                msg: 'root async'
              })
            ]),
            fallback: h('div', 'root fallback')
          })
      }
    }

    const root = nodeOps.createElement('div')
    render(h(Comp), root)
    expect(serializeInner(root)).toBe(`<div>root fallback</div>`)
    expect(calls).toEqual([])

    /**
     * <Root>
     *   <Suspense>
     *     <MiddleComponent>
     *       <AsyncChildWithSuspense> (0: resolves on macrotask)
     *         <Suspense>
     *           <AsyncInsideNestedSuspense> (2: resolves on macrotask + 20ms)
     *     <AsyncChildParent> (1: resolves on macrotask)
     *       <NestedAsyncChild> (3: resolves on macrotask + 10ms)
     */

    // both top level async deps resolved, but there is another nested dep
    // so should still be in fallback state
    await Promise.all([deps[0], deps[1]])
    await nextTick()
    expect(serializeInner(root)).toBe(`<div>root fallback</div>`)
    expect(calls).toEqual([])

    // root suspense all deps resolved. should show root content now
    // with nested suspense showing fallback content
    await deps[3]
    await nextTick()
    expect(serializeInner(root)).toBe(
      `<div><div>nested fallback</div><div>root async</div></div>`
    )
    expect(calls).toEqual([0, 1, 3])

    // change state for the nested component before it resolves
    msg.value = 'nested changed'

    // all deps resolved, nested suspense should resolve now
    await Promise.all(deps)
    await nextTick()
    expect(serializeInner(root)).toBe(
      `<div><div>nested changed</div><div>root async</div></div>`
    )
    expect(calls).toEqual([0, 1, 3, 2])

    // should update just fine after resolve
    msg.value = 'nested changed again'
    await nextTick()
    expect(serializeInner(root)).toBe(
      `<div><div>nested changed again</div><div>root async</div></div>`
    )
  })

  test('switching branches', async () => {
    const calls: string[] = []
    const toggle = ref(true)

    const Foo = defineAsyncComponent({
      setup() {
        onMounted(() => {
          calls.push('foo mounted')
        })
        onUnmounted(() => {
          calls.push('foo unmounted')
        })
        return () => h('div', ['foo', h(FooNested)])
      }
    })

    const FooNested = defineAsyncComponent(
      {
        setup() {
          onMounted(() => {
            calls.push('foo nested mounted')
          })
          onUnmounted(() => {
            calls.push('foo nested unmounted')
          })
          return () => h('div', 'foo nested')
        }
      },
      10
    )

    const Bar = defineAsyncComponent(
      {
        setup() {
          onMounted(() => {
            calls.push('bar mounted')
          })
          onUnmounted(() => {
            calls.push('bar unmounted')
          })
          return () => h('div', 'bar')
        }
      },
      10
    )

    const Comp = {
      setup() {
        return () =>
          h(Suspense, null, {
            default: toggle.value ? h(Foo) : h(Bar),
            fallback: h('div', 'fallback')
          })
      }
    }

    const root = nodeOps.createElement('div')
    render(h(Comp), root)
    expect(serializeInner(root)).toBe(`<div>fallback</div>`)
    expect(calls).toEqual([])

    await deps[0]
    await nextTick()
    expect(serializeInner(root)).toBe(`<div>fallback</div>`)
    expect(calls).toEqual([])

    await Promise.all(deps)
    await nextTick()
    expect(calls).toEqual([`foo mounted`, `foo nested mounted`])
    expect(serializeInner(root)).toBe(`<div>foo<div>foo nested</div></div>`)

    // toggle
    toggle.value = false
    await nextTick()
    expect(deps.length).toBe(3)
    // should remain on current view
    expect(calls).toEqual([`foo mounted`, `foo nested mounted`])
    expect(serializeInner(root)).toBe(`<div>foo<div>foo nested</div></div>`)

    await Promise.all(deps)
    await nextTick()
    const tempCalls = [
      `foo mounted`,
      `foo nested mounted`,
      `bar mounted`,
      `foo nested unmounted`,
      `foo unmounted`
    ]
    expect(calls).toEqual(tempCalls)
    expect(serializeInner(root)).toBe(`<div>bar</div>`)

    // toggle back
    toggle.value = true
    await nextTick()
    // should remain
    expect(calls).toEqual(tempCalls)
    expect(serializeInner(root)).toBe(`<div>bar</div>`)

    await deps[3]
    await nextTick()
    // still pending...
    expect(calls).toEqual(tempCalls)
    expect(serializeInner(root)).toBe(`<div>bar</div>`)

    await Promise.all(deps)
    await nextTick()
    expect(calls).toEqual([
      ...tempCalls,
      `foo mounted`,
      `foo nested mounted`,
      `bar unmounted`
    ])
    expect(serializeInner(root)).toBe(`<div>foo<div>foo nested</div></div>`)
  })

  test('branch switch to 3rd branch before resolve', async () => {
    const calls: string[] = []

    const makeComp = (name: string, delay = 0) =>
      defineAsyncComponent(
        {
          setup() {
            onMounted(() => {
              calls.push(`${name} mounted`)
            })
            onUnmounted(() => {
              calls.push(`${name} unmounted`)
            })
            return () => h('div', [name])
          }
        },
        delay
      )

    const One = makeComp('one')
    const Two = makeComp('two', 10)
    const Three = makeComp('three', 20)

    const view = shallowRef(One)

    const Comp = {
      setup() {
        return () =>
          h(Suspense, null, {
            default: h(view.value),
            fallback: h('div', 'fallback')
          })
      }
    }

    const root = nodeOps.createElement('div')
    render(h(Comp), root)
    expect(serializeInner(root)).toBe(`<div>fallback</div>`)
    expect(calls).toEqual([])

    await deps[0]
    await nextTick()
    expect(serializeInner(root)).toBe(`<div>one</div>`)
    expect(calls).toEqual([`one mounted`])

    view.value = Two
    await nextTick()
    expect(deps.length).toBe(2)

    // switch before two resolves
    view.value = Three
    await nextTick()
    expect(deps.length).toBe(3)

    // dep for two resolves
    await deps[1]
    await nextTick()
    // should still be on view one
    expect(serializeInner(root)).toBe(`<div>one</div>`)
    expect(calls).toEqual([`one mounted`])

    await deps[2]
    await nextTick()
    expect(serializeInner(root)).toBe(`<div>three</div>`)
    expect(calls).toEqual([`one mounted`, `three mounted`, `one unmounted`])
  })

  test('branch switch back before resolve', async () => {
    const calls: string[] = []

    const makeComp = (name: string, delay = 0) =>
      defineAsyncComponent(
        {
          setup() {
            onMounted(() => {
              calls.push(`${name} mounted`)
            })
            onUnmounted(() => {
              calls.push(`${name} unmounted`)
            })
            return () => h('div', [name])
          }
        },
        delay
      )

    const One = makeComp('one')
    const Two = makeComp('two', 10)

    const view = shallowRef(One)

    const Comp = {
      setup() {
        return () =>
          h(Suspense, null, {
            default: h(view.value),
            fallback: h('div', 'fallback')
          })
      }
    }

    const root = nodeOps.createElement('div')
    render(h(Comp), root)
    expect(serializeInner(root)).toBe(`<div>fallback</div>`)
    expect(calls).toEqual([])

    await deps[0]
    await nextTick()
    expect(serializeInner(root)).toBe(`<div>one</div>`)
    expect(calls).toEqual([`one mounted`])

    view.value = Two
    await nextTick()
    expect(deps.length).toBe(2)

    // switch back before two resolves
    view.value = One
    await nextTick()
    expect(deps.length).toBe(2)

    // dep for two resolves
    await deps[1]
    await nextTick()
    // should still be on view one
    expect(serializeInner(root)).toBe(`<div>one</div>`)
    expect(calls).toEqual([`one mounted`])
  })

  test('branch switch timeout + fallback', async () => {
    const calls: string[] = []

    const makeComp = (name: string, delay = 0) =>
      defineAsyncComponent(
        {
          setup() {
            onMounted(() => {
              calls.push(`${name} mounted`)
            })
            onUnmounted(() => {
              calls.push(`${name} unmounted`)
            })
            return () => h('div', [name])
          }
        },
        delay
      )

    const One = makeComp('one')
    const Two = makeComp('two', 20)

    const view = shallowRef(One)

    const Comp = {
      setup() {
        return () =>
          h(
            Suspense,
            {
              timeout: 10
            },
            {
              default: h(view.value),
              fallback: h('div', 'fallback')
            }
          )
      }
    }

    const root = nodeOps.createElement('div')
    render(h(Comp), root)
    expect(serializeInner(root)).toBe(`<div>fallback</div>`)
    expect(calls).toEqual([])

    await deps[0]
    await nextTick()
    expect(serializeInner(root)).toBe(`<div>one</div>`)
    expect(calls).toEqual([`one mounted`])

    view.value = Two
    await nextTick()
    expect(serializeInner(root)).toBe(`<div>one</div>`)
    expect(calls).toEqual([`one mounted`])

    await new Promise(r => setTimeout(r, 10))
    await nextTick()
    expect(serializeInner(root)).toBe(`<div>fallback</div>`)
    expect(calls).toEqual([`one mounted`, `one unmounted`])

    await deps[1]
    await nextTick()
    expect(serializeInner(root)).toBe(`<div>two</div>`)
    expect(calls).toEqual([`one mounted`, `one unmounted`, `two mounted`])
  })

  // #2214
  // Since suspense renders its own root like a component, it should not patch
  // its content in optimized mode.
  test('should not miss nested element updates when used in templates', async () => {
    const n = ref(1)
    const Comp = {
      setup() {
        return { n }
      },
      template: `
      <Suspense>
        <div><span>{{ n }}</span></div>
      </Suspense>
      `
    }
    const root = document.createElement('div')
    createApp(Comp).mount(root)
    expect(root.innerHTML).toBe(`<div><span>1</span></div>`)

    n.value++
    await nextTick()
    expect(root.innerHTML).toBe(`<div><span>2</span></div>`)
  })

  // #2215
  test('toggling nested async setup component inside already resolved suspense', async () => {
    const toggle = ref(false)
    const Child = {
      async setup() {
        return () => h('div', 'child')
      }
    }
    const Parent = () => h('div', ['parent', toggle.value ? h(Child) : null])
    const Comp = {
      setup() {
        return () => h(Suspense, () => h(Parent))
      }
    }

    const root = nodeOps.createElement('div')
    render(h(Comp), root)
    expect(serializeInner(root)).toBe(`<div>parent<!----></div>`)

    toggle.value = true
    // wait for flush
    await nextTick()
    // wait for child async setup resolve
    await nextTick()
    // child should be rendered now instead of stuck in limbo
    expect(serializeInner(root)).toBe(`<div>parent<div>child</div></div>`)

    toggle.value = false
    await nextTick()
    expect(serializeInner(root)).toBe(`<div>parent<!----></div>`)
  })

  test('warn if using async setup when not in a Suspense boundary', () => {
    const Child = {
      name: 'Child',
      async setup() {
        return () => h('div', 'child')
      }
    }
    const Parent = {
      setup() {
        return () => h('div', [h(Child)])
      }
    }

    const root = nodeOps.createElement('div')
    render(h(Parent), root)

    expect(
      `A component with async setup() must be nested in a <Suspense>`
    ).toHaveBeenWarned()
  })

  test('nested suspense with suspensible', async () => {
    const calls: string[] = []
    let expected = ''

    const InnerA = defineAsyncComponent(
      {
        setup: () => {
          calls.push('innerA created')
          onMounted(() => {
            calls.push('innerA mounted')
          })
          return () => h('div', 'innerA')
        }
      },
      10
    )

    const InnerB = defineAsyncComponent(
      {
        setup: () => {
          calls.push('innerB created')
          onMounted(() => {
            calls.push('innerB mounted')
          })
          return () => h('div', 'innerB')
        }
      },
      10
    )

    const OuterA = defineAsyncComponent(
      {
        setup: (_, { slots }: any) => {
          calls.push('outerA created')
          onMounted(() => {
            calls.push('outerA mounted')
          })
          return () =>
            h(Fragment, null, [h('div', 'outerA'), slots.default?.()])
        }
      },
      5
    )

    const OuterB = defineAsyncComponent(
      {
        setup: (_, { slots }: any) => {
          calls.push('outerB created')
          onMounted(() => {
            calls.push('outerB mounted')
          })
          return () =>
            h(Fragment, null, [h('div', 'outerB'), slots.default?.()])
        }
      },
      5
    )

    const outerToggle = ref(false)
    const innerToggle = ref(false)

    /**
     *  <Suspense>
     *    <component :is="outerToggle ? outerB : outerA">
     *      <Suspense suspensible>
     *        <component :is="innerToggle ? innerB : innerA" />
     *      </Suspense>
     *    </component>
     *  </Suspense>
     */
    const Comp = {
      setup() {
        return () =>
          h(Suspense, null, {
            default: [
              h(outerToggle.value ? OuterB : OuterA, null, {
                default: () =>
                  h(
                    Suspense,
                    { suspensible: true },
                    {
                      default: h(innerToggle.value ? InnerB : InnerA)
                    }
                  )
              })
            ],
            fallback: h('div', 'fallback outer')
          })
      }
    }

    expected = `<div>fallback outer</div>`
    const root = nodeOps.createElement('div')
    render(h(Comp), root)
    expect(serializeInner(root)).toBe(expected)

    // mount outer component
    await Promise.all(deps)
    await nextTick()

    expect(serializeInner(root)).toBe(expected)
    expect(calls).toEqual([`outerA created`])

    // mount inner component
    await Promise.all(deps)
    await nextTick()
    expected = `<div>outerA</div><div>innerA</div>`
    expect(serializeInner(root)).toBe(expected)

    expect(calls).toEqual([
      'outerA created',
      'innerA created',
      'outerA mounted',
      'innerA mounted'
    ])

    // toggle outer component
    calls.length = 0
    deps.length = 0
    outerToggle.value = true
    await nextTick()

    await Promise.all(deps)
    await nextTick()
    expect(serializeInner(root)).toBe(expected) // expect not change

    await Promise.all(deps)
    await nextTick()
    expected = `<div>outerB</div><div>innerA</div>`
    expect(serializeInner(root)).toBe(expected)
    expect(calls).toContain('outerB mounted')
    expect(calls).toContain('innerA mounted')

    // toggle inner component
    calls.length = 0
    deps.length = 0
    innerToggle.value = true
    await nextTick()
    expect(serializeInner(root)).toBe(expected) // expect not change

    await Promise.all(deps)
    await nextTick()
    expected = `<div>outerB</div><div>innerB</div>`
    expect(serializeInner(root)).toBe(expected)
    expect(calls).toContain('innerB mounted')
  })

<<<<<<< HEAD
  // #5247
  test('In nested slots suspense should return to pending state', async () => {
    const id = ref('1')
    const Async = defineAsyncComponent({
      render() {
        return h('div', `async`)
      }
    })
    const onPending = vi.fn()
    const wrapper = {
      setup() {
        return (ctx: ComponentPublicInstance) =>
          h(
            Suspense,
            { onPending },
            {
              default: () => [renderSlot(ctx.$slots!, 'default')],
              fallback: () => h('div', 'fallback')
            }
          )
      }
    }

    const Parent = {
      setup() {
        return () =>
          h(wrapper, null, {
            default: () => h(Async, { id: id.value })
          })
      }
    }

    const root = nodeOps.createElement('div')
    render(h(Parent), root)

    expect(serializeInner(root)).toBe(`<div>fallback</div>`)
    await Promise.all(deps)
    await nextTick()
    expect(serializeInner(root)).toBe(`<div id="1">async</div>`)
    expect(onPending).toHaveBeenCalledTimes(1)

    id.value = '2'
    await nextTick()
    await Promise.all(deps)
    await nextTick()
    expect(serializeInner(root)).toBe(`<div id="2">async</div>`)
    expect(onPending).toHaveBeenCalledTimes(2)
=======
  // #8206
  test('nested suspense with suspensible & no async deps', async () => {
    const calls: string[] = []
    let expected = ''

    const InnerA = defineComponent({
      setup: () => {
        calls.push('innerA created')
        onMounted(() => {
          calls.push('innerA mounted')
        })
        return () => h('div', 'innerA')
      }
    })

    const InnerB = defineComponent({
      setup: () => {
        calls.push('innerB created')
        onMounted(() => {
          calls.push('innerB mounted')
        })
        return () => h('div', 'innerB')
      }
    })

    const OuterA = defineComponent({
      setup: (_, { slots }: any) => {
        calls.push('outerA created')
        onMounted(() => {
          calls.push('outerA mounted')
        })
        return () => h(Fragment, null, [h('div', 'outerA'), slots.default?.()])
      }
    })

    const OuterB = defineComponent({
      setup: (_, { slots }: any) => {
        calls.push('outerB created')
        onMounted(() => {
          calls.push('outerB mounted')
        })
        return () => h(Fragment, null, [h('div', 'outerB'), slots.default?.()])
      }
    })

    const outerToggle = ref(false)
    const innerToggle = ref(false)

    /**
     *  <Suspense>
     *    <component :is="outerToggle ? outerB : outerA">
     *      <Suspense suspensible>
     *        <component :is="innerToggle ? innerB : innerA" />
     *      </Suspense>
     *    </component>
     *  </Suspense>
     */
    const Comp = defineComponent({
      setup() {
        return () =>
          h(Suspense, null, {
            default: [
              h(outerToggle.value ? OuterB : OuterA, null, {
                default: () =>
                  h(
                    Suspense,
                    { suspensible: true },
                    {
                      default: h(innerToggle.value ? InnerB : InnerA)
                    }
                  )
              })
            ],
            fallback: h('div', 'fallback outer')
          })
      }
    })

    expected = `<div>outerA</div><div>innerA</div>`
    const root = nodeOps.createElement('div')
    render(h(Comp), root)
    expect(serializeInner(root)).toBe(expected)

    // mount outer component and inner component
    await Promise.all(deps)
    await nextTick()

    expect(serializeInner(root)).toBe(expected)
    expect(calls).toEqual([
      'outerA created',
      'innerA created',
      'innerA mounted',
      'outerA mounted'
    ])

    // toggle outer component
    calls.length = 0
    deps.length = 0
    outerToggle.value = true
    await nextTick()

    await Promise.all(deps)
    await nextTick()
    expected = `<div>outerB</div><div>innerA</div>`
    expect(serializeInner(root)).toBe(expected)
    expect(calls).toContain('outerB mounted')
    expect(calls).toContain('innerA mounted')

    // toggle inner component
    calls.length = 0
    deps.length = 0
    innerToggle.value = true
    await Promise.all(deps)
    await nextTick()
    expected = `<div>outerB</div><div>innerB</div>`
    expect(serializeInner(root)).toBe(expected)
>>>>>>> bdf3492a
  })
})<|MERGE_RESOLUTION|>--- conflicted
+++ resolved
@@ -1408,55 +1408,6 @@
     expect(calls).toContain('innerB mounted')
   })
 
-<<<<<<< HEAD
-  // #5247
-  test('In nested slots suspense should return to pending state', async () => {
-    const id = ref('1')
-    const Async = defineAsyncComponent({
-      render() {
-        return h('div', `async`)
-      }
-    })
-    const onPending = vi.fn()
-    const wrapper = {
-      setup() {
-        return (ctx: ComponentPublicInstance) =>
-          h(
-            Suspense,
-            { onPending },
-            {
-              default: () => [renderSlot(ctx.$slots!, 'default')],
-              fallback: () => h('div', 'fallback')
-            }
-          )
-      }
-    }
-
-    const Parent = {
-      setup() {
-        return () =>
-          h(wrapper, null, {
-            default: () => h(Async, { id: id.value })
-          })
-      }
-    }
-
-    const root = nodeOps.createElement('div')
-    render(h(Parent), root)
-
-    expect(serializeInner(root)).toBe(`<div>fallback</div>`)
-    await Promise.all(deps)
-    await nextTick()
-    expect(serializeInner(root)).toBe(`<div id="1">async</div>`)
-    expect(onPending).toHaveBeenCalledTimes(1)
-
-    id.value = '2'
-    await nextTick()
-    await Promise.all(deps)
-    await nextTick()
-    expect(serializeInner(root)).toBe(`<div id="2">async</div>`)
-    expect(onPending).toHaveBeenCalledTimes(2)
-=======
   // #8206
   test('nested suspense with suspensible & no async deps', async () => {
     const calls: string[] = []
@@ -1573,6 +1524,54 @@
     await nextTick()
     expected = `<div>outerB</div><div>innerB</div>`
     expect(serializeInner(root)).toBe(expected)
->>>>>>> bdf3492a
+  })
+
+  // #5247
+  test('In nested slots suspense should return to pending state', async () => {
+    const id = ref('1')
+    const Async = defineAsyncComponent({
+      render() {
+        return h('div', `async`)
+      }
+    })
+    const onPending = vi.fn()
+    const wrapper = {
+      setup() {
+        return (ctx: ComponentPublicInstance) =>
+          h(
+            Suspense,
+            { onPending },
+            {
+              default: () => [renderSlot(ctx.$slots!, 'default')],
+              fallback: () => h('div', 'fallback')
+            }
+          )
+      }
+    }
+
+    const Parent = {
+      setup() {
+        return () =>
+          h(wrapper, null, {
+            default: () => h(Async, { id: id.value })
+          })
+      }
+    }
+
+    const root = nodeOps.createElement('div')
+    render(h(Parent), root)
+
+    expect(serializeInner(root)).toBe(`<div>fallback</div>`)
+    await Promise.all(deps)
+    await nextTick()
+    expect(serializeInner(root)).toBe(`<div id="1">async</div>`)
+    expect(onPending).toHaveBeenCalledTimes(1)
+
+    id.value = '2'
+    await nextTick()
+    await Promise.all(deps)
+    await nextTick()
+    expect(serializeInner(root)).toBe(`<div id="2">async</div>`)
+    expect(onPending).toHaveBeenCalledTimes(2)
   })
 })