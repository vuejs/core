--- conflicted
+++ resolved
@@ -17,23 +17,16 @@
   onUnmounted,
   onErrorCaptured,
   shallowRef,
-<<<<<<< HEAD
+  SuspenseProps,
+  resolveDynamicComponent,
   Fragment,
   reactive,
   Teleport,
   withCtx
 } from '@vue/runtime-test'
+import { createApp, defineComponent, useCssVars } from 'vue'
+import { type RawSlots } from 'packages/runtime-core/src/componentSlots'
 import { render as runtimeRender } from '@vue/runtime-dom'
-import { createApp, defineComponent, useCssVars } from 'vue'
-=======
-  SuspenseProps,
-  resolveDynamicComponent,
-  Fragment
-} from '@vue/runtime-test'
-import { createApp, defineComponent } from 'vue'
-import { type RawSlots } from 'packages/runtime-core/src/componentSlots'
->>>>>>> fc790298
-
 describe('Suspense', () => {
   const deps: Promise<any>[] = []
 
@@ -1537,7 +1530,6 @@
     expect(serializeInner(root)).toBe(expected)
   })
 
-<<<<<<< HEAD
   test('suspense can render CssVars correctly in teleport', async () => {
     document.body.innerHTML = ''
     const state = reactive({ color: 'red' })
@@ -1577,7 +1569,8 @@
       expect((c as HTMLElement).style.getPropertyValue(`--color`)).toBe('red')
     }
     expect(target.children[0].innerHTML).toBe('async')
-=======
+  })
+
   describe('warnings', () => {
     // base function to check if a combination of slots warns or not
     function baseCheckWarn(
@@ -1647,6 +1640,5 @@
         fallback: [h('div'), h('div')]
       })
     })
->>>>>>> fc790298
   })
 })