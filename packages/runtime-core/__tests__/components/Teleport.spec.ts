--- conflicted
+++ resolved
@@ -17,7 +17,6 @@
   serializeInner,
   withDirectives,
 } from '@vue/runtime-test'
-<<<<<<< HEAD
 import {
   Fragment,
   createBlock,
@@ -26,12 +25,8 @@
   createVNode,
   openBlock,
 } from '../../src/vnode'
-import { compile, render as domRender } from 'vue'
 import { toDisplayString } from '@vue/shared'
-=======
-import { Fragment, createCommentVNode, createVNode } from '../../src/vnode'
 import { compile, createApp as createDOMApp, render as domRender } from 'vue'
->>>>>>> e8e84224
 
 describe('renderer: teleport', () => {
   describe('eager mode', () => {
@@ -205,52 +200,11 @@
       expect(circle.value.namespaceURI).toBe('http://www.w3.org/2000/svg')
     })
 
-<<<<<<< HEAD
-  test('should traverse comment node after updating in optimize mode', async () => {
-    const target = nodeOps.createElement('div')
-    const root = nodeOps.createElement('div')
-    const count = ref(0)
-    let teleport
-
-    __DEV__ = false
-    render(
-      h(() => {
-        teleport =
-          (openBlock(),
-          createBlock(Teleport, { to: target }, [
-            createCommentVNode('comment in teleport'),
-          ]))
-        return h('div', null, [
-          createTextVNode(toDisplayString(count.value)),
-          teleport,
-        ])
-      }),
-      root,
-    )
-    const commentNode = teleport!.children[0].el
-    expect(serializeInner(root)).toMatchInlineSnapshot(`"<div>0</div>"`)
-    expect(serializeInner(target)).toMatchInlineSnapshot(
-      `"<!--comment in teleport-->"`,
-    )
-    expect(serialize(commentNode)).toBe(`<!--comment in teleport-->`)
-
-    count.value = 1
-    await nextTick()
-    __DEV__ = true
-    expect(serializeInner(root)).toMatchInlineSnapshot(`"<div>1</div>"`)
-    expect(teleport!.children[0].el).toBe(commentNode)
-  })
-
-  test('should remove children when unmounted', () => {
-    const target = nodeOps.createElement('div')
-    const root = nodeOps.createElement('div')
-=======
     test('should update target', async () => {
       const targetA = nodeOps.createElement('div')
       const targetB = nodeOps.createElement('div')
       const target = ref(targetA)
       const root = nodeOps.createElement('div')
->>>>>>> e8e84224
 
       render(
         h(() => [
@@ -296,6 +250,41 @@
       await nextTick()
 
       expect(serializeInner(target)).toBe(`teleported`)
+    })
+
+    test('should traverse comment node after updating in optimize mode', async () => {
+      const target = nodeOps.createElement('div')
+      const root = nodeOps.createElement('div')
+      const count = ref(0)
+      let teleport
+
+      __DEV__ = false
+      render(
+        h(() => {
+          teleport =
+            (openBlock(),
+            createBlock(Teleport, { to: target }, [
+              createCommentVNode('comment in teleport'),
+            ]))
+          return h('div', null, [
+            createTextVNode(toDisplayString(count.value)),
+            teleport,
+          ])
+        }),
+        root,
+      )
+      const commentNode = teleport!.children[0].el
+      expect(serializeInner(root)).toMatchInlineSnapshot(`"<div>0</div>"`)
+      expect(serializeInner(target)).toMatchInlineSnapshot(
+        `"<!--comment in teleport-->"`,
+      )
+      expect(serialize(commentNode)).toBe(`<!--comment in teleport-->`)
+
+      count.value = 1
+      await nextTick()
+      __DEV__ = true
+      expect(serializeInner(root)).toMatchInlineSnapshot(`"<div>1</div>"`)
+      expect(teleport!.children[0].el).toBe(commentNode)
     })
 
     test('should remove children when unmounted', () => {
@@ -324,6 +313,34 @@
       testUnmount({ to: null, disabled: true })
     })
 
+    // #10747
+    test('should unmount correctly when using top level comment in teleport', async () => {
+      const target = nodeOps.createElement('div')
+      const root = nodeOps.createElement('div')
+      const count = ref(0)
+
+      __DEV__ = false
+      render(
+        h(() => {
+          return h('div', null, [
+            createTextVNode(toDisplayString(count.value)),
+            (openBlock(),
+            createBlock(Teleport, { to: target }, [
+              createCommentVNode('comment in teleport'),
+            ])),
+          ])
+        }),
+        root,
+      )
+
+      count.value = 1
+
+      await nextTick()
+      __DEV__ = true
+      render(null, root)
+      expect(root.children.length).toBe(0)
+    })
+
     test('component with multi roots should be removed when unmounted', () => {
       const target = nodeOps.createElement('div')
       const root = nodeOps.createElement('div')
@@ -344,43 +361,9 @@
       expect(serializeInner(target)).toBe('')
     })
 
-<<<<<<< HEAD
-    testUnmount({ to: target, disabled: false })
-    testUnmount({ to: target, disabled: true })
-    testUnmount({ to: null, disabled: true })
-  })
-  // #10747
-  test('should unmount correctly when using top level comment in teleport', async () => {
-    const target = nodeOps.createElement('div')
-    const root = nodeOps.createElement('div')
-    const count = ref(0)
-
-    __DEV__ = false
-    render(
-      h(() => {
-        return h('div', null, [
-          createTextVNode(toDisplayString(count.value)),
-          (openBlock(),
-          createBlock(Teleport, { to: target }, [
-            createCommentVNode('comment in teleport'),
-          ])),
-        ])
-      }),
-      root,
-    )
-
-    count.value = 1
-
-    await nextTick()
-    __DEV__ = true
-    render(null, root)
-    expect(root.children.length).toBe(0)
-  })
-=======
     // #6347
     test('descendent component should be unmounted when teleport is disabled and unmounted', () => {
       const root = nodeOps.createElement('div')
->>>>>>> e8e84224
 
       const CompWithHook = {
         render() {
