--- conflicted
+++ resolved
@@ -10,11 +10,7 @@
   serialize,
   type VNodeProps,
   KeepAlive,
-<<<<<<< HEAD
-  type TestElement
-=======
-  TestElement,
->>>>>>> 3ee3d266
+  type TestElement,
 } from '@vue/runtime-test'
 
 function mount(
