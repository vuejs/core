--- conflicted
+++ resolved
@@ -1,8 +1,4 @@
-<<<<<<< HEAD
-import { vi } from 'vitest'
 import { Fragment, TransitionGroup, VNode, VNodeArrayChildren } from '@vue/runtime-dom'
-=======
->>>>>>> d298c431
 import {
   BaseTransition,
   type BaseTransitionProps,
@@ -1198,7 +1194,11 @@
       await runTestWithKeepAlive(testInOutBeforeFinish)
     })
   })
-<<<<<<< HEAD
+
+  // #10719
+  test('should not error on KeepAlive w/ function children', () => {
+    expect(() => mount({}, () => () => h('div'), true)).not.toThrow()
+  })
 })
 
 
@@ -1232,11 +1232,5 @@
     expect(((transitionGroupVNode.component?.subTree.children as VNodeArrayChildren)[3] as VNode).key).toBe('B0')
     expect(((transitionGroupVNode.component?.subTree.children as VNodeArrayChildren)[4] as VNode).key).toBe('B1')
     expect(((transitionGroupVNode.component?.subTree.children as VNodeArrayChildren)[5] as VNode).key).toBe('B2')
-=======
-
-  // #10719
-  test('should not error on KeepAlive w/ function children', () => {
-    expect(() => mount({}, () => () => h('div'), true)).not.toThrow()
->>>>>>> d298c431
   })
 })