--- conflicted
+++ resolved
@@ -2,13 +2,8 @@
   h,
   render,
   nodeOps,
-<<<<<<< HEAD
   type TestElement,
-  serializeInner as inner
-=======
-  TestElement,
   serializeInner as inner,
->>>>>>> 3ee3d266
 } from '@vue/runtime-test'
 
 describe('renderer: element', () => {
