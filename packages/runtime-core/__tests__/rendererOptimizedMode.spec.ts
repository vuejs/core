import {
  Fragment,
  type FunctionalComponent,
  type SetupContext,
  Teleport,
  type TestElement,
  type VNode,
  createApp,
  createBlock,
  createCommentVNode,
  createTextVNode,
  createVNode,
  defineComponent,
  h,
  serializeInner as inner,
  nextTick,
  nodeOps,
  onBeforeUnmount,
  onUnmounted,
  openBlock,
  ref,
  render,
  renderList,
<<<<<<< HEAD
  onUnmounted,
  createElementBlock,
  createElementVNode
=======
  renderSlot,
  serialize,
  withCtx,
>>>>>>> d276a4f3
} from '@vue/runtime-test'
import { PatchFlags, SlotFlags } from '@vue/shared'
import { SuspenseImpl } from '../src/components/Suspense'

describe('renderer: optimized mode', () => {
  let root: TestElement
  let block: VNode | null = null

  beforeEach(() => {
    root = nodeOps.createElement('div')
    block = null
  })

  const renderWithBlock = (renderChildren: () => VNode[]) => {
    render(
      (openBlock(), (block = createBlock('div', null, renderChildren()))),
      root,
    )
  }

  test('basic use of block', () => {
    render((openBlock(), (block = createBlock('p', null, 'foo'))), root)

    expect(block.dynamicChildren!.length).toBe(0)
    expect(inner(root)).toBe('<p>foo</p>')
  })

  test('block can appear anywhere in the vdom tree', () => {
    render(
      h('div', (openBlock(), (block = createBlock('p', null, 'foo')))),
      root,
    )

    expect(block.dynamicChildren!.length).toBe(0)
    expect(inner(root)).toBe('<div><p>foo</p></div>')
  })

  test('block should collect dynamic vnodes', () => {
    renderWithBlock(() => [
      createVNode('p', null, 'foo', PatchFlags.TEXT),
      createVNode('i'),
    ])

    expect(block!.dynamicChildren!.length).toBe(1)
    expect(serialize(block!.dynamicChildren![0].el as TestElement)).toBe(
      '<p>foo</p>',
    )
  })

  test('block can disable tracking', () => {
    render(
      // disable tracking
      (openBlock(true),
      (block = createBlock('div', null, [
        createVNode('p', null, 'foo', PatchFlags.TEXT),
      ]))),
      root,
    )

    expect(block.dynamicChildren!.length).toBe(0)
  })

  test('block as dynamic children', () => {
    renderWithBlock(() => [
      (openBlock(), createBlock('div', { key: 0 }, [h('p')])),
    ])

    expect(block!.dynamicChildren!.length).toBe(1)
    expect(block!.dynamicChildren![0].dynamicChildren!.length).toBe(0)
    expect(serialize(block!.dynamicChildren![0].el as TestElement)).toBe(
      '<div><p></p></div>',
    )

    renderWithBlock(() => [
      (openBlock(), createBlock('div', { key: 1 }, [h('i')])),
    ])

    expect(block!.dynamicChildren!.length).toBe(1)
    expect(block!.dynamicChildren![0].dynamicChildren!.length).toBe(0)
    expect(serialize(block!.dynamicChildren![0].el as TestElement)).toBe(
      '<div><i></i></div>',
    )
  })

  test('PatchFlags: PatchFlags.TEXT', async () => {
    renderWithBlock(() => [createVNode('p', null, 'foo', PatchFlags.TEXT)])

    expect(inner(root)).toBe('<div><p>foo</p></div>')
    expect(block!.dynamicChildren!.length).toBe(1)
    expect(serialize(block!.dynamicChildren![0].el as TestElement)).toBe(
      '<p>foo</p>',
    )

    renderWithBlock(() => [createVNode('p', null, 'bar', PatchFlags.TEXT)])

    expect(inner(root)).toBe('<div><p>bar</p></div>')
    expect(block!.dynamicChildren!.length).toBe(1)
    expect(serialize(block!.dynamicChildren![0].el as TestElement)).toBe(
      '<p>bar</p>',
    )
  })

  test('PatchFlags: PatchFlags.CLASS', async () => {
    renderWithBlock(() => [
      createVNode('p', { class: 'foo' }, '', PatchFlags.CLASS),
    ])

    expect(inner(root)).toBe('<div><p class="foo"></p></div>')
    expect(block!.dynamicChildren!.length).toBe(1)
    expect(serialize(block!.dynamicChildren![0].el as TestElement)).toBe(
      '<p class="foo"></p>',
    )

    renderWithBlock(() => [
      createVNode('p', { class: 'bar' }, '', PatchFlags.CLASS),
    ])

    expect(inner(root)).toBe('<div><p class="bar"></p></div>')
    expect(block!.dynamicChildren!.length).toBe(1)
    expect(serialize(block!.dynamicChildren![0].el as TestElement)).toBe(
      '<p class="bar"></p>',
    )
  })

  test('PatchFlags: PatchFlags.STYLE', async () => {
    renderWithBlock(() => [
      createVNode('p', { style: 'color: red' }, '', PatchFlags.STYLE),
    ])

    expect(inner(root)).toBe('<div><p style="color: red"></p></div>')
    expect(block!.dynamicChildren!.length).toBe(1)
    expect(serialize(block!.dynamicChildren![0].el as TestElement)).toBe(
      '<p style="color: red"></p>',
    )

    renderWithBlock(() => [
      createVNode('p', { style: 'color: green' }, '', PatchFlags.STYLE),
    ])

    expect(inner(root)).toBe('<div><p style="color: green"></p></div>')
    expect(block!.dynamicChildren!.length).toBe(1)
    expect(serialize(block!.dynamicChildren![0].el as TestElement)).toBe(
      '<p style="color: green"></p>',
    )
  })

  test('PatchFlags: PatchFlags.PROPS', async () => {
    renderWithBlock(() => [
      createVNode('p', { id: 'foo' }, '', PatchFlags.PROPS, ['id']),
    ])

    expect(inner(root)).toBe('<div><p id="foo"></p></div>')
    expect(block!.dynamicChildren!.length).toBe(1)
    expect(serialize(block!.dynamicChildren![0].el as TestElement)).toBe(
      '<p id="foo"></p>',
    )

    renderWithBlock(() => [
      createVNode('p', { id: 'bar' }, '', PatchFlags.PROPS, ['id']),
    ])

    expect(inner(root)).toBe('<div><p id="bar"></p></div>')
    expect(block!.dynamicChildren!.length).toBe(1)
    expect(serialize(block!.dynamicChildren![0].el as TestElement)).toBe(
      '<p id="bar"></p>',
    )
  })

  test('PatchFlags: PatchFlags.FULL_PROPS', async () => {
    let propName = 'foo'

    renderWithBlock(() => [
      createVNode('p', { [propName]: 'dynamic' }, '', PatchFlags.FULL_PROPS),
    ])

    expect(inner(root)).toBe('<div><p foo="dynamic"></p></div>')
    expect(block!.dynamicChildren!.length).toBe(1)
    expect(serialize(block!.dynamicChildren![0].el as TestElement)).toBe(
      '<p foo="dynamic"></p>',
    )

    propName = 'bar'
    renderWithBlock(() => [
      createVNode('p', { [propName]: 'dynamic' }, '', PatchFlags.FULL_PROPS),
    ])

    expect(inner(root)).toBe('<div><p bar="dynamic"></p></div>')
    expect(block!.dynamicChildren!.length).toBe(1)
    expect(serialize(block!.dynamicChildren![0].el as TestElement)).toBe(
      '<p bar="dynamic"></p>',
    )
  })

  // the order and length of the list will not change
  test('PatchFlags: PatchFlags.STABLE_FRAGMENT', async () => {
    let list = ['foo', 'bar']
    render(
      (openBlock(),
      (block = createBlock(
        Fragment,
        null,
        list.map(item => {
          return createVNode('p', null, item, PatchFlags.TEXT)
        }),
        PatchFlags.STABLE_FRAGMENT,
      ))),
      root,
    )

    expect(inner(root)).toBe('<p>foo</p><p>bar</p>')
    expect(block.dynamicChildren!.length).toBe(2)
    expect(serialize(block.dynamicChildren![0].el as TestElement)).toBe(
      '<p>foo</p>',
    )
    expect(serialize(block.dynamicChildren![1].el as TestElement)).toBe(
      '<p>bar</p>',
    )

    list = list.map(item => item.repeat(2))
    render(
      (openBlock(),
      createBlock(
        Fragment,
        null,
        list.map(item => {
          return createVNode('p', null, item, PatchFlags.TEXT)
        }),
        PatchFlags.STABLE_FRAGMENT,
      )),
      root,
    )

    expect(inner(root)).toBe('<p>foofoo</p><p>barbar</p>')
    expect(block.dynamicChildren!.length).toBe(2)
    expect(serialize(block.dynamicChildren![0].el as TestElement)).toBe(
      '<p>foofoo</p>',
    )
    expect(serialize(block.dynamicChildren![1].el as TestElement)).toBe(
      '<p>barbar</p>',
    )
  })

  // A Fragment with `UNKEYED_FRAGMENT` flag will always patch its children,
  // so there's no need for tracking dynamicChildren.
  test('PatchFlags: PatchFlags.UNKEYED_FRAGMENT', async () => {
    const list = [{ tag: 'p', text: 'foo' }]
    render(
      (openBlock(true),
      (block = createBlock(
        Fragment,
        null,
        list.map(item => {
          return createVNode(item.tag, null, item.text)
        }),
        PatchFlags.UNKEYED_FRAGMENT,
      ))),
      root,
    )

    expect(inner(root)).toBe('<p>foo</p>')
    expect(block.dynamicChildren!.length).toBe(0)

    list.unshift({ tag: 'i', text: 'bar' })
    render(
      (openBlock(true),
      createBlock(
        Fragment,
        null,
        list.map(item => {
          return createVNode(item.tag, null, item.text)
        }),
        PatchFlags.UNKEYED_FRAGMENT,
      )),
      root,
    )

    expect(inner(root)).toBe('<i>bar</i><p>foo</p>')
    expect(block.dynamicChildren!.length).toBe(0)
  })

  // A Fragment with `KEYED_FRAGMENT` will always patch its children,
  // so there's no need for tracking dynamicChildren.
  test('PatchFlags: PatchFlags.KEYED_FRAGMENT', async () => {
    const list = [{ tag: 'p', text: 'foo' }]
    render(
      (openBlock(true),
      (block = createBlock(
        Fragment,
        null,
        list.map(item => {
          return createVNode(item.tag, { key: item.tag }, item.text)
        }),
        PatchFlags.KEYED_FRAGMENT,
      ))),
      root,
    )

    expect(inner(root)).toBe('<p>foo</p>')
    expect(block.dynamicChildren!.length).toBe(0)

    list.unshift({ tag: 'i', text: 'bar' })
    render(
      (openBlock(true),
      createBlock(
        Fragment,
        null,
        list.map(item => {
          return createVNode(item.tag, { key: item.tag }, item.text)
        }),
        PatchFlags.KEYED_FRAGMENT,
      )),
      root,
    )

    expect(inner(root)).toBe('<i>bar</i><p>foo</p>')
    expect(block.dynamicChildren!.length).toBe(0)
  })

  test('PatchFlags: PatchFlags.NEED_PATCH', async () => {
    const spyMounted = vi.fn()
    const spyUpdated = vi.fn()
    const count = ref(0)
    const Comp = {
      setup() {
        return () => {
          count.value
          return (
            openBlock(),
            (block = createBlock('div', null, [
              createVNode(
                'p',
                { onVnodeMounted: spyMounted, onVnodeBeforeUpdate: spyUpdated },
                '',
                PatchFlags.NEED_PATCH,
              ),
            ]))
          )
        }
      },
    }

    render(h(Comp), root)

    expect(inner(root)).toBe('<div><p></p></div>')
    expect(block!.dynamicChildren!.length).toBe(1)
    expect(serialize(block!.dynamicChildren![0].el as TestElement)).toBe(
      '<p></p>',
    )
    expect(spyMounted).toHaveBeenCalledTimes(1)
    expect(spyUpdated).toHaveBeenCalledTimes(0)

    count.value++
    await nextTick()

    expect(inner(root)).toBe('<div><p></p></div>')
    expect(block!.dynamicChildren!.length).toBe(1)
    expect(serialize(block!.dynamicChildren![0].el as TestElement)).toBe(
      '<p></p>',
    )
    expect(spyMounted).toHaveBeenCalledTimes(1)
    expect(spyUpdated).toHaveBeenCalledTimes(1)
  })

  test('PatchFlags: PatchFlags.BAIL', async () => {
    render(
      (openBlock(),
      (block = createBlock('div', null, [createVNode('p', null, 'foo')]))),
      root,
    )

    expect(inner(root)).toBe('<div><p>foo</p></div>')
    expect(block!.dynamicChildren!.length).toBe(0)

    render(
      (openBlock(),
      (block = createBlock(
        'div',
        null,
        [createVNode('i', null, 'bar')],
        PatchFlags.BAIL,
      ))),
      root,
    )

    expect(inner(root)).toBe('<div><i>bar</i></div>')
    expect(block!.dynamicChildren).toBe(null)
  })

  // #1980
  test('dynamicChildren should be tracked correctly when normalizing slots to plain children', async () => {
    let block: VNode
    const Comp = defineComponent({
      setup(_props, { slots }) {
        return () => {
          const vnode =
            (openBlock(),
            (block = createBlock('div', null, {
              default: withCtx(() => [renderSlot(slots, 'default')]),
              _: SlotFlags.FORWARDED,
            })))

          return vnode
        }
      },
    })

    const foo = ref(0)
    const App = {
      setup() {
        return () => {
          return createVNode(Comp, null, {
            default: withCtx(() => [
              createVNode('p', null, foo.value, PatchFlags.TEXT),
            ]),
            // Indicates that this is a stable slot to avoid bail out
            _: SlotFlags.STABLE,
          })
        }
      },
    }

    render(h(App), root)
    expect(inner(root)).toBe('<div><p>0</p></div>')
    expect(block!.dynamicChildren!.length).toBe(1)
    expect(block!.dynamicChildren![0].type).toBe(Fragment)
    expect(block!.dynamicChildren![0].dynamicChildren!.length).toBe(1)
    expect(
      serialize(
        block!.dynamicChildren![0].dynamicChildren![0].el as TestElement,
      ),
    ).toBe('<p>0</p>')

    foo.value++
    await nextTick()

    expect(inner(root)).toBe('<div><p>1</p></div>')
  })

  // #2169
  // block
  // - dynamic child (1)
  //   - component (2)
  // When unmounting (1), we know we are in optimized mode so no need to further
  // traverse unmount its children
  test('should not perform unnecessary unmount traversals', () => {
    const spy = vi.fn()
    const Child = {
      setup() {
        onBeforeUnmount(spy)
        return () => 'child'
      },
    }
    const Parent = () => (
      openBlock(),
      createBlock('div', null, [
        createVNode('div', { style: {} }, [createVNode(Child)], 4 /* STYLE */),
      ])
    )
    render(h(Parent), root)
    render(null, root)
    expect(spy).toHaveBeenCalledTimes(1)
  })

  // #2444
  // `KEYED_FRAGMENT` and `UNKEYED_FRAGMENT` always need to diff its children
  test('non-stable Fragment always need to diff its children', () => {
    const spyA = vi.fn()
    const spyB = vi.fn()
    const ChildA = {
      setup() {
        onBeforeUnmount(spyA)
        return () => 'child'
      },
    }
    const ChildB = {
      setup() {
        onBeforeUnmount(spyB)
        return () => 'child'
      },
    }
    const Parent = () => (
      openBlock(),
      createBlock('div', null, [
        (openBlock(true),
        createBlock(
          Fragment,
          null,
          [createVNode(ChildA, { key: 0 })],
          128 /* KEYED_FRAGMENT */,
        )),
        (openBlock(true),
        createBlock(
          Fragment,
          null,
          [createVNode(ChildB)],
          256 /* UNKEYED_FRAGMENT */,
        )),
      ])
    )
    render(h(Parent), root)
    render(null, root)
    expect(spyA).toHaveBeenCalledTimes(1)
    expect(spyB).toHaveBeenCalledTimes(1)
  })

  // #2893
  test('manually rendering the optimized slots should allow subsequent updates to exit the optimized mode correctly', async () => {
    const state = ref(0)

    const CompA = {
      setup(props: any, { slots }: SetupContext) {
        return () => {
          return (
            openBlock(),
            createBlock('div', null, [renderSlot(slots, 'default')])
          )
        }
      },
    }

    const Wrapper = {
      setup(props: any, { slots }: SetupContext) {
        // use the manually written render function to rendering the optimized slots,
        // which should make subsequent updates exit the optimized mode correctly
        return () => {
          return slots.default!()[state.value]
        }
      },
    }

    const app = createApp({
      setup() {
        return () => {
          return (
            openBlock(),
            createBlock(Wrapper, null, {
              default: withCtx(() => [
                createVNode(CompA, null, {
                  default: withCtx(() => [createTextVNode('Hello')]),
                  _: 1 /* STABLE */,
                }),
                createVNode(CompA, null, {
                  default: withCtx(() => [createTextVNode('World')]),
                  _: 1 /* STABLE */,
                }),
              ]),
              _: 1 /* STABLE */,
            })
          )
        }
      },
    })

    app.mount(root)
    expect(inner(root)).toBe('<div>Hello</div>')

    state.value = 1
    await nextTick()
    expect(inner(root)).toBe('<div>World</div>')
  })

  //#3623
  test('nested teleport unmount need exit the optimization mode', () => {
    const target = nodeOps.createElement('div')
    const root = nodeOps.createElement('div')

    render(
      (openBlock(),
      createBlock('div', null, [
        (openBlock(),
        createBlock(
          Teleport as any,
          {
            to: target,
          },
          [
            createVNode('div', null, [
              (openBlock(),
              createBlock(
                Teleport as any,
                {
                  to: target,
                },
                [createVNode('div', null, 'foo')],
              )),
            ]),
          ],
        )),
      ])),
      root,
    )
    expect(inner(target)).toMatchInlineSnapshot(
      `"<div><!--teleport start--><!--teleport end--></div><div>foo</div>"`,
    )
    expect(inner(root)).toMatchInlineSnapshot(
      `"<div><!--teleport start--><!--teleport end--></div>"`,
    )

    render(null, root)
    expect(inner(target)).toBe('')
  })

  // #3548
  test('should not track dynamic children when the user calls a compiled slot inside template expression', () => {
    const Comp = {
      setup(props: any, { slots }: SetupContext) {
        return () => {
          return (
            openBlock(),
            (block = createBlock('section', null, [
              renderSlot(slots, 'default'),
            ]))
          )
        }
      },
    }

    let dynamicVNode: VNode
    const Wrapper = {
      setup(props: any, { slots }: SetupContext) {
        return () => {
          return (
            openBlock(),
            createBlock(Comp, null, {
              default: withCtx(() => {
                return [
                  (dynamicVNode = createVNode(
                    'div',
                    {
                      class: {
                        foo: !!slots.default!(),
                      },
                    },
                    null,
                    PatchFlags.CLASS,
                  )),
                ]
              }),
              _: 1,
            })
          )
        }
      },
    }
    const app = createApp({
      render() {
        return (
          openBlock(),
          createBlock(Wrapper, null, {
            default: withCtx(() => {
              return [createVNode({}) /* component */]
            }),
            _: 1,
          })
        )
      },
    })

    app.mount(root)
    expect(inner(root)).toBe('<section><div class="foo"></div></section>')
    /**
     * Block Tree:
     *  - block(div)
     *   - block(Fragment): renderSlots()
     *    - dynamicVNode
     */
    expect(block!.dynamicChildren!.length).toBe(1)
    expect(block!.dynamicChildren![0].dynamicChildren!.length).toBe(1)
    expect(block!.dynamicChildren![0].dynamicChildren![0]).toEqual(
      dynamicVNode!,
    )
  })

  test('force full diff slot and fallback nodes', async () => {
    const Comp = {
      props: ['show'],
      setup(props: any, { slots }: SetupContext) {
        return () => {
          return (
            openBlock(),
            createElementBlock('div', null, [
              renderSlot(slots, 'default', { hide: !props.show }, () => [
                true
                  ? (openBlock(),
                    (block = createElementBlock(
                      Fragment,
                      { key: 0 },
                      [createTextVNode('foo')],
                      PatchFlags.STABLE_FRAGMENT
                    )))
                  : createCommentVNode('v-if', true)
              ])
            ])
          )
        }
      }
    }

    const show = ref(true)
    const app = createApp({
      render() {
        return (
          openBlock(),
          createBlock(
            Comp,
            { show: show.value },
            {
              default: withCtx(({ hide }: { hide: boolean }) => [
                !hide
                  ? (openBlock(),
                    createElementBlock(
                      Fragment,
                      { key: 0 },
                      [
                        createCommentVNode('comment'),
                        createElementVNode(
                          'div',
                          null,
                          'bar',
                          PatchFlags.HOISTED
                        )
                      ],
                      PatchFlags.STABLE_FRAGMENT
                    ))
                  : createCommentVNode('v-if', true)
              ]),
              _: SlotFlags.STABLE
            },
            PatchFlags.PROPS,
            ['show']
          )
        )
      }
    })

    app.mount(root)
    expect(inner(root)).toBe('<div><!--comment--><div>bar</div></div>')
    expect(block).toBe(null)

    show.value = false
    await nextTick()
    expect(inner(root)).toBe('<div>foo</div>')

    show.value = true
    await nextTick()
    expect(inner(root)).toBe('<div><!--comment--><div>bar</div></div>')
  })

  // 3569
  test('should force bailout when the user manually calls the slot function', async () => {
    const index = ref(0)
    const Foo = {
      setup(props: any, { slots }: SetupContext) {
        return () => {
          return slots.default!()[index.value]
        }
      },
    }

    const app = createApp({
      setup() {
        return () => {
          return (
            openBlock(),
            createBlock(Foo, null, {
              default: withCtx(() => [
                true
                  ? (openBlock(), createBlock('p', { key: 0 }, '1'))
                  : createCommentVNode('v-if', true),
                true
                  ? (openBlock(), createBlock('p', { key: 0 }, '2'))
                  : createCommentVNode('v-if', true),
              ]),
              _: 1 /* STABLE */,
            })
          )
        }
      },
    })

    app.mount(root)
    expect(inner(root)).toBe('<p>1</p>')

    index.value = 1
    await nextTick()
    expect(inner(root)).toBe('<p>2</p>')

    index.value = 0
    await nextTick()
    expect(inner(root)).toBe('<p>1</p>')
  })

  // #3779
  test('treat slots manually written by the user as dynamic', async () => {
    const Middle = {
      setup(props: any, { slots }: any) {
        return slots.default!
      },
    }

    const Comp = {
      setup(props: any, { slots }: any) {
        return () => {
          return (
            openBlock(),
            createBlock('div', null, [
              createVNode(Middle, null, {
                default: withCtx(
                  () => [
                    createVNode('div', null, [renderSlot(slots, 'default')]),
                  ],
                  undefined,
                ),
                _: 3 /* FORWARDED */,
              }),
            ])
          )
        }
      },
    }

    const loading = ref(false)
    const app = createApp({
      setup() {
        return () => {
          // important: write the slot content here
          const content = h('span', loading.value ? 'loading' : 'loaded')
          return h(Comp, null, {
            default: () => content,
          })
        }
      },
    })

    app.mount(root)
    expect(inner(root)).toBe('<div><div><span>loaded</span></div></div>')

    loading.value = true
    await nextTick()
    expect(inner(root)).toBe('<div><div><span>loading</span></div></div>')
  })

  // #3828
  test('patch Suspense in optimized mode w/ nested dynamic nodes', async () => {
    const show = ref(false)

    const app = createApp({
      render() {
        return (
          openBlock(),
          createBlock(
            Fragment,
            null,
            [
              (openBlock(),
              createBlock(SuspenseImpl, null, {
                default: withCtx(() => [
                  createVNode('div', null, [
                    createVNode('div', null, show.value, PatchFlags.TEXT),
                  ]),
                ]),
                _: SlotFlags.STABLE,
              })),
            ],
            PatchFlags.STABLE_FRAGMENT,
          )
        )
      },
    })

    app.mount(root)
    expect(inner(root)).toBe('<div><div>false</div></div>')

    show.value = true
    await nextTick()
    expect(inner(root)).toBe('<div><div>true</div></div>')
  })

  // #4183
  test('should not take unmount children fast path /w Suspense', async () => {
    const show = ref(true)
    const spyUnmounted = vi.fn()

    const Parent = {
      setup(props: any, { slots }: SetupContext) {
        return () => (
          openBlock(),
          createBlock(SuspenseImpl, null, {
            default: withCtx(() => [renderSlot(slots, 'default')]),
            _: SlotFlags.FORWARDED,
          })
        )
      },
    }

    const Child = {
      setup() {
        onUnmounted(spyUnmounted)
        return () => createVNode('div', null, show.value, PatchFlags.TEXT)
      },
    }

    const app = createApp({
      render() {
        return show.value
          ? (openBlock(),
            createBlock(
              Parent,
              { key: 0 },
              {
                default: withCtx(() => [createVNode(Child)]),
                _: SlotFlags.STABLE,
              },
            ))
          : createCommentVNode('v-if', true)
      },
    })

    app.mount(root)
    expect(inner(root)).toBe('<div>true</div>')

    show.value = false
    await nextTick()
    expect(inner(root)).toBe('<!--v-if-->')
    expect(spyUnmounted).toHaveBeenCalledTimes(1)
  })

  // #3881
  // root cause: fragment inside a compiled slot passed to component which
  // programmatically invokes the slot. The entire slot should de-opt but
  // the fragment was incorrectly put in optimized mode which causes it to skip
  // updates for its inner components.
  test('fragments inside programmatically invoked compiled slot should de-opt properly', async () => {
    const Parent: FunctionalComponent = (_, { slots }) => slots.default!()
    const Dummy = () => 'dummy'

    const toggle = ref(true)
    const force = ref(0)

    const app = createApp({
      render() {
        if (!toggle.value) {
          return null
        }
        return h(
          Parent,
          { n: force.value },
          {
            default: withCtx(
              () => [
                createVNode('ul', null, [
                  (openBlock(),
                  createBlock(
                    Fragment,
                    null,
                    renderList(1, item => {
                      return createVNode('li', null, [createVNode(Dummy)])
                    }),
                    64 /* STABLE_FRAGMENT */,
                  )),
                ]),
              ],
              undefined,
              true,
            ),
            _: 1 /* STABLE */,
          },
        )
      },
    })

    app.mount(root)

    // force a patch
    force.value++
    await nextTick()
    expect(inner(root)).toBe(`<ul><li>dummy</li></ul>`)

    // unmount
    toggle.value = false
    await nextTick()
    // should successfully unmount without error
    expect(inner(root)).toBe(`<!---->`)
  })
})<|MERGE_RESOLUTION|>--- conflicted
+++ resolved
@@ -21,15 +21,12 @@
   ref,
   render,
   renderList,
-<<<<<<< HEAD
   onUnmounted,
   createElementBlock,
-  createElementVNode
-=======
+  createElementVNode,
   renderSlot,
   serialize,
   withCtx,
->>>>>>> d276a4f3
 } from '@vue/runtime-test'
 import { PatchFlags, SlotFlags } from '@vue/shared'
 import { SuspenseImpl } from '../src/components/Suspense'
