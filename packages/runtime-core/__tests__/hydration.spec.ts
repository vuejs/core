--- conflicted
+++ resolved
@@ -26,17 +26,11 @@
   withDirectives,
 } from '@vue/runtime-dom'
 import { type SSRContext, renderToString } from '@vue/server-renderer'
-<<<<<<< HEAD
 import { PatchFlags, ShapeFlags } from '@vue/shared'
-import { vShowOldKey } from '../../runtime-dom/src/directives/vShow'
+import { vShowOriginalDisplay } from '../../runtime-dom/src/directives/vShow'
 import type { MismatchedHookParams } from '../src/apiLifecycle'
 let moclMisParams = [] as MismatchedHookParams[]
 let mockMismatchedFn = vi.fn()
-=======
-import { PatchFlags } from '@vue/shared'
-import { vShowOriginalDisplay } from '../../runtime-dom/src/directives/vShow'
-
->>>>>>> 01172fdb
 function mountWithHydration(html: string, render: () => any) {
   const container = document.createElement('div')
   container.innerHTML = html
