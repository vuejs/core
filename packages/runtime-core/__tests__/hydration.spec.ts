/**
 * @vitest-environment jsdom
 */

import {
  type ObjectDirective,
  Suspense,
  Teleport,
  Transition,
  type VNode,
  createBlock,
  createCommentVNode,
  createElementBlock,
  createElementVNode,
  createSSRApp,
  createStaticVNode,
  createTextVNode,
  createVNode,
  defineAsyncComponent,
  defineComponent,
  h,
  nextTick,
  onMismatched,
  onMounted,
  openBlock,
  reactive,
  ref,
  renderSlot,
  useCssVars,
  vModelCheckbox,
  vShow,
  withCtx,
  withDirectives,
} from '@vue/runtime-dom'
import { type SSRContext, renderToString } from '@vue/server-renderer'
<<<<<<< HEAD
import { PatchFlags, ShapeFlags } from '@vue/shared'
import { vShowOriginalDisplay } from '../../runtime-dom/src/directives/vShow'
import type { MismatchedHookParams } from '../src/apiLifecycle'
let moclMisParams = [] as MismatchedHookParams[]
let mockMismatchedFn = vi.fn()
=======
import { PatchFlags, normalizeStyle } from '@vue/shared'
import { vShowOriginalDisplay } from '../../runtime-dom/src/directives/vShow'
import { expect } from 'vitest'

>>>>>>> 1b6bc237
function mountWithHydration(html: string, render: () => any) {
  const container = document.createElement('div')
  container.innerHTML = html
  const app = createSSRApp({
    setup() {
      onMismatched(ctx => {
        moclMisParams.push(ctx)
        mockMismatchedFn()
      })
    },
    render,
  })
  return {
    vnode: app.mount(container).$.subTree as VNode<Node, Element> & {
      el: Element
    },
    container,
  }
}

const triggerEvent = (type: string, el: Element) => {
  const event = new Event(type)
  el.dispatchEvent(event)
}

describe('SSR hydration', () => {
  beforeEach(() => {
    mockMismatchedFn = vi.fn()
    document.body.innerHTML = ''
    moclMisParams = []
  })

  test('text', async () => {
    const msg = ref('foo')
    const { vnode, container } = mountWithHydration('foo', () => msg.value)
    expect(vnode.el).toBe(container.firstChild)
    expect(container.textContent).toBe('foo')
    msg.value = 'bar'
    await nextTick()
    expect(container.textContent).toBe('bar')
  })

  test('empty text', async () => {
    const { container } = mountWithHydration('<div></div>', () =>
      h('div', createTextVNode('')),
    )
    expect(container.textContent).toBe('')
    expect(`Hydration children mismatch in <div>`).not.toHaveBeenWarned()
  })

  test('comment', () => {
    const { vnode, container } = mountWithHydration('<!---->', () => null)
    expect(vnode.el).toBe(container.firstChild)
    expect(vnode.el.nodeType).toBe(8) // comment
  })

  test('static', () => {
    const html = '<div><span>hello</span></div>'
    const { vnode, container } = mountWithHydration(html, () =>
      createStaticVNode('', 1),
    )
    expect(vnode.el).toBe(container.firstChild)
    expect(vnode.el.outerHTML).toBe(html)
    expect(vnode.anchor).toBe(container.firstChild)
    expect(vnode.children).toBe(html)
  })

  test('static (multiple elements)', () => {
    const staticContent = '<div></div><span>hello</span>'
    const html = `<div><div>hi</div>` + staticContent + `<div>ho</div></div>`

    const n1 = h('div', 'hi')
    const s = createStaticVNode('', 2)
    const n2 = h('div', 'ho')

    const { container } = mountWithHydration(html, () => h('div', [n1, s, n2]))

    const div = container.firstChild!

    expect(n1.el).toBe(div.firstChild)
    expect(n2.el).toBe(div.lastChild)
    expect(s.el).toBe(div.childNodes[1])
    expect(s.anchor).toBe(div.childNodes[2])
    expect(s.children).toBe(staticContent)
  })

  // #6008
  test('static (with text node as starting node)', () => {
    const html = ` A <span>foo</span> B`
    const { vnode, container } = mountWithHydration(html, () =>
      createStaticVNode(` A <span>foo</span> B`, 3),
    )
    expect(vnode.el).toBe(container.firstChild)
    expect(vnode.anchor).toBe(container.lastChild)
    expect(`Hydration node mismatch`).not.toHaveBeenWarned()
  })

  test('static with content adoption', () => {
    const html = ` A <span>foo</span> B`
    const { vnode, container } = mountWithHydration(html, () =>
      createStaticVNode(``, 3),
    )
    expect(vnode.el).toBe(container.firstChild)
    expect(vnode.anchor).toBe(container.lastChild)
    expect(vnode.children).toBe(html)
    expect(`Hydration node mismatch`).not.toHaveBeenWarned()
  })

  test('element with text children', async () => {
    const msg = ref('foo')
    const { vnode, container } = mountWithHydration(
      '<div class="foo">foo</div>',
      () => h('div', { class: msg.value }, msg.value),
    )
    expect(vnode.el).toBe(container.firstChild)
    expect(container.firstChild!.textContent).toBe('foo')
    msg.value = 'bar'
    await nextTick()
    expect(container.innerHTML).toBe(`<div class="bar">bar</div>`)
  })

  // #7285
  test('element with multiple continuous text vnodes', async () => {
    // should no mismatch warning
    const { container } = mountWithHydration('<div>foo0o</div>', () =>
      h('div', ['fo', createTextVNode('o'), 0, 'o']),
    )
    expect(container.textContent).toBe('foo0o')
  })

  test('element with elements children', async () => {
    const msg = ref('foo')
    const fn = vi.fn()
    const { vnode, container } = mountWithHydration(
      '<div><span>foo</span><span class="foo"></span></div>',
      () =>
        h('div', [
          h('span', msg.value),
          h('span', { class: msg.value, onClick: fn }),
        ]),
    )
    expect(vnode.el).toBe(container.firstChild)
    expect((vnode.children as VNode[])[0].el).toBe(
      container.firstChild!.childNodes[0],
    )
    expect((vnode.children as VNode[])[1].el).toBe(
      container.firstChild!.childNodes[1],
    )

    // event handler
    triggerEvent('click', vnode.el.querySelector('.foo')!)
    expect(fn).toHaveBeenCalled()

    msg.value = 'bar'
    await nextTick()
    expect(vnode.el.innerHTML).toBe(`<span>bar</span><span class="bar"></span>`)
  })

  test('element with ref', () => {
    const el = ref()
    const { vnode, container } = mountWithHydration('<div></div>', () =>
      h('div', { ref: el }),
    )
    expect(vnode.el).toBe(container.firstChild)
    expect(el.value).toBe(vnode.el)
  })

  test('Fragment', async () => {
    const msg = ref('foo')
    const fn = vi.fn()
    const { vnode, container } = mountWithHydration(
      '<div><!--[--><span>foo</span><!--[--><span class="foo"></span><!--]--><!--]--></div>',
      () =>
        h('div', [
          [
            h('span', msg.value),
            [h('span', { class: msg.value, onClick: fn })],
          ],
        ]),
    )
    expect(vnode.el).toBe(container.firstChild)

    expect(vnode.el.innerHTML).toBe(
      `<!--[--><span>foo</span><!--[--><span class="foo"></span><!--]--><!--]-->`,
    )

    // start fragment 1
    const fragment1 = (vnode.children as VNode[])[0]
    expect(fragment1.el).toBe(vnode.el.childNodes[0])
    const fragment1Children = fragment1.children as VNode[]

    // first <span>
    expect(fragment1Children[0].el!.tagName).toBe('SPAN')
    expect(fragment1Children[0].el).toBe(vnode.el.childNodes[1])

    // start fragment 2
    const fragment2 = fragment1Children[1]
    expect(fragment2.el).toBe(vnode.el.childNodes[2])
    const fragment2Children = fragment2.children as VNode[]

    // second <span>
    expect(fragment2Children[0].el!.tagName).toBe('SPAN')
    expect(fragment2Children[0].el).toBe(vnode.el.childNodes[3])

    // end fragment 2
    expect(fragment2.anchor).toBe(vnode.el.childNodes[4])

    // end fragment 1
    expect(fragment1.anchor).toBe(vnode.el.childNodes[5])

    // event handler
    triggerEvent('click', vnode.el.querySelector('.foo')!)
    expect(fn).toHaveBeenCalled()

    msg.value = 'bar'
    await nextTick()
    expect(vnode.el.innerHTML).toBe(
      `<!--[--><span>bar</span><!--[--><span class="bar"></span><!--]--><!--]-->`,
    )
  })

  // #7285
  test('Fragment (multiple continuous text vnodes)', async () => {
    // should no mismatch warning
    const { container } = mountWithHydration('<!--[-->fooo<!--]-->', () => [
      'fo',
      createTextVNode('o'),
      'o',
    ])
    expect(container.textContent).toBe('fooo')
  })

  test('Teleport', async () => {
    const msg = ref('foo')
    const fn = vi.fn()
    const teleportContainer = document.createElement('div')
    teleportContainer.id = 'teleport'
    teleportContainer.innerHTML = `<!--teleport start anchor--><span>foo</span><span class="foo"></span><!--teleport anchor-->`
    document.body.appendChild(teleportContainer)

    const { vnode, container } = mountWithHydration(
      '<!--teleport start--><!--teleport end-->',
      () =>
        h(Teleport, { to: '#teleport' }, [
          h('span', msg.value),
          h('span', { class: msg.value, onClick: fn }),
        ]),
    )

    expect(vnode.el).toBe(container.firstChild)
    expect(vnode.anchor).toBe(container.lastChild)

    expect(vnode.target).toBe(teleportContainer)
    expect(vnode.targetStart).toBe(teleportContainer.childNodes[0])
    expect((vnode.children as VNode[])[0].el).toBe(
      teleportContainer.childNodes[1],
    )
    expect((vnode.children as VNode[])[1].el).toBe(
      teleportContainer.childNodes[2],
    )
    expect(vnode.targetAnchor).toBe(teleportContainer.childNodes[3])

    // event handler
    triggerEvent('click', teleportContainer.querySelector('.foo')!)
    expect(fn).toHaveBeenCalled()

    msg.value = 'bar'
    await nextTick()
    expect(teleportContainer.innerHTML).toBe(
      `<!--teleport start anchor--><span>bar</span><span class="bar"></span><!--teleport anchor-->`,
    )
  })

  test('Teleport (multiple + integration)', async () => {
    const msg = ref('foo')
    const fn1 = vi.fn()
    const fn2 = vi.fn()

    const Comp = () => [
      h(Teleport, { to: '#teleport2' }, [
        h('span', msg.value),
        h('span', { class: msg.value, onClick: fn1 }),
      ]),
      h(Teleport, { to: '#teleport2' }, [
        h('span', msg.value + '2'),
        h('span', { class: msg.value + '2', onClick: fn2 }),
      ]),
    ]

    const teleportContainer = document.createElement('div')
    teleportContainer.id = 'teleport2'
    const ctx: SSRContext = {}
    const mainHtml = await renderToString(h(Comp), ctx)
    expect(mainHtml).toMatchInlineSnapshot(
      `"<!--[--><!--teleport start--><!--teleport end--><!--teleport start--><!--teleport end--><!--]-->"`,
    )

    const teleportHtml = ctx.teleports!['#teleport2']
    expect(teleportHtml).toMatchInlineSnapshot(
      `"<!--teleport start anchor--><span>foo</span><span class="foo"></span><!--teleport anchor--><!--teleport start anchor--><span>foo2</span><span class="foo2"></span><!--teleport anchor-->"`,
    )

    teleportContainer.innerHTML = teleportHtml
    document.body.appendChild(teleportContainer)

    const { vnode, container } = mountWithHydration(mainHtml, Comp)
    expect(vnode.el).toBe(container.firstChild)
    const teleportVnode1 = (vnode.children as VNode[])[0]
    const teleportVnode2 = (vnode.children as VNode[])[1]
    expect(teleportVnode1.el).toBe(container.childNodes[1])
    expect(teleportVnode1.anchor).toBe(container.childNodes[2])
    expect(teleportVnode2.el).toBe(container.childNodes[3])
    expect(teleportVnode2.anchor).toBe(container.childNodes[4])

    expect(teleportVnode1.target).toBe(teleportContainer)
    expect(teleportVnode1.targetStart).toBe(teleportContainer.childNodes[0])
    expect((teleportVnode1 as any).children[0].el).toBe(
      teleportContainer.childNodes[1],
    )
    expect(teleportVnode1.targetAnchor).toBe(teleportContainer.childNodes[3])

    expect(teleportVnode2.target).toBe(teleportContainer)
    expect(teleportVnode2.targetStart).toBe(teleportContainer.childNodes[4])
    expect((teleportVnode2 as any).children[0].el).toBe(
      teleportContainer.childNodes[5],
    )
    expect(teleportVnode2.targetAnchor).toBe(teleportContainer.childNodes[7])

    // // event handler
    triggerEvent('click', teleportContainer.querySelector('.foo')!)
    expect(fn1).toHaveBeenCalled()

    triggerEvent('click', teleportContainer.querySelector('.foo2')!)
    expect(fn2).toHaveBeenCalled()

    msg.value = 'bar'
    await nextTick()
    expect(teleportContainer.innerHTML).toMatchInlineSnapshot(
      `"<!--teleport start anchor--><span>bar</span><span class="bar"></span><!--teleport anchor--><!--teleport start anchor--><span>bar2</span><span class="bar2"></span><!--teleport anchor-->"`,
    )
  })

  test('Teleport (disabled)', async () => {
    const msg = ref('foo')
    const fn1 = vi.fn()
    const fn2 = vi.fn()

    const Comp = () => [
      h('div', 'foo'),
      h(Teleport, { to: '#teleport3', disabled: true }, [
        h('span', msg.value),
        h('span', { class: msg.value, onClick: fn1 }),
      ]),
      h('div', { class: msg.value + '2', onClick: fn2 }, 'bar'),
    ]

    const teleportContainer = document.createElement('div')
    teleportContainer.id = 'teleport3'
    const ctx: SSRContext = {}
    const mainHtml = await renderToString(h(Comp), ctx)
    expect(mainHtml).toMatchInlineSnapshot(
      `"<!--[--><div>foo</div><!--teleport start--><span>foo</span><span class="foo"></span><!--teleport end--><div class="foo2">bar</div><!--]-->"`,
    )

    const teleportHtml = ctx.teleports!['#teleport3']
    expect(teleportHtml).toMatchInlineSnapshot(
      `"<!--teleport start anchor--><!--teleport anchor-->"`,
    )

    teleportContainer.innerHTML = teleportHtml
    document.body.appendChild(teleportContainer)

    const { vnode, container } = mountWithHydration(mainHtml, Comp)
    expect(vnode.el).toBe(container.firstChild)
    const children = vnode.children as VNode[]

    expect(children[0].el).toBe(container.childNodes[1])

    const teleportVnode = children[1]
    expect(teleportVnode.el).toBe(container.childNodes[2])
    expect((teleportVnode.children as VNode[])[0].el).toBe(
      container.childNodes[3],
    )
    expect((teleportVnode.children as VNode[])[1].el).toBe(
      container.childNodes[4],
    )
    expect(teleportVnode.anchor).toBe(container.childNodes[5])
    expect(children[2].el).toBe(container.childNodes[6])

    expect(teleportVnode.target).toBe(teleportContainer)
    expect(teleportVnode.targetStart).toBe(teleportContainer.childNodes[0])
    expect(teleportVnode.targetAnchor).toBe(teleportContainer.childNodes[1])

    // // event handler
    triggerEvent('click', container.querySelector('.foo')!)
    expect(fn1).toHaveBeenCalled()

    triggerEvent('click', container.querySelector('.foo2')!)
    expect(fn2).toHaveBeenCalled()

    msg.value = 'bar'
    await nextTick()
    expect(container.innerHTML).toMatchInlineSnapshot(
      `"<!--[--><div>foo</div><!--teleport start--><span>bar</span><span class="bar"></span><!--teleport end--><div class="bar2">bar</div><!--]-->"`,
    )
  })

  // #6152
  test('Teleport (disabled + as component root)', () => {
    const { container } = mountWithHydration(
      '<!--[--><div>Parent fragment</div><!--teleport start--><div>Teleport content</div><!--teleport end--><!--]-->',
      () => [
        h('div', 'Parent fragment'),
        h(() =>
          h(Teleport, { to: 'body', disabled: true }, [
            h('div', 'Teleport content'),
          ]),
        ),
      ],
    )
    expect(document.body.innerHTML).toBe('')
    expect(container.innerHTML).toBe(
      '<!--[--><div>Parent fragment</div><!--teleport start--><div>Teleport content</div><!--teleport end--><!--]-->',
    )
    expect(
      `Hydration completed but contains mismatches.`,
    ).not.toHaveBeenWarned()
  })

  test('Teleport (as component root)', () => {
    const teleportContainer = document.createElement('div')
    teleportContainer.id = 'teleport4'
    teleportContainer.innerHTML = `<!--teleport start anchor-->hello<!--teleport anchor-->`
    document.body.appendChild(teleportContainer)

    const wrapper = {
      render() {
        return h(Teleport, { to: '#teleport4' }, ['hello'])
      },
    }

    const { vnode, container } = mountWithHydration(
      '<div><!--teleport start--><!--teleport end--><div></div></div>',
      () => h('div', [h(wrapper), h('div')]),
    )
    expect(vnode.el).toBe(container.firstChild)
    // component el
    const wrapperVNode = (vnode as any).children[0]
    const tpStart = container.firstChild?.firstChild
    const tpEnd = tpStart?.nextSibling
    expect(wrapperVNode.el).toBe(tpStart)
    expect(wrapperVNode.component.subTree.el).toBe(tpStart)
    expect(wrapperVNode.component.subTree.anchor).toBe(tpEnd)
    // next node hydrate properly
    const nextVNode = (vnode as any).children[1]
    expect(nextVNode.el).toBe(container.firstChild?.lastChild)
  })

  test('Teleport (nested)', () => {
    const teleportContainer = document.createElement('div')
    teleportContainer.id = 'teleport5'
    teleportContainer.innerHTML = `<!--teleport start anchor--><div><!--teleport start--><!--teleport end--></div><!--teleport anchor--><!--teleport start anchor--><div>child</div><!--teleport anchor-->`
    document.body.appendChild(teleportContainer)

    const { vnode, container } = mountWithHydration(
      '<!--teleport start--><!--teleport end-->',
      () =>
        h(Teleport, { to: '#teleport5' }, [
          h('div', [h(Teleport, { to: '#teleport5' }, [h('div', 'child')])]),
        ]),
    )

    expect(vnode.el).toBe(container.firstChild)
    expect(vnode.anchor).toBe(container.lastChild)

    const childDivVNode = (vnode as any).children[0]
    const div = teleportContainer.childNodes[1]
    expect(childDivVNode.el).toBe(div)
    expect(vnode.targetAnchor).toBe(div?.nextSibling)

    const childTeleportVNode = childDivVNode.children[0]
    expect(childTeleportVNode.el).toBe(div?.firstChild)
    expect(childTeleportVNode.anchor).toBe(div?.lastChild)

    expect(childTeleportVNode.targetAnchor).toBe(teleportContainer.lastChild)
    expect(childTeleportVNode.children[0].el).toBe(
      teleportContainer.lastChild?.previousSibling,
    )
  })

  test('Teleport unmount (full integration)', async () => {
    const Comp1 = {
      template: `
        <Teleport to="#target"> 
          <span>Teleported Comp1</span>
        </Teleport>
      `,
    }
    const Comp2 = {
      template: `
        <div>Comp2</div>
      `,
    }

    const toggle = ref(true)
    const App = {
      template: `
        <div>
          <Comp1 v-if="toggle"/>
          <Comp2 v-else/>
        </div>
      `,
      components: {
        Comp1,
        Comp2,
      },
      setup() {
        return { toggle }
      },
    }

    const container = document.createElement('div')
    const teleportContainer = document.createElement('div')
    teleportContainer.id = 'target'
    document.body.appendChild(teleportContainer)

    // server render
    const ctx: SSRContext = {}
    container.innerHTML = await renderToString(h(App), ctx)
    expect(container.innerHTML).toBe(
      '<div><!--teleport start--><!--teleport end--></div>',
    )
    teleportContainer.innerHTML = ctx.teleports!['#target']

    // hydrate
    createSSRApp(App).mount(container)
    expect(container.innerHTML).toBe(
      '<div><!--teleport start--><!--teleport end--></div>',
    )
    expect(teleportContainer.innerHTML).toBe(
      '<!--teleport start anchor--><span>Teleported Comp1</span><!--teleport anchor-->',
    )
    expect(`Hydration children mismatch`).not.toHaveBeenWarned()

    toggle.value = false
    await nextTick()
    expect(container.innerHTML).toBe('<div><div>Comp2</div></div>')
    expect(teleportContainer.innerHTML).toBe('')
  })

  test('Teleport unmount (mismatch + full integration)', async () => {
    const Comp1 = {
      template: `
        <Teleport to="#target"> 
          <span>Teleported Comp1</span>
        </Teleport>
      `,
    }
    const Comp2 = {
      template: `
        <div>Comp2</div>
      `,
    }

    const toggle = ref(true)
    const App = {
      template: `
        <div>
          <Comp1 v-if="toggle"/>
          <Comp2 v-else/>
        </div>
      `,
      components: {
        Comp1,
        Comp2,
      },
      setup() {
        return { toggle }
      },
    }

    const container = document.createElement('div')
    const teleportContainer = document.createElement('div')
    teleportContainer.id = 'target'
    document.body.appendChild(teleportContainer)

    // server render
    container.innerHTML = await renderToString(h(App))
    expect(container.innerHTML).toBe(
      '<div><!--teleport start--><!--teleport end--></div>',
    )
    expect(teleportContainer.innerHTML).toBe('')

    // hydrate
    createSSRApp(App).mount(container)
    expect(container.innerHTML).toBe(
      '<div><!--teleport start--><!--teleport end--></div>',
    )
    expect(teleportContainer.innerHTML).toBe('<span>Teleported Comp1</span>')
    expect(`Hydration children mismatch`).toHaveBeenWarned()

    toggle.value = false
    await nextTick()
    expect(container.innerHTML).toBe('<div><div>Comp2</div></div>')
    expect(teleportContainer.innerHTML).toBe('')
  })

  test('Teleport target change (mismatch + full integration)', async () => {
    const target = ref('#target1')
    const Comp = {
      template: `
        <Teleport :to="target"> 
          <span>Teleported</span>
        </Teleport>
      `,
      setup() {
        return { target }
      },
    }

    const App = {
      template: `
        <div>
          <Comp />
        </div>
      `,
      components: {
        Comp,
      },
    }

    const container = document.createElement('div')
    const teleportContainer1 = document.createElement('div')
    teleportContainer1.id = 'target1'
    const teleportContainer2 = document.createElement('div')
    teleportContainer2.id = 'target2'
    document.body.appendChild(teleportContainer1)
    document.body.appendChild(teleportContainer2)

    // server render
    container.innerHTML = await renderToString(h(App))
    expect(container.innerHTML).toBe(
      '<div><!--teleport start--><!--teleport end--></div>',
    )
    expect(teleportContainer1.innerHTML).toBe('')
    expect(teleportContainer2.innerHTML).toBe('')

    // hydrate
    createSSRApp(App).mount(container)
    expect(container.innerHTML).toBe(
      '<div><!--teleport start--><!--teleport end--></div>',
    )
    expect(teleportContainer1.innerHTML).toBe('<span>Teleported</span>')
    expect(teleportContainer2.innerHTML).toBe('')
    expect(`Hydration children mismatch`).toHaveBeenWarned()

    target.value = '#target2'
    await nextTick()
    expect(teleportContainer1.innerHTML).toBe('')
    expect(teleportContainer2.innerHTML).toBe('<span>Teleported</span>')
  })

  // compile SSR + client render fn from the same template & hydrate
  test('full compiler integration', async () => {
    const mounted: string[] = []
    const log = vi.fn()
    const toggle = ref(true)

    const Child = {
      data() {
        return {
          count: 0,
          text: 'hello',
          style: {
            color: 'red',
          },
        }
      },
      mounted() {
        mounted.push('child')
      },
      template: `
      <div>
        <span class="count" :style="style">{{ count }}</span>
        <button class="inc" @click="count++">inc</button>
        <button class="change" @click="style.color = 'green'" >change color</button>
        <button class="emit" @click="$emit('foo')">emit</button>
        <span class="text">{{ text }}</span>
        <input v-model="text">
      </div>
      `,
    }

    const App = {
      setup() {
        return { toggle }
      },
      mounted() {
        mounted.push('parent')
      },
      template: `
        <div>
          <span>hello</span>
          <template v-if="toggle">
            <Child @foo="log('child')"/>
            <template v-if="true">
              <button class="parent-click" @click="log('click')">click me</button>
            </template>
          </template>
          <span>hello</span>
        </div>`,
      components: {
        Child,
      },
      methods: {
        log,
      },
    }

    const container = document.createElement('div')
    // server render
    container.innerHTML = await renderToString(h(App))
    // hydrate
    createSSRApp(App).mount(container)

    // assert interactions
    // 1. parent button click
    triggerEvent('click', container.querySelector('.parent-click')!)
    expect(log).toHaveBeenCalledWith('click')

    // 2. child inc click + text interpolation
    const count = container.querySelector('.count') as HTMLElement
    expect(count.textContent).toBe(`0`)
    triggerEvent('click', container.querySelector('.inc')!)
    await nextTick()
    expect(count.textContent).toBe(`1`)

    // 3. child color click + style binding
    expect(count.style.color).toBe('red')
    triggerEvent('click', container.querySelector('.change')!)
    await nextTick()
    expect(count.style.color).toBe('green')

    // 4. child event emit
    triggerEvent('click', container.querySelector('.emit')!)
    expect(log).toHaveBeenCalledWith('child')

    // 5. child v-model
    const text = container.querySelector('.text')!
    const input = container.querySelector('input')!
    expect(text.textContent).toBe('hello')
    input.value = 'bye'
    triggerEvent('input', input)
    await nextTick()
    expect(text.textContent).toBe('bye')
  })

  test('handle click error in ssr mode', async () => {
    const App = {
      setup() {
        const throwError = () => {
          throw new Error('Sentry Error')
        }
        return { throwError }
      },
      template: `
        <div>
          <button class="parent-click" @click="throwError">click me</button>
        </div>`,
    }

    const container = document.createElement('div')
    // server render
    container.innerHTML = await renderToString(h(App))
    // hydrate
    const app = createSSRApp(App)
    const handler = (app.config.errorHandler = vi.fn())
    app.mount(container)
    // assert interactions
    // parent button click
    triggerEvent('click', container.querySelector('.parent-click')!)
    expect(handler).toHaveBeenCalled()
  })

  test('handle blur error in ssr mode', async () => {
    const App = {
      setup() {
        const throwError = () => {
          throw new Error('Sentry Error')
        }
        return { throwError }
      },
      template: `
        <div>
          <input class="parent-click" @blur="throwError"/>
        </div>`,
    }

    const container = document.createElement('div')
    // server render
    container.innerHTML = await renderToString(h(App))
    // hydrate
    const app = createSSRApp(App)
    const handler = (app.config.errorHandler = vi.fn())
    app.mount(container)
    // assert interactions
    // parent blur event
    triggerEvent('blur', container.querySelector('.parent-click')!)
    expect(handler).toHaveBeenCalled()
  })

  test('Suspense', async () => {
    const AsyncChild = {
      async setup() {
        const count = ref(0)
        return () =>
          h(
            'span',
            {
              onClick: () => {
                count.value++
              },
            },
            count.value,
          )
      },
    }
    const { vnode, container } = mountWithHydration('<span>0</span>', () =>
      h(Suspense, () => h(AsyncChild)),
    )
    expect(vnode.el).toBe(container.firstChild)
    // wait for hydration to finish
    await new Promise(r => setTimeout(r))
    triggerEvent('click', container.querySelector('span')!)
    await nextTick()
    expect(container.innerHTML).toBe(`<span>1</span>`)
  })

  // #6638
  test('Suspense + async component', async () => {
    let isSuspenseResolved = false
    let isSuspenseResolvedInChild: any
    const AsyncChild = defineAsyncComponent(() =>
      Promise.resolve(
        defineComponent({
          setup() {
            isSuspenseResolvedInChild = isSuspenseResolved
            const count = ref(0)
            return () =>
              h(
                'span',
                {
                  onClick: () => {
                    count.value++
                  },
                },
                count.value,
              )
          },
        }),
      ),
    )
    const { vnode, container } = mountWithHydration('<span>0</span>', () =>
      h(
        Suspense,
        {
          onResolve() {
            isSuspenseResolved = true
          },
        },
        () => h(AsyncChild),
      ),
    )
    expect(vnode.el).toBe(container.firstChild)
    // wait for hydration to finish
    await new Promise(r => setTimeout(r))

    expect(isSuspenseResolvedInChild).toBe(false)
    expect(isSuspenseResolved).toBe(true)

    // assert interaction
    triggerEvent('click', container.querySelector('span')!)
    await nextTick()
    expect(container.innerHTML).toBe(`<span>1</span>`)
  })

  test('Suspense (full integration)', async () => {
    const mountedCalls: number[] = []
    const asyncDeps: Promise<any>[] = []

    const AsyncChild = defineComponent({
      props: ['n'],
      async setup(props) {
        const count = ref(props.n)
        onMounted(() => {
          mountedCalls.push(props.n)
        })
        const p = new Promise(r => setTimeout(r, props.n * 10))
        asyncDeps.push(p)
        await p
        return () =>
          h(
            'span',
            {
              onClick: () => {
                count.value++
              },
            },
            count.value,
          )
      },
    })

    const done = vi.fn()
    const App = {
      template: `
      <Suspense @resolve="done">
        <div>
          <AsyncChild :n="1" />
          <AsyncChild :n="2" />
        </div>
      </Suspense>`,
      components: {
        AsyncChild,
      },
      methods: {
        done,
      },
    }

    const container = document.createElement('div')
    // server render
    container.innerHTML = await renderToString(h(App))
    expect(container.innerHTML).toMatchInlineSnapshot(
      `"<div><span>1</span><span>2</span></div>"`,
    )
    // reset asyncDeps from ssr
    asyncDeps.length = 0
    // hydrate
    createSSRApp(App).mount(container)

    expect(mountedCalls.length).toBe(0)
    expect(asyncDeps.length).toBe(2)

    // wait for hydration to complete
    await Promise.all(asyncDeps)
    await new Promise(r => setTimeout(r))

    // should flush buffered effects
    expect(mountedCalls).toMatchObject([1, 2])
    expect(container.innerHTML).toMatch(
      `<div><span>1</span><span>2</span></div>`,
    )

    const span1 = container.querySelector('span')!
    triggerEvent('click', span1)
    await nextTick()
    expect(container.innerHTML).toMatch(
      `<div><span>2</span><span>2</span></div>`,
    )

    const span2 = span1.nextSibling as Element
    triggerEvent('click', span2)
    await nextTick()
    expect(container.innerHTML).toMatch(
      `<div><span>2</span><span>3</span></div>`,
    )
  })

  test('async component', async () => {
    const spy = vi.fn()
    const Comp = () =>
      h(
        'button',
        {
          onClick: spy,
        },
        'hello!',
      )

    let serverResolve: any
    let AsyncComp = defineAsyncComponent(
      () =>
        new Promise(r => {
          serverResolve = r
        }),
    )

    const App = {
      render() {
        return ['hello', h(AsyncComp), 'world']
      },
    }

    // server render
    const htmlPromise = renderToString(h(App))
    serverResolve(Comp)
    const html = await htmlPromise
    expect(html).toMatchInlineSnapshot(
      `"<!--[-->hello<button>hello!</button>world<!--]-->"`,
    )

    // hydration
    let clientResolve: any
    AsyncComp = defineAsyncComponent(
      () =>
        new Promise(r => {
          clientResolve = r
        }),
    )

    const container = document.createElement('div')
    container.innerHTML = html
    createSSRApp(App).mount(container)

    // hydration not complete yet
    triggerEvent('click', container.querySelector('button')!)
    expect(spy).not.toHaveBeenCalled()

    // resolve
    clientResolve(Comp)
    await new Promise(r => setTimeout(r))

    // should be hydrated now
    triggerEvent('click', container.querySelector('button')!)
    expect(spy).toHaveBeenCalled()
  })

  test('update async wrapper before resolve', async () => {
    const Comp = {
      render() {
        return h('h1', 'Async component')
      },
    }
    let serverResolve: any
    let AsyncComp = defineAsyncComponent(
      () =>
        new Promise(r => {
          serverResolve = r
        }),
    )

    const toggle = ref(true)
    const App = {
      setup() {
        onMounted(() => {
          // change state, this makes updateComponent(AsyncComp) execute before
          // the async component is resolved
          toggle.value = false
        })

        return () => {
          return [toggle.value ? 'hello' : 'world', h(AsyncComp)]
        }
      },
    }

    // server render
    const htmlPromise = renderToString(h(App))
    serverResolve(Comp)
    const html = await htmlPromise
    expect(html).toMatchInlineSnapshot(
      `"<!--[-->hello<h1>Async component</h1><!--]-->"`,
    )

    // hydration
    let clientResolve: any
    AsyncComp = defineAsyncComponent(
      () =>
        new Promise(r => {
          clientResolve = r
        }),
    )

    const container = document.createElement('div')
    container.innerHTML = html
    createSSRApp(App).mount(container)

    // resolve
    clientResolve(Comp)
    await new Promise(r => setTimeout(r))

    // should be hydrated now
    expect(`Hydration node mismatch`).not.toHaveBeenWarned()
    expect(container.innerHTML).toMatchInlineSnapshot(
      `"<!--[-->world<h1>Async component</h1><!--]-->"`,
    )
  })

  test('hydrate safely when property used by async setup changed before render', async () => {
    const toggle = ref(true)

    const AsyncComp = {
      async setup() {
        await new Promise<void>(r => setTimeout(r, 10))
        return () => h('h1', 'Async component')
      },
    }

    const AsyncWrapper = {
      render() {
        return h(AsyncComp)
      },
    }

    const SiblingComp = {
      setup() {
        toggle.value = false
        return () => h('span')
      },
    }

    const App = {
      setup() {
        return () =>
          h(
            Suspense,
            {},
            {
              default: () => [
                h('main', {}, [
                  h(AsyncWrapper, {
                    prop: toggle.value ? 'hello' : 'world',
                  }),
                  h(SiblingComp),
                ]),
              ],
            },
          )
      },
    }

    // server render
    const html = await renderToString(h(App))

    expect(html).toMatchInlineSnapshot(
      `"<main><h1 prop="hello">Async component</h1><span></span></main>"`,
    )

    expect(toggle.value).toBe(false)

    // hydration

    // reset the value
    toggle.value = true
    expect(toggle.value).toBe(true)

    const container = document.createElement('div')
    container.innerHTML = html
    createSSRApp(App).mount(container)

    await new Promise(r => setTimeout(r, 10))

    expect(toggle.value).toBe(false)

    // should be hydrated now
    expect(container.innerHTML).toMatchInlineSnapshot(
      `"<main><h1 prop="world">Async component</h1><span></span></main>"`,
    )
  })

  test('hydrate safely when property used by deep nested async setup changed before render', async () => {
    const toggle = ref(true)

    const AsyncComp = {
      async setup() {
        await new Promise<void>(r => setTimeout(r, 10))
        return () => h('h1', 'Async component')
      },
    }

    const AsyncWrapper = { render: () => h(AsyncComp) }
    const AsyncWrapperWrapper = { render: () => h(AsyncWrapper) }

    const SiblingComp = {
      setup() {
        toggle.value = false
        return () => h('span')
      },
    }

    const App = {
      setup() {
        return () =>
          h(
            Suspense,
            {},
            {
              default: () => [
                h('main', {}, [
                  h(AsyncWrapperWrapper, {
                    prop: toggle.value ? 'hello' : 'world',
                  }),
                  h(SiblingComp),
                ]),
              ],
            },
          )
      },
    }

    // server render
    const html = await renderToString(h(App))

    expect(html).toMatchInlineSnapshot(
      `"<main><h1 prop="hello">Async component</h1><span></span></main>"`,
    )

    expect(toggle.value).toBe(false)

    // hydration

    // reset the value
    toggle.value = true
    expect(toggle.value).toBe(true)

    const container = document.createElement('div')
    container.innerHTML = html
    createSSRApp(App).mount(container)

    await new Promise(r => setTimeout(r, 10))

    expect(toggle.value).toBe(false)

    // should be hydrated now
    expect(container.innerHTML).toMatchInlineSnapshot(
      `"<main><h1 prop="world">Async component</h1><span></span></main>"`,
    )
  })

  // #3787
  test('unmount async wrapper before load', async () => {
    let resolve: any
    const AsyncComp = defineAsyncComponent(
      () =>
        new Promise(r => {
          resolve = r
        }),
    )

    const show = ref(true)
    const root = document.createElement('div')
    root.innerHTML = '<div><div>async</div></div>'

    createSSRApp({
      render() {
        return h('div', [show.value ? h(AsyncComp) : h('div', 'hi')])
      },
    }).mount(root)

    show.value = false
    await nextTick()
    expect(root.innerHTML).toBe('<div><div>hi</div></div>')
    resolve({})
  })

  test('unmount async wrapper before load (fragment)', async () => {
    let resolve: any
    const AsyncComp = defineAsyncComponent(
      () =>
        new Promise(r => {
          resolve = r
        }),
    )

    const show = ref(true)
    const root = document.createElement('div')
    root.innerHTML = '<div><!--[-->async<!--]--></div>'

    createSSRApp({
      render() {
        return h('div', [show.value ? h(AsyncComp) : h('div', 'hi')])
      },
    }).mount(root)

    show.value = false
    await nextTick()
    expect(root.innerHTML).toBe('<div><div>hi</div></div>')
    resolve({})
  })

  test('elements with camel-case in svg ', () => {
    const { vnode, container } = mountWithHydration(
      '<animateTransform></animateTransform>',
      () => h('animateTransform'),
    )
    expect(vnode.el).toBe(container.firstChild)
    expect(`Hydration node mismatch`).not.toHaveBeenWarned()
  })

  test('SVG as a mount container', () => {
    const svgContainer = document.createElement('svg')
    svgContainer.innerHTML = '<g></g>'
    const app = createSSRApp({
      render: () => h('g'),
    })

    expect(
      (
        app.mount(svgContainer).$.subTree as VNode<Node, Element> & {
          el: Element
        }
      ).el instanceof SVGElement,
    )
  })

  test('force hydrate prop with `.prop` modifier', () => {
    const { container } = mountWithHydration('<input type="checkbox">', () =>
      h('input', {
        type: 'checkbox',
        '.indeterminate': true,
      }),
    )
    expect((container.firstChild! as any).indeterminate).toBe(true)
  })

  test('force hydrate input v-model with non-string value bindings', () => {
    const { container } = mountWithHydration(
      '<input type="checkbox" value="true">',
      () =>
        withDirectives(
          createVNode(
            'input',
            { type: 'checkbox', 'true-value': true },
            null,
            PatchFlags.PROPS,
            ['true-value'],
          ),
          [[vModelCheckbox, true]],
        ),
    )
    expect((container.firstChild as any)._trueValue).toBe(true)
  })

  test('force hydrate checkbox with indeterminate', () => {
    const { container } = mountWithHydration(
      '<input type="checkbox" indeterminate>',
      () =>
        createVNode(
          'input',
          { type: 'checkbox', indeterminate: '' },
          null,
          PatchFlags.CACHED,
        ),
    )
    expect((container.firstChild as any).indeterminate).toBe(true)
  })

  test('force hydrate select option with non-string value bindings', () => {
    const { container } = mountWithHydration(
      '<select><option value="true">ok</option></select>',
      () =>
        h('select', [
          // hoisted because bound value is a constant...
          createVNode('option', { value: true }, null, -1 /* HOISTED */),
        ]),
    )
    expect((container.firstChild!.firstChild as any)._value).toBe(true)
  })

  // #7203
  test('force hydrate custom element with dynamic props', () => {
    class MyElement extends HTMLElement {
      foo = ''
      constructor() {
        super()
      }
    }
    customElements.define('my-element-7203', MyElement)

    const msg = ref('bar')
    const container = document.createElement('div')
    container.innerHTML = '<my-element-7203></my-element-7203>'
    const app = createSSRApp({
      render: () => h('my-element-7203', { foo: msg.value }),
    })
    app.mount(container)
    expect((container.firstChild as any).foo).toBe(msg.value)
  })

  // #5728
  test('empty text node in slot', () => {
    const Comp = {
      render(this: any) {
        return renderSlot(this.$slots, 'default', {}, () => [
          createTextVNode(''),
        ])
      },
    }
    const { container, vnode } = mountWithHydration('<!--[--><!--]-->', () =>
      h(Comp),
    )
    expect(container.childNodes.length).toBe(3)
    const text = container.childNodes[1]
    expect(text.nodeType).toBe(3)
    expect(vnode.el).toBe(container.childNodes[0])
    // component => slot fragment => text node
    expect((vnode as any).component?.subTree.children[0].el).toBe(text)
  })

  // #7215
  test('empty text node', () => {
    const Comp = {
      render(this: any) {
        return h('p', [''])
      },
    }
    const { container } = mountWithHydration('<p></p>', () => h(Comp))
    expect(container.childNodes.length).toBe(1)
    const p = container.childNodes[0]
    expect(p.childNodes.length).toBe(1)
    const text = p.childNodes[0]
    expect(text.nodeType).toBe(3)
  })

  // #11372
  test('object style value tracking in prod', async () => {
    __DEV__ = false
    try {
      const style = reactive({ color: 'red' })
      const Comp = {
        render(this: any) {
          return (
            openBlock(),
            createElementBlock(
              'div',
              {
                style: normalizeStyle(style),
              },
              null,
              4 /* STYLE */,
            )
          )
        },
      }
      const { container } = mountWithHydration(
        `<div style="color: red;"></div>`,
        () => h(Comp),
      )
      style.color = 'green'
      await nextTick()
      expect(container.innerHTML).toBe(`<div style="color: green;"></div>`)
    } finally {
      __DEV__ = true
    }
  })

  test('app.unmount()', async () => {
    const container = document.createElement('DIV')
    container.innerHTML = '<button></button>'
    const App = defineComponent({
      setup(_, { expose }) {
        const count = ref(0)

        expose({ count })

        return () =>
          h('button', {
            onClick: () => count.value++,
          })
      },
    })

    const app = createSSRApp(App)
    const vm = app.mount(container)
    await nextTick()
    expect((container as any)._vnode).toBeDefined()
    // @ts-expect-error - expose()'d properties are not available on vm type
    expect(vm.count).toBe(0)

    app.unmount()
    expect((container as any)._vnode).toBe(null)
  })

  // #6637
  test('stringified root fragment', () => {
    mountWithHydration(`<!--[--><div></div><!--]-->`, () =>
      createStaticVNode(`<div></div>`, 1),
    )
    expect(`mismatch`).not.toHaveBeenWarned()
  })

  test('transition appear', () => {
    const { vnode, container } = mountWithHydration(
      `<template><div>foo</div></template>`,
      () =>
        h(
          Transition,
          { appear: true },
          {
            default: () => h('div', 'foo'),
          },
        ),
    )
    expect(container.firstChild).toMatchInlineSnapshot(`
      <div
        class="v-enter-from v-enter-active"
      >
        foo
      </div>
    `)
    expect(vnode.el).toBe(container.firstChild)
    expect(`mismatch`).not.toHaveBeenWarned()
  })

  test('transition appear with v-if', () => {
    const show = false
    const { vnode, container } = mountWithHydration(
      `<template><!----></template>`,
      () =>
        h(
          Transition,
          { appear: true },
          {
            default: () => (show ? h('div', 'foo') : createCommentVNode('')),
          },
        ),
    )
    expect(container.firstChild).toMatchInlineSnapshot('<!---->')
    expect(vnode.el).toBe(container.firstChild)
    expect(`mismatch`).not.toHaveBeenWarned()
  })

  test('transition appear with v-show', () => {
    const show = false
    const { vnode, container } = mountWithHydration(
      `<template><div style="display: none;">foo</div></template>`,
      () =>
        h(
          Transition,
          { appear: true },
          {
            default: () =>
              withDirectives(createVNode('div', null, 'foo'), [[vShow, show]]),
          },
        ),
    )
    expect(container.firstChild).toMatchInlineSnapshot(`
      <div
        class="v-enter-from v-enter-active"
        style="display: none;"
      >
        foo
      </div>
    `)
    expect((container.firstChild as any)[vShowOriginalDisplay]).toBe('')
    expect(vnode.el).toBe(container.firstChild)
    expect(`mismatch`).not.toHaveBeenWarned()
  })

  test('transition appear w/ event listener', async () => {
    const container = document.createElement('div')
    container.innerHTML = `<template><button>0</button></template>`
    createSSRApp({
      data() {
        return {
          count: 0,
        }
      },
      template: `
        <Transition appear>
          <button @click="count++">{{count}}</button>
        </Transition>
      `,
    }).mount(container)

    expect(container.firstChild).toMatchInlineSnapshot(`
      <button
        class="v-enter-from v-enter-active"
      >
        0
      </button>
    `)

    triggerEvent('click', container.querySelector('button')!)
    await nextTick()
    expect(container.firstChild).toMatchInlineSnapshot(`
      <button
        class="v-enter-from v-enter-active"
      >
        1
      </button>
    `)
  })

  // #10607
  test('update component stable slot (prod + optimized mode)', async () => {
    __DEV__ = false
    try {
      const container = document.createElement('div')
      container.innerHTML = `<template><div show="false"><!--[--><div><div><!----></div></div><div>0</div><!--]--></div></template>`
      const Comp = {
        render(this: any) {
          return (
            openBlock(),
            createElementBlock('div', null, [
              renderSlot(this.$slots, 'default'),
            ])
          )
        },
      }
      const show = ref(false)
      const clicked = ref(false)

      const Wrapper = {
        setup() {
          const items = ref<number[]>([])
          onMounted(() => {
            items.value = [1]
          })
          return () => {
            return (
              openBlock(),
              createBlock(Comp, null, {
                default: withCtx(() => [
                  createElementVNode('div', null, [
                    createElementVNode('div', null, [
                      clicked.value
                        ? (openBlock(),
                          createElementBlock('div', { key: 0 }, 'foo'))
                        : createCommentVNode('v-if', true),
                    ]),
                  ]),
                  createElementVNode(
                    'div',
                    null,
                    items.value.length,
                    1 /* TEXT */,
                  ),
                ]),
                _: 1 /* STABLE */,
              })
            )
          }
        },
      }
      createSSRApp({
        components: { Wrapper },
        data() {
          return { show }
        },
        template: `<Wrapper :show="show"/>`,
      }).mount(container)

      await nextTick()
      expect(container.innerHTML).toBe(
        `<div show="false"><!--[--><div><div><!----></div></div><div>1</div><!--]--></div>`,
      )

      show.value = true
      await nextTick()
      expect(async () => {
        clicked.value = true
        await nextTick()
      }).not.toThrow("Cannot read properties of null (reading 'insertBefore')")

      await nextTick()
      expect(container.innerHTML).toBe(
        `<div show="true"><!--[--><div><div><div>foo</div></div></div><div>1</div><!--]--></div>`,
      )
    } catch (e) {
      throw e
    } finally {
      __DEV__ = true
    }
  })

  describe('mismatch handling', () => {
    test('text node', () => {
      const { container } = mountWithHydration(`foo`, () => 'bar')
      expect(container.textContent).toBe('bar')
      expect(`Hydration text mismatch`).toHaveBeenWarned()
      // test hook
      expect(moclMisParams[0].node!.nodeType).toBe(3)
      expect(moclMisParams[0].vnode!.type.toString()).toBe('Symbol(v-txt)')
      expect(moclMisParams[0].vnode!.children).toBe('bar')
      expect(
        moclMisParams[0].parentComponent!.vnode.shapeFlag &
          ShapeFlags.COMPONENT,
      ).toBeTruthy()
    })

    test('element text content', () => {
      const { container } = mountWithHydration(`<div>foo</div>`, () =>
        h('div', 'bar'),
      )
      expect(container.innerHTML).toBe('<div>bar</div>')
      expect(`Hydration text content mismatch`).toHaveBeenWarned()
      // test hook
      expect(moclMisParams[0].node!.nodeType).toBe(1)
      expect(moclMisParams[0].vnode!.type).toBe('div')
      expect(moclMisParams[0].vnode!.children).toBe('bar')
      expect(
        moclMisParams[0].parentComponent!.vnode.shapeFlag &
          ShapeFlags.COMPONENT,
      ).toBeTruthy()
    })

    test('not enough children', () => {
      const { container } = mountWithHydration(`<div></div>`, () =>
        h('div', [h('span', 'foo'), h('span', 'bar')]),
      )
      expect(container.innerHTML).toBe(
        '<div><span>foo</span><span>bar</span></div>',
      )
      expect(`Hydration children mismatch`).toHaveBeenWarned()
      // test hook
      expect(moclMisParams[0].node).toBe(null)
      expect(moclMisParams[0].vnode!.type).toBe('span')
      expect(moclMisParams[0].vnode!.children).toBe('foo')
      expect(
        moclMisParams[0].parentComponent!.subTree.shapeFlag &
          ShapeFlags.ARRAY_CHILDREN,
      ).toBeTruthy()
    })

    test('too many children', () => {
      const { container } = mountWithHydration(
        `<div><span>foo</span><span>bar</span></div>`,
        () => h('div', [h('span', 'foo')]),
      )
      expect(container.innerHTML).toBe('<div><span>foo</span></div>')
      expect(`Hydration children mismatch`).toHaveBeenWarned()
      // test hook
      expect(moclMisParams[0].node).toBe(null)
      expect(moclMisParams[0].vnode!.type).toBe('div')
      expect((moclMisParams[0].vnode!.children as VNode[])[0].children).toBe(
        'foo',
      )
      expect((moclMisParams[0].vnode!.children as VNode[])[0].type).toBe('span')
      expect(
        moclMisParams[0].parentComponent!.subTree.shapeFlag &
          ShapeFlags.ARRAY_CHILDREN,
      ).toBeTruthy()
    })

    test('complete mismatch', () => {
      const { container } = mountWithHydration(
        `<div><span>foo</span><span>bar</span></div>`,
        () => h('div', [h('div', 'foo'), h('p', 'bar')]),
      )
      expect(container.innerHTML).toBe('<div><div>foo</div><p>bar</p></div>')
      expect(`Hydration node mismatch`).toHaveBeenWarnedTimes(2)
      // test hook
      expect(mockMismatchedFn).toHaveBeenCalledTimes(2)
    })

    test('fragment mismatch removal', () => {
      const { container } = mountWithHydration(
        `<div><!--[--><div>foo</div><div>bar</div><!--]--></div>`,
        () => h('div', [h('span', 'replaced')]),
      )
      expect(container.innerHTML).toBe('<div><span>replaced</span></div>')
      expect(`Hydration node mismatch`).toHaveBeenWarned()
      // test hook
      expect(moclMisParams[0].node!.nodeType).toBe(8)
      expect(moclMisParams[0].vnode!.type).toBe('span')
      expect(moclMisParams[0].vnode!.children).toBe('replaced')
      expect(
        moclMisParams[0].parentComponent!.subTree.shapeFlag &
          ShapeFlags.ARRAY_CHILDREN,
      ).toBeTruthy()
    })

    test('fragment not enough children', () => {
      const { container } = mountWithHydration(
        `<div><!--[--><div>foo</div><!--]--><div>baz</div></div>`,
        () => h('div', [[h('div', 'foo'), h('div', 'bar')], h('div', 'baz')]),
      )
      expect(container.innerHTML).toBe(
        '<div><!--[--><div>foo</div><div>bar</div><!--]--><div>baz</div></div>',
      )
      expect(`Hydration node mismatch`).toHaveBeenWarned()
      // test hook
      expect(moclMisParams[0].node!.nodeType).toBe(8)
      expect(moclMisParams[0].vnode!.type).toBe('div')
      expect(moclMisParams[0].vnode!.children).toBe('bar')
      expect(
        moclMisParams[0].parentComponent!.subTree.shapeFlag &
          ShapeFlags.ARRAY_CHILDREN,
      ).toBeTruthy()
    })

    test('fragment too many children', () => {
      const { container } = mountWithHydration(
        `<div><!--[--><div>foo</div><div>bar</div><!--]--><div>baz</div></div>`,
        () => h('div', [[h('div', 'foo')], h('div', 'baz')]),
      )
      expect(container.innerHTML).toBe(
        '<div><!--[--><div>foo</div><!--]--><div>baz</div></div>',
      )

      // fragment ends early and attempts to hydrate the extra <div>bar</div>
      // as 2nd fragment child.
      expect(`Hydration text content mismatch`).toHaveBeenWarned()
      // test hook
      expect(moclMisParams[0].node!.nodeType).toBe(1)
      expect(moclMisParams[0].vnode!.type).toBe('div')
      expect(moclMisParams[0].vnode!.children).toBe('baz')
      // excessive children removal
      expect(`Hydration children mismatch`).toHaveBeenWarned()
      // test hook
      expect(moclMisParams[1].node).toBe(null)
      expect(moclMisParams[1].vnode!.type).toBe('div')
      expect(
        (moclMisParams[1].vnode!.children as VNode[])[0].type.toString(),
      ).toBe('Symbol(v-fgt)')
      expect((moclMisParams[1].vnode!.children as VNode[])[1].children).toBe(
        'baz',
      )
    })

    test('Teleport target has empty children', () => {
      const teleportContainer = document.createElement('div')
      teleportContainer.id = 'teleport'
      document.body.appendChild(teleportContainer)

      mountWithHydration('<!--teleport start--><!--teleport end-->', () =>
        h(Teleport, { to: '#teleport' }, [h('span', 'value')]),
      )
      expect(teleportContainer.innerHTML).toBe(`<span>value</span>`)
      expect(`Hydration children mismatch`).toHaveBeenWarned()
      // test hook
      expect(moclMisParams[0].node).toBe(null)
      expect(moclMisParams[0].vnode!.type).toBe('span')
      expect(moclMisParams[0].vnode!.children).toBe('value')
      expect(
        moclMisParams[0].parentComponent!.subTree.shapeFlag &
          ShapeFlags.TELEPORT,
      ).toBeTruthy()
    })

    test('comment mismatch (element)', () => {
      const { container } = mountWithHydration(`<div><span></span></div>`, () =>
        h('div', [createCommentVNode('hi')]),
      )
      expect(container.innerHTML).toBe('<div><!--hi--></div>')
      expect(`Hydration node mismatch`).toHaveBeenWarned()
    })

    test('comment mismatch (text)', () => {
      const { container } = mountWithHydration(`<div>foobar</div>`, () =>
        h('div', [createCommentVNode('hi')]),
      )
      expect(container.innerHTML).toBe('<div><!--hi--></div>')
      expect(`Hydration node mismatch`).toHaveBeenWarned()
    })

    test('class mismatch', () => {
      mountWithHydration(`<div class="foo bar"></div>`, () =>
        h('div', { class: ['foo', 'bar'] }),
      )
      mountWithHydration(`<div class="foo bar"></div>`, () =>
        h('div', { class: { foo: true, bar: true } }),
      )
      mountWithHydration(`<div class="foo bar"></div>`, () =>
        h('div', { class: 'foo bar' }),
      )
      // SVG classes
      mountWithHydration(`<svg class="foo bar"></svg>`, () =>
        h('svg', { class: 'foo bar' }),
      )
      // class with different order
      mountWithHydration(`<div class="foo bar"></div>`, () =>
        h('div', { class: 'bar foo' }),
      )
      expect(`Hydration class mismatch`).not.toHaveBeenWarned()
      mountWithHydration(`<div class="foo bar"></div>`, () =>
        h('div', { class: 'foo' }),
      )
      expect(`Hydration class mismatch`).toHaveBeenWarned()
    })

    test('style mismatch', () => {
      mountWithHydration(`<div style="color:red;"></div>`, () =>
        h('div', { style: { color: 'red' } }),
      )
      mountWithHydration(`<div style="color:red;"></div>`, () =>
        h('div', { style: `color:red;` }),
      )
      mountWithHydration(
        `<div style="color:red; font-size: 12px;"></div>`,
        () => h('div', { style: `font-size: 12px; color:red;` }),
      )
      mountWithHydration(`<div style="color:red;display:none;"></div>`, () =>
        withDirectives(createVNode('div', { style: 'color: red' }, ''), [
          [vShow, false],
        ]),
      )
      expect(`Hydration style mismatch`).not.toHaveBeenWarned()
      mountWithHydration(`<div style="color:red;"></div>`, () =>
        h('div', { style: { color: 'green' } }),
      )
      expect(`Hydration style mismatch`).toHaveBeenWarnedTimes(1)
    })

    test('style mismatch when no style attribute is present', () => {
      mountWithHydration(`<div></div>`, () =>
        h('div', { style: { color: 'red' } }),
      )
      expect(`Hydration style mismatch`).toHaveBeenWarnedTimes(1)
    })

    test('style mismatch w/ v-show', () => {
      mountWithHydration(`<div style="color:red;display:none"></div>`, () =>
        withDirectives(createVNode('div', { style: 'color: red' }, ''), [
          [vShow, false],
        ]),
      )
      expect(`Hydration style mismatch`).not.toHaveBeenWarned()
      mountWithHydration(`<div style="color:red;"></div>`, () =>
        withDirectives(createVNode('div', { style: 'color: red' }, ''), [
          [vShow, false],
        ]),
      )
      expect(`Hydration style mismatch`).toHaveBeenWarnedTimes(1)
    })

    test('attr mismatch', () => {
      mountWithHydration(`<div id="foo"></div>`, () => h('div', { id: 'foo' }))
      mountWithHydration(`<div spellcheck></div>`, () =>
        h('div', { spellcheck: '' }),
      )
      mountWithHydration(`<div></div>`, () => h('div', { id: undefined }))
      // boolean
      mountWithHydration(`<select multiple></div>`, () =>
        h('select', { multiple: true }),
      )
      mountWithHydration(`<select multiple></div>`, () =>
        h('select', { multiple: 'multiple' }),
      )
      expect(`Hydration attribute mismatch`).not.toHaveBeenWarned()

      mountWithHydration(`<div></div>`, () => h('div', { id: 'foo' }))
      expect(`Hydration attribute mismatch`).toHaveBeenWarnedTimes(1)

      mountWithHydration(`<div id="bar"></div>`, () => h('div', { id: 'foo' }))
      expect(`Hydration attribute mismatch`).toHaveBeenWarnedTimes(2)
    })

    test('attr special case: textarea value', () => {
      mountWithHydration(`<textarea>foo</textarea>`, () =>
        h('textarea', { value: 'foo' }),
      )
      mountWithHydration(`<textarea></textarea>`, () =>
        h('textarea', { value: '' }),
      )
      expect(`Hydration attribute mismatch`).not.toHaveBeenWarned()

      mountWithHydration(`<textarea>foo</textarea>`, () =>
        h('textarea', { value: 'bar' }),
      )
      expect(`Hydration attribute mismatch`).toHaveBeenWarned()
    })

    test('boolean attr handling', () => {
      mountWithHydration(`<input />`, () => h('input', { readonly: false }))
      expect(`Hydration attribute mismatch`).not.toHaveBeenWarned()

      mountWithHydration(`<input readonly />`, () =>
        h('input', { readonly: true }),
      )
      expect(`Hydration attribute mismatch`).not.toHaveBeenWarned()

      mountWithHydration(`<input readonly="readonly" />`, () =>
        h('input', { readonly: true }),
      )
      expect(`Hydration attribute mismatch`).not.toHaveBeenWarned()
    })

    test('client value is null or undefined', () => {
      mountWithHydration(`<div></div>`, () =>
        h('div', { draggable: undefined }),
      )
      expect(`Hydration attribute mismatch`).not.toHaveBeenWarned()

      mountWithHydration(`<input />`, () => h('input', { type: null }))
      expect(`Hydration attribute mismatch`).not.toHaveBeenWarned()
    })

    test('should not warn against object values', () => {
      mountWithHydration(`<input />`, () => h('input', { from: {} }))
      expect(`Hydration attribute mismatch`).not.toHaveBeenWarned()
    })

    test('should not warn on falsy bindings of non-property keys', () => {
      mountWithHydration(`<button />`, () => h('button', { href: undefined }))
      expect(`Hydration attribute mismatch`).not.toHaveBeenWarned()
    })

    test('should not warn on non-renderable option values', () => {
      mountWithHydration(`<select><option>hello</option></select>`, () =>
        h('select', [h('option', { value: ['foo'] }, 'hello')]),
      )
      expect(`Hydration attribute mismatch`).not.toHaveBeenWarned()
    })

    test('should not warn css v-bind', () => {
      const container = document.createElement('div')
      container.innerHTML = `<div style="--foo:red;color:var(--foo);" />`
      const app = createSSRApp({
        setup() {
          useCssVars(() => ({
            foo: 'red',
          }))
          return () => h('div', { style: { color: 'var(--foo)' } })
        },
      })
      app.mount(container)
      expect(`Hydration style mismatch`).not.toHaveBeenWarned()
    })

    // #10317 - test case from #10325
    test('css vars should only be added to expected on component root dom', () => {
      const container = document.createElement('div')
      container.innerHTML = `<div style="--foo:red;"><div style="color:var(--foo);" /></div>`
      const app = createSSRApp({
        setup() {
          useCssVars(() => ({
            foo: 'red',
          }))
          return () =>
            h('div', null, [h('div', { style: { color: 'var(--foo)' } })])
        },
      })
      app.mount(container)
      expect(`Hydration style mismatch`).not.toHaveBeenWarned()
    })

    // #11188
    test('css vars support fallthrough', () => {
      const container = document.createElement('div')
      container.innerHTML = `<div style="padding: 4px;--foo:red;"></div>`
      const app = createSSRApp({
        setup() {
          useCssVars(() => ({
            foo: 'red',
          }))
          return () => h(Child)
        },
      })
      const Child = {
        setup() {
          return () => h('div', { style: 'padding: 4px' })
        },
      }
      app.mount(container)
      expect(`Hydration style mismatch`).not.toHaveBeenWarned()
    })

    // #11189
    test('should not warn for directives that mutate DOM in created', () => {
      const container = document.createElement('div')
      container.innerHTML = `<div class="test red"></div>`
      const vColor: ObjectDirective = {
        created(el, binding) {
          el.classList.add(binding.value)
        },
      }
      const app = createSSRApp({
        setup() {
          return () =>
            withDirectives(h('div', { class: 'test' }), [[vColor, 'red']])
        },
      })
      app.mount(container)
      expect(`Hydration style mismatch`).not.toHaveBeenWarned()
    })

    test('escape css var name', () => {
      const container = document.createElement('div')
      container.innerHTML = `<div style="padding: 4px;--foo\\.bar:red;"></div>`
      const app = createSSRApp({
        setup() {
          useCssVars(() => ({
            'foo.bar': 'red',
          }))
          return () => h(Child)
        },
      })
      const Child = {
        setup() {
          return () => h('div', { style: 'padding: 4px' })
        },
      }
      app.mount(container)
      expect(`Hydration style mismatch`).not.toHaveBeenWarned()
    })
  })

  describe('data-allow-mismatch', () => {
    test('element text content', () => {
      const { container } = mountWithHydration(
        `<div data-allow-mismatch="text">foo</div>`,
        () => h('div', 'bar'),
      )
      expect(container.innerHTML).toBe(
        '<div data-allow-mismatch="text">bar</div>',
      )
      expect(`Hydration text content mismatch`).not.toHaveBeenWarned()
    })

    test('not enough children', () => {
      const { container } = mountWithHydration(
        `<div data-allow-mismatch="children"></div>`,
        () => h('div', [h('span', 'foo'), h('span', 'bar')]),
      )
      expect(container.innerHTML).toBe(
        '<div data-allow-mismatch="children"><span>foo</span><span>bar</span></div>',
      )
      expect(`Hydration children mismatch`).not.toHaveBeenWarned()
    })

    test('too many children', () => {
      const { container } = mountWithHydration(
        `<div data-allow-mismatch="children"><span>foo</span><span>bar</span></div>`,
        () => h('div', [h('span', 'foo')]),
      )
      expect(container.innerHTML).toBe(
        '<div data-allow-mismatch="children"><span>foo</span></div>',
      )
      expect(`Hydration children mismatch`).not.toHaveBeenWarned()
    })

    test('complete mismatch', () => {
      const { container } = mountWithHydration(
        `<div data-allow-mismatch="children"><span>foo</span><span>bar</span></div>`,
        () => h('div', [h('div', 'foo'), h('p', 'bar')]),
      )
      expect(container.innerHTML).toBe(
        '<div data-allow-mismatch="children"><div>foo</div><p>bar</p></div>',
      )
      expect(`Hydration node mismatch`).not.toHaveBeenWarned()
    })

    test('fragment mismatch removal', () => {
      const { container } = mountWithHydration(
        `<div data-allow-mismatch="children"><!--[--><div>foo</div><div>bar</div><!--]--></div>`,
        () => h('div', [h('span', 'replaced')]),
      )
      expect(container.innerHTML).toBe(
        '<div data-allow-mismatch="children"><span>replaced</span></div>',
      )
      expect(`Hydration node mismatch`).not.toHaveBeenWarned()
    })

    test('fragment not enough children', () => {
      const { container } = mountWithHydration(
        `<div data-allow-mismatch="children"><!--[--><div>foo</div><!--]--><div>baz</div></div>`,
        () => h('div', [[h('div', 'foo'), h('div', 'bar')], h('div', 'baz')]),
      )
      expect(container.innerHTML).toBe(
        '<div data-allow-mismatch="children"><!--[--><div>foo</div><div>bar</div><!--]--><div>baz</div></div>',
      )
      expect(`Hydration node mismatch`).not.toHaveBeenWarned()
    })

    test('fragment too many children', () => {
      const { container } = mountWithHydration(
        `<div data-allow-mismatch="children"><!--[--><div>foo</div><div>bar</div><!--]--><div>baz</div></div>`,
        () => h('div', [[h('div', 'foo')], h('div', 'baz')]),
      )
      expect(container.innerHTML).toBe(
        '<div data-allow-mismatch="children"><!--[--><div>foo</div><!--]--><div>baz</div></div>',
      )
      // fragment ends early and attempts to hydrate the extra <div>bar</div>
      // as 2nd fragment child.
      expect(`Hydration text content mismatch`).not.toHaveBeenWarned()
      // excessive children removal
      expect(`Hydration children mismatch`).not.toHaveBeenWarned()
    })

    test('comment mismatch (element)', () => {
      const { container } = mountWithHydration(
        `<div data-allow-mismatch="children"><span></span></div>`,
        () => h('div', [createCommentVNode('hi')]),
      )
      expect(container.innerHTML).toBe(
        '<div data-allow-mismatch="children"><!--hi--></div>',
      )
      expect(`Hydration node mismatch`).not.toHaveBeenWarned()
    })

    test('comment mismatch (text)', () => {
      const { container } = mountWithHydration(
        `<div data-allow-mismatch="children">foobar</div>`,
        () => h('div', [createCommentVNode('hi')]),
      )
      expect(container.innerHTML).toBe(
        '<div data-allow-mismatch="children"><!--hi--></div>',
      )
      expect(`Hydration node mismatch`).not.toHaveBeenWarned()
    })

    test('class mismatch', () => {
      mountWithHydration(
        `<div class="foo bar" data-allow-mismatch="class"></div>`,
        () => h('div', { class: 'foo' }),
      )
      expect(`Hydration class mismatch`).not.toHaveBeenWarned()
    })

    test('style mismatch', () => {
      mountWithHydration(
        `<div style="color:red;" data-allow-mismatch="style"></div>`,
        () => h('div', { style: { color: 'green' } }),
      )
      expect(`Hydration style mismatch`).not.toHaveBeenWarned()
    })

    test('attr mismatch', () => {
      mountWithHydration(`<div data-allow-mismatch="attribute"></div>`, () =>
        h('div', { id: 'foo' }),
      )
      mountWithHydration(
        `<div id="bar" data-allow-mismatch="attribute"></div>`,
        () => h('div', { id: 'foo' }),
      )
      expect(`Hydration attribute mismatch`).not.toHaveBeenWarned()
    })
  })
})<|MERGE_RESOLUTION|>--- conflicted
+++ resolved
@@ -33,18 +33,13 @@
   withDirectives,
 } from '@vue/runtime-dom'
 import { type SSRContext, renderToString } from '@vue/server-renderer'
-<<<<<<< HEAD
-import { PatchFlags, ShapeFlags } from '@vue/shared'
+import { PatchFlags, ShapeFlags, normalizeStyle } from '@vue/shared'
 import { vShowOriginalDisplay } from '../../runtime-dom/src/directives/vShow'
+import { expect } from 'vitest'
+
 import type { MismatchedHookParams } from '../src/apiLifecycle'
 let moclMisParams = [] as MismatchedHookParams[]
 let mockMismatchedFn = vi.fn()
-=======
-import { PatchFlags, normalizeStyle } from '@vue/shared'
-import { vShowOriginalDisplay } from '../../runtime-dom/src/directives/vShow'
-import { expect } from 'vitest'
-
->>>>>>> 1b6bc237
 function mountWithHydration(html: string, render: () => any) {
   const container = document.createElement('div')
   container.innerHTML = html
