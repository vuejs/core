/**
 * @vitest-environment jsdom
 */

import {
  type ObjectDirective,
  Suspense,
  Teleport,
  Transition,
  type VNode,
  createBlock,
  createCommentVNode,
  createElementBlock,
  createElementVNode,
  createSSRApp,
  createStaticVNode,
  createTextVNode,
  createVNode,
  defineAsyncComponent,
  defineComponent,
  h,
  nextTick,
  onMounted,
  openBlock,
<<<<<<< HEAD
=======
  reactive,
>>>>>>> 1b6bc237
  ref,
  renderSlot,
  useCssVars,
  vModelCheckbox,
  vShow,
  withCtx,
  withDirectives,
} from '@vue/runtime-dom'
import { type SSRContext, renderToString } from '@vue/server-renderer'
import { PatchFlags, normalizeStyle } from '@vue/shared'
import { vShowOriginalDisplay } from '../../runtime-dom/src/directives/vShow'
import { expect } from 'vitest'

function mountWithHydration(html: string, render: () => any) {
  const container = document.createElement('div')
  container.innerHTML = html
  const app = createSSRApp({
    render,
  })
  return {
    vnode: app.mount(container).$.subTree as VNode<Node, Element> & {
      el: Element
    },
    container,
  }
}

const triggerEvent = (type: string, el: Element) => {
  const event = new Event(type)
  el.dispatchEvent(event)
}

describe('SSR hydration', () => {
  beforeEach(() => {
    document.body.innerHTML = ''
  })

  test('text', async () => {
    const msg = ref('foo')
    const { vnode, container } = mountWithHydration('foo', () => msg.value)
    expect(vnode.el).toBe(container.firstChild)
    expect(container.textContent).toBe('foo')
    msg.value = 'bar'
    await nextTick()
    expect(container.textContent).toBe('bar')
  })

  test('empty text', async () => {
    const { container } = mountWithHydration('<div></div>', () =>
      h('div', createTextVNode('')),
    )
    expect(container.textContent).toBe('')
    expect(`Hydration children mismatch in <div>`).not.toHaveBeenWarned()
  })

  test('comment', () => {
    const { vnode, container } = mountWithHydration('<!---->', () => null)
    expect(vnode.el).toBe(container.firstChild)
    expect(vnode.el.nodeType).toBe(8) // comment
  })

  test('static', () => {
    const html = '<div><span>hello</span></div>'
    const { vnode, container } = mountWithHydration(html, () =>
      createStaticVNode('', 1),
    )
    expect(vnode.el).toBe(container.firstChild)
    expect(vnode.el.outerHTML).toBe(html)
    expect(vnode.anchor).toBe(container.firstChild)
    expect(vnode.children).toBe(html)
  })

  test('static (multiple elements)', () => {
    const staticContent = '<div></div><span>hello</span>'
    const html = `<div><div>hi</div>` + staticContent + `<div>ho</div></div>`

    const n1 = h('div', 'hi')
    const s = createStaticVNode('', 2)
    const n2 = h('div', 'ho')

    const { container } = mountWithHydration(html, () => h('div', [n1, s, n2]))

    const div = container.firstChild!

    expect(n1.el).toBe(div.firstChild)
    expect(n2.el).toBe(div.lastChild)
    expect(s.el).toBe(div.childNodes[1])
    expect(s.anchor).toBe(div.childNodes[2])
    expect(s.children).toBe(staticContent)
  })

  // #6008
  test('static (with text node as starting node)', () => {
    const html = ` A <span>foo</span> B`
    const { vnode, container } = mountWithHydration(html, () =>
      createStaticVNode(` A <span>foo</span> B`, 3),
    )
    expect(vnode.el).toBe(container.firstChild)
    expect(vnode.anchor).toBe(container.lastChild)
    expect(`Hydration node mismatch`).not.toHaveBeenWarned()
  })

  test('static with content adoption', () => {
    const html = ` A <span>foo</span> B`
    const { vnode, container } = mountWithHydration(html, () =>
      createStaticVNode(``, 3),
    )
    expect(vnode.el).toBe(container.firstChild)
    expect(vnode.anchor).toBe(container.lastChild)
    expect(vnode.children).toBe(html)
    expect(`Hydration node mismatch`).not.toHaveBeenWarned()
  })

  test('element with text children', async () => {
    const msg = ref('foo')
    const { vnode, container } = mountWithHydration(
      '<div class="foo">foo</div>',
      () => h('div', { class: msg.value }, msg.value),
    )
    expect(vnode.el).toBe(container.firstChild)
    expect(container.firstChild!.textContent).toBe('foo')
    msg.value = 'bar'
    await nextTick()
    expect(container.innerHTML).toBe(`<div class="bar">bar</div>`)
  })

  // #7285
  test('element with multiple continuous text vnodes', async () => {
    // should no mismatch warning
    const { container } = mountWithHydration('<div>foo0o</div>', () =>
      h('div', ['fo', createTextVNode('o'), 0, 'o']),
    )
    expect(container.textContent).toBe('foo0o')
  })

  test('element with elements children', async () => {
    const msg = ref('foo')
    const fn = vi.fn()
    const { vnode, container } = mountWithHydration(
      '<div><span>foo</span><span class="foo"></span></div>',
      () =>
        h('div', [
          h('span', msg.value),
          h('span', { class: msg.value, onClick: fn }),
        ]),
    )
    expect(vnode.el).toBe(container.firstChild)
    expect((vnode.children as VNode[])[0].el).toBe(
      container.firstChild!.childNodes[0],
    )
    expect((vnode.children as VNode[])[1].el).toBe(
      container.firstChild!.childNodes[1],
    )

    // event handler
    triggerEvent('click', vnode.el.querySelector('.foo')!)
    expect(fn).toHaveBeenCalled()

    msg.value = 'bar'
    await nextTick()
    expect(vnode.el.innerHTML).toBe(`<span>bar</span><span class="bar"></span>`)
  })

  test('element with ref', () => {
    const el = ref()
    const { vnode, container } = mountWithHydration('<div></div>', () =>
      h('div', { ref: el }),
    )
    expect(vnode.el).toBe(container.firstChild)
    expect(el.value).toBe(vnode.el)
  })

  test('Fragment', async () => {
    const msg = ref('foo')
    const fn = vi.fn()
    const { vnode, container } = mountWithHydration(
      '<div><!--[--><span>foo</span><!--[--><span class="foo"></span><!--]--><!--]--></div>',
      () =>
        h('div', [
          [
            h('span', msg.value),
            [h('span', { class: msg.value, onClick: fn })],
          ],
        ]),
    )
    expect(vnode.el).toBe(container.firstChild)

    expect(vnode.el.innerHTML).toBe(
      `<!--[--><span>foo</span><!--[--><span class="foo"></span><!--]--><!--]-->`,
    )

    // start fragment 1
    const fragment1 = (vnode.children as VNode[])[0]
    expect(fragment1.el).toBe(vnode.el.childNodes[0])
    const fragment1Children = fragment1.children as VNode[]

    // first <span>
    expect(fragment1Children[0].el!.tagName).toBe('SPAN')
    expect(fragment1Children[0].el).toBe(vnode.el.childNodes[1])

    // start fragment 2
    const fragment2 = fragment1Children[1]
    expect(fragment2.el).toBe(vnode.el.childNodes[2])
    const fragment2Children = fragment2.children as VNode[]

    // second <span>
    expect(fragment2Children[0].el!.tagName).toBe('SPAN')
    expect(fragment2Children[0].el).toBe(vnode.el.childNodes[3])

    // end fragment 2
    expect(fragment2.anchor).toBe(vnode.el.childNodes[4])

    // end fragment 1
    expect(fragment1.anchor).toBe(vnode.el.childNodes[5])

    // event handler
    triggerEvent('click', vnode.el.querySelector('.foo')!)
    expect(fn).toHaveBeenCalled()

    msg.value = 'bar'
    await nextTick()
    expect(vnode.el.innerHTML).toBe(
      `<!--[--><span>bar</span><!--[--><span class="bar"></span><!--]--><!--]-->`,
    )
  })

  // #7285
  test('Fragment (multiple continuous text vnodes)', async () => {
    // should no mismatch warning
    const { container } = mountWithHydration('<!--[-->fooo<!--]-->', () => [
      'fo',
      createTextVNode('o'),
      'o',
    ])
    expect(container.textContent).toBe('fooo')
  })

  test('Teleport', async () => {
    const msg = ref('foo')
    const fn = vi.fn()
    const teleportContainer = document.createElement('div')
    teleportContainer.id = 'teleport'
    teleportContainer.innerHTML = `<!--teleport start anchor--><span>foo</span><span class="foo"></span><!--teleport anchor-->`
    document.body.appendChild(teleportContainer)

    const { vnode, container } = mountWithHydration(
      '<!--teleport start--><!--teleport end-->',
      () =>
        h(Teleport, { to: '#teleport' }, [
          h('span', msg.value),
          h('span', { class: msg.value, onClick: fn }),
        ]),
    )

    expect(vnode.el).toBe(container.firstChild)
    expect(vnode.anchor).toBe(container.lastChild)

    expect(vnode.target).toBe(teleportContainer)
    expect(vnode.targetStart).toBe(teleportContainer.childNodes[0])
    expect((vnode.children as VNode[])[0].el).toBe(
      teleportContainer.childNodes[1],
    )
    expect((vnode.children as VNode[])[1].el).toBe(
      teleportContainer.childNodes[2],
    )
    expect(vnode.targetAnchor).toBe(teleportContainer.childNodes[3])

    // event handler
    triggerEvent('click', teleportContainer.querySelector('.foo')!)
    expect(fn).toHaveBeenCalled()

    msg.value = 'bar'
    await nextTick()
    expect(teleportContainer.innerHTML).toBe(
      `<!--teleport start anchor--><span>bar</span><span class="bar"></span><!--teleport anchor-->`,
    )
  })

  test('Teleport (multiple + integration)', async () => {
    const msg = ref('foo')
    const fn1 = vi.fn()
    const fn2 = vi.fn()

    const Comp = () => [
      h(Teleport, { to: '#teleport2' }, [
        h('span', msg.value),
        h('span', { class: msg.value, onClick: fn1 }),
      ]),
      h(Teleport, { to: '#teleport2' }, [
        h('span', msg.value + '2'),
        h('span', { class: msg.value + '2', onClick: fn2 }),
      ]),
    ]

    const teleportContainer = document.createElement('div')
    teleportContainer.id = 'teleport2'
    const ctx: SSRContext = {}
    const mainHtml = await renderToString(h(Comp), ctx)
    expect(mainHtml).toMatchInlineSnapshot(
      `"<!--[--><!--teleport start--><!--teleport end--><!--teleport start--><!--teleport end--><!--]-->"`,
    )

    const teleportHtml = ctx.teleports!['#teleport2']
    expect(teleportHtml).toMatchInlineSnapshot(
      `"<!--teleport start anchor--><span>foo</span><span class="foo"></span><!--teleport anchor--><!--teleport start anchor--><span>foo2</span><span class="foo2"></span><!--teleport anchor-->"`,
    )

    teleportContainer.innerHTML = teleportHtml
    document.body.appendChild(teleportContainer)

    const { vnode, container } = mountWithHydration(mainHtml, Comp)
    expect(vnode.el).toBe(container.firstChild)
    const teleportVnode1 = (vnode.children as VNode[])[0]
    const teleportVnode2 = (vnode.children as VNode[])[1]
    expect(teleportVnode1.el).toBe(container.childNodes[1])
    expect(teleportVnode1.anchor).toBe(container.childNodes[2])
    expect(teleportVnode2.el).toBe(container.childNodes[3])
    expect(teleportVnode2.anchor).toBe(container.childNodes[4])

    expect(teleportVnode1.target).toBe(teleportContainer)
    expect(teleportVnode1.targetStart).toBe(teleportContainer.childNodes[0])
    expect((teleportVnode1 as any).children[0].el).toBe(
      teleportContainer.childNodes[1],
    )
    expect(teleportVnode1.targetAnchor).toBe(teleportContainer.childNodes[3])

    expect(teleportVnode2.target).toBe(teleportContainer)
    expect(teleportVnode2.targetStart).toBe(teleportContainer.childNodes[4])
    expect((teleportVnode2 as any).children[0].el).toBe(
      teleportContainer.childNodes[5],
    )
    expect(teleportVnode2.targetAnchor).toBe(teleportContainer.childNodes[7])

    // // event handler
    triggerEvent('click', teleportContainer.querySelector('.foo')!)
    expect(fn1).toHaveBeenCalled()

    triggerEvent('click', teleportContainer.querySelector('.foo2')!)
    expect(fn2).toHaveBeenCalled()

    msg.value = 'bar'
    await nextTick()
    expect(teleportContainer.innerHTML).toMatchInlineSnapshot(
      `"<!--teleport start anchor--><span>bar</span><span class="bar"></span><!--teleport anchor--><!--teleport start anchor--><span>bar2</span><span class="bar2"></span><!--teleport anchor-->"`,
    )
  })

  test('Teleport (disabled)', async () => {
    const msg = ref('foo')
    const fn1 = vi.fn()
    const fn2 = vi.fn()

    const Comp = () => [
      h('div', 'foo'),
      h(Teleport, { to: '#teleport3', disabled: true }, [
        h('span', msg.value),
        h('span', { class: msg.value, onClick: fn1 }),
      ]),
      h('div', { class: msg.value + '2', onClick: fn2 }, 'bar'),
    ]

    const teleportContainer = document.createElement('div')
    teleportContainer.id = 'teleport3'
    const ctx: SSRContext = {}
    const mainHtml = await renderToString(h(Comp), ctx)
    expect(mainHtml).toMatchInlineSnapshot(
      `"<!--[--><div>foo</div><!--teleport start--><span>foo</span><span class="foo"></span><!--teleport end--><div class="foo2">bar</div><!--]-->"`,
    )

    const teleportHtml = ctx.teleports!['#teleport3']
    expect(teleportHtml).toMatchInlineSnapshot(
      `"<!--teleport start anchor--><!--teleport anchor-->"`,
    )

    teleportContainer.innerHTML = teleportHtml
    document.body.appendChild(teleportContainer)

    const { vnode, container } = mountWithHydration(mainHtml, Comp)
    expect(vnode.el).toBe(container.firstChild)
    const children = vnode.children as VNode[]

    expect(children[0].el).toBe(container.childNodes[1])

    const teleportVnode = children[1]
    expect(teleportVnode.el).toBe(container.childNodes[2])
    expect((teleportVnode.children as VNode[])[0].el).toBe(
      container.childNodes[3],
    )
    expect((teleportVnode.children as VNode[])[1].el).toBe(
      container.childNodes[4],
    )
    expect(teleportVnode.anchor).toBe(container.childNodes[5])
    expect(children[2].el).toBe(container.childNodes[6])

    expect(teleportVnode.target).toBe(teleportContainer)
    expect(teleportVnode.targetStart).toBe(teleportContainer.childNodes[0])
    expect(teleportVnode.targetAnchor).toBe(teleportContainer.childNodes[1])

    // // event handler
    triggerEvent('click', container.querySelector('.foo')!)
    expect(fn1).toHaveBeenCalled()

    triggerEvent('click', container.querySelector('.foo2')!)
    expect(fn2).toHaveBeenCalled()

    msg.value = 'bar'
    await nextTick()
    expect(container.innerHTML).toMatchInlineSnapshot(
      `"<!--[--><div>foo</div><!--teleport start--><span>bar</span><span class="bar"></span><!--teleport end--><div class="bar2">bar</div><!--]-->"`,
    )
  })

  // #6152
  test('Teleport (disabled + as component root)', () => {
    const { container } = mountWithHydration(
      '<!--[--><div>Parent fragment</div><!--teleport start--><div>Teleport content</div><!--teleport end--><!--]-->',
      () => [
        h('div', 'Parent fragment'),
        h(() =>
          h(Teleport, { to: 'body', disabled: true }, [
            h('div', 'Teleport content'),
          ]),
        ),
      ],
    )
    expect(document.body.innerHTML).toBe('')
    expect(container.innerHTML).toBe(
      '<!--[--><div>Parent fragment</div><!--teleport start--><div>Teleport content</div><!--teleport end--><!--]-->',
    )
    expect(
      `Hydration completed but contains mismatches.`,
    ).not.toHaveBeenWarned()
  })

  test('Teleport (as component root)', () => {
    const teleportContainer = document.createElement('div')
    teleportContainer.id = 'teleport4'
    teleportContainer.innerHTML = `<!--teleport start anchor-->hello<!--teleport anchor-->`
    document.body.appendChild(teleportContainer)

    const wrapper = {
      render() {
        return h(Teleport, { to: '#teleport4' }, ['hello'])
      },
    }

    const { vnode, container } = mountWithHydration(
      '<div><!--teleport start--><!--teleport end--><div></div></div>',
      () => h('div', [h(wrapper), h('div')]),
    )
    expect(vnode.el).toBe(container.firstChild)
    // component el
    const wrapperVNode = (vnode as any).children[0]
    const tpStart = container.firstChild?.firstChild
    const tpEnd = tpStart?.nextSibling
    expect(wrapperVNode.el).toBe(tpStart)
    expect(wrapperVNode.component.subTree.el).toBe(tpStart)
    expect(wrapperVNode.component.subTree.anchor).toBe(tpEnd)
    // next node hydrate properly
    const nextVNode = (vnode as any).children[1]
    expect(nextVNode.el).toBe(container.firstChild?.lastChild)
  })

  test('Teleport (nested)', () => {
    const teleportContainer = document.createElement('div')
    teleportContainer.id = 'teleport5'
    teleportContainer.innerHTML = `<!--teleport start anchor--><div><!--teleport start--><!--teleport end--></div><!--teleport anchor--><!--teleport start anchor--><div>child</div><!--teleport anchor-->`
    document.body.appendChild(teleportContainer)

    const { vnode, container } = mountWithHydration(
      '<!--teleport start--><!--teleport end-->',
      () =>
        h(Teleport, { to: '#teleport5' }, [
          h('div', [h(Teleport, { to: '#teleport5' }, [h('div', 'child')])]),
        ]),
    )

    expect(vnode.el).toBe(container.firstChild)
    expect(vnode.anchor).toBe(container.lastChild)

    const childDivVNode = (vnode as any).children[0]
    const div = teleportContainer.childNodes[1]
    expect(childDivVNode.el).toBe(div)
    expect(vnode.targetAnchor).toBe(div?.nextSibling)

    const childTeleportVNode = childDivVNode.children[0]
    expect(childTeleportVNode.el).toBe(div?.firstChild)
    expect(childTeleportVNode.anchor).toBe(div?.lastChild)

    expect(childTeleportVNode.targetAnchor).toBe(teleportContainer.lastChild)
    expect(childTeleportVNode.children[0].el).toBe(
      teleportContainer.lastChild?.previousSibling,
    )
  })

  test('Teleport unmount (full integration)', async () => {
    const Comp1 = {
      template: `
        <Teleport to="#target"> 
          <span>Teleported Comp1</span>
        </Teleport>
      `,
    }
    const Comp2 = {
      template: `
        <div>Comp2</div>
      `,
    }

    const toggle = ref(true)
    const App = {
      template: `
        <div>
          <Comp1 v-if="toggle"/>
          <Comp2 v-else/>
        </div>
      `,
      components: {
        Comp1,
        Comp2,
      },
      setup() {
        return { toggle }
      },
    }

    const container = document.createElement('div')
    const teleportContainer = document.createElement('div')
    teleportContainer.id = 'target'
    document.body.appendChild(teleportContainer)

    // server render
    const ctx: SSRContext = {}
    container.innerHTML = await renderToString(h(App), ctx)
    expect(container.innerHTML).toBe(
      '<div><!--teleport start--><!--teleport end--></div>',
    )
    teleportContainer.innerHTML = ctx.teleports!['#target']

    // hydrate
    createSSRApp(App).mount(container)
    expect(container.innerHTML).toBe(
      '<div><!--teleport start--><!--teleport end--></div>',
    )
    expect(teleportContainer.innerHTML).toBe(
      '<!--teleport start anchor--><span>Teleported Comp1</span><!--teleport anchor-->',
    )
    expect(`Hydration children mismatch`).not.toHaveBeenWarned()

    toggle.value = false
    await nextTick()
    expect(container.innerHTML).toBe('<div><div>Comp2</div></div>')
    expect(teleportContainer.innerHTML).toBe('')
  })

  test('Teleport unmount (mismatch + full integration)', async () => {
    const Comp1 = {
      template: `
        <Teleport to="#target"> 
          <span>Teleported Comp1</span>
        </Teleport>
      `,
    }
    const Comp2 = {
      template: `
        <div>Comp2</div>
      `,
    }

    const toggle = ref(true)
    const App = {
      template: `
        <div>
          <Comp1 v-if="toggle"/>
          <Comp2 v-else/>
        </div>
      `,
      components: {
        Comp1,
        Comp2,
      },
      setup() {
        return { toggle }
      },
    }

    const container = document.createElement('div')
    const teleportContainer = document.createElement('div')
    teleportContainer.id = 'target'
    document.body.appendChild(teleportContainer)

    // server render
    container.innerHTML = await renderToString(h(App))
    expect(container.innerHTML).toBe(
      '<div><!--teleport start--><!--teleport end--></div>',
    )
    expect(teleportContainer.innerHTML).toBe('')

    // hydrate
    createSSRApp(App).mount(container)
    expect(container.innerHTML).toBe(
      '<div><!--teleport start--><!--teleport end--></div>',
    )
    expect(teleportContainer.innerHTML).toBe('<span>Teleported Comp1</span>')
    expect(`Hydration children mismatch`).toHaveBeenWarned()

    toggle.value = false
    await nextTick()
    expect(container.innerHTML).toBe('<div><div>Comp2</div></div>')
    expect(teleportContainer.innerHTML).toBe('')
  })

  test('Teleport target change (mismatch + full integration)', async () => {
    const target = ref('#target1')
    const Comp = {
      template: `
        <Teleport :to="target"> 
          <span>Teleported</span>
        </Teleport>
      `,
      setup() {
        return { target }
      },
    }

    const App = {
      template: `
        <div>
          <Comp />
        </div>
      `,
      components: {
        Comp,
      },
    }

    const container = document.createElement('div')
    const teleportContainer1 = document.createElement('div')
    teleportContainer1.id = 'target1'
    const teleportContainer2 = document.createElement('div')
    teleportContainer2.id = 'target2'
    document.body.appendChild(teleportContainer1)
    document.body.appendChild(teleportContainer2)

    // server render
    container.innerHTML = await renderToString(h(App))
    expect(container.innerHTML).toBe(
      '<div><!--teleport start--><!--teleport end--></div>',
    )
    expect(teleportContainer1.innerHTML).toBe('')
    expect(teleportContainer2.innerHTML).toBe('')

    // hydrate
    createSSRApp(App).mount(container)
    expect(container.innerHTML).toBe(
      '<div><!--teleport start--><!--teleport end--></div>',
    )
    expect(teleportContainer1.innerHTML).toBe('<span>Teleported</span>')
    expect(teleportContainer2.innerHTML).toBe('')
    expect(`Hydration children mismatch`).toHaveBeenWarned()

    target.value = '#target2'
    await nextTick()
    expect(teleportContainer1.innerHTML).toBe('')
    expect(teleportContainer2.innerHTML).toBe('<span>Teleported</span>')
  })

  // compile SSR + client render fn from the same template & hydrate
  test('full compiler integration', async () => {
    const mounted: string[] = []
    const log = vi.fn()
    const toggle = ref(true)

    const Child = {
      data() {
        return {
          count: 0,
          text: 'hello',
          style: {
            color: 'red',
          },
        }
      },
      mounted() {
        mounted.push('child')
      },
      template: `
      <div>
        <span class="count" :style="style">{{ count }}</span>
        <button class="inc" @click="count++">inc</button>
        <button class="change" @click="style.color = 'green'" >change color</button>
        <button class="emit" @click="$emit('foo')">emit</button>
        <span class="text">{{ text }}</span>
        <input v-model="text">
      </div>
      `,
    }

    const App = {
      setup() {
        return { toggle }
      },
      mounted() {
        mounted.push('parent')
      },
      template: `
        <div>
          <span>hello</span>
          <template v-if="toggle">
            <Child @foo="log('child')"/>
            <template v-if="true">
              <button class="parent-click" @click="log('click')">click me</button>
            </template>
          </template>
          <span>hello</span>
        </div>`,
      components: {
        Child,
      },
      methods: {
        log,
      },
    }

    const container = document.createElement('div')
    // server render
    container.innerHTML = await renderToString(h(App))
    // hydrate
    createSSRApp(App).mount(container)

    // assert interactions
    // 1. parent button click
    triggerEvent('click', container.querySelector('.parent-click')!)
    expect(log).toHaveBeenCalledWith('click')

    // 2. child inc click + text interpolation
    const count = container.querySelector('.count') as HTMLElement
    expect(count.textContent).toBe(`0`)
    triggerEvent('click', container.querySelector('.inc')!)
    await nextTick()
    expect(count.textContent).toBe(`1`)

    // 3. child color click + style binding
    expect(count.style.color).toBe('red')
    triggerEvent('click', container.querySelector('.change')!)
    await nextTick()
    expect(count.style.color).toBe('green')

    // 4. child event emit
    triggerEvent('click', container.querySelector('.emit')!)
    expect(log).toHaveBeenCalledWith('child')

    // 5. child v-model
    const text = container.querySelector('.text')!
    const input = container.querySelector('input')!
    expect(text.textContent).toBe('hello')
    input.value = 'bye'
    triggerEvent('input', input)
    await nextTick()
    expect(text.textContent).toBe('bye')
  })

  test('handle click error in ssr mode', async () => {
    const App = {
      setup() {
        const throwError = () => {
          throw new Error('Sentry Error')
        }
        return { throwError }
      },
      template: `
        <div>
          <button class="parent-click" @click="throwError">click me</button>
        </div>`,
    }

    const container = document.createElement('div')
    // server render
    container.innerHTML = await renderToString(h(App))
    // hydrate
    const app = createSSRApp(App)
    const handler = (app.config.errorHandler = vi.fn())
    app.mount(container)
    // assert interactions
    // parent button click
    triggerEvent('click', container.querySelector('.parent-click')!)
    expect(handler).toHaveBeenCalled()
  })

  test('handle blur error in ssr mode', async () => {
    const App = {
      setup() {
        const throwError = () => {
          throw new Error('Sentry Error')
        }
        return { throwError }
      },
      template: `
        <div>
          <input class="parent-click" @blur="throwError"/>
        </div>`,
    }

    const container = document.createElement('div')
    // server render
    container.innerHTML = await renderToString(h(App))
    // hydrate
    const app = createSSRApp(App)
    const handler = (app.config.errorHandler = vi.fn())
    app.mount(container)
    // assert interactions
    // parent blur event
    triggerEvent('blur', container.querySelector('.parent-click')!)
    expect(handler).toHaveBeenCalled()
  })

  test('Suspense', async () => {
    const AsyncChild = {
      async setup() {
        const count = ref(0)
        return () =>
          h(
            'span',
            {
              onClick: () => {
                count.value++
              },
            },
            count.value,
          )
      },
    }
    const { vnode, container } = mountWithHydration('<span>0</span>', () =>
      h(Suspense, () => h(AsyncChild)),
    )
    expect(vnode.el).toBe(container.firstChild)
    // wait for hydration to finish
    await new Promise(r => setTimeout(r))
    triggerEvent('click', container.querySelector('span')!)
    await nextTick()
    expect(container.innerHTML).toBe(`<span>1</span>`)
  })

  // #6638
  test('Suspense + async component', async () => {
    let isSuspenseResolved = false
    let isSuspenseResolvedInChild: any
    const AsyncChild = defineAsyncComponent(() =>
      Promise.resolve(
        defineComponent({
          setup() {
            isSuspenseResolvedInChild = isSuspenseResolved
            const count = ref(0)
            return () =>
              h(
                'span',
                {
                  onClick: () => {
                    count.value++
                  },
                },
                count.value,
              )
          },
        }),
      ),
    )
    const { vnode, container } = mountWithHydration('<span>0</span>', () =>
      h(
        Suspense,
        {
          onResolve() {
            isSuspenseResolved = true
          },
        },
        () => h(AsyncChild),
      ),
    )
    expect(vnode.el).toBe(container.firstChild)
    // wait for hydration to finish
    await new Promise(r => setTimeout(r))

    expect(isSuspenseResolvedInChild).toBe(false)
    expect(isSuspenseResolved).toBe(true)

    // assert interaction
    triggerEvent('click', container.querySelector('span')!)
    await nextTick()
    expect(container.innerHTML).toBe(`<span>1</span>`)
  })

  test('Suspense (full integration)', async () => {
    const mountedCalls: number[] = []
    const asyncDeps: Promise<any>[] = []

    const AsyncChild = defineComponent({
      props: ['n'],
      async setup(props) {
        const count = ref(props.n)
        onMounted(() => {
          mountedCalls.push(props.n)
        })
        const p = new Promise(r => setTimeout(r, props.n * 10))
        asyncDeps.push(p)
        await p
        return () =>
          h(
            'span',
            {
              onClick: () => {
                count.value++
              },
            },
            count.value,
          )
      },
    })

    const done = vi.fn()
    const App = {
      template: `
      <Suspense @resolve="done">
        <div>
          <AsyncChild :n="1" />
          <AsyncChild :n="2" />
        </div>
      </Suspense>`,
      components: {
        AsyncChild,
      },
      methods: {
        done,
      },
    }

    const container = document.createElement('div')
    // server render
    container.innerHTML = await renderToString(h(App))
    expect(container.innerHTML).toMatchInlineSnapshot(
      `"<div><span>1</span><span>2</span></div>"`,
    )
    // reset asyncDeps from ssr
    asyncDeps.length = 0
    // hydrate
    createSSRApp(App).mount(container)

    expect(mountedCalls.length).toBe(0)
    expect(asyncDeps.length).toBe(2)

    // wait for hydration to complete
    await Promise.all(asyncDeps)
    await new Promise(r => setTimeout(r))

    // should flush buffered effects
    expect(mountedCalls).toMatchObject([1, 2])
    expect(container.innerHTML).toMatch(
      `<div><span>1</span><span>2</span></div>`,
    )

    const span1 = container.querySelector('span')!
    triggerEvent('click', span1)
    await nextTick()
    expect(container.innerHTML).toMatch(
      `<div><span>2</span><span>2</span></div>`,
    )

    const span2 = span1.nextSibling as Element
    triggerEvent('click', span2)
    await nextTick()
    expect(container.innerHTML).toMatch(
      `<div><span>2</span><span>3</span></div>`,
    )
  })

  test('async component', async () => {
    const spy = vi.fn()
    const Comp = () =>
      h(
        'button',
        {
          onClick: spy,
        },
        'hello!',
      )

    let serverResolve: any
    let AsyncComp = defineAsyncComponent(
      () =>
        new Promise(r => {
          serverResolve = r
        }),
    )

    const App = {
      render() {
        return ['hello', h(AsyncComp), 'world']
      },
    }

    // server render
    const htmlPromise = renderToString(h(App))
    serverResolve(Comp)
    const html = await htmlPromise
    expect(html).toMatchInlineSnapshot(
      `"<!--[-->hello<button>hello!</button>world<!--]-->"`,
    )

    // hydration
    let clientResolve: any
    AsyncComp = defineAsyncComponent(
      () =>
        new Promise(r => {
          clientResolve = r
        }),
    )

    const container = document.createElement('div')
    container.innerHTML = html
    createSSRApp(App).mount(container)

    // hydration not complete yet
    triggerEvent('click', container.querySelector('button')!)
    expect(spy).not.toHaveBeenCalled()

    // resolve
    clientResolve(Comp)
    await new Promise(r => setTimeout(r))

    // should be hydrated now
    triggerEvent('click', container.querySelector('button')!)
    expect(spy).toHaveBeenCalled()
  })

  test('update async wrapper before resolve', async () => {
    const Comp = {
      render() {
        return h('h1', 'Async component')
      },
    }
    let serverResolve: any
    let AsyncComp = defineAsyncComponent(
      () =>
        new Promise(r => {
          serverResolve = r
        }),
    )

    const toggle = ref(true)
    const App = {
      setup() {
        onMounted(() => {
          // change state, this makes updateComponent(AsyncComp) execute before
          // the async component is resolved
          toggle.value = false
        })

        return () => {
          return [toggle.value ? 'hello' : 'world', h(AsyncComp)]
        }
      },
    }

    // server render
    const htmlPromise = renderToString(h(App))
    serverResolve(Comp)
    const html = await htmlPromise
    expect(html).toMatchInlineSnapshot(
      `"<!--[-->hello<h1>Async component</h1><!--]-->"`,
    )

    // hydration
    let clientResolve: any
    AsyncComp = defineAsyncComponent(
      () =>
        new Promise(r => {
          clientResolve = r
        }),
    )

    const container = document.createElement('div')
    container.innerHTML = html
    createSSRApp(App).mount(container)

    // resolve
    clientResolve(Comp)
    await new Promise(r => setTimeout(r))

    // should be hydrated now
    expect(`Hydration node mismatch`).not.toHaveBeenWarned()
    expect(container.innerHTML).toMatchInlineSnapshot(
      `"<!--[-->world<h1>Async component</h1><!--]-->"`,
    )
  })

  test('hydrate safely when property used by async setup changed before render', async () => {
    const toggle = ref(true)

    const AsyncComp = {
      async setup() {
        await new Promise<void>(r => setTimeout(r, 10))
        return () => h('h1', 'Async component')
      },
    }

    const AsyncWrapper = {
      render() {
        return h(AsyncComp)
      },
    }

    const SiblingComp = {
      setup() {
        toggle.value = false
        return () => h('span')
      },
    }

    const App = {
      setup() {
        return () =>
          h(
            Suspense,
            {},
            {
              default: () => [
                h('main', {}, [
                  h(AsyncWrapper, {
                    prop: toggle.value ? 'hello' : 'world',
                  }),
                  h(SiblingComp),
                ]),
              ],
            },
          )
      },
    }

    // server render
    const html = await renderToString(h(App))

    expect(html).toMatchInlineSnapshot(
      `"<main><h1 prop="hello">Async component</h1><span></span></main>"`,
    )

    expect(toggle.value).toBe(false)

    // hydration

    // reset the value
    toggle.value = true
    expect(toggle.value).toBe(true)

    const container = document.createElement('div')
    container.innerHTML = html
    createSSRApp(App).mount(container)

    await new Promise(r => setTimeout(r, 10))

    expect(toggle.value).toBe(false)

    // should be hydrated now
    expect(container.innerHTML).toMatchInlineSnapshot(
      `"<main><h1 prop="world">Async component</h1><span></span></main>"`,
    )
  })

  test('hydrate safely when property used by deep nested async setup changed before render', async () => {
    const toggle = ref(true)

    const AsyncComp = {
      async setup() {
        await new Promise<void>(r => setTimeout(r, 10))
        return () => h('h1', 'Async component')
      },
    }

    const AsyncWrapper = { render: () => h(AsyncComp) }
    const AsyncWrapperWrapper = { render: () => h(AsyncWrapper) }

    const SiblingComp = {
      setup() {
        toggle.value = false
        return () => h('span')
      },
    }

    const App = {
      setup() {
        return () =>
          h(
            Suspense,
            {},
            {
              default: () => [
                h('main', {}, [
                  h(AsyncWrapperWrapper, {
                    prop: toggle.value ? 'hello' : 'world',
                  }),
                  h(SiblingComp),
                ]),
              ],
            },
          )
      },
    }

    // server render
    const html = await renderToString(h(App))

    expect(html).toMatchInlineSnapshot(
      `"<main><h1 prop="hello">Async component</h1><span></span></main>"`,
    )

    expect(toggle.value).toBe(false)

    // hydration

    // reset the value
    toggle.value = true
    expect(toggle.value).toBe(true)

    const container = document.createElement('div')
    container.innerHTML = html
    createSSRApp(App).mount(container)

    await new Promise(r => setTimeout(r, 10))

    expect(toggle.value).toBe(false)

    // should be hydrated now
    expect(container.innerHTML).toMatchInlineSnapshot(
      `"<main><h1 prop="world">Async component</h1><span></span></main>"`,
    )
  })

  // #3787
  test('unmount async wrapper before load', async () => {
    let resolve: any
    const AsyncComp = defineAsyncComponent(
      () =>
        new Promise(r => {
          resolve = r
        }),
    )

    const show = ref(true)
    const root = document.createElement('div')
    root.innerHTML = '<div><div>async</div></div>'

    createSSRApp({
      render() {
        return h('div', [show.value ? h(AsyncComp) : h('div', 'hi')])
      },
    }).mount(root)

    show.value = false
    await nextTick()
    expect(root.innerHTML).toBe('<div><div>hi</div></div>')
    resolve({})
  })

  test('unmount async wrapper before load (fragment)', async () => {
    let resolve: any
    const AsyncComp = defineAsyncComponent(
      () =>
        new Promise(r => {
          resolve = r
        }),
    )

    const show = ref(true)
    const root = document.createElement('div')
    root.innerHTML = '<div><!--[-->async<!--]--></div>'

    createSSRApp({
      render() {
        return h('div', [show.value ? h(AsyncComp) : h('div', 'hi')])
      },
    }).mount(root)

    show.value = false
    await nextTick()
    expect(root.innerHTML).toBe('<div><div>hi</div></div>')
    resolve({})
  })

  test('elements with camel-case in svg ', () => {
    const { vnode, container } = mountWithHydration(
      '<animateTransform></animateTransform>',
      () => h('animateTransform'),
    )
    expect(vnode.el).toBe(container.firstChild)
    expect(`Hydration node mismatch`).not.toHaveBeenWarned()
  })

  test('SVG as a mount container', () => {
    const svgContainer = document.createElement('svg')
    svgContainer.innerHTML = '<g></g>'
    const app = createSSRApp({
      render: () => h('g'),
    })

    expect(
      (
        app.mount(svgContainer).$.subTree as VNode<Node, Element> & {
          el: Element
        }
      ).el instanceof SVGElement,
    )
  })

  test('force hydrate prop with `.prop` modifier', () => {
    const { container } = mountWithHydration('<input type="checkbox">', () =>
      h('input', {
        type: 'checkbox',
        '.indeterminate': true,
      }),
    )
    expect((container.firstChild! as any).indeterminate).toBe(true)
  })

  test('force hydrate input v-model with non-string value bindings', () => {
    const { container } = mountWithHydration(
      '<input type="checkbox" value="true">',
      () =>
        withDirectives(
          createVNode(
            'input',
            { type: 'checkbox', 'true-value': true },
            null,
            PatchFlags.PROPS,
            ['true-value'],
          ),
          [[vModelCheckbox, true]],
        ),
    )
    expect((container.firstChild as any)._trueValue).toBe(true)
  })

  test('force hydrate checkbox with indeterminate', () => {
    const { container } = mountWithHydration(
      '<input type="checkbox" indeterminate>',
      () =>
        createVNode(
          'input',
          { type: 'checkbox', indeterminate: '' },
          null,
          PatchFlags.CACHED,
        ),
    )
    expect((container.firstChild as any).indeterminate).toBe(true)
  })

  test('force hydrate select option with non-string value bindings', () => {
    const { container } = mountWithHydration(
      '<select><option value="true">ok</option></select>',
      () =>
        h('select', [
          // hoisted because bound value is a constant...
          createVNode('option', { value: true }, null, -1 /* HOISTED */),
        ]),
    )
    expect((container.firstChild!.firstChild as any)._value).toBe(true)
  })

  // #7203
  test('force hydrate custom element with dynamic props', () => {
    class MyElement extends HTMLElement {
      foo = ''
      constructor() {
        super()
      }
    }
    customElements.define('my-element-7203', MyElement)

    const msg = ref('bar')
    const container = document.createElement('div')
    container.innerHTML = '<my-element-7203></my-element-7203>'
    const app = createSSRApp({
      render: () => h('my-element-7203', { foo: msg.value }),
    })
    app.mount(container)
    expect((container.firstChild as any).foo).toBe(msg.value)
  })

  // #5728
  test('empty text node in slot', () => {
    const Comp = {
      render(this: any) {
        return renderSlot(this.$slots, 'default', {}, () => [
          createTextVNode(''),
        ])
      },
    }
    const { container, vnode } = mountWithHydration('<!--[--><!--]-->', () =>
      h(Comp),
    )
    expect(container.childNodes.length).toBe(3)
    const text = container.childNodes[1]
    expect(text.nodeType).toBe(3)
    expect(vnode.el).toBe(container.childNodes[0])
    // component => slot fragment => text node
    expect((vnode as any).component?.subTree.children[0].el).toBe(text)
  })

  // #7215
  test('empty text node', () => {
    const Comp = {
      render(this: any) {
        return h('p', [''])
      },
    }
    const { container } = mountWithHydration('<p></p>', () => h(Comp))
    expect(container.childNodes.length).toBe(1)
    const p = container.childNodes[0]
    expect(p.childNodes.length).toBe(1)
    const text = p.childNodes[0]
    expect(text.nodeType).toBe(3)
  })

  // #11372
  test('object style value tracking in prod', async () => {
    __DEV__ = false
    try {
      const style = reactive({ color: 'red' })
      const Comp = {
        render(this: any) {
          return (
            openBlock(),
            createElementBlock(
              'div',
              {
                style: normalizeStyle(style),
              },
              null,
              4 /* STYLE */,
            )
          )
        },
      }
      const { container } = mountWithHydration(
        `<div style="color: red;"></div>`,
        () => h(Comp),
      )
      style.color = 'green'
      await nextTick()
      expect(container.innerHTML).toBe(`<div style="color: green;"></div>`)
    } finally {
      __DEV__ = true
    }
  })

  test('app.unmount()', async () => {
    const container = document.createElement('DIV')
    container.innerHTML = '<button></button>'
    const App = defineComponent({
      setup(_, { expose }) {
        const count = ref(0)

        expose({ count })

        return () =>
          h('button', {
            onClick: () => count.value++,
          })
      },
    })

    const app = createSSRApp(App)
    const vm = app.mount(container)
    await nextTick()
    expect((container as any)._vnode).toBeDefined()
    // @ts-expect-error - expose()'d properties are not available on vm type
    expect(vm.count).toBe(0)

    app.unmount()
    expect((container as any)._vnode).toBe(null)
  })

  // #6637
  test('stringified root fragment', () => {
    mountWithHydration(`<!--[--><div></div><!--]-->`, () =>
      createStaticVNode(`<div></div>`, 1),
    )
    expect(`mismatch`).not.toHaveBeenWarned()
  })

  test('transition appear', () => {
    const { vnode, container } = mountWithHydration(
      `<template><div>foo</div></template>`,
      () =>
        h(
          Transition,
          { appear: true },
          {
            default: () => h('div', 'foo'),
          },
        ),
    )
    expect(container.firstChild).toMatchInlineSnapshot(`
      <div
        class="v-enter-from v-enter-active"
      >
        foo
      </div>
    `)
    expect(vnode.el).toBe(container.firstChild)
    expect(`mismatch`).not.toHaveBeenWarned()
  })

  test('transition appear with v-if', () => {
    const show = false
    const { vnode, container } = mountWithHydration(
      `<template><!----></template>`,
      () =>
        h(
          Transition,
          { appear: true },
          {
            default: () => (show ? h('div', 'foo') : createCommentVNode('')),
          },
        ),
    )
    expect(container.firstChild).toMatchInlineSnapshot('<!---->')
    expect(vnode.el).toBe(container.firstChild)
    expect(`mismatch`).not.toHaveBeenWarned()
  })

  test('transition appear with v-show', () => {
    const show = false
    const { vnode, container } = mountWithHydration(
      `<template><div style="display: none;">foo</div></template>`,
      () =>
        h(
          Transition,
          { appear: true },
          {
            default: () =>
              withDirectives(createVNode('div', null, 'foo'), [[vShow, show]]),
          },
        ),
    )
    expect(container.firstChild).toMatchInlineSnapshot(`
      <div
        class="v-enter-from v-enter-active"
        style="display: none;"
      >
        foo
      </div>
    `)
    expect((container.firstChild as any)[vShowOriginalDisplay]).toBe('')
    expect(vnode.el).toBe(container.firstChild)
    expect(`mismatch`).not.toHaveBeenWarned()
  })

  test('transition appear w/ event listener', async () => {
    const container = document.createElement('div')
    container.innerHTML = `<template><button>0</button></template>`
    createSSRApp({
      data() {
        return {
          count: 0,
        }
      },
      template: `
        <Transition appear>
          <button @click="count++">{{count}}</button>
        </Transition>
      `,
    }).mount(container)

    expect(container.firstChild).toMatchInlineSnapshot(`
      <button
        class="v-enter-from v-enter-active"
      >
        0
      </button>
    `)

    triggerEvent('click', container.querySelector('button')!)
    await nextTick()
    expect(container.firstChild).toMatchInlineSnapshot(`
      <button
        class="v-enter-from v-enter-active"
      >
        1
      </button>
    `)
  })

  // #10607
  test('update component stable slot (prod + optimized mode)', async () => {
    __DEV__ = false
    try {
      const container = document.createElement('div')
      container.innerHTML = `<template><div show="false"><!--[--><div><div><!----></div></div><div>0</div><!--]--></div></template>`
      const Comp = {
        render(this: any) {
          return (
            openBlock(),
            createElementBlock('div', null, [
              renderSlot(this.$slots, 'default'),
            ])
          )
        },
      }
      const show = ref(false)
      const clicked = ref(false)

      const Wrapper = {
        setup() {
          const items = ref<number[]>([])
          onMounted(() => {
            items.value = [1]
          })
          return () => {
            return (
              openBlock(),
              createBlock(Comp, null, {
                default: withCtx(() => [
                  createElementVNode('div', null, [
                    createElementVNode('div', null, [
                      clicked.value
                        ? (openBlock(),
                          createElementBlock('div', { key: 0 }, 'foo'))
                        : createCommentVNode('v-if', true),
                    ]),
                  ]),
                  createElementVNode(
                    'div',
                    null,
                    items.value.length,
                    1 /* TEXT */,
                  ),
                ]),
                _: 1 /* STABLE */,
              })
            )
          }
        },
      }
      createSSRApp({
        components: { Wrapper },
        data() {
          return { show }
        },
        template: `<Wrapper :show="show"/>`,
      }).mount(container)

      await nextTick()
      expect(container.innerHTML).toBe(
        `<div show="false"><!--[--><div><div><!----></div></div><div>1</div><!--]--></div>`,
      )

      show.value = true
      await nextTick()
      expect(async () => {
        clicked.value = true
        await nextTick()
      }).not.toThrow("Cannot read properties of null (reading 'insertBefore')")

      await nextTick()
      expect(container.innerHTML).toBe(
        `<div show="true"><!--[--><div><div><div>foo</div></div></div><div>1</div><!--]--></div>`,
      )
    } catch (e) {
      throw e
    } finally {
      __DEV__ = true
    }
  })

  describe('mismatch handling', () => {
    test('text node', () => {
      const { container } = mountWithHydration(`foo`, () => 'bar')
      expect(container.textContent).toBe('bar')
      expect(`Hydration text mismatch`).toHaveBeenWarned()
    })

    test('element text content', () => {
      const { container } = mountWithHydration(`<div>foo</div>`, () =>
        h('div', 'bar'),
      )
      expect(container.innerHTML).toBe('<div>bar</div>')
      expect(`Hydration text content mismatch`).toHaveBeenWarned()
    })

    test('not enough children', () => {
      const { container } = mountWithHydration(`<div></div>`, () =>
        h('div', [h('span', 'foo'), h('span', 'bar')]),
      )
      expect(container.innerHTML).toBe(
        '<div><span>foo</span><span>bar</span></div>',
      )
      expect(`Hydration children mismatch`).toHaveBeenWarned()
    })

    test('too many children', () => {
      const { container } = mountWithHydration(
        `<div><span>foo</span><span>bar</span></div>`,
        () => h('div', [h('span', 'foo')]),
      )
      expect(container.innerHTML).toBe('<div><span>foo</span></div>')
      expect(`Hydration children mismatch`).toHaveBeenWarned()
    })

    test('complete mismatch', () => {
      const { container } = mountWithHydration(
        `<div><span>foo</span><span>bar</span></div>`,
        () => h('div', [h('div', 'foo'), h('p', 'bar')]),
      )
      expect(container.innerHTML).toBe('<div><div>foo</div><p>bar</p></div>')
      expect(`Hydration node mismatch`).toHaveBeenWarnedTimes(2)
    })

    test('fragment mismatch removal', () => {
      const { container } = mountWithHydration(
        `<div><!--[--><div>foo</div><div>bar</div><!--]--></div>`,
        () => h('div', [h('span', 'replaced')]),
      )
      expect(container.innerHTML).toBe('<div><span>replaced</span></div>')
      expect(`Hydration node mismatch`).toHaveBeenWarned()
    })

    test('fragment not enough children', () => {
      const { container } = mountWithHydration(
        `<div><!--[--><div>foo</div><!--]--><div>baz</div></div>`,
        () => h('div', [[h('div', 'foo'), h('div', 'bar')], h('div', 'baz')]),
      )
      expect(container.innerHTML).toBe(
        '<div><!--[--><div>foo</div><div>bar</div><!--]--><div>baz</div></div>',
      )
      expect(`Hydration node mismatch`).toHaveBeenWarned()
    })

    test('fragment too many children', () => {
      const { container } = mountWithHydration(
        `<div><!--[--><div>foo</div><div>bar</div><!--]--><div>baz</div></div>`,
        () => h('div', [[h('div', 'foo')], h('div', 'baz')]),
      )
      expect(container.innerHTML).toBe(
        '<div><!--[--><div>foo</div><!--]--><div>baz</div></div>',
      )
      // fragment ends early and attempts to hydrate the extra <div>bar</div>
      // as 2nd fragment child.
      expect(`Hydration text content mismatch`).toHaveBeenWarned()
      // excessive children removal
      expect(`Hydration children mismatch`).toHaveBeenWarned()
    })

    test('Teleport target has empty children', () => {
      const teleportContainer = document.createElement('div')
      teleportContainer.id = 'teleport'
      document.body.appendChild(teleportContainer)

      mountWithHydration('<!--teleport start--><!--teleport end-->', () =>
        h(Teleport, { to: '#teleport' }, [h('span', 'value')]),
      )
      expect(teleportContainer.innerHTML).toBe(`<span>value</span>`)
      expect(`Hydration children mismatch`).toHaveBeenWarned()
    })

    test('comment mismatch (element)', () => {
      const { container } = mountWithHydration(`<div><span></span></div>`, () =>
        h('div', [createCommentVNode('hi')]),
      )
      expect(container.innerHTML).toBe('<div><!--hi--></div>')
      expect(`Hydration node mismatch`).toHaveBeenWarned()
    })

    test('comment mismatch (text)', () => {
      const { container } = mountWithHydration(`<div>foobar</div>`, () =>
        h('div', [createCommentVNode('hi')]),
      )
      expect(container.innerHTML).toBe('<div><!--hi--></div>')
      expect(`Hydration node mismatch`).toHaveBeenWarned()
    })

    test('class mismatch', () => {
      mountWithHydration(`<div class="foo bar"></div>`, () =>
        h('div', { class: ['foo', 'bar'] }),
      )
      mountWithHydration(`<div class="foo bar"></div>`, () =>
        h('div', { class: { foo: true, bar: true } }),
      )
      mountWithHydration(`<div class="foo bar"></div>`, () =>
        h('div', { class: 'foo bar' }),
      )
      // SVG classes
      mountWithHydration(`<svg class="foo bar"></svg>`, () =>
        h('svg', { class: 'foo bar' }),
      )
      // class with different order
      mountWithHydration(`<div class="foo bar"></div>`, () =>
        h('div', { class: 'bar foo' }),
      )
      expect(`Hydration class mismatch`).not.toHaveBeenWarned()
      mountWithHydration(`<div class="foo bar"></div>`, () =>
        h('div', { class: 'foo' }),
      )
      expect(`Hydration class mismatch`).toHaveBeenWarned()
    })

    test('style mismatch', () => {
      mountWithHydration(`<div style="color:red;"></div>`, () =>
        h('div', { style: { color: 'red' } }),
      )
      mountWithHydration(`<div style="color:red;"></div>`, () =>
        h('div', { style: `color:red;` }),
      )
      mountWithHydration(
        `<div style="color:red; font-size: 12px;"></div>`,
        () => h('div', { style: `font-size: 12px; color:red;` }),
      )
      mountWithHydration(`<div style="color:red;display:none;"></div>`, () =>
        withDirectives(createVNode('div', { style: 'color: red' }, ''), [
          [vShow, false],
        ]),
      )
      expect(`Hydration style mismatch`).not.toHaveBeenWarned()
      mountWithHydration(`<div style="color:red;"></div>`, () =>
        h('div', { style: { color: 'green' } }),
      )
      expect(`Hydration style mismatch`).toHaveBeenWarnedTimes(1)
    })

    test('style mismatch when no style attribute is present', () => {
      mountWithHydration(`<div></div>`, () =>
        h('div', { style: { color: 'red' } }),
      )
      expect(`Hydration style mismatch`).toHaveBeenWarnedTimes(1)
    })

    test('style mismatch w/ v-show', () => {
      mountWithHydration(`<div style="color:red;display:none"></div>`, () =>
        withDirectives(createVNode('div', { style: 'color: red' }, ''), [
          [vShow, false],
        ]),
      )
      expect(`Hydration style mismatch`).not.toHaveBeenWarned()
      mountWithHydration(`<div style="color:red;"></div>`, () =>
        withDirectives(createVNode('div', { style: 'color: red' }, ''), [
          [vShow, false],
        ]),
      )
      expect(`Hydration style mismatch`).toHaveBeenWarnedTimes(1)
    })

    test('attr mismatch', () => {
      mountWithHydration(`<div id="foo"></div>`, () => h('div', { id: 'foo' }))
      mountWithHydration(`<div spellcheck></div>`, () =>
        h('div', { spellcheck: '' }),
      )
      mountWithHydration(`<div></div>`, () => h('div', { id: undefined }))
      // boolean
      mountWithHydration(`<select multiple></div>`, () =>
        h('select', { multiple: true }),
      )
      mountWithHydration(`<select multiple></div>`, () =>
        h('select', { multiple: 'multiple' }),
      )
      expect(`Hydration attribute mismatch`).not.toHaveBeenWarned()

      mountWithHydration(`<div></div>`, () => h('div', { id: 'foo' }))
      expect(`Hydration attribute mismatch`).toHaveBeenWarnedTimes(1)

      mountWithHydration(`<div id="bar"></div>`, () => h('div', { id: 'foo' }))
      expect(`Hydration attribute mismatch`).toHaveBeenWarnedTimes(2)
    })

    test('attr special case: textarea value', () => {
      mountWithHydration(`<textarea>foo</textarea>`, () =>
        h('textarea', { value: 'foo' }),
      )
      mountWithHydration(`<textarea></textarea>`, () =>
        h('textarea', { value: '' }),
      )
      expect(`Hydration attribute mismatch`).not.toHaveBeenWarned()

      mountWithHydration(`<textarea>foo</textarea>`, () =>
        h('textarea', { value: 'bar' }),
      )
      expect(`Hydration attribute mismatch`).toHaveBeenWarned()
    })

    test('boolean attr handling', () => {
      mountWithHydration(`<input />`, () => h('input', { readonly: false }))
      expect(`Hydration attribute mismatch`).not.toHaveBeenWarned()

      mountWithHydration(`<input readonly />`, () =>
        h('input', { readonly: true }),
      )
      expect(`Hydration attribute mismatch`).not.toHaveBeenWarned()

      mountWithHydration(`<input readonly="readonly" />`, () =>
        h('input', { readonly: true }),
      )
      expect(`Hydration attribute mismatch`).not.toHaveBeenWarned()
    })

    test('client value is null or undefined', () => {
      mountWithHydration(`<div></div>`, () =>
        h('div', { draggable: undefined }),
      )
      expect(`Hydration attribute mismatch`).not.toHaveBeenWarned()

      mountWithHydration(`<input />`, () => h('input', { type: null }))
      expect(`Hydration attribute mismatch`).not.toHaveBeenWarned()
    })

    test('should not warn against object values', () => {
      mountWithHydration(`<input />`, () => h('input', { from: {} }))
      expect(`Hydration attribute mismatch`).not.toHaveBeenWarned()
    })

    test('should not warn on falsy bindings of non-property keys', () => {
      mountWithHydration(`<button />`, () => h('button', { href: undefined }))
      expect(`Hydration attribute mismatch`).not.toHaveBeenWarned()
    })

    test('should not warn on non-renderable option values', () => {
      mountWithHydration(`<select><option>hello</option></select>`, () =>
        h('select', [h('option', { value: ['foo'] }, 'hello')]),
      )
      expect(`Hydration attribute mismatch`).not.toHaveBeenWarned()
    })

    test('should not warn css v-bind', () => {
      const container = document.createElement('div')
      container.innerHTML = `<div style="--foo:red;color:var(--foo);" />`
      const app = createSSRApp({
        setup() {
          useCssVars(() => ({
            foo: 'red',
          }))
          return () => h('div', { style: { color: 'var(--foo)' } })
        },
      })
      app.mount(container)
      expect(`Hydration style mismatch`).not.toHaveBeenWarned()
    })

    // #10317 - test case from #10325
    test('css vars should only be added to expected on component root dom', () => {
      const container = document.createElement('div')
      container.innerHTML = `<div style="--foo:red;"><div style="color:var(--foo);" /></div>`
      const app = createSSRApp({
        setup() {
          useCssVars(() => ({
            foo: 'red',
          }))
          return () =>
            h('div', null, [h('div', { style: { color: 'var(--foo)' } })])
        },
      })
      app.mount(container)
      expect(`Hydration style mismatch`).not.toHaveBeenWarned()
    })

<<<<<<< HEAD
    // #9033
    test('force patch dynamic props when hydrating', () => {
      const timestamp = Date.now()
      let timestampCur = 0
      const { container } = mountWithHydration(
        `<div><div>${timestamp}</div></div>`,
        () => {
          timestampCur = Date.now()
          return (
            openBlock(),
            createElementBlock('div', null, [
              createElementVNode(
                'div',
                { innerHTML: timestampCur },
                null,
                8 /* PROPS */,
                ['innerHTML'],
              ),
            ])
          )
        },
      )
      expect(container.innerHTML).toBe(`<div><div>${timestampCur}</div></div>`)
=======
    // #11188
    test('css vars support fallthrough', () => {
      const container = document.createElement('div')
      container.innerHTML = `<div style="padding: 4px;--foo:red;"></div>`
      const app = createSSRApp({
        setup() {
          useCssVars(() => ({
            foo: 'red',
          }))
          return () => h(Child)
        },
      })
      const Child = {
        setup() {
          return () => h('div', { style: 'padding: 4px' })
        },
      }
      app.mount(container)
      expect(`Hydration style mismatch`).not.toHaveBeenWarned()
    })

    // #11189
    test('should not warn for directives that mutate DOM in created', () => {
      const container = document.createElement('div')
      container.innerHTML = `<div class="test red"></div>`
      const vColor: ObjectDirective = {
        created(el, binding) {
          el.classList.add(binding.value)
        },
      }
      const app = createSSRApp({
        setup() {
          return () =>
            withDirectives(h('div', { class: 'test' }), [[vColor, 'red']])
        },
      })
      app.mount(container)
      expect(`Hydration style mismatch`).not.toHaveBeenWarned()
    })

    test('escape css var name', () => {
      const container = document.createElement('div')
      container.innerHTML = `<div style="padding: 4px;--foo\\.bar:red;"></div>`
      const app = createSSRApp({
        setup() {
          useCssVars(() => ({
            'foo.bar': 'red',
          }))
          return () => h(Child)
        },
      })
      const Child = {
        setup() {
          return () => h('div', { style: 'padding: 4px' })
        },
      }
      app.mount(container)
      expect(`Hydration style mismatch`).not.toHaveBeenWarned()
    })
  })

  describe('data-allow-mismatch', () => {
    test('element text content', () => {
      const { container } = mountWithHydration(
        `<div data-allow-mismatch="text">foo</div>`,
        () => h('div', 'bar'),
      )
      expect(container.innerHTML).toBe(
        '<div data-allow-mismatch="text">bar</div>',
      )
      expect(`Hydration text content mismatch`).not.toHaveBeenWarned()
    })

    test('not enough children', () => {
      const { container } = mountWithHydration(
        `<div data-allow-mismatch="children"></div>`,
        () => h('div', [h('span', 'foo'), h('span', 'bar')]),
      )
      expect(container.innerHTML).toBe(
        '<div data-allow-mismatch="children"><span>foo</span><span>bar</span></div>',
      )
      expect(`Hydration children mismatch`).not.toHaveBeenWarned()
    })

    test('too many children', () => {
      const { container } = mountWithHydration(
        `<div data-allow-mismatch="children"><span>foo</span><span>bar</span></div>`,
        () => h('div', [h('span', 'foo')]),
      )
      expect(container.innerHTML).toBe(
        '<div data-allow-mismatch="children"><span>foo</span></div>',
      )
      expect(`Hydration children mismatch`).not.toHaveBeenWarned()
    })

    test('complete mismatch', () => {
      const { container } = mountWithHydration(
        `<div data-allow-mismatch="children"><span>foo</span><span>bar</span></div>`,
        () => h('div', [h('div', 'foo'), h('p', 'bar')]),
      )
      expect(container.innerHTML).toBe(
        '<div data-allow-mismatch="children"><div>foo</div><p>bar</p></div>',
      )
      expect(`Hydration node mismatch`).not.toHaveBeenWarned()
    })

    test('fragment mismatch removal', () => {
      const { container } = mountWithHydration(
        `<div data-allow-mismatch="children"><!--[--><div>foo</div><div>bar</div><!--]--></div>`,
        () => h('div', [h('span', 'replaced')]),
      )
      expect(container.innerHTML).toBe(
        '<div data-allow-mismatch="children"><span>replaced</span></div>',
      )
      expect(`Hydration node mismatch`).not.toHaveBeenWarned()
    })

    test('fragment not enough children', () => {
      const { container } = mountWithHydration(
        `<div data-allow-mismatch="children"><!--[--><div>foo</div><!--]--><div>baz</div></div>`,
        () => h('div', [[h('div', 'foo'), h('div', 'bar')], h('div', 'baz')]),
      )
      expect(container.innerHTML).toBe(
        '<div data-allow-mismatch="children"><!--[--><div>foo</div><div>bar</div><!--]--><div>baz</div></div>',
      )
      expect(`Hydration node mismatch`).not.toHaveBeenWarned()
    })

    test('fragment too many children', () => {
      const { container } = mountWithHydration(
        `<div data-allow-mismatch="children"><!--[--><div>foo</div><div>bar</div><!--]--><div>baz</div></div>`,
        () => h('div', [[h('div', 'foo')], h('div', 'baz')]),
      )
      expect(container.innerHTML).toBe(
        '<div data-allow-mismatch="children"><!--[--><div>foo</div><!--]--><div>baz</div></div>',
      )
      // fragment ends early and attempts to hydrate the extra <div>bar</div>
      // as 2nd fragment child.
      expect(`Hydration text content mismatch`).not.toHaveBeenWarned()
      // excessive children removal
      expect(`Hydration children mismatch`).not.toHaveBeenWarned()
    })

    test('comment mismatch (element)', () => {
      const { container } = mountWithHydration(
        `<div data-allow-mismatch="children"><span></span></div>`,
        () => h('div', [createCommentVNode('hi')]),
      )
      expect(container.innerHTML).toBe(
        '<div data-allow-mismatch="children"><!--hi--></div>',
      )
      expect(`Hydration node mismatch`).not.toHaveBeenWarned()
    })

    test('comment mismatch (text)', () => {
      const { container } = mountWithHydration(
        `<div data-allow-mismatch="children">foobar</div>`,
        () => h('div', [createCommentVNode('hi')]),
      )
      expect(container.innerHTML).toBe(
        '<div data-allow-mismatch="children"><!--hi--></div>',
      )
      expect(`Hydration node mismatch`).not.toHaveBeenWarned()
    })

    test('class mismatch', () => {
      mountWithHydration(
        `<div class="foo bar" data-allow-mismatch="class"></div>`,
        () => h('div', { class: 'foo' }),
      )
      expect(`Hydration class mismatch`).not.toHaveBeenWarned()
    })

    test('style mismatch', () => {
      mountWithHydration(
        `<div style="color:red;" data-allow-mismatch="style"></div>`,
        () => h('div', { style: { color: 'green' } }),
      )
      expect(`Hydration style mismatch`).not.toHaveBeenWarned()
    })

    test('attr mismatch', () => {
      mountWithHydration(`<div data-allow-mismatch="attribute"></div>`, () =>
        h('div', { id: 'foo' }),
      )
      mountWithHydration(
        `<div id="bar" data-allow-mismatch="attribute"></div>`,
        () => h('div', { id: 'foo' }),
      )
      expect(`Hydration attribute mismatch`).not.toHaveBeenWarned()
>>>>>>> 1b6bc237
    })
  })
})<|MERGE_RESOLUTION|>--- conflicted
+++ resolved
@@ -22,10 +22,7 @@
   nextTick,
   onMounted,
   openBlock,
-<<<<<<< HEAD
-=======
   reactive,
->>>>>>> 1b6bc237
   ref,
   renderSlot,
   useCssVars,
@@ -1985,7 +1982,198 @@
       expect(`Hydration style mismatch`).not.toHaveBeenWarned()
     })
 
-<<<<<<< HEAD
+    // #11188
+    test('css vars support fallthrough', () => {
+      const container = document.createElement('div')
+      container.innerHTML = `<div style="padding: 4px;--foo:red;"></div>`
+      const app = createSSRApp({
+        setup() {
+          useCssVars(() => ({
+            foo: 'red',
+          }))
+          return () => h(Child)
+        },
+      })
+      const Child = {
+        setup() {
+          return () => h('div', { style: 'padding: 4px' })
+        },
+      }
+      app.mount(container)
+      expect(`Hydration style mismatch`).not.toHaveBeenWarned()
+    })
+
+    // #11189
+    test('should not warn for directives that mutate DOM in created', () => {
+      const container = document.createElement('div')
+      container.innerHTML = `<div class="test red"></div>`
+      const vColor: ObjectDirective = {
+        created(el, binding) {
+          el.classList.add(binding.value)
+        },
+      }
+      const app = createSSRApp({
+        setup() {
+          return () =>
+            withDirectives(h('div', { class: 'test' }), [[vColor, 'red']])
+        },
+      })
+      app.mount(container)
+      expect(`Hydration style mismatch`).not.toHaveBeenWarned()
+    })
+
+    test('escape css var name', () => {
+      const container = document.createElement('div')
+      container.innerHTML = `<div style="padding: 4px;--foo\\.bar:red;"></div>`
+      const app = createSSRApp({
+        setup() {
+          useCssVars(() => ({
+            'foo.bar': 'red',
+          }))
+          return () => h(Child)
+        },
+      })
+      const Child = {
+        setup() {
+          return () => h('div', { style: 'padding: 4px' })
+        },
+      }
+      app.mount(container)
+      expect(`Hydration style mismatch`).not.toHaveBeenWarned()
+    })
+  })
+
+  describe('data-allow-mismatch', () => {
+    test('element text content', () => {
+      const { container } = mountWithHydration(
+        `<div data-allow-mismatch="text">foo</div>`,
+        () => h('div', 'bar'),
+      )
+      expect(container.innerHTML).toBe(
+        '<div data-allow-mismatch="text">bar</div>',
+      )
+      expect(`Hydration text content mismatch`).not.toHaveBeenWarned()
+    })
+
+    test('not enough children', () => {
+      const { container } = mountWithHydration(
+        `<div data-allow-mismatch="children"></div>`,
+        () => h('div', [h('span', 'foo'), h('span', 'bar')]),
+      )
+      expect(container.innerHTML).toBe(
+        '<div data-allow-mismatch="children"><span>foo</span><span>bar</span></div>',
+      )
+      expect(`Hydration children mismatch`).not.toHaveBeenWarned()
+    })
+
+    test('too many children', () => {
+      const { container } = mountWithHydration(
+        `<div data-allow-mismatch="children"><span>foo</span><span>bar</span></div>`,
+        () => h('div', [h('span', 'foo')]),
+      )
+      expect(container.innerHTML).toBe(
+        '<div data-allow-mismatch="children"><span>foo</span></div>',
+      )
+      expect(`Hydration children mismatch`).not.toHaveBeenWarned()
+    })
+
+    test('complete mismatch', () => {
+      const { container } = mountWithHydration(
+        `<div data-allow-mismatch="children"><span>foo</span><span>bar</span></div>`,
+        () => h('div', [h('div', 'foo'), h('p', 'bar')]),
+      )
+      expect(container.innerHTML).toBe(
+        '<div data-allow-mismatch="children"><div>foo</div><p>bar</p></div>',
+      )
+      expect(`Hydration node mismatch`).not.toHaveBeenWarned()
+    })
+
+    test('fragment mismatch removal', () => {
+      const { container } = mountWithHydration(
+        `<div data-allow-mismatch="children"><!--[--><div>foo</div><div>bar</div><!--]--></div>`,
+        () => h('div', [h('span', 'replaced')]),
+      )
+      expect(container.innerHTML).toBe(
+        '<div data-allow-mismatch="children"><span>replaced</span></div>',
+      )
+      expect(`Hydration node mismatch`).not.toHaveBeenWarned()
+    })
+
+    test('fragment not enough children', () => {
+      const { container } = mountWithHydration(
+        `<div data-allow-mismatch="children"><!--[--><div>foo</div><!--]--><div>baz</div></div>`,
+        () => h('div', [[h('div', 'foo'), h('div', 'bar')], h('div', 'baz')]),
+      )
+      expect(container.innerHTML).toBe(
+        '<div data-allow-mismatch="children"><!--[--><div>foo</div><div>bar</div><!--]--><div>baz</div></div>',
+      )
+      expect(`Hydration node mismatch`).not.toHaveBeenWarned()
+    })
+
+    test('fragment too many children', () => {
+      const { container } = mountWithHydration(
+        `<div data-allow-mismatch="children"><!--[--><div>foo</div><div>bar</div><!--]--><div>baz</div></div>`,
+        () => h('div', [[h('div', 'foo')], h('div', 'baz')]),
+      )
+      expect(container.innerHTML).toBe(
+        '<div data-allow-mismatch="children"><!--[--><div>foo</div><!--]--><div>baz</div></div>',
+      )
+      // fragment ends early and attempts to hydrate the extra <div>bar</div>
+      // as 2nd fragment child.
+      expect(`Hydration text content mismatch`).not.toHaveBeenWarned()
+      // excessive children removal
+      expect(`Hydration children mismatch`).not.toHaveBeenWarned()
+    })
+
+    test('comment mismatch (element)', () => {
+      const { container } = mountWithHydration(
+        `<div data-allow-mismatch="children"><span></span></div>`,
+        () => h('div', [createCommentVNode('hi')]),
+      )
+      expect(container.innerHTML).toBe(
+        '<div data-allow-mismatch="children"><!--hi--></div>',
+      )
+      expect(`Hydration node mismatch`).not.toHaveBeenWarned()
+    })
+
+    test('comment mismatch (text)', () => {
+      const { container } = mountWithHydration(
+        `<div data-allow-mismatch="children">foobar</div>`,
+        () => h('div', [createCommentVNode('hi')]),
+      )
+      expect(container.innerHTML).toBe(
+        '<div data-allow-mismatch="children"><!--hi--></div>',
+      )
+      expect(`Hydration node mismatch`).not.toHaveBeenWarned()
+    })
+
+    test('class mismatch', () => {
+      mountWithHydration(
+        `<div class="foo bar" data-allow-mismatch="class"></div>`,
+        () => h('div', { class: 'foo' }),
+      )
+      expect(`Hydration class mismatch`).not.toHaveBeenWarned()
+    })
+
+    test('style mismatch', () => {
+      mountWithHydration(
+        `<div style="color:red;" data-allow-mismatch="style"></div>`,
+        () => h('div', { style: { color: 'green' } }),
+      )
+      expect(`Hydration style mismatch`).not.toHaveBeenWarned()
+    })
+
+    test('attr mismatch', () => {
+      mountWithHydration(`<div data-allow-mismatch="attribute"></div>`, () =>
+        h('div', { id: 'foo' }),
+      )
+      mountWithHydration(
+        `<div id="bar" data-allow-mismatch="attribute"></div>`,
+        () => h('div', { id: 'foo' }),
+      )
+      expect(`Hydration attribute mismatch`).not.toHaveBeenWarned()
+    })
+
     // #9033
     test('force patch dynamic props when hydrating', () => {
       const timestamp = Date.now()
@@ -2009,198 +2197,6 @@
         },
       )
       expect(container.innerHTML).toBe(`<div><div>${timestampCur}</div></div>`)
-=======
-    // #11188
-    test('css vars support fallthrough', () => {
-      const container = document.createElement('div')
-      container.innerHTML = `<div style="padding: 4px;--foo:red;"></div>`
-      const app = createSSRApp({
-        setup() {
-          useCssVars(() => ({
-            foo: 'red',
-          }))
-          return () => h(Child)
-        },
-      })
-      const Child = {
-        setup() {
-          return () => h('div', { style: 'padding: 4px' })
-        },
-      }
-      app.mount(container)
-      expect(`Hydration style mismatch`).not.toHaveBeenWarned()
-    })
-
-    // #11189
-    test('should not warn for directives that mutate DOM in created', () => {
-      const container = document.createElement('div')
-      container.innerHTML = `<div class="test red"></div>`
-      const vColor: ObjectDirective = {
-        created(el, binding) {
-          el.classList.add(binding.value)
-        },
-      }
-      const app = createSSRApp({
-        setup() {
-          return () =>
-            withDirectives(h('div', { class: 'test' }), [[vColor, 'red']])
-        },
-      })
-      app.mount(container)
-      expect(`Hydration style mismatch`).not.toHaveBeenWarned()
-    })
-
-    test('escape css var name', () => {
-      const container = document.createElement('div')
-      container.innerHTML = `<div style="padding: 4px;--foo\\.bar:red;"></div>`
-      const app = createSSRApp({
-        setup() {
-          useCssVars(() => ({
-            'foo.bar': 'red',
-          }))
-          return () => h(Child)
-        },
-      })
-      const Child = {
-        setup() {
-          return () => h('div', { style: 'padding: 4px' })
-        },
-      }
-      app.mount(container)
-      expect(`Hydration style mismatch`).not.toHaveBeenWarned()
-    })
-  })
-
-  describe('data-allow-mismatch', () => {
-    test('element text content', () => {
-      const { container } = mountWithHydration(
-        `<div data-allow-mismatch="text">foo</div>`,
-        () => h('div', 'bar'),
-      )
-      expect(container.innerHTML).toBe(
-        '<div data-allow-mismatch="text">bar</div>',
-      )
-      expect(`Hydration text content mismatch`).not.toHaveBeenWarned()
-    })
-
-    test('not enough children', () => {
-      const { container } = mountWithHydration(
-        `<div data-allow-mismatch="children"></div>`,
-        () => h('div', [h('span', 'foo'), h('span', 'bar')]),
-      )
-      expect(container.innerHTML).toBe(
-        '<div data-allow-mismatch="children"><span>foo</span><span>bar</span></div>',
-      )
-      expect(`Hydration children mismatch`).not.toHaveBeenWarned()
-    })
-
-    test('too many children', () => {
-      const { container } = mountWithHydration(
-        `<div data-allow-mismatch="children"><span>foo</span><span>bar</span></div>`,
-        () => h('div', [h('span', 'foo')]),
-      )
-      expect(container.innerHTML).toBe(
-        '<div data-allow-mismatch="children"><span>foo</span></div>',
-      )
-      expect(`Hydration children mismatch`).not.toHaveBeenWarned()
-    })
-
-    test('complete mismatch', () => {
-      const { container } = mountWithHydration(
-        `<div data-allow-mismatch="children"><span>foo</span><span>bar</span></div>`,
-        () => h('div', [h('div', 'foo'), h('p', 'bar')]),
-      )
-      expect(container.innerHTML).toBe(
-        '<div data-allow-mismatch="children"><div>foo</div><p>bar</p></div>',
-      )
-      expect(`Hydration node mismatch`).not.toHaveBeenWarned()
-    })
-
-    test('fragment mismatch removal', () => {
-      const { container } = mountWithHydration(
-        `<div data-allow-mismatch="children"><!--[--><div>foo</div><div>bar</div><!--]--></div>`,
-        () => h('div', [h('span', 'replaced')]),
-      )
-      expect(container.innerHTML).toBe(
-        '<div data-allow-mismatch="children"><span>replaced</span></div>',
-      )
-      expect(`Hydration node mismatch`).not.toHaveBeenWarned()
-    })
-
-    test('fragment not enough children', () => {
-      const { container } = mountWithHydration(
-        `<div data-allow-mismatch="children"><!--[--><div>foo</div><!--]--><div>baz</div></div>`,
-        () => h('div', [[h('div', 'foo'), h('div', 'bar')], h('div', 'baz')]),
-      )
-      expect(container.innerHTML).toBe(
-        '<div data-allow-mismatch="children"><!--[--><div>foo</div><div>bar</div><!--]--><div>baz</div></div>',
-      )
-      expect(`Hydration node mismatch`).not.toHaveBeenWarned()
-    })
-
-    test('fragment too many children', () => {
-      const { container } = mountWithHydration(
-        `<div data-allow-mismatch="children"><!--[--><div>foo</div><div>bar</div><!--]--><div>baz</div></div>`,
-        () => h('div', [[h('div', 'foo')], h('div', 'baz')]),
-      )
-      expect(container.innerHTML).toBe(
-        '<div data-allow-mismatch="children"><!--[--><div>foo</div><!--]--><div>baz</div></div>',
-      )
-      // fragment ends early and attempts to hydrate the extra <div>bar</div>
-      // as 2nd fragment child.
-      expect(`Hydration text content mismatch`).not.toHaveBeenWarned()
-      // excessive children removal
-      expect(`Hydration children mismatch`).not.toHaveBeenWarned()
-    })
-
-    test('comment mismatch (element)', () => {
-      const { container } = mountWithHydration(
-        `<div data-allow-mismatch="children"><span></span></div>`,
-        () => h('div', [createCommentVNode('hi')]),
-      )
-      expect(container.innerHTML).toBe(
-        '<div data-allow-mismatch="children"><!--hi--></div>',
-      )
-      expect(`Hydration node mismatch`).not.toHaveBeenWarned()
-    })
-
-    test('comment mismatch (text)', () => {
-      const { container } = mountWithHydration(
-        `<div data-allow-mismatch="children">foobar</div>`,
-        () => h('div', [createCommentVNode('hi')]),
-      )
-      expect(container.innerHTML).toBe(
-        '<div data-allow-mismatch="children"><!--hi--></div>',
-      )
-      expect(`Hydration node mismatch`).not.toHaveBeenWarned()
-    })
-
-    test('class mismatch', () => {
-      mountWithHydration(
-        `<div class="foo bar" data-allow-mismatch="class"></div>`,
-        () => h('div', { class: 'foo' }),
-      )
-      expect(`Hydration class mismatch`).not.toHaveBeenWarned()
-    })
-
-    test('style mismatch', () => {
-      mountWithHydration(
-        `<div style="color:red;" data-allow-mismatch="style"></div>`,
-        () => h('div', { style: { color: 'green' } }),
-      )
-      expect(`Hydration style mismatch`).not.toHaveBeenWarned()
-    })
-
-    test('attr mismatch', () => {
-      mountWithHydration(`<div data-allow-mismatch="attribute"></div>`, () =>
-        h('div', { id: 'foo' }),
-      )
-      mountWithHydration(
-        `<div id="bar" data-allow-mismatch="attribute"></div>`,
-        () => h('div', { id: 'foo' }),
-      )
-      expect(`Hydration attribute mismatch`).not.toHaveBeenWarned()
->>>>>>> 1b6bc237
     })
   })
 })