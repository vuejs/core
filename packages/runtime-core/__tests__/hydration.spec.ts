/**
 * @vitest-environment jsdom
 */

import {
  Suspense,
  Teleport,
  Transition,
  type VNode,
  createCommentVNode,
  createElementBlock,
  createElementVNode,
  createSSRApp,
  createStaticVNode,
  createTextVNode,
  createVNode,
  defineAsyncComponent,
  defineComponent,
  h,
  nextTick,
  onMounted,
  openBlock,
  ref,
  renderSlot,
  useCssVars,
  vModelCheckbox,
  vShow,
  withDirectives,
} from '@vue/runtime-dom'
import { type SSRContext, renderToString } from '@vue/server-renderer'
import { PatchFlags } from '@vue/shared'
import { vShowOriginalDisplay } from '../../runtime-dom/src/directives/vShow'

function mountWithHydration(html: string, render: () => any) {
  const container = document.createElement('div')
  container.innerHTML = html
  const app = createSSRApp({
    render,
  })
  return {
    vnode: app.mount(container).$.subTree as VNode<Node, Element> & {
      el: Element
    },
    container,
  }
}

const triggerEvent = (type: string, el: Element) => {
  const event = new Event(type)
  el.dispatchEvent(event)
}

describe('SSR hydration', () => {
  beforeEach(() => {
    document.body.innerHTML = ''
  })

  test('text', async () => {
    const msg = ref('foo')
    const { vnode, container } = mountWithHydration('foo', () => msg.value)
    expect(vnode.el).toBe(container.firstChild)
    expect(container.textContent).toBe('foo')
    msg.value = 'bar'
    await nextTick()
    expect(container.textContent).toBe('bar')
  })

  test('empty text', async () => {
    const { container } = mountWithHydration('<div></div>', () =>
      h('div', createTextVNode('')),
    )
    expect(container.textContent).toBe('')
    expect(`Hydration children mismatch in <div>`).not.toHaveBeenWarned()
  })

  test('comment', () => {
    const { vnode, container } = mountWithHydration('<!---->', () => null)
    expect(vnode.el).toBe(container.firstChild)
    expect(vnode.el.nodeType).toBe(8) // comment
  })

  test('static', () => {
    const html = '<div><span>hello</span></div>'
    const { vnode, container } = mountWithHydration(html, () =>
      createStaticVNode('', 1),
    )
    expect(vnode.el).toBe(container.firstChild)
    expect(vnode.el.outerHTML).toBe(html)
    expect(vnode.anchor).toBe(container.firstChild)
    expect(vnode.children).toBe(html)
  })

  test('static (multiple elements)', () => {
    const staticContent = '<div></div><span>hello</span>'
    const html = `<div><div>hi</div>` + staticContent + `<div>ho</div></div>`

    const n1 = h('div', 'hi')
    const s = createStaticVNode('', 2)
    const n2 = h('div', 'ho')

    const { container } = mountWithHydration(html, () => h('div', [n1, s, n2]))

    const div = container.firstChild!

    expect(n1.el).toBe(div.firstChild)
    expect(n2.el).toBe(div.lastChild)
    expect(s.el).toBe(div.childNodes[1])
    expect(s.anchor).toBe(div.childNodes[2])
    expect(s.children).toBe(staticContent)
  })

  // #6008
  test('static (with text node as starting node)', () => {
    const html = ` A <span>foo</span> B`
    const { vnode, container } = mountWithHydration(html, () =>
      createStaticVNode(` A <span>foo</span> B`, 3),
    )
    expect(vnode.el).toBe(container.firstChild)
    expect(vnode.anchor).toBe(container.lastChild)
    expect(`Hydration node mismatch`).not.toHaveBeenWarned()
  })

  test('static with content adoption', () => {
    const html = ` A <span>foo</span> B`
    const { vnode, container } = mountWithHydration(html, () =>
      createStaticVNode(``, 3),
    )
    expect(vnode.el).toBe(container.firstChild)
    expect(vnode.anchor).toBe(container.lastChild)
    expect(vnode.children).toBe(html)
    expect(`Hydration node mismatch`).not.toHaveBeenWarned()
  })

  test('element with text children', async () => {
    const msg = ref('foo')
    const { vnode, container } = mountWithHydration(
      '<div class="foo">foo</div>',
      () => h('div', { class: msg.value }, msg.value),
    )
    expect(vnode.el).toBe(container.firstChild)
    expect(container.firstChild!.textContent).toBe('foo')
    msg.value = 'bar'
    await nextTick()
    expect(container.innerHTML).toBe(`<div class="bar">bar</div>`)
  })

  test('element with elements children', async () => {
    const msg = ref('foo')
    const fn = vi.fn()
    const { vnode, container } = mountWithHydration(
      '<div><span>foo</span><span class="foo"></span></div>',
      () =>
        h('div', [
          h('span', msg.value),
          h('span', { class: msg.value, onClick: fn }),
        ]),
    )
    expect(vnode.el).toBe(container.firstChild)
    expect((vnode.children as VNode[])[0].el).toBe(
      container.firstChild!.childNodes[0],
    )
    expect((vnode.children as VNode[])[1].el).toBe(
      container.firstChild!.childNodes[1],
    )

    // event handler
    triggerEvent('click', vnode.el.querySelector('.foo')!)
    expect(fn).toHaveBeenCalled()

    msg.value = 'bar'
    await nextTick()
    expect(vnode.el.innerHTML).toBe(`<span>bar</span><span class="bar"></span>`)
  })

  test('element with ref', () => {
    const el = ref()
    const { vnode, container } = mountWithHydration('<div></div>', () =>
      h('div', { ref: el }),
    )
    expect(vnode.el).toBe(container.firstChild)
    expect(el.value).toBe(vnode.el)
  })

  test('Fragment', async () => {
    const msg = ref('foo')
    const fn = vi.fn()
    const { vnode, container } = mountWithHydration(
      '<div><!--[--><span>foo</span><!--[--><span class="foo"></span><!--]--><!--]--></div>',
      () =>
        h('div', [
          [
            h('span', msg.value),
            [h('span', { class: msg.value, onClick: fn })],
          ],
        ]),
    )
    expect(vnode.el).toBe(container.firstChild)

    expect(vnode.el.innerHTML).toBe(
      `<!--[--><span>foo</span><!--[--><span class="foo"></span><!--]--><!--]-->`,
    )

    // start fragment 1
    const fragment1 = (vnode.children as VNode[])[0]
    expect(fragment1.el).toBe(vnode.el.childNodes[0])
    const fragment1Children = fragment1.children as VNode[]

    // first <span>
    expect(fragment1Children[0].el!.tagName).toBe('SPAN')
    expect(fragment1Children[0].el).toBe(vnode.el.childNodes[1])

    // start fragment 2
    const fragment2 = fragment1Children[1]
    expect(fragment2.el).toBe(vnode.el.childNodes[2])
    const fragment2Children = fragment2.children as VNode[]

    // second <span>
    expect(fragment2Children[0].el!.tagName).toBe('SPAN')
    expect(fragment2Children[0].el).toBe(vnode.el.childNodes[3])

    // end fragment 2
    expect(fragment2.anchor).toBe(vnode.el.childNodes[4])

    // end fragment 1
    expect(fragment1.anchor).toBe(vnode.el.childNodes[5])

    // event handler
    triggerEvent('click', vnode.el.querySelector('.foo')!)
    expect(fn).toHaveBeenCalled()

    msg.value = 'bar'
    await nextTick()
    expect(vnode.el.innerHTML).toBe(
      `<!--[--><span>bar</span><!--[--><span class="bar"></span><!--]--><!--]-->`,
    )
  })

  test('Teleport', async () => {
    const msg = ref('foo')
    const fn = vi.fn()
    const teleportContainer = document.createElement('div')
    teleportContainer.id = 'teleport'
    teleportContainer.innerHTML = `<span>foo</span><span class="foo"></span><!--teleport anchor-->`
    document.body.appendChild(teleportContainer)

    const { vnode, container } = mountWithHydration(
      '<!--teleport start--><!--teleport end-->',
      () =>
        h(Teleport, { to: '#teleport' }, [
          h('span', msg.value),
          h('span', { class: msg.value, onClick: fn }),
        ]),
    )

    expect(vnode.el).toBe(container.firstChild)
    expect(vnode.anchor).toBe(container.lastChild)

    expect(vnode.target).toBe(teleportContainer)
    expect((vnode.children as VNode[])[0].el).toBe(
      teleportContainer.childNodes[0],
    )
    expect((vnode.children as VNode[])[1].el).toBe(
      teleportContainer.childNodes[1],
    )
    expect(vnode.targetAnchor).toBe(teleportContainer.childNodes[2])

    // event handler
    triggerEvent('click', teleportContainer.querySelector('.foo')!)
    expect(fn).toHaveBeenCalled()

    msg.value = 'bar'
    await nextTick()
    expect(teleportContainer.innerHTML).toBe(
      `<span>bar</span><span class="bar"></span><!--teleport anchor-->`,
    )
  })

  test('Teleport (multiple + integration)', async () => {
    const msg = ref('foo')
    const fn1 = vi.fn()
    const fn2 = vi.fn()

    const Comp = () => [
      h(Teleport, { to: '#teleport2' }, [
        h('span', msg.value),
        h('span', { class: msg.value, onClick: fn1 }),
      ]),
      h(Teleport, { to: '#teleport2' }, [
        h('span', msg.value + '2'),
        h('span', { class: msg.value + '2', onClick: fn2 }),
      ]),
    ]

    const teleportContainer = document.createElement('div')
    teleportContainer.id = 'teleport2'
    const ctx: SSRContext = {}
    const mainHtml = await renderToString(h(Comp), ctx)
    expect(mainHtml).toMatchInlineSnapshot(
      `"<!--[--><!--teleport start--><!--teleport end--><!--teleport start--><!--teleport end--><!--]-->"`,
    )

    const teleportHtml = ctx.teleports!['#teleport2']
    expect(teleportHtml).toMatchInlineSnapshot(
      `"<span>foo</span><span class="foo"></span><!--teleport anchor--><span>foo2</span><span class="foo2"></span><!--teleport anchor-->"`,
    )

    teleportContainer.innerHTML = teleportHtml
    document.body.appendChild(teleportContainer)

    const { vnode, container } = mountWithHydration(mainHtml, Comp)
    expect(vnode.el).toBe(container.firstChild)
    const teleportVnode1 = (vnode.children as VNode[])[0]
    const teleportVnode2 = (vnode.children as VNode[])[1]
    expect(teleportVnode1.el).toBe(container.childNodes[1])
    expect(teleportVnode1.anchor).toBe(container.childNodes[2])
    expect(teleportVnode2.el).toBe(container.childNodes[3])
    expect(teleportVnode2.anchor).toBe(container.childNodes[4])

    expect(teleportVnode1.target).toBe(teleportContainer)
    expect((teleportVnode1 as any).children[0].el).toBe(
      teleportContainer.childNodes[0],
    )
    expect(teleportVnode1.targetAnchor).toBe(teleportContainer.childNodes[2])

    expect(teleportVnode2.target).toBe(teleportContainer)
    expect((teleportVnode2 as any).children[0].el).toBe(
      teleportContainer.childNodes[3],
    )
    expect(teleportVnode2.targetAnchor).toBe(teleportContainer.childNodes[5])

    // // event handler
    triggerEvent('click', teleportContainer.querySelector('.foo')!)
    expect(fn1).toHaveBeenCalled()

    triggerEvent('click', teleportContainer.querySelector('.foo2')!)
    expect(fn2).toHaveBeenCalled()

    msg.value = 'bar'
    await nextTick()
    expect(teleportContainer.innerHTML).toMatchInlineSnapshot(
      `"<span>bar</span><span class="bar"></span><!--teleport anchor--><span>bar2</span><span class="bar2"></span><!--teleport anchor-->"`,
    )
  })

  test('Teleport (disabled)', async () => {
    const msg = ref('foo')
    const fn1 = vi.fn()
    const fn2 = vi.fn()

    const Comp = () => [
      h('div', 'foo'),
      h(Teleport, { to: '#teleport3', disabled: true }, [
        h('span', msg.value),
        h('span', { class: msg.value, onClick: fn1 }),
      ]),
      h('div', { class: msg.value + '2', onClick: fn2 }, 'bar'),
    ]

    const teleportContainer = document.createElement('div')
    teleportContainer.id = 'teleport3'
    const ctx: SSRContext = {}
    const mainHtml = await renderToString(h(Comp), ctx)
    expect(mainHtml).toMatchInlineSnapshot(
      `"<!--[--><div>foo</div><!--teleport start--><span>foo</span><span class="foo"></span><!--teleport end--><div class="foo2">bar</div><!--]-->"`,
    )

    const teleportHtml = ctx.teleports!['#teleport3']
    expect(teleportHtml).toMatchInlineSnapshot(`"<!--teleport anchor-->"`)

    teleportContainer.innerHTML = teleportHtml
    document.body.appendChild(teleportContainer)

    const { vnode, container } = mountWithHydration(mainHtml, Comp)
    expect(vnode.el).toBe(container.firstChild)
    const children = vnode.children as VNode[]

    expect(children[0].el).toBe(container.childNodes[1])

    const teleportVnode = children[1]
    expect(teleportVnode.el).toBe(container.childNodes[2])
    expect((teleportVnode.children as VNode[])[0].el).toBe(
      container.childNodes[3],
    )
    expect((teleportVnode.children as VNode[])[1].el).toBe(
      container.childNodes[4],
    )
    expect(teleportVnode.anchor).toBe(container.childNodes[5])
    expect(children[2].el).toBe(container.childNodes[6])

    expect(teleportVnode.target).toBe(teleportContainer)
    expect(teleportVnode.targetAnchor).toBe(teleportContainer.childNodes[0])

    // // event handler
    triggerEvent('click', container.querySelector('.foo')!)
    expect(fn1).toHaveBeenCalled()

    triggerEvent('click', container.querySelector('.foo2')!)
    expect(fn2).toHaveBeenCalled()

    msg.value = 'bar'
    await nextTick()
    expect(container.innerHTML).toMatchInlineSnapshot(
      `"<!--[--><div>foo</div><!--teleport start--><span>bar</span><span class="bar"></span><!--teleport end--><div class="bar2">bar</div><!--]-->"`,
    )
  })

  // #6152
  test('Teleport (disabled + as component root)', () => {
    const { container } = mountWithHydration(
      '<!--[--><div>Parent fragment</div><!--teleport start--><div>Teleport content</div><!--teleport end--><!--]-->',
      () => [
        h('div', 'Parent fragment'),
        h(() =>
          h(Teleport, { to: 'body', disabled: true }, [
            h('div', 'Teleport content'),
          ]),
        ),
      ],
    )
    expect(document.body.innerHTML).toBe('')
    expect(container.innerHTML).toBe(
      '<!--[--><div>Parent fragment</div><!--teleport start--><div>Teleport content</div><!--teleport end--><!--]-->',
    )
    expect(
      `Hydration completed but contains mismatches.`,
    ).not.toHaveBeenWarned()
  })

  test('Teleport (as component root)', () => {
    const teleportContainer = document.createElement('div')
    teleportContainer.id = 'teleport4'
    teleportContainer.innerHTML = `hello<!--teleport anchor-->`
    document.body.appendChild(teleportContainer)

    const wrapper = {
      render() {
        return h(Teleport, { to: '#teleport4' }, ['hello'])
      },
    }

    const { vnode, container } = mountWithHydration(
      '<div><!--teleport start--><!--teleport end--><div></div></div>',
      () => h('div', [h(wrapper), h('div')]),
    )
    expect(vnode.el).toBe(container.firstChild)
    // component el
    const wrapperVNode = (vnode as any).children[0]
    const tpStart = container.firstChild?.firstChild
    const tpEnd = tpStart?.nextSibling
    expect(wrapperVNode.el).toBe(tpStart)
    expect(wrapperVNode.component.subTree.el).toBe(tpStart)
    expect(wrapperVNode.component.subTree.anchor).toBe(tpEnd)
    // next node hydrate properly
    const nextVNode = (vnode as any).children[1]
    expect(nextVNode.el).toBe(container.firstChild?.lastChild)
  })

  test('Teleport (nested)', () => {
    const teleportContainer = document.createElement('div')
    teleportContainer.id = 'teleport5'
    teleportContainer.innerHTML = `<div><!--teleport start--><!--teleport end--></div><!--teleport anchor--><div>child</div><!--teleport anchor-->`
    document.body.appendChild(teleportContainer)

    const { vnode, container } = mountWithHydration(
      '<!--teleport start--><!--teleport end-->',
      () =>
        h(Teleport, { to: '#teleport5' }, [
          h('div', [h(Teleport, { to: '#teleport5' }, [h('div', 'child')])]),
        ]),
    )

    expect(vnode.el).toBe(container.firstChild)
    expect(vnode.anchor).toBe(container.lastChild)

    const childDivVNode = (vnode as any).children[0]
    const div = teleportContainer.firstChild
    expect(childDivVNode.el).toBe(div)
    expect(vnode.targetAnchor).toBe(div?.nextSibling)

    const childTeleportVNode = childDivVNode.children[0]
    expect(childTeleportVNode.el).toBe(div?.firstChild)
    expect(childTeleportVNode.anchor).toBe(div?.lastChild)

    expect(childTeleportVNode.targetAnchor).toBe(teleportContainer.lastChild)
    expect(childTeleportVNode.children[0].el).toBe(
      teleportContainer.lastChild?.previousSibling,
    )
  })

  // compile SSR + client render fn from the same template & hydrate
  test('full compiler integration', async () => {
    const mounted: string[] = []
    const log = vi.fn()
    const toggle = ref(true)

    const Child = {
      data() {
        return {
          count: 0,
          text: 'hello',
          style: {
            color: 'red',
          },
        }
      },
      mounted() {
        mounted.push('child')
      },
      template: `
      <div>
        <span class="count" :style="style">{{ count }}</span>
        <button class="inc" @click="count++">inc</button>
        <button class="change" @click="style.color = 'green'" >change color</button>
        <button class="emit" @click="$emit('foo')">emit</button>
        <span class="text">{{ text }}</span>
        <input v-model="text">
      </div>
      `,
    }

    const App = {
      setup() {
        return { toggle }
      },
      mounted() {
        mounted.push('parent')
      },
      template: `
        <div>
          <span>hello</span>
          <template v-if="toggle">
            <Child @foo="log('child')"/>
            <template v-if="true">
              <button class="parent-click" @click="log('click')">click me</button>
            </template>
          </template>
          <span>hello</span>
        </div>`,
      components: {
        Child,
      },
      methods: {
        log,
      },
    }

    const container = document.createElement('div')
    // server render
    container.innerHTML = await renderToString(h(App))
    // hydrate
    createSSRApp(App).mount(container)

    // assert interactions
    // 1. parent button click
    triggerEvent('click', container.querySelector('.parent-click')!)
    expect(log).toHaveBeenCalledWith('click')

    // 2. child inc click + text interpolation
    const count = container.querySelector('.count') as HTMLElement
    expect(count.textContent).toBe(`0`)
    triggerEvent('click', container.querySelector('.inc')!)
    await nextTick()
    expect(count.textContent).toBe(`1`)

    // 3. child color click + style binding
    expect(count.style.color).toBe('red')
    triggerEvent('click', container.querySelector('.change')!)
    await nextTick()
    expect(count.style.color).toBe('green')

    // 4. child event emit
    triggerEvent('click', container.querySelector('.emit')!)
    expect(log).toHaveBeenCalledWith('child')

    // 5. child v-model
    const text = container.querySelector('.text')!
    const input = container.querySelector('input')!
    expect(text.textContent).toBe('hello')
    input.value = 'bye'
    triggerEvent('input', input)
    await nextTick()
    expect(text.textContent).toBe('bye')
  })

  test('handle click error in ssr mode', async () => {
    const App = {
      setup() {
        const throwError = () => {
          throw new Error('Sentry Error')
        }
        return { throwError }
      },
      template: `
        <div>
          <button class="parent-click" @click="throwError">click me</button>
        </div>`,
    }

    const container = document.createElement('div')
    // server render
    container.innerHTML = await renderToString(h(App))
    // hydrate
    const app = createSSRApp(App)
    const handler = (app.config.errorHandler = vi.fn())
    app.mount(container)
    // assert interactions
    // parent button click
    triggerEvent('click', container.querySelector('.parent-click')!)
    expect(handler).toHaveBeenCalled()
  })

  test('handle blur error in ssr mode', async () => {
    const App = {
      setup() {
        const throwError = () => {
          throw new Error('Sentry Error')
        }
        return { throwError }
      },
      template: `
        <div>
          <input class="parent-click" @blur="throwError"/>
        </div>`,
    }

    const container = document.createElement('div')
    // server render
    container.innerHTML = await renderToString(h(App))
    // hydrate
    const app = createSSRApp(App)
    const handler = (app.config.errorHandler = vi.fn())
    app.mount(container)
    // assert interactions
    // parent blur event
    triggerEvent('blur', container.querySelector('.parent-click')!)
    expect(handler).toHaveBeenCalled()
  })

  test('Suspense', async () => {
    const AsyncChild = {
      async setup() {
        const count = ref(0)
        return () =>
          h(
            'span',
            {
              onClick: () => {
                count.value++
              },
            },
            count.value,
          )
      },
    }
    const { vnode, container } = mountWithHydration('<span>0</span>', () =>
      h(Suspense, () => h(AsyncChild)),
    )
    expect(vnode.el).toBe(container.firstChild)
    // wait for hydration to finish
    await new Promise(r => setTimeout(r))
    triggerEvent('click', container.querySelector('span')!)
    await nextTick()
    expect(container.innerHTML).toBe(`<span>1</span>`)
  })

  test('Suspense (full integration)', async () => {
    const mountedCalls: number[] = []
    const asyncDeps: Promise<any>[] = []

    const AsyncChild = defineComponent({
      props: ['n'],
      async setup(props) {
        const count = ref(props.n)
        onMounted(() => {
          mountedCalls.push(props.n)
        })
        const p = new Promise(r => setTimeout(r, props.n * 10))
        asyncDeps.push(p)
        await p
        return () =>
          h(
            'span',
            {
              onClick: () => {
                count.value++
              },
            },
            count.value,
          )
      },
    })

    const done = vi.fn()
    const App = {
      template: `
      <Suspense @resolve="done">
        <div>
          <AsyncChild :n="1" />
          <AsyncChild :n="2" />
        </div>
      </Suspense>`,
      components: {
        AsyncChild,
      },
      methods: {
        done,
      },
    }

    const container = document.createElement('div')
    // server render
    container.innerHTML = await renderToString(h(App))
    expect(container.innerHTML).toMatchInlineSnapshot(
      `"<div><span>1</span><span>2</span></div>"`,
    )
    // reset asyncDeps from ssr
    asyncDeps.length = 0
    // hydrate
    createSSRApp(App).mount(container)

    expect(mountedCalls.length).toBe(0)
    expect(asyncDeps.length).toBe(2)

    // wait for hydration to complete
    await Promise.all(asyncDeps)
    await new Promise(r => setTimeout(r))

    // should flush buffered effects
    expect(mountedCalls).toMatchObject([1, 2])
    expect(container.innerHTML).toMatch(
      `<div><span>1</span><span>2</span></div>`,
    )

    const span1 = container.querySelector('span')!
    triggerEvent('click', span1)
    await nextTick()
    expect(container.innerHTML).toMatch(
      `<div><span>2</span><span>2</span></div>`,
    )

    const span2 = span1.nextSibling as Element
    triggerEvent('click', span2)
    await nextTick()
    expect(container.innerHTML).toMatch(
      `<div><span>2</span><span>3</span></div>`,
    )
  })

  test('async component', async () => {
    const spy = vi.fn()
    const Comp = () =>
      h(
        'button',
        {
          onClick: spy,
        },
        'hello!',
      )

    let serverResolve: any
    let AsyncComp = defineAsyncComponent(
      () =>
        new Promise(r => {
          serverResolve = r
        }),
    )

    const App = {
      render() {
        return ['hello', h(AsyncComp), 'world']
      },
    }

    // server render
    const htmlPromise = renderToString(h(App))
    serverResolve(Comp)
    const html = await htmlPromise
    expect(html).toMatchInlineSnapshot(
      `"<!--[-->hello<button>hello!</button>world<!--]-->"`,
    )

    // hydration
    let clientResolve: any
    AsyncComp = defineAsyncComponent(
      () =>
        new Promise(r => {
          clientResolve = r
        }),
    )

    const container = document.createElement('div')
    container.innerHTML = html
    createSSRApp(App).mount(container)

    // hydration not complete yet
    triggerEvent('click', container.querySelector('button')!)
    expect(spy).not.toHaveBeenCalled()

    // resolve
    clientResolve(Comp)
    await new Promise(r => setTimeout(r))

    // should be hydrated now
    triggerEvent('click', container.querySelector('button')!)
    expect(spy).toHaveBeenCalled()
  })

  test('update async wrapper before resolve', async () => {
    const Comp = {
      render() {
        return h('h1', 'Async component')
      },
    }
    let serverResolve: any
    let AsyncComp = defineAsyncComponent(
      () =>
        new Promise(r => {
          serverResolve = r
        }),
    )

    const toggle = ref(true)
    const App = {
      setup() {
        onMounted(() => {
          // change state, this makes updateComponent(AsyncComp) execute before
          // the async component is resolved
          toggle.value = false
        })

        return () => {
          return [toggle.value ? 'hello' : 'world', h(AsyncComp)]
        }
      },
    }

    // server render
    const htmlPromise = renderToString(h(App))
    serverResolve(Comp)
    const html = await htmlPromise
    expect(html).toMatchInlineSnapshot(
      `"<!--[-->hello<h1>Async component</h1><!--]-->"`,
    )

    // hydration
    let clientResolve: any
    AsyncComp = defineAsyncComponent(
      () =>
        new Promise(r => {
          clientResolve = r
        }),
    )

    const container = document.createElement('div')
    container.innerHTML = html
    createSSRApp(App).mount(container)

    // resolve
    clientResolve(Comp)
    await new Promise(r => setTimeout(r))

    // should be hydrated now
    expect(`Hydration node mismatch`).not.toHaveBeenWarned()
    expect(container.innerHTML).toMatchInlineSnapshot(
      `"<!--[-->world<h1>Async component</h1><!--]-->"`,
    )
  })

  test('hydrate safely when property used by async setup changed before render', async () => {
    const toggle = ref(true)

    const AsyncComp = {
      async setup() {
        await new Promise<void>(r => setTimeout(r, 10))
        return () => h('h1', 'Async component')
      },
    }

    const AsyncWrapper = {
      render() {
        return h(AsyncComp)
      },
    }

    const SiblingComp = {
      setup() {
        toggle.value = false
        return () => h('span')
      },
    }

    const App = {
      setup() {
        return () =>
          h(
            Suspense,
            {},
            {
              default: () => [
                h('main', {}, [
                  h(AsyncWrapper, {
                    prop: toggle.value ? 'hello' : 'world',
                  }),
                  h(SiblingComp),
                ]),
              ],
            },
          )
      },
    }

    // server render
    const html = await renderToString(h(App))

    expect(html).toMatchInlineSnapshot(
      `"<main><h1 prop="hello">Async component</h1><span></span></main>"`,
    )

    expect(toggle.value).toBe(false)

    // hydration

    // reset the value
    toggle.value = true
    expect(toggle.value).toBe(true)

    const container = document.createElement('div')
    container.innerHTML = html
    createSSRApp(App).mount(container)

    await new Promise(r => setTimeout(r, 10))

    expect(toggle.value).toBe(false)

    // should be hydrated now
    expect(container.innerHTML).toMatchInlineSnapshot(
      `"<main><h1 prop="world">Async component</h1><span></span></main>"`,
    )
  })

  test('hydrate safely when property used by deep nested async setup changed before render', async () => {
    const toggle = ref(true)

    const AsyncComp = {
      async setup() {
        await new Promise<void>(r => setTimeout(r, 10))
        return () => h('h1', 'Async component')
      },
    }

    const AsyncWrapper = { render: () => h(AsyncComp) }
    const AsyncWrapperWrapper = { render: () => h(AsyncWrapper) }

    const SiblingComp = {
      setup() {
        toggle.value = false
        return () => h('span')
      },
    }

    const App = {
      setup() {
        return () =>
          h(
            Suspense,
            {},
            {
              default: () => [
                h('main', {}, [
                  h(AsyncWrapperWrapper, {
                    prop: toggle.value ? 'hello' : 'world',
                  }),
                  h(SiblingComp),
                ]),
              ],
            },
          )
      },
    }

    // server render
    const html = await renderToString(h(App))

    expect(html).toMatchInlineSnapshot(
      `"<main><h1 prop="hello">Async component</h1><span></span></main>"`,
    )

    expect(toggle.value).toBe(false)

    // hydration

    // reset the value
    toggle.value = true
    expect(toggle.value).toBe(true)

    const container = document.createElement('div')
    container.innerHTML = html
    createSSRApp(App).mount(container)

    await new Promise(r => setTimeout(r, 10))

    expect(toggle.value).toBe(false)

    // should be hydrated now
    expect(container.innerHTML).toMatchInlineSnapshot(
      `"<main><h1 prop="world">Async component</h1><span></span></main>"`,
    )
  })

  // #3787
  test('unmount async wrapper before load', async () => {
    let resolve: any
    const AsyncComp = defineAsyncComponent(
      () =>
        new Promise(r => {
          resolve = r
        }),
    )

    const show = ref(true)
    const root = document.createElement('div')
    root.innerHTML = '<div><div>async</div></div>'

    createSSRApp({
      render() {
        return h('div', [show.value ? h(AsyncComp) : h('div', 'hi')])
      },
    }).mount(root)

    show.value = false
    await nextTick()
    expect(root.innerHTML).toBe('<div><div>hi</div></div>')
    resolve({})
  })

  test('unmount async wrapper before load (fragment)', async () => {
    let resolve: any
    const AsyncComp = defineAsyncComponent(
      () =>
        new Promise(r => {
          resolve = r
        }),
    )

    const show = ref(true)
    const root = document.createElement('div')
    root.innerHTML = '<div><!--[-->async<!--]--></div>'

    createSSRApp({
      render() {
        return h('div', [show.value ? h(AsyncComp) : h('div', 'hi')])
      },
    }).mount(root)

    show.value = false
    await nextTick()
    expect(root.innerHTML).toBe('<div><div>hi</div></div>')
    resolve({})
  })

  test('elements with camel-case in svg ', () => {
    const { vnode, container } = mountWithHydration(
      '<animateTransform></animateTransform>',
      () => h('animateTransform'),
    )
    expect(vnode.el).toBe(container.firstChild)
    expect(`Hydration node mismatch`).not.toHaveBeenWarned()
  })

  test('SVG as a mount container', () => {
    const svgContainer = document.createElement('svg')
    svgContainer.innerHTML = '<g></g>'
    const app = createSSRApp({
      render: () => h('g'),
    })

    expect(
      (
        app.mount(svgContainer).$.subTree as VNode<Node, Element> & {
          el: Element
        }
      ).el instanceof SVGElement,
    )
  })

  test('force hydrate prop with `.prop` modifier', () => {
    const { container } = mountWithHydration('<input type="checkbox">', () =>
      h('input', {
        type: 'checkbox',
        '.indeterminate': true,
      }),
    )
    expect((container.firstChild! as any).indeterminate).toBe(true)
  })

  test('force hydrate input v-model with non-string value bindings', () => {
    const { container } = mountWithHydration(
      '<input type="checkbox" value="true">',
      () =>
        withDirectives(
          createVNode(
            'input',
            { type: 'checkbox', 'true-value': true },
            null,
            PatchFlags.PROPS,
            ['true-value'],
          ),
          [[vModelCheckbox, true]],
        ),
    )
    expect((container.firstChild as any)._trueValue).toBe(true)
  })

  test('force hydrate checkbox with indeterminate', () => {
    const { container } = mountWithHydration(
      '<input type="checkbox" indeterminate>',
      () =>
        createVNode(
          'input',
          { type: 'checkbox', indeterminate: '' },
          null,
          PatchFlags.HOISTED,
        ),
    )
    expect((container.firstChild as any).indeterminate).toBe(true)
  })

  test('force hydrate select option with non-string value bindings', () => {
    const { container } = mountWithHydration(
      '<select><option value="true">ok</option></select>',
      () =>
        h('select', [
          // hoisted because bound value is a constant...
          createVNode('option', { value: true }, null, -1 /* HOISTED */),
        ]),
    )
    expect((container.firstChild!.firstChild as any)._value).toBe(true)
  })

  // #5728
  test('empty text node in slot', () => {
    const Comp = {
      render(this: any) {
        return renderSlot(this.$slots, 'default', {}, () => [
          createTextVNode(''),
        ])
      },
    }
    const { container, vnode } = mountWithHydration('<!--[--><!--]-->', () =>
      h(Comp),
    )
    expect(container.childNodes.length).toBe(3)
    const text = container.childNodes[1]
    expect(text.nodeType).toBe(3)
    expect(vnode.el).toBe(container.childNodes[0])
    // component => slot fragment => text node
    expect((vnode as any).component?.subTree.children[0].el).toBe(text)
  })

  test('app.unmount()', async () => {
    const container = document.createElement('DIV')
    container.innerHTML = '<button></button>'
    const App = defineComponent({
      setup(_, { expose }) {
        const count = ref(0)

        expose({ count })

        return () =>
          h('button', {
            onClick: () => count.value++,
          })
      },
    })

    const app = createSSRApp(App)
    const vm = app.mount(container)
    await nextTick()
    expect((container as any)._vnode).toBeDefined()
    // @ts-expect-error - expose()'d properties are not available on vm type
    expect(vm.count).toBe(0)

    app.unmount()
    expect((container as any)._vnode).toBe(null)
  })

  // #6637
  test('stringified root fragment', () => {
    mountWithHydration(`<!--[--><div></div><!--]-->`, () =>
      createStaticVNode(`<div></div>`, 1),
    )
    expect(`mismatch`).not.toHaveBeenWarned()
  })

  test('transition appear', () => {
    const { vnode, container } = mountWithHydration(
      `<template><div>foo</div></template>`,
      () =>
        h(
          Transition,
          { appear: true },
          {
            default: () => h('div', 'foo'),
          },
        ),
    )
    expect(container.firstChild).toMatchInlineSnapshot(`
      <div
        class="v-enter-from v-enter-active"
      >
        foo
      </div>
    `)
    expect(vnode.el).toBe(container.firstChild)
    expect(`mismatch`).not.toHaveBeenWarned()
  })

  test('transition appear with v-if', () => {
    const show = false
    const { vnode, container } = mountWithHydration(
      `<template><!----></template>`,
      () =>
        h(
          Transition,
          { appear: true },
          {
            default: () => (show ? h('div', 'foo') : createCommentVNode('')),
          },
        ),
    )
    expect(container.firstChild).toMatchInlineSnapshot('<!---->')
    expect(vnode.el).toBe(container.firstChild)
    expect(`mismatch`).not.toHaveBeenWarned()
  })

  test('transition appear with v-show', () => {
    const show = false
    const { vnode, container } = mountWithHydration(
      `<template><div style="display: none;">foo</div></template>`,
      () =>
        h(
          Transition,
          { appear: true },
          {
            default: () =>
              withDirectives(createVNode('div', null, 'foo'), [[vShow, show]]),
          },
        ),
    )
    expect(container.firstChild).toMatchInlineSnapshot(`
      <div
        class="v-enter-from v-enter-active"
        style="display: none;"
      >
        foo
      </div>
    `)
    expect((container.firstChild as any)[vShowOriginalDisplay]).toBe('')
    expect(vnode.el).toBe(container.firstChild)
    expect(`mismatch`).not.toHaveBeenWarned()
  })

  test('transition appear w/ event listener', async () => {
    const container = document.createElement('div')
    container.innerHTML = `<template><button>0</button></template>`
    createSSRApp({
      data() {
        return {
          count: 0,
        }
      },
      template: `
        <Transition appear>
          <button @click="count++">{{count}}</button>
        </Transition>
      `,
    }).mount(container)

    expect(container.firstChild).toMatchInlineSnapshot(`
      <button
        class="v-enter-from v-enter-active"
      >
        0
      </button>
    `)

    triggerEvent('click', container.querySelector('button')!)
    await nextTick()
    expect(container.firstChild).toMatchInlineSnapshot(`
      <button
        class="v-enter-from v-enter-active"
      >
        1
      </button>
    `)
  })

  describe('mismatch handling', () => {
    test('text node', () => {
      const { container } = mountWithHydration(`foo`, () => 'bar')
      expect(container.textContent).toBe('bar')
      expect(`Hydration text mismatch`).toHaveBeenWarned()
    })

    test('element text content', () => {
      const { container } = mountWithHydration(`<div>foo</div>`, () =>
        h('div', 'bar'),
      )
      expect(container.innerHTML).toBe('<div>bar</div>')
      expect(`Hydration text content mismatch`).toHaveBeenWarned()
    })

    test('not enough children', () => {
      const { container } = mountWithHydration(`<div></div>`, () =>
        h('div', [h('span', 'foo'), h('span', 'bar')]),
      )
      expect(container.innerHTML).toBe(
        '<div><span>foo</span><span>bar</span></div>',
      )
      expect(`Hydration children mismatch`).toHaveBeenWarned()
    })

    test('too many children', () => {
      const { container } = mountWithHydration(
        `<div><span>foo</span><span>bar</span></div>`,
        () => h('div', [h('span', 'foo')]),
      )
      expect(container.innerHTML).toBe('<div><span>foo</span></div>')
      expect(`Hydration children mismatch`).toHaveBeenWarned()
    })

    test('complete mismatch', () => {
      const { container } = mountWithHydration(
        `<div><span>foo</span><span>bar</span></div>`,
        () => h('div', [h('div', 'foo'), h('p', 'bar')]),
      )
      expect(container.innerHTML).toBe('<div><div>foo</div><p>bar</p></div>')
      expect(`Hydration node mismatch`).toHaveBeenWarnedTimes(2)
    })

    test('fragment mismatch removal', () => {
      const { container } = mountWithHydration(
        `<div><!--[--><div>foo</div><div>bar</div><!--]--></div>`,
        () => h('div', [h('span', 'replaced')]),
      )
      expect(container.innerHTML).toBe('<div><span>replaced</span></div>')
      expect(`Hydration node mismatch`).toHaveBeenWarned()
    })

    test('fragment not enough children', () => {
      const { container } = mountWithHydration(
        `<div><!--[--><div>foo</div><!--]--><div>baz</div></div>`,
        () => h('div', [[h('div', 'foo'), h('div', 'bar')], h('div', 'baz')]),
      )
      expect(container.innerHTML).toBe(
        '<div><!--[--><div>foo</div><div>bar</div><!--]--><div>baz</div></div>',
      )
      expect(`Hydration node mismatch`).toHaveBeenWarned()
    })

    test('fragment too many children', () => {
      const { container } = mountWithHydration(
        `<div><!--[--><div>foo</div><div>bar</div><!--]--><div>baz</div></div>`,
        () => h('div', [[h('div', 'foo')], h('div', 'baz')]),
      )
      expect(container.innerHTML).toBe(
        '<div><!--[--><div>foo</div><!--]--><div>baz</div></div>',
      )
      // fragment ends early and attempts to hydrate the extra <div>bar</div>
      // as 2nd fragment child.
      expect(`Hydration text content mismatch`).toHaveBeenWarned()
      // excessive children removal
      expect(`Hydration children mismatch`).toHaveBeenWarned()
    })

    test('Teleport target has empty children', () => {
      const teleportContainer = document.createElement('div')
      teleportContainer.id = 'teleport'
      document.body.appendChild(teleportContainer)

      mountWithHydration('<!--teleport start--><!--teleport end-->', () =>
        h(Teleport, { to: '#teleport' }, [h('span', 'value')]),
      )
      expect(teleportContainer.innerHTML).toBe(`<span>value</span>`)
      expect(`Hydration children mismatch`).toHaveBeenWarned()
    })

    test('comment mismatch (element)', () => {
      const { container } = mountWithHydration(`<div><span></span></div>`, () =>
        h('div', [createCommentVNode('hi')]),
      )
      expect(container.innerHTML).toBe('<div><!--hi--></div>')
      expect(`Hydration node mismatch`).toHaveBeenWarned()
    })

    test('comment mismatch (text)', () => {
      const { container } = mountWithHydration(`<div>foobar</div>`, () =>
        h('div', [createCommentVNode('hi')]),
      )
      expect(container.innerHTML).toBe('<div><!--hi--></div>')
      expect(`Hydration node mismatch`).toHaveBeenWarned()
    })

    test('class mismatch', () => {
      mountWithHydration(`<div class="foo bar"></div>`, () =>
        h('div', { class: ['foo', 'bar'] }),
      )
      mountWithHydration(`<div class="foo bar"></div>`, () =>
        h('div', { class: { foo: true, bar: true } }),
      )
      mountWithHydration(`<div class="foo bar"></div>`, () =>
        h('div', { class: 'foo bar' }),
      )
      // SVG classes
      mountWithHydration(`<svg class="foo bar"></svg>`, () =>
        h('svg', { class: 'foo bar' }),
      )
      // class with different order
      mountWithHydration(`<div class="foo bar"></div>`, () =>
        h('div', { class: 'bar foo' }),
      )
      expect(`Hydration class mismatch`).not.toHaveBeenWarned()
      mountWithHydration(`<div class="foo bar"></div>`, () =>
        h('div', { class: 'foo' }),
      )
      expect(`Hydration class mismatch`).toHaveBeenWarned()
    })

    test('style mismatch', () => {
      mountWithHydration(`<div style="color:red;"></div>`, () =>
        h('div', { style: { color: 'red' } }),
      )
      mountWithHydration(`<div style="color:red;"></div>`, () =>
        h('div', { style: `color:red;` }),
      )
      mountWithHydration(
        `<div style="color:red; font-size: 12px;"></div>`,
        () => h('div', { style: `font-size: 12px; color:red;` }),
      )
      mountWithHydration(`<div style="color:red;display:none;"></div>`, () =>
        withDirectives(createVNode('div', { style: 'color: red' }, ''), [
          [vShow, false],
        ]),
      )
      expect(`Hydration style mismatch`).not.toHaveBeenWarned()
      mountWithHydration(`<div style="color:red;"></div>`, () =>
        h('div', { style: { color: 'green' } }),
      )
      expect(`Hydration style mismatch`).toHaveBeenWarnedTimes(1)
    })

    test('style mismatch w/ v-show', () => {
      mountWithHydration(`<div style="color:red;display:none"></div>`, () =>
        withDirectives(createVNode('div', { style: 'color: red' }, ''), [
          [vShow, false],
        ]),
      )
      expect(`Hydration style mismatch`).not.toHaveBeenWarned()
      mountWithHydration(`<div style="color:red;"></div>`, () =>
        withDirectives(createVNode('div', { style: 'color: red' }, ''), [
          [vShow, false],
        ]),
      )
      expect(`Hydration style mismatch`).toHaveBeenWarnedTimes(1)
    })

    test('attr mismatch', () => {
      mountWithHydration(`<div id="foo"></div>`, () => h('div', { id: 'foo' }))
      mountWithHydration(`<div spellcheck></div>`, () =>
        h('div', { spellcheck: '' }),
      )
      mountWithHydration(`<div></div>`, () => h('div', { id: undefined }))
      // boolean
      mountWithHydration(`<select multiple></div>`, () =>
        h('select', { multiple: true }),
      )
      mountWithHydration(`<select multiple></div>`, () =>
        h('select', { multiple: 'multiple' }),
      )
      expect(`Hydration attribute mismatch`).not.toHaveBeenWarned()

      mountWithHydration(`<div></div>`, () => h('div', { id: 'foo' }))
      expect(`Hydration attribute mismatch`).toHaveBeenWarnedTimes(1)

      mountWithHydration(`<div id="bar"></div>`, () => h('div', { id: 'foo' }))
      expect(`Hydration attribute mismatch`).toHaveBeenWarnedTimes(2)
    })

<<<<<<< HEAD
    // #9033
    test('force patch dynamic props when hydrating', () => {
      const timestamp = Date.now()
      let timestampCur = 0
      const { container } = mountWithHydration(
        `<div><div>${timestamp}</div></div>`,
        () => {
          timestampCur = Date.now()
          return (
            openBlock(),
            createElementBlock('div', null, [
              createElementVNode(
                'div',
                { innerHTML: timestampCur },
                null,
                8 /* PROPS */,
                ['innerHTML'],
              ),
            ])
          )
        },
      )
      expect(container.innerHTML).toBe(`<div><div>${timestampCur}</div></div>`)
=======
    test('attr special case: textarea value', () => {
      mountWithHydration(`<textarea>foo</textarea>`, () =>
        h('textarea', { value: 'foo' }),
      )
      mountWithHydration(`<textarea></textarea>`, () =>
        h('textarea', { value: '' }),
      )
      expect(`Hydration attribute mismatch`).not.toHaveBeenWarned()

      mountWithHydration(`<textarea>foo</textarea>`, () =>
        h('textarea', { value: 'bar' }),
      )
      expect(`Hydration attribute mismatch`).toHaveBeenWarned()
    })

    test('boolean attr handling', () => {
      mountWithHydration(`<input />`, () => h('input', { readonly: false }))
      expect(`Hydration attribute mismatch`).not.toHaveBeenWarned()

      mountWithHydration(`<input readonly />`, () =>
        h('input', { readonly: true }),
      )
      expect(`Hydration attribute mismatch`).not.toHaveBeenWarned()

      mountWithHydration(`<input readonly="readonly" />`, () =>
        h('input', { readonly: true }),
      )
      expect(`Hydration attribute mismatch`).not.toHaveBeenWarned()
    })

    test('client value is null or undefined', () => {
      mountWithHydration(`<div></div>`, () =>
        h('div', { draggable: undefined }),
      )
      expect(`Hydration attribute mismatch`).not.toHaveBeenWarned()

      mountWithHydration(`<input />`, () => h('input', { type: null }))
      expect(`Hydration attribute mismatch`).not.toHaveBeenWarned()
    })

    test('should not warn against object values', () => {
      mountWithHydration(`<input />`, () => h('input', { from: {} }))
      expect(`Hydration attribute mismatch`).not.toHaveBeenWarned()
    })

    test('should not warn on falsy bindings of non-property keys', () => {
      mountWithHydration(`<button />`, () => h('button', { href: undefined }))
      expect(`Hydration attribute mismatch`).not.toHaveBeenWarned()
    })

    test('should not warn on non-renderable option values', () => {
      mountWithHydration(`<select><option>hello</option></select>`, () =>
        h('select', [h('option', { value: ['foo'] }, 'hello')]),
      )
      expect(`Hydration attribute mismatch`).not.toHaveBeenWarned()
    })

    test('should not warn css v-bind', () => {
      const container = document.createElement('div')
      container.innerHTML = `<div style="--foo:red;color:var(--foo);" />`
      const app = createSSRApp({
        setup() {
          useCssVars(() => ({
            foo: 'red',
          }))
          return () => h('div', { style: { color: 'var(--foo)' } })
        },
      })
      app.mount(container)
      expect(`Hydration style mismatch`).not.toHaveBeenWarned()
    })

    // #10317 - test case from #10325
    test('css vars should only be added to expected on component root dom', () => {
      const container = document.createElement('div')
      container.innerHTML = `<div style="--foo:red;"><div style="color:var(--foo);" /></div>`
      const app = createSSRApp({
        setup() {
          useCssVars(() => ({
            foo: 'red',
          }))
          return () =>
            h('div', null, [h('div', { style: { color: 'var(--foo)' } })])
        },
      })
      app.mount(container)
      expect(`Hydration style mismatch`).not.toHaveBeenWarned()
>>>>>>> 01172fdb
    })
  })
})<|MERGE_RESOLUTION|>--- conflicted
+++ resolved
@@ -1486,7 +1486,95 @@
       expect(`Hydration attribute mismatch`).toHaveBeenWarnedTimes(2)
     })
 
-<<<<<<< HEAD
+    test('attr special case: textarea value', () => {
+      mountWithHydration(`<textarea>foo</textarea>`, () =>
+        h('textarea', { value: 'foo' }),
+      )
+      mountWithHydration(`<textarea></textarea>`, () =>
+        h('textarea', { value: '' }),
+      )
+      expect(`Hydration attribute mismatch`).not.toHaveBeenWarned()
+
+      mountWithHydration(`<textarea>foo</textarea>`, () =>
+        h('textarea', { value: 'bar' }),
+      )
+      expect(`Hydration attribute mismatch`).toHaveBeenWarned()
+    })
+
+    test('boolean attr handling', () => {
+      mountWithHydration(`<input />`, () => h('input', { readonly: false }))
+      expect(`Hydration attribute mismatch`).not.toHaveBeenWarned()
+
+      mountWithHydration(`<input readonly />`, () =>
+        h('input', { readonly: true }),
+      )
+      expect(`Hydration attribute mismatch`).not.toHaveBeenWarned()
+
+      mountWithHydration(`<input readonly="readonly" />`, () =>
+        h('input', { readonly: true }),
+      )
+      expect(`Hydration attribute mismatch`).not.toHaveBeenWarned()
+    })
+
+    test('client value is null or undefined', () => {
+      mountWithHydration(`<div></div>`, () =>
+        h('div', { draggable: undefined }),
+      )
+      expect(`Hydration attribute mismatch`).not.toHaveBeenWarned()
+
+      mountWithHydration(`<input />`, () => h('input', { type: null }))
+      expect(`Hydration attribute mismatch`).not.toHaveBeenWarned()
+    })
+
+    test('should not warn against object values', () => {
+      mountWithHydration(`<input />`, () => h('input', { from: {} }))
+      expect(`Hydration attribute mismatch`).not.toHaveBeenWarned()
+    })
+
+    test('should not warn on falsy bindings of non-property keys', () => {
+      mountWithHydration(`<button />`, () => h('button', { href: undefined }))
+      expect(`Hydration attribute mismatch`).not.toHaveBeenWarned()
+    })
+
+    test('should not warn on non-renderable option values', () => {
+      mountWithHydration(`<select><option>hello</option></select>`, () =>
+        h('select', [h('option', { value: ['foo'] }, 'hello')]),
+      )
+      expect(`Hydration attribute mismatch`).not.toHaveBeenWarned()
+    })
+
+    test('should not warn css v-bind', () => {
+      const container = document.createElement('div')
+      container.innerHTML = `<div style="--foo:red;color:var(--foo);" />`
+      const app = createSSRApp({
+        setup() {
+          useCssVars(() => ({
+            foo: 'red',
+          }))
+          return () => h('div', { style: { color: 'var(--foo)' } })
+        },
+      })
+      app.mount(container)
+      expect(`Hydration style mismatch`).not.toHaveBeenWarned()
+    })
+
+    // #10317 - test case from #10325
+    test('css vars should only be added to expected on component root dom', () => {
+      const container = document.createElement('div')
+      container.innerHTML = `<div style="--foo:red;"><div style="color:var(--foo);" /></div>`
+      const app = createSSRApp({
+        setup() {
+          useCssVars(() => ({
+            foo: 'red',
+          }))
+          return () =>
+            h('div', null, [h('div', { style: { color: 'var(--foo)' } })])
+        },
+      })
+      app.mount(container)
+      expect(`Hydration style mismatch`).not.toHaveBeenWarned()
+    })
+
     // #9033
     test('force patch dynamic props when hydrating', () => {
       const timestamp = Date.now()
@@ -1510,95 +1598,6 @@
         },
       )
       expect(container.innerHTML).toBe(`<div><div>${timestampCur}</div></div>`)
-=======
-    test('attr special case: textarea value', () => {
-      mountWithHydration(`<textarea>foo</textarea>`, () =>
-        h('textarea', { value: 'foo' }),
-      )
-      mountWithHydration(`<textarea></textarea>`, () =>
-        h('textarea', { value: '' }),
-      )
-      expect(`Hydration attribute mismatch`).not.toHaveBeenWarned()
-
-      mountWithHydration(`<textarea>foo</textarea>`, () =>
-        h('textarea', { value: 'bar' }),
-      )
-      expect(`Hydration attribute mismatch`).toHaveBeenWarned()
-    })
-
-    test('boolean attr handling', () => {
-      mountWithHydration(`<input />`, () => h('input', { readonly: false }))
-      expect(`Hydration attribute mismatch`).not.toHaveBeenWarned()
-
-      mountWithHydration(`<input readonly />`, () =>
-        h('input', { readonly: true }),
-      )
-      expect(`Hydration attribute mismatch`).not.toHaveBeenWarned()
-
-      mountWithHydration(`<input readonly="readonly" />`, () =>
-        h('input', { readonly: true }),
-      )
-      expect(`Hydration attribute mismatch`).not.toHaveBeenWarned()
-    })
-
-    test('client value is null or undefined', () => {
-      mountWithHydration(`<div></div>`, () =>
-        h('div', { draggable: undefined }),
-      )
-      expect(`Hydration attribute mismatch`).not.toHaveBeenWarned()
-
-      mountWithHydration(`<input />`, () => h('input', { type: null }))
-      expect(`Hydration attribute mismatch`).not.toHaveBeenWarned()
-    })
-
-    test('should not warn against object values', () => {
-      mountWithHydration(`<input />`, () => h('input', { from: {} }))
-      expect(`Hydration attribute mismatch`).not.toHaveBeenWarned()
-    })
-
-    test('should not warn on falsy bindings of non-property keys', () => {
-      mountWithHydration(`<button />`, () => h('button', { href: undefined }))
-      expect(`Hydration attribute mismatch`).not.toHaveBeenWarned()
-    })
-
-    test('should not warn on non-renderable option values', () => {
-      mountWithHydration(`<select><option>hello</option></select>`, () =>
-        h('select', [h('option', { value: ['foo'] }, 'hello')]),
-      )
-      expect(`Hydration attribute mismatch`).not.toHaveBeenWarned()
-    })
-
-    test('should not warn css v-bind', () => {
-      const container = document.createElement('div')
-      container.innerHTML = `<div style="--foo:red;color:var(--foo);" />`
-      const app = createSSRApp({
-        setup() {
-          useCssVars(() => ({
-            foo: 'red',
-          }))
-          return () => h('div', { style: { color: 'var(--foo)' } })
-        },
-      })
-      app.mount(container)
-      expect(`Hydration style mismatch`).not.toHaveBeenWarned()
-    })
-
-    // #10317 - test case from #10325
-    test('css vars should only be added to expected on component root dom', () => {
-      const container = document.createElement('div')
-      container.innerHTML = `<div style="--foo:red;"><div style="color:var(--foo);" /></div>`
-      const app = createSSRApp({
-        setup() {
-          useCssVars(() => ({
-            foo: 'red',
-          }))
-          return () =>
-            h('div', null, [h('div', { style: { color: 'var(--foo)' } })])
-        },
-      })
-      app.mount(container)
-      expect(`Hydration style mismatch`).not.toHaveBeenWarned()
->>>>>>> 01172fdb
     })
   })
 })