/**
 * @vitest-environment jsdom
 */

import {
  Suspense,
  Teleport,
  Transition,
  type VNode,
  createCommentVNode,
  createSSRApp,
  createStaticVNode,
  createTextVNode,
  createVNode,
  defineAsyncComponent,
  defineComponent,
  h,
  nextTick,
  onMounted,
  ref,
  renderSlot,
  vModelCheckbox,
  vShow,
  withDirectives,
} from '@vue/runtime-dom'
import { type SSRContext, renderToString } from '@vue/server-renderer'
import { PatchFlags } from '@vue/shared'
import { vShowOldKey } from '../../runtime-dom/src/directives/vShow'

function mountWithHydration(html: string, render: () => any) {
  const container = document.createElement('div')
  container.innerHTML = html
  const app = createSSRApp({
    render,
  })
  return {
    vnode: app.mount(container).$.subTree as VNode<Node, Element> & {
      el: Element
    },
    container,
  }
}

const triggerEvent = (type: string, el: Element) => {
  const event = new Event(type)
  el.dispatchEvent(event)
}

describe('SSR hydration', () => {
  beforeEach(() => {
    document.body.innerHTML = ''
  })

  test('text', async () => {
    const msg = ref('foo')
    const { vnode, container } = mountWithHydration('foo', () => msg.value)
    expect(vnode.el).toBe(container.firstChild)
    expect(container.textContent).toBe('foo')
    msg.value = 'bar'
    await nextTick()
    expect(container.textContent).toBe('bar')
  })

  test('empty text', async () => {
    const { container } = mountWithHydration('<div></div>', () =>
      h('div', createTextVNode('')),
    )
    expect(container.textContent).toBe('')
    expect(`Hydration children mismatch in <div>`).not.toHaveBeenWarned()
  })

  test('comment', () => {
    const { vnode, container } = mountWithHydration('<!---->', () => null)
    expect(vnode.el).toBe(container.firstChild)
    expect(vnode.el.nodeType).toBe(8) // comment
  })

  test('static', () => {
    const html = '<div><span>hello</span></div>'
    const { vnode, container } = mountWithHydration(html, () =>
      createStaticVNode('', 1),
    )
    expect(vnode.el).toBe(container.firstChild)
    expect(vnode.el.outerHTML).toBe(html)
    expect(vnode.anchor).toBe(container.firstChild)
    expect(vnode.children).toBe(html)
  })

  test('static (multiple elements)', () => {
    const staticContent = '<div></div><span>hello</span>'
    const html = `<div><div>hi</div>` + staticContent + `<div>ho</div></div>`

    const n1 = h('div', 'hi')
    const s = createStaticVNode('', 2)
    const n2 = h('div', 'ho')

    const { container } = mountWithHydration(html, () => h('div', [n1, s, n2]))

    const div = container.firstChild!

    expect(n1.el).toBe(div.firstChild)
    expect(n2.el).toBe(div.lastChild)
    expect(s.el).toBe(div.childNodes[1])
    expect(s.anchor).toBe(div.childNodes[2])
    expect(s.children).toBe(staticContent)
  })

  // #6008
  test('static (with text node as starting node)', () => {
    const html = ` A <span>foo</span> B`
    const { vnode, container } = mountWithHydration(html, () =>
      createStaticVNode(` A <span>foo</span> B`, 3),
    )
    expect(vnode.el).toBe(container.firstChild)
    expect(vnode.anchor).toBe(container.lastChild)
    expect(`Hydration node mismatch`).not.toHaveBeenWarned()
  })

  test('static with content adoption', () => {
    const html = ` A <span>foo</span> B`
    const { vnode, container } = mountWithHydration(html, () =>
      createStaticVNode(``, 3),
    )
    expect(vnode.el).toBe(container.firstChild)
    expect(vnode.anchor).toBe(container.lastChild)
    expect(vnode.children).toBe(html)
    expect(`Hydration node mismatch`).not.toHaveBeenWarned()
  })

  test('element with text children', async () => {
    const msg = ref('foo')
    const { vnode, container } = mountWithHydration(
      '<div class="foo">foo</div>',
      () => h('div', { class: msg.value }, msg.value),
    )
    expect(vnode.el).toBe(container.firstChild)
    expect(container.firstChild!.textContent).toBe('foo')
    msg.value = 'bar'
    await nextTick()
    expect(container.innerHTML).toBe(`<div class="bar">bar</div>`)
  })

  test('element with elements children', async () => {
    const msg = ref('foo')
    const fn = vi.fn()
    const { vnode, container } = mountWithHydration(
      '<div><span>foo</span><span class="foo"></span></div>',
      () =>
        h('div', [
          h('span', msg.value),
          h('span', { class: msg.value, onClick: fn }),
        ]),
    )
    expect(vnode.el).toBe(container.firstChild)
    expect((vnode.children as VNode[])[0].el).toBe(
      container.firstChild!.childNodes[0],
    )
    expect((vnode.children as VNode[])[1].el).toBe(
      container.firstChild!.childNodes[1],
    )

    // event handler
    triggerEvent('click', vnode.el.querySelector('.foo')!)
    expect(fn).toHaveBeenCalled()

    msg.value = 'bar'
    await nextTick()
    expect(vnode.el.innerHTML).toBe(`<span>bar</span><span class="bar"></span>`)
  })

  test('element with ref', () => {
    const el = ref()
    const { vnode, container } = mountWithHydration('<div></div>', () =>
      h('div', { ref: el }),
    )
    expect(vnode.el).toBe(container.firstChild)
    expect(el.value).toBe(vnode.el)
  })

  test('Fragment', async () => {
    const msg = ref('foo')
    const fn = vi.fn()
    const { vnode, container } = mountWithHydration(
      '<div><!--[--><span>foo</span><!--[--><span class="foo"></span><!--]--><!--]--></div>',
      () =>
        h('div', [
          [
            h('span', msg.value),
            [h('span', { class: msg.value, onClick: fn })],
          ],
        ]),
    )
    expect(vnode.el).toBe(container.firstChild)

    expect(vnode.el.innerHTML).toBe(
      `<!--[--><span>foo</span><!--[--><span class="foo"></span><!--]--><!--]-->`,
    )

    // start fragment 1
    const fragment1 = (vnode.children as VNode[])[0]
    expect(fragment1.el).toBe(vnode.el.childNodes[0])
    const fragment1Children = fragment1.children as VNode[]

    // first <span>
    expect(fragment1Children[0].el!.tagName).toBe('SPAN')
    expect(fragment1Children[0].el).toBe(vnode.el.childNodes[1])

    // start fragment 2
    const fragment2 = fragment1Children[1]
    expect(fragment2.el).toBe(vnode.el.childNodes[2])
    const fragment2Children = fragment2.children as VNode[]

    // second <span>
    expect(fragment2Children[0].el!.tagName).toBe('SPAN')
    expect(fragment2Children[0].el).toBe(vnode.el.childNodes[3])

    // end fragment 2
    expect(fragment2.anchor).toBe(vnode.el.childNodes[4])

    // end fragment 1
    expect(fragment1.anchor).toBe(vnode.el.childNodes[5])

    // event handler
    triggerEvent('click', vnode.el.querySelector('.foo')!)
    expect(fn).toHaveBeenCalled()

    msg.value = 'bar'
    await nextTick()
    expect(vnode.el.innerHTML).toBe(
      `<!--[--><span>bar</span><!--[--><span class="bar"></span><!--]--><!--]-->`,
    )
  })

  test('Teleport', async () => {
    const msg = ref('foo')
    const fn = vi.fn()
    const teleportContainer = document.createElement('div')
    teleportContainer.id = 'teleport'
    teleportContainer.innerHTML = `<span>foo</span><span class="foo"></span><!--teleport anchor-->`
    document.body.appendChild(teleportContainer)

    const { vnode, container } = mountWithHydration(
      '<!--teleport start--><!--teleport end-->',
      () =>
        h(Teleport, { to: '#teleport' }, [
          h('span', msg.value),
          h('span', { class: msg.value, onClick: fn }),
        ]),
    )

    expect(vnode.el).toBe(container.firstChild)
    expect(vnode.anchor).toBe(container.lastChild)

    expect(vnode.target).toBe(teleportContainer)
    expect((vnode.children as VNode[])[0].el).toBe(
      teleportContainer.childNodes[0],
    )
    expect((vnode.children as VNode[])[1].el).toBe(
      teleportContainer.childNodes[1],
    )
    expect(vnode.targetAnchor).toBe(teleportContainer.childNodes[2])

    // event handler
    triggerEvent('click', teleportContainer.querySelector('.foo')!)
    expect(fn).toHaveBeenCalled()

    msg.value = 'bar'
    await nextTick()
    expect(teleportContainer.innerHTML).toBe(
      `<span>bar</span><span class="bar"></span><!--teleport anchor-->`,
    )
  })

  test('Teleport (multiple + integration)', async () => {
    const msg = ref('foo')
    const fn1 = vi.fn()
    const fn2 = vi.fn()

    const Comp = () => [
      h(Teleport, { to: '#teleport2' }, [
        h('span', msg.value),
        h('span', { class: msg.value, onClick: fn1 }),
      ]),
      h(Teleport, { to: '#teleport2' }, [
        h('span', msg.value + '2'),
        h('span', { class: msg.value + '2', onClick: fn2 }),
      ]),
    ]

    const teleportContainer = document.createElement('div')
    teleportContainer.id = 'teleport2'
    const ctx: SSRContext = {}
    const mainHtml = await renderToString(h(Comp), ctx)
    expect(mainHtml).toMatchInlineSnapshot(
      `"<!--[--><!--teleport start--><!--teleport end--><!--teleport start--><!--teleport end--><!--]-->"`,
    )

    const teleportHtml = ctx.teleports!['#teleport2']
    expect(teleportHtml).toMatchInlineSnapshot(
      `"<span>foo</span><span class="foo"></span><!--teleport anchor--><span>foo2</span><span class="foo2"></span><!--teleport anchor-->"`,
    )

    teleportContainer.innerHTML = teleportHtml
    document.body.appendChild(teleportContainer)

    const { vnode, container } = mountWithHydration(mainHtml, Comp)
    expect(vnode.el).toBe(container.firstChild)
    const teleportVnode1 = (vnode.children as VNode[])[0]
    const teleportVnode2 = (vnode.children as VNode[])[1]
    expect(teleportVnode1.el).toBe(container.childNodes[1])
    expect(teleportVnode1.anchor).toBe(container.childNodes[2])
    expect(teleportVnode2.el).toBe(container.childNodes[3])
    expect(teleportVnode2.anchor).toBe(container.childNodes[4])

    expect(teleportVnode1.target).toBe(teleportContainer)
    expect((teleportVnode1 as any).children[0].el).toBe(
      teleportContainer.childNodes[0],
    )
    expect(teleportVnode1.targetAnchor).toBe(teleportContainer.childNodes[2])

    expect(teleportVnode2.target).toBe(teleportContainer)
    expect((teleportVnode2 as any).children[0].el).toBe(
      teleportContainer.childNodes[3],
    )
    expect(teleportVnode2.targetAnchor).toBe(teleportContainer.childNodes[5])

    // // event handler
    triggerEvent('click', teleportContainer.querySelector('.foo')!)
    expect(fn1).toHaveBeenCalled()

    triggerEvent('click', teleportContainer.querySelector('.foo2')!)
    expect(fn2).toHaveBeenCalled()

    msg.value = 'bar'
    await nextTick()
    expect(teleportContainer.innerHTML).toMatchInlineSnapshot(
      `"<span>bar</span><span class="bar"></span><!--teleport anchor--><span>bar2</span><span class="bar2"></span><!--teleport anchor-->"`,
    )
  })

  test('Teleport (disabled)', async () => {
    const msg = ref('foo')
    const fn1 = vi.fn()
    const fn2 = vi.fn()

    const Comp = () => [
      h('div', 'foo'),
      h(Teleport, { to: '#teleport3', disabled: true }, [
        h('span', msg.value),
        h('span', { class: msg.value, onClick: fn1 }),
      ]),
      h('div', { class: msg.value + '2', onClick: fn2 }, 'bar'),
    ]

    const teleportContainer = document.createElement('div')
    teleportContainer.id = 'teleport3'
    const ctx: SSRContext = {}
    const mainHtml = await renderToString(h(Comp), ctx)
    expect(mainHtml).toMatchInlineSnapshot(
      `"<!--[--><div>foo</div><!--teleport start--><span>foo</span><span class="foo"></span><!--teleport end--><div class="foo2">bar</div><!--]-->"`,
    )

    const teleportHtml = ctx.teleports!['#teleport3']
    expect(teleportHtml).toMatchInlineSnapshot(`"<!--teleport anchor-->"`)

    teleportContainer.innerHTML = teleportHtml
    document.body.appendChild(teleportContainer)

    const { vnode, container } = mountWithHydration(mainHtml, Comp)
    expect(vnode.el).toBe(container.firstChild)
    const children = vnode.children as VNode[]

    expect(children[0].el).toBe(container.childNodes[1])

    const teleportVnode = children[1]
    expect(teleportVnode.el).toBe(container.childNodes[2])
    expect((teleportVnode.children as VNode[])[0].el).toBe(
      container.childNodes[3],
    )
    expect((teleportVnode.children as VNode[])[1].el).toBe(
      container.childNodes[4],
    )
    expect(teleportVnode.anchor).toBe(container.childNodes[5])
    expect(children[2].el).toBe(container.childNodes[6])

    expect(teleportVnode.target).toBe(teleportContainer)
    expect(teleportVnode.targetAnchor).toBe(teleportContainer.childNodes[0])

    // // event handler
    triggerEvent('click', container.querySelector('.foo')!)
    expect(fn1).toHaveBeenCalled()

    triggerEvent('click', container.querySelector('.foo2')!)
    expect(fn2).toHaveBeenCalled()

    msg.value = 'bar'
    await nextTick()
    expect(container.innerHTML).toMatchInlineSnapshot(
      `"<!--[--><div>foo</div><!--teleport start--><span>bar</span><span class="bar"></span><!--teleport end--><div class="bar2">bar</div><!--]-->"`,
    )
  })

  // #6152
  test('Teleport (disabled + as component root)', () => {
    const { container } = mountWithHydration(
      '<!--[--><div>Parent fragment</div><!--teleport start--><div>Teleport content</div><!--teleport end--><!--]-->',
      () => [
        h('div', 'Parent fragment'),
        h(() =>
          h(Teleport, { to: 'body', disabled: true }, [
            h('div', 'Teleport content'),
          ]),
        ),
      ],
    )
    expect(document.body.innerHTML).toBe('')
    expect(container.innerHTML).toBe(
      '<!--[--><div>Parent fragment</div><!--teleport start--><div>Teleport content</div><!--teleport end--><!--]-->',
    )
    expect(
      `Hydration completed but contains mismatches.`,
    ).not.toHaveBeenWarned()
  })

  test('Teleport (as component root)', () => {
    const teleportContainer = document.createElement('div')
    teleportContainer.id = 'teleport4'
    teleportContainer.innerHTML = `hello<!--teleport anchor-->`
    document.body.appendChild(teleportContainer)

    const wrapper = {
      render() {
        return h(Teleport, { to: '#teleport4' }, ['hello'])
      },
    }

    const { vnode, container } = mountWithHydration(
      '<div><!--teleport start--><!--teleport end--><div></div></div>',
      () => h('div', [h(wrapper), h('div')]),
    )
    expect(vnode.el).toBe(container.firstChild)
    // component el
    const wrapperVNode = (vnode as any).children[0]
    const tpStart = container.firstChild?.firstChild
    const tpEnd = tpStart?.nextSibling
    expect(wrapperVNode.el).toBe(tpStart)
    expect(wrapperVNode.component.subTree.el).toBe(tpStart)
    expect(wrapperVNode.component.subTree.anchor).toBe(tpEnd)
    // next node hydrate properly
    const nextVNode = (vnode as any).children[1]
    expect(nextVNode.el).toBe(container.firstChild?.lastChild)
  })

  test('Teleport (nested)', () => {
    const teleportContainer = document.createElement('div')
    teleportContainer.id = 'teleport5'
    teleportContainer.innerHTML = `<div><!--teleport start--><!--teleport end--></div><!--teleport anchor--><div>child</div><!--teleport anchor-->`
    document.body.appendChild(teleportContainer)

    const { vnode, container } = mountWithHydration(
      '<!--teleport start--><!--teleport end-->',
      () =>
        h(Teleport, { to: '#teleport5' }, [
          h('div', [h(Teleport, { to: '#teleport5' }, [h('div', 'child')])]),
        ]),
    )

    expect(vnode.el).toBe(container.firstChild)
    expect(vnode.anchor).toBe(container.lastChild)

    const childDivVNode = (vnode as any).children[0]
    const div = teleportContainer.firstChild
    expect(childDivVNode.el).toBe(div)
    expect(vnode.targetAnchor).toBe(div?.nextSibling)

    const childTeleportVNode = childDivVNode.children[0]
    expect(childTeleportVNode.el).toBe(div?.firstChild)
    expect(childTeleportVNode.anchor).toBe(div?.lastChild)

    expect(childTeleportVNode.targetAnchor).toBe(teleportContainer.lastChild)
    expect(childTeleportVNode.children[0].el).toBe(
      teleportContainer.lastChild?.previousSibling,
    )
  })

  // compile SSR + client render fn from the same template & hydrate
  test('full compiler integration', async () => {
    const mounted: string[] = []
    const log = vi.fn()
    const toggle = ref(true)

    const Child = {
      data() {
        return {
          count: 0,
          text: 'hello',
          style: {
            color: 'red',
          },
        }
      },
      mounted() {
        mounted.push('child')
      },
      template: `
      <div>
        <span class="count" :style="style">{{ count }}</span>
        <button class="inc" @click="count++">inc</button>
        <button class="change" @click="style.color = 'green'" >change color</button>
        <button class="emit" @click="$emit('foo')">emit</button>
        <span class="text">{{ text }}</span>
        <input v-model="text">
      </div>
      `,
    }

    const App = {
      setup() {
        return { toggle }
      },
      mounted() {
        mounted.push('parent')
      },
      template: `
        <div>
          <span>hello</span>
          <template v-if="toggle">
            <Child @foo="log('child')"/>
            <template v-if="true">
              <button class="parent-click" @click="log('click')">click me</button>
            </template>
          </template>
          <span>hello</span>
        </div>`,
      components: {
        Child,
      },
      methods: {
        log,
      },
    }

    const container = document.createElement('div')
    // server render
    container.innerHTML = await renderToString(h(App))
    // hydrate
    createSSRApp(App).mount(container)

    // assert interactions
    // 1. parent button click
    triggerEvent('click', container.querySelector('.parent-click')!)
    expect(log).toHaveBeenCalledWith('click')

    // 2. child inc click + text interpolation
    const count = container.querySelector('.count') as HTMLElement
    expect(count.textContent).toBe(`0`)
    triggerEvent('click', container.querySelector('.inc')!)
    await nextTick()
    expect(count.textContent).toBe(`1`)

    // 3. child color click + style binding
    expect(count.style.color).toBe('red')
    triggerEvent('click', container.querySelector('.change')!)
    await nextTick()
    expect(count.style.color).toBe('green')

    // 4. child event emit
    triggerEvent('click', container.querySelector('.emit')!)
    expect(log).toHaveBeenCalledWith('child')

    // 5. child v-model
    const text = container.querySelector('.text')!
    const input = container.querySelector('input')!
    expect(text.textContent).toBe('hello')
    input.value = 'bye'
    triggerEvent('input', input)
    await nextTick()
    expect(text.textContent).toBe('bye')
  })

  test('handle click error in ssr mode', async () => {
    const App = {
      setup() {
        const throwError = () => {
          throw new Error('Sentry Error')
        }
        return { throwError }
      },
      template: `
        <div>
          <button class="parent-click" @click="throwError">click me</button>
        </div>`,
    }

    const container = document.createElement('div')
    // server render
    container.innerHTML = await renderToString(h(App))
    // hydrate
    const app = createSSRApp(App)
    const handler = (app.config.errorHandler = vi.fn())
    app.mount(container)
    // assert interactions
    // parent button click
    triggerEvent('click', container.querySelector('.parent-click')!)
    expect(handler).toHaveBeenCalled()
  })

  test('handle blur error in ssr mode', async () => {
    const App = {
      setup() {
        const throwError = () => {
          throw new Error('Sentry Error')
        }
        return { throwError }
      },
      template: `
        <div>
          <input class="parent-click" @blur="throwError"/>
        </div>`,
    }

    const container = document.createElement('div')
    // server render
    container.innerHTML = await renderToString(h(App))
    // hydrate
    const app = createSSRApp(App)
    const handler = (app.config.errorHandler = vi.fn())
    app.mount(container)
    // assert interactions
    // parent blur event
    triggerEvent('blur', container.querySelector('.parent-click')!)
    expect(handler).toHaveBeenCalled()
  })

  test('Suspense', async () => {
    const AsyncChild = {
      async setup() {
        const count = ref(0)
        return () =>
          h(
            'span',
            {
              onClick: () => {
                count.value++
              },
            },
            count.value,
          )
      },
    }
    const { vnode, container } = mountWithHydration('<span>0</span>', () =>
      h(Suspense, () => h(AsyncChild)),
    )
    expect(vnode.el).toBe(container.firstChild)
    // wait for hydration to finish
    await new Promise(r => setTimeout(r))
    triggerEvent('click', container.querySelector('span')!)
    await nextTick()
    expect(container.innerHTML).toBe(`<span>1</span>`)
  })

  test('Suspense (full integration)', async () => {
    const mountedCalls: number[] = []
    const asyncDeps: Promise<any>[] = []

    const AsyncChild = defineComponent({
      props: ['n'],
      async setup(props) {
        const count = ref(props.n)
        onMounted(() => {
          mountedCalls.push(props.n)
        })
        const p = new Promise(r => setTimeout(r, props.n * 10))
        asyncDeps.push(p)
        await p
        return () =>
          h(
            'span',
            {
              onClick: () => {
                count.value++
              },
            },
            count.value,
          )
      },
    })

    const done = vi.fn()
    const App = {
      template: `
      <Suspense @resolve="done">
        <div>
          <AsyncChild :n="1" />
          <AsyncChild :n="2" />
        </div>
      </Suspense>`,
      components: {
        AsyncChild,
      },
      methods: {
        done,
      },
    }

    const container = document.createElement('div')
    // server render
    container.innerHTML = await renderToString(h(App))
    expect(container.innerHTML).toMatchInlineSnapshot(
      `"<div><span>1</span><span>2</span></div>"`,
    )
    // reset asyncDeps from ssr
    asyncDeps.length = 0
    // hydrate
    createSSRApp(App).mount(container)

    expect(mountedCalls.length).toBe(0)
    expect(asyncDeps.length).toBe(2)

    // wait for hydration to complete
    await Promise.all(asyncDeps)
    await new Promise(r => setTimeout(r))

    // should flush buffered effects
    expect(mountedCalls).toMatchObject([1, 2])
    expect(container.innerHTML).toMatch(
      `<div><span>1</span><span>2</span></div>`,
    )

    const span1 = container.querySelector('span')!
    triggerEvent('click', span1)
    await nextTick()
    expect(container.innerHTML).toMatch(
      `<div><span>2</span><span>2</span></div>`,
    )

    const span2 = span1.nextSibling as Element
    triggerEvent('click', span2)
    await nextTick()
    expect(container.innerHTML).toMatch(
      `<div><span>2</span><span>3</span></div>`,
    )
  })

  test('async component', async () => {
    const spy = vi.fn()
    const Comp = () =>
      h(
        'button',
        {
          onClick: spy,
        },
        'hello!',
      )

    let serverResolve: any
    let AsyncComp = defineAsyncComponent(
      () =>
        new Promise(r => {
          serverResolve = r
        }),
    )

    const App = {
      render() {
        return ['hello', h(AsyncComp), 'world']
      },
    }

    // server render
    const htmlPromise = renderToString(h(App))
    serverResolve(Comp)
    const html = await htmlPromise
    expect(html).toMatchInlineSnapshot(
      `"<!--[-->hello<button>hello!</button>world<!--]-->"`,
    )

    // hydration
    let clientResolve: any
    AsyncComp = defineAsyncComponent(
      () =>
        new Promise(r => {
          clientResolve = r
        }),
    )

    const container = document.createElement('div')
    container.innerHTML = html
    createSSRApp(App).mount(container)

    // hydration not complete yet
    triggerEvent('click', container.querySelector('button')!)
    expect(spy).not.toHaveBeenCalled()

    // resolve
    clientResolve(Comp)
    await new Promise(r => setTimeout(r))

    // should be hydrated now
    triggerEvent('click', container.querySelector('button')!)
    expect(spy).toHaveBeenCalled()
  })

  test('update async wrapper before resolve', async () => {
    const Comp = {
      render() {
        return h('h1', 'Async component')
      },
    }
    let serverResolve: any
    let AsyncComp = defineAsyncComponent(
      () =>
        new Promise(r => {
          serverResolve = r
        }),
    )

    const toggle = ref(true)
    const App = {
      setup() {
        onMounted(() => {
          // change state, this makes updateComponent(AsyncComp) execute before
          // the async component is resolved
          toggle.value = false
        })

        return () => {
          return [toggle.value ? 'hello' : 'world', h(AsyncComp)]
        }
      },
    }

    // server render
    const htmlPromise = renderToString(h(App))
    serverResolve(Comp)
    const html = await htmlPromise
    expect(html).toMatchInlineSnapshot(
      `"<!--[-->hello<h1>Async component</h1><!--]-->"`,
    )

    // hydration
    let clientResolve: any
    AsyncComp = defineAsyncComponent(
      () =>
        new Promise(r => {
          clientResolve = r
        }),
    )

    const container = document.createElement('div')
    container.innerHTML = html
    createSSRApp(App).mount(container)

    // resolve
    clientResolve(Comp)
    await new Promise(r => setTimeout(r))

    // should be hydrated now
    expect(`Hydration node mismatch`).not.toHaveBeenWarned()
    expect(container.innerHTML).toMatchInlineSnapshot(
      `"<!--[-->world<h1>Async component</h1><!--]-->"`,
    )
  })

  test('hydrate safely when property used by async setup changed before render', async () => {
    const toggle = ref(true)

    const AsyncComp = {
      async setup() {
        await new Promise<void>(r => setTimeout(r, 10))
        return () => h('h1', 'Async component')
      },
    }

    const AsyncWrapper = {
      render() {
        return h(AsyncComp)
      },
    }

    const SiblingComp = {
      setup() {
        toggle.value = false
        return () => h('span')
      },
    }

    const App = {
      setup() {
        return () =>
          h(
            Suspense,
            {},
            {
              default: () => [
                h('main', {}, [
                  h(AsyncWrapper, {
                    prop: toggle.value ? 'hello' : 'world',
                  }),
                  h(SiblingComp),
                ]),
              ],
            },
          )
      },
    }

    // server render
    const html = await renderToString(h(App))

    expect(html).toMatchInlineSnapshot(
      `"<main><h1 prop="hello">Async component</h1><span></span></main>"`,
    )

    expect(toggle.value).toBe(false)

    // hydration

    // reset the value
    toggle.value = true
    expect(toggle.value).toBe(true)

    const container = document.createElement('div')
    container.innerHTML = html
    createSSRApp(App).mount(container)

    await new Promise(r => setTimeout(r, 10))

    expect(toggle.value).toBe(false)

    // should be hydrated now
    expect(container.innerHTML).toMatchInlineSnapshot(
      `"<main><h1 prop="world">Async component</h1><span></span></main>"`,
    )
  })

  test('hydrate safely when property used by deep nested async setup changed before render', async () => {
    const toggle = ref(true)

    const AsyncComp = {
      async setup() {
        await new Promise<void>(r => setTimeout(r, 10))
        return () => h('h1', 'Async component')
      },
    }

    const AsyncWrapper = { render: () => h(AsyncComp) }
    const AsyncWrapperWrapper = { render: () => h(AsyncWrapper) }

    const SiblingComp = {
      setup() {
        toggle.value = false
        return () => h('span')
      },
    }

    const App = {
      setup() {
        return () =>
          h(
            Suspense,
            {},
            {
              default: () => [
                h('main', {}, [
                  h(AsyncWrapperWrapper, {
                    prop: toggle.value ? 'hello' : 'world',
                  }),
                  h(SiblingComp),
                ]),
              ],
            },
          )
      },
    }

    // server render
    const html = await renderToString(h(App))

    expect(html).toMatchInlineSnapshot(
      `"<main><h1 prop="hello">Async component</h1><span></span></main>"`,
    )

    expect(toggle.value).toBe(false)

    // hydration

    // reset the value
    toggle.value = true
    expect(toggle.value).toBe(true)

    const container = document.createElement('div')
    container.innerHTML = html
    createSSRApp(App).mount(container)

    await new Promise(r => setTimeout(r, 10))

    expect(toggle.value).toBe(false)

    // should be hydrated now
    expect(container.innerHTML).toMatchInlineSnapshot(
      `"<main><h1 prop="world">Async component</h1><span></span></main>"`,
    )
  })

  // #3787
  test('unmount async wrapper before load', async () => {
    let resolve: any
    const AsyncComp = defineAsyncComponent(
      () =>
        new Promise(r => {
          resolve = r
        }),
    )

    const show = ref(true)
    const root = document.createElement('div')
    root.innerHTML = '<div><div>async</div></div>'

    createSSRApp({
      render() {
        return h('div', [show.value ? h(AsyncComp) : h('div', 'hi')])
      },
    }).mount(root)

    show.value = false
    await nextTick()
    expect(root.innerHTML).toBe('<div><div>hi</div></div>')
    resolve({})
  })

  test('unmount async wrapper before load (fragment)', async () => {
    let resolve: any
    const AsyncComp = defineAsyncComponent(
      () =>
        new Promise(r => {
          resolve = r
        }),
    )

    const show = ref(true)
    const root = document.createElement('div')
    root.innerHTML = '<div><!--[-->async<!--]--></div>'

    createSSRApp({
      render() {
        return h('div', [show.value ? h(AsyncComp) : h('div', 'hi')])
      },
    }).mount(root)

    show.value = false
    await nextTick()
    expect(root.innerHTML).toBe('<div><div>hi</div></div>')
    resolve({})
  })

  test('elements with camel-case in svg ', () => {
    const { vnode, container } = mountWithHydration(
      '<animateTransform></animateTransform>',
      () => h('animateTransform'),
    )
    expect(vnode.el).toBe(container.firstChild)
    expect(`Hydration node mismatch`).not.toHaveBeenWarned()
  })

  test('SVG as a mount container', () => {
    const svgContainer = document.createElement('svg')
    svgContainer.innerHTML = '<g></g>'
    const app = createSSRApp({
      render: () => h('g'),
    })

    expect(
      (
        app.mount(svgContainer).$.subTree as VNode<Node, Element> & {
          el: Element
        }
      ).el instanceof SVGElement,
    )
  })

  test('force hydrate prop with `.prop` modifier', () => {
    const { container } = mountWithHydration(
      '<input type="checkbox" :indeterminate.prop="true">',
      () =>
        h('input', {
          type: 'checkbox',
          '.indeterminate': true,
        }),
    )
    expect((container.firstChild! as any).indeterminate).toBe(true)
  })

  test('force hydrate input v-model with non-string value bindings', () => {
    const { container } = mountWithHydration(
      '<input type="checkbox" value="true">',
      () =>
        withDirectives(
          createVNode(
            'input',
            { type: 'checkbox', 'true-value': true },
            null,
            PatchFlags.PROPS,
            ['true-value'],
          ),
          [[vModelCheckbox, true]],
        ),
    )
    expect((container.firstChild as any)._trueValue).toBe(true)
  })

  test('force hydrate checkbox with indeterminate', () => {
    const { container } = mountWithHydration(
      '<input type="checkbox" indeterminate>',
      () =>
        createVNode(
          'input',
          { type: 'checkbox', indeterminate: '' },
          null,
          PatchFlags.HOISTED,
        ),
    )
    expect((container.firstChild as any).indeterminate).toBe(true)
  })

  test('force hydrate select option with non-string value bindings', () => {
    const { container } = mountWithHydration(
      '<select><option value="true">ok</option></select>',
      () =>
        h('select', [
          // hoisted because bound value is a constant...
          createVNode('option', { value: true }, null, -1 /* HOISTED */),
        ]),
    )
    expect((container.firstChild!.firstChild as any)._value).toBe(true)
  })

  // #5728
  test('empty text node in slot', () => {
    const Comp = {
      render(this: any) {
        return renderSlot(this.$slots, 'default', {}, () => [
          createTextVNode(''),
        ])
      },
    }
    const { container, vnode } = mountWithHydration('<!--[--><!--]-->', () =>
      h(Comp),
    )
    expect(container.childNodes.length).toBe(3)
    const text = container.childNodes[1]
    expect(text.nodeType).toBe(3)
    expect(vnode.el).toBe(container.childNodes[0])
    // component => slot fragment => text node
    expect((vnode as any).component?.subTree.children[0].el).toBe(text)
  })

  test('app.unmount()', async () => {
    const container = document.createElement('DIV')
    container.innerHTML = '<button></button>'
    const App = defineComponent({
      setup(_, { expose }) {
        const count = ref(0)

        expose({ count })

        return () =>
          h('button', {
            onClick: () => count.value++,
          })
      },
    })

    const app = createSSRApp(App)
    const vm = app.mount(container)
    await nextTick()
    expect((container as any)._vnode).toBeDefined()
    // @ts-expect-error - expose()'d properties are not available on vm type
    expect(vm.count).toBe(0)

    app.unmount()
    expect((container as any)._vnode).toBe(null)
  })

  // #6637
  test('stringified root fragment', () => {
    mountWithHydration(`<!--[--><div></div><!--]-->`, () =>
      createStaticVNode(`<div></div>`, 1),
    )
    expect(`mismatch`).not.toHaveBeenWarned()
  })

  test('transition appear', () => {
    const { vnode, container } = mountWithHydration(
      `<template><div>foo</div></template>`,
      () =>
        h(
          Transition,
          { appear: true },
          {
            default: () => h('div', 'foo'),
          },
        ),
    )
    expect(container.firstChild).toMatchInlineSnapshot(`
      <div
        class="v-enter-from v-enter-active"
      >
        foo
      </div>
    `)
    expect(vnode.el).toBe(container.firstChild)
    expect(`mismatch`).not.toHaveBeenWarned()
  })

  test('transition appear with v-if', () => {
    const show = false
    const { vnode, container } = mountWithHydration(
      `<template><!----></template>`,
      () =>
        h(
          Transition,
          { appear: true },
          {
            default: () => (show ? h('div', 'foo') : createCommentVNode('')),
          },
        ),
    )
    expect(container.firstChild).toMatchInlineSnapshot('<!---->')
    expect(vnode.el).toBe(container.firstChild)
    expect(`mismatch`).not.toHaveBeenWarned()
  })

  test('transition appear with v-show', () => {
    const show = false
    const { vnode, container } = mountWithHydration(
      `<template><div style="display: none;">foo</div></template>`,
      () =>
        h(
          Transition,
          { appear: true },
          {
            default: () =>
              withDirectives(createVNode('div', null, 'foo'), [[vShow, show]]),
          },
        ),
    )
    expect(container.firstChild).toMatchInlineSnapshot(`
      <div
        class="v-enter-from v-enter-active"
        style="display: none;"
      >
        foo
      </div>
    `)
    expect((container.firstChild as any)[vShowOldKey]).toBe('')
    expect(vnode.el).toBe(container.firstChild)
    expect(`mismatch`).not.toHaveBeenWarned()
  })

  test('transition appear w/ event listener', async () => {
    const container = document.createElement('div')
    container.innerHTML = `<template><button>0</button></template>`
    createSSRApp({
      data() {
        return {
          count: 0,
        }
      },
      template: `
        <Transition appear>
          <button @click="count++">{{count}}</button>
        </Transition>
      `,
    }).mount(container)

    expect(container.firstChild).toMatchInlineSnapshot(`
      <button
        class="v-enter-from v-enter-active"
      >
        0
      </button>
    `)

    triggerEvent('click', container.querySelector('button')!)
    await nextTick()
    expect(container.firstChild).toMatchInlineSnapshot(`
      <button
        class="v-enter-from v-enter-active"
      >
        1
      </button>
    `)
  })

  describe('mismatch handling', () => {
    test('text node', () => {
      const { container } = mountWithHydration(`foo`, () => 'bar')
      expect(container.textContent).toBe('bar')
      expect(`Hydration text mismatch`).toHaveBeenWarned()
    })

    test('element text content', () => {
      const { container } = mountWithHydration(`<div>foo</div>`, () =>
        h('div', 'bar'),
      )
      expect(container.innerHTML).toBe('<div>bar</div>')
      expect(`Hydration text content mismatch`).toHaveBeenWarned()
    })

    test('not enough children', () => {
      const { container } = mountWithHydration(`<div></div>`, () =>
        h('div', [h('span', 'foo'), h('span', 'bar')]),
      )
      expect(container.innerHTML).toBe(
        '<div><span>foo</span><span>bar</span></div>',
      )
      expect(`Hydration children mismatch`).toHaveBeenWarned()
    })

    test('too many children', () => {
      const { container } = mountWithHydration(
        `<div><span>foo</span><span>bar</span></div>`,
        () => h('div', [h('span', 'foo')]),
      )
      expect(container.innerHTML).toBe('<div><span>foo</span></div>')
      expect(`Hydration children mismatch`).toHaveBeenWarned()
    })

    test('complete mismatch', () => {
      const { container } = mountWithHydration(
        `<div><span>foo</span><span>bar</span></div>`,
        () => h('div', [h('div', 'foo'), h('p', 'bar')]),
      )
      expect(container.innerHTML).toBe('<div><div>foo</div><p>bar</p></div>')
      expect(`Hydration node mismatch`).toHaveBeenWarnedTimes(2)
    })

    test('fragment mismatch removal', () => {
      const { container } = mountWithHydration(
        `<div><!--[--><div>foo</div><div>bar</div><!--]--></div>`,
        () => h('div', [h('span', 'replaced')]),
      )
      expect(container.innerHTML).toBe('<div><span>replaced</span></div>')
      expect(`Hydration node mismatch`).toHaveBeenWarned()
    })

    test('fragment not enough children', () => {
      const { container } = mountWithHydration(
        `<div><!--[--><div>foo</div><!--]--><div>baz</div></div>`,
        () => h('div', [[h('div', 'foo'), h('div', 'bar')], h('div', 'baz')]),
      )
      expect(container.innerHTML).toBe(
        '<div><!--[--><div>foo</div><div>bar</div><!--]--><div>baz</div></div>',
      )
      expect(`Hydration node mismatch`).toHaveBeenWarned()
    })

    test('fragment too many children', () => {
      const { container } = mountWithHydration(
        `<div><!--[--><div>foo</div><div>bar</div><!--]--><div>baz</div></div>`,
        () => h('div', [[h('div', 'foo')], h('div', 'baz')]),
      )
      expect(container.innerHTML).toBe(
        '<div><!--[--><div>foo</div><!--]--><div>baz</div></div>',
      )
      // fragment ends early and attempts to hydrate the extra <div>bar</div>
      // as 2nd fragment child.
      expect(`Hydration text content mismatch`).toHaveBeenWarned()
      // excessive children removal
      expect(`Hydration children mismatch`).toHaveBeenWarned()
    })

    test('Teleport target has empty children', () => {
      const teleportContainer = document.createElement('div')
      teleportContainer.id = 'teleport'
      document.body.appendChild(teleportContainer)

      mountWithHydration('<!--teleport start--><!--teleport end-->', () =>
        h(Teleport, { to: '#teleport' }, [h('span', 'value')]),
      )
      expect(teleportContainer.innerHTML).toBe(`<span>value</span>`)
      expect(`Hydration children mismatch`).toHaveBeenWarned()
    })

    test('comment mismatch (element)', () => {
      const { container } = mountWithHydration(`<div><span></span></div>`, () =>
        h('div', [createCommentVNode('hi')]),
      )
      expect(container.innerHTML).toBe('<div><!--hi--></div>')
      expect(`Hydration node mismatch`).toHaveBeenWarned()
    })

    test('comment mismatch (text)', () => {
      const { container } = mountWithHydration(`<div>foobar</div>`, () =>
        h('div', [createCommentVNode('hi')]),
      )
      expect(container.innerHTML).toBe('<div><!--hi--></div>')
      expect(`Hydration node mismatch`).toHaveBeenWarned()
    })

    test('class mismatch', () => {
      mountWithHydration(`<div class="foo bar"></div>`, () =>
        h('div', { class: ['foo', 'bar'] }),
      )
      mountWithHydration(`<div class="foo bar"></div>`, () =>
        h('div', { class: { foo: true, bar: true } }),
      )
      mountWithHydration(`<div class="foo bar"></div>`, () =>
        h('div', { class: 'foo bar' }),
      )
      // SVG classes
      mountWithHydration(`<svg class="foo bar"></svg>`, () =>
        h('svg', { class: 'foo bar' }),
      )
      // class with different order
      mountWithHydration(`<div class="foo bar"></div>`, () =>
        h('div', { class: 'bar foo' }),
      )
      expect(`Hydration class mismatch`).not.toHaveBeenWarned()
      mountWithHydration(`<div class="foo bar"></div>`, () =>
        h('div', { class: 'foo' }),
      )
      expect(`Hydration class mismatch`).toHaveBeenWarned()
    })

    test('style mismatch', () => {
      mountWithHydration(`<div style="color:red;"></div>`, () =>
        h('div', { style: { color: 'red' } }),
      )
      mountWithHydration(`<div style="color:red;"></div>`, () =>
        h('div', { style: `color:red;` }),
      )
      mountWithHydration(
        `<div style="color:red; font-size: 12px;"></div>`,
        () => h('div', { style: `font-size: 12px; color:red;` }),
      )
<<<<<<< HEAD
      mountWithHydration(`<div style="color:red;display:none;"></div>`, () =>
=======
      mountWithHydration(`<div style="color:red;"></div>`, () =>
>>>>>>> 605d5206
        withDirectives(createVNode('div', { style: 'color: red' }, ''), [
          [vShow, false],
        ]),
      )
      expect(`Hydration style mismatch`).not.toHaveBeenWarned()
      mountWithHydration(`<div style="color:red;"></div>`, () =>
        h('div', { style: { color: 'green' } }),
      )
      expect(`Hydration style mismatch`).toHaveBeenWarned()
      mountWithHydration(`<div style="color:red;"></div>`, () =>
        withDirectives(createVNode('div', { style: 'color: red' }, ''), [
          [vShow, false],
        ]),
      )
      expect(`Hydration style mismatch`).toHaveBeenWarnedTimes(2)
    })

    test('attr mismatch', () => {
      mountWithHydration(`<div id="foo"></div>`, () => h('div', { id: 'foo' }))
      mountWithHydration(`<div spellcheck></div>`, () =>
        h('div', { spellcheck: '' }),
      )
      mountWithHydration(`<div></div>`, () => h('div', { id: undefined }))
      // boolean
      mountWithHydration(`<select multiple></div>`, () =>
        h('select', { multiple: true }),
      )
      mountWithHydration(`<select multiple></div>`, () =>
        h('select', { multiple: 'multiple' }),
      )
      mountWithHydration(`<textarea>foo</textarea>`, () =>
        h('textarea', { value: 'foo' }),
      )
      mountWithHydration(`<textarea></textarea>`, () =>
        h('textarea', { value: '' }),
      )
      expect(`Hydration attribute mismatch`).not.toHaveBeenWarned()

      mountWithHydration(`<div></div>`, () => h('div', { id: 'foo' }))
      expect(`Hydration attribute mismatch`).toHaveBeenWarned()

      mountWithHydration(`<div id="bar"></div>`, () => h('div', { id: 'foo' }))
      expect(`Hydration attribute mismatch`).toHaveBeenWarnedTimes(2)
    })
  })
})<|MERGE_RESOLUTION|>--- conflicted
+++ resolved
@@ -1435,11 +1435,7 @@
         `<div style="color:red; font-size: 12px;"></div>`,
         () => h('div', { style: `font-size: 12px; color:red;` }),
       )
-<<<<<<< HEAD
       mountWithHydration(`<div style="color:red;display:none;"></div>`, () =>
-=======
-      mountWithHydration(`<div style="color:red;"></div>`, () =>
->>>>>>> 605d5206
         withDirectives(createVNode('div', { style: 'color: red' }, ''), [
           [vShow, false],
         ]),
