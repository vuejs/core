--- conflicted
+++ resolved
@@ -2,7 +2,7 @@
 import '../src/hmr'
 import {
   type ComponentOptions,
-  type InternalRenderFunction
+  type InternalRenderFunction,
 } from '../src/component'
 import {
   render,
@@ -10,13 +10,8 @@
   h,
   serializeInner,
   triggerEvent,
-<<<<<<< HEAD
   type TestElement,
-  nextTick
-=======
-  TestElement,
   nextTick,
->>>>>>> 3ee3d266
 } from '@vue/runtime-test'
 import * as runtimeTest from '@vue/runtime-test'
 import { registerRuntimeCompiler, createApp } from '@vue/runtime-test'
