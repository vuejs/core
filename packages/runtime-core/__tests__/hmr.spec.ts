import type { HMRRuntime } from '../src/hmr'
import '../src/hmr'
import type { ComponentOptions, InternalRenderFunction } from '../src/component'
import {
  type TestElement,
  h,
  nextTick,
  nodeOps,
  ref,
  render,
  serializeInner,
  triggerEvent,
} from '@vue/runtime-test'
import * as runtimeTest from '@vue/runtime-test'
import { createApp, registerRuntimeCompiler } from '@vue/runtime-test'
import { baseCompile } from '@vue/compiler-core'

declare var __VUE_HMR_RUNTIME__: HMRRuntime
const { createRecord, rerender, reload } = __VUE_HMR_RUNTIME__

registerRuntimeCompiler(compileToFunction)

function compileToFunction(template: string) {
  const { code } = baseCompile(template, { hoistStatic: true, hmr: true })
  const render = new Function('Vue', code)(
    runtimeTest,
  ) as InternalRenderFunction
  render._rc = true // isRuntimeCompiled
  return render
}

const timeout = (n: number = 0) => new Promise(r => setTimeout(r, n))

describe('hot module replacement', () => {
  test('inject global runtime', () => {
    expect(createRecord).toBeDefined()
    expect(rerender).toBeDefined()
    expect(reload).toBeDefined()
  })

  test('createRecord', () => {
    expect(createRecord('test1', {})).toBe(true)
    // if id has already been created, should return false
    expect(createRecord('test1', {})).toBe(false)
  })

  test('rerender', async () => {
    const root = nodeOps.createElement('div')
    const parentId = 'test2-parent'
    const childId = 'test2-child'

    const Child: ComponentOptions = {
      __hmrId: childId,
      render: compileToFunction(`<div><slot/></div>`),
    }
    createRecord(childId, Child)

    const Parent: ComponentOptions = {
      __hmrId: parentId,
      data() {
        return { count: 0 }
      },
      components: { Child },
      render: compileToFunction(
        `<div @click="count++">{{ count }}<Child>{{ count }}</Child></div>`,
      ),
    }
    createRecord(parentId, Parent)

    render(h(Parent), root)
    expect(serializeInner(root)).toBe(`<div>0<div>0</div></div>`)

    // Perform some state change. This change should be preserved after the
    // re-render!
    triggerEvent(root.children[0] as TestElement, 'click')
    await nextTick()
    expect(serializeInner(root)).toBe(`<div>1<div>1</div></div>`)

    // // Update text while preserving state
    rerender(
      parentId,
      compileToFunction(
        `<div @click="count++">{{ count }}!<Child>{{ count }}</Child></div>`,
      ),
    )
    expect(serializeInner(root)).toBe(`<div>1!<div>1</div></div>`)

    // Should force child update on slot content change
    rerender(
      parentId,
      compileToFunction(
        `<div @click="count++">{{ count }}!<Child>{{ count }}!</Child></div>`,
      ),
    )
    expect(serializeInner(root)).toBe(`<div>1!<div>1!</div></div>`)

    // Should force update element children despite block optimization
    rerender(
      parentId,
      compileToFunction(
        `<div @click="count++">{{ count }}<span>{{ count }}</span>
        <Child>{{ count }}!</Child>
      </div>`,
      ),
    )
    expect(serializeInner(root)).toBe(`<div>1<span>1</span><div>1!</div></div>`)

    // Should force update child slot elements
    rerender(
      parentId,
      compileToFunction(
        `<div @click="count++">
        <Child><span>{{ count }}</span></Child>
      </div>`,
      ),
    )
    expect(serializeInner(root)).toBe(`<div><div><span>1</span></div></div>`)
  })

  test('reload', async () => {
    const root = nodeOps.createElement('div')
    const childId = 'test3-child'
    const unmountSpy = vi.fn()
    const mountSpy = vi.fn()

    const Child: ComponentOptions = {
      __hmrId: childId,
      data() {
        return { count: 0 }
      },
      unmounted: unmountSpy,
      render: compileToFunction(`<div @click="count++">{{ count }}</div>`),
    }
    createRecord(childId, Child)

    const Parent: ComponentOptions = {
      render: () => h(Child),
    }

    render(h(Parent), root)
    expect(serializeInner(root)).toBe(`<div>0</div>`)

    reload(childId, {
      __hmrId: childId,
      data() {
        return { count: 1 }
      },
      mounted: mountSpy,
      render: compileToFunction(`<div @click="count++">{{ count }}</div>`),
    })
    await nextTick()
    expect(serializeInner(root)).toBe(`<div>1</div>`)
    expect(unmountSpy).toHaveBeenCalledTimes(1)
    expect(mountSpy).toHaveBeenCalledTimes(1)
  })

  // #7042
  test('reload KeepAlive slot', async () => {
    const root = nodeOps.createElement('div')
    const childId = 'test-child-keep-alive'
    const unmountSpy = vi.fn()
    const mountSpy = vi.fn()
    const activeSpy = vi.fn()
    const deactiveSpy = vi.fn()

    const Child: ComponentOptions = {
      __hmrId: childId,
      data() {
        return { count: 0 }
      },
      unmounted: unmountSpy,
      render: compileToFunction(`<div>{{ count }}</div>`),
    }
    createRecord(childId, Child)

    const Parent: ComponentOptions = {
      components: { Child },
      data() {
        return { toggle: true }
      },
      render: compileToFunction(
        `<button @click="toggle = !toggle" />
        <KeepAlive><Child v-if="toggle" /></KeepAlive>`,
      ),
    }

    render(h(Parent), root)
    expect(serializeInner(root)).toBe(`<button></button><div>0</div>`)

    reload(childId, {
      __hmrId: childId,
      data() {
        return { count: 1 }
      },
      mounted: mountSpy,
      unmounted: unmountSpy,
      activated: activeSpy,
      deactivated: deactiveSpy,
      render: compileToFunction(`<div>{{ count }}</div>`),
    })
    await nextTick()
    expect(serializeInner(root)).toBe(`<button></button><div>1</div>`)
    expect(unmountSpy).toHaveBeenCalledTimes(1)
    expect(mountSpy).toHaveBeenCalledTimes(1)
    expect(activeSpy).toHaveBeenCalledTimes(1)
    expect(deactiveSpy).toHaveBeenCalledTimes(0)

    // should not unmount when toggling
    triggerEvent(root.children[1] as TestElement, 'click')
    await nextTick()
    expect(unmountSpy).toHaveBeenCalledTimes(1)
    expect(mountSpy).toHaveBeenCalledTimes(1)
    expect(activeSpy).toHaveBeenCalledTimes(1)
    expect(deactiveSpy).toHaveBeenCalledTimes(1)

    // should not mount when toggling
    triggerEvent(root.children[1] as TestElement, 'click')
    await nextTick()
    expect(unmountSpy).toHaveBeenCalledTimes(1)
    expect(mountSpy).toHaveBeenCalledTimes(1)
    expect(activeSpy).toHaveBeenCalledTimes(2)
    expect(deactiveSpy).toHaveBeenCalledTimes(1)
  })

  // #7121
  test('reload KeepAlive slot in Transition', async () => {
    const root = nodeOps.createElement('div')
    const childId = 'test-transition-keep-alive-reload'
    const unmountSpy = vi.fn()
    const mountSpy = vi.fn()
    const activeSpy = vi.fn()
    const deactiveSpy = vi.fn()

    const Child: ComponentOptions = {
      __hmrId: childId,
      data() {
        return { count: 0 }
      },
      unmounted: unmountSpy,
      render: compileToFunction(`<div>{{ count }}</div>`),
    }
    createRecord(childId, Child)

    const Parent: ComponentOptions = {
      components: { Child },
      data() {
        return { toggle: true }
      },
      render: compileToFunction(
        `<button @click="toggle = !toggle" />
        <BaseTransition>
          <KeepAlive><Child v-if="toggle" /></KeepAlive>
        </BaseTransition>`,
      ),
    }

    render(h(Parent), root)
    expect(serializeInner(root)).toBe(`<button></button><div>0</div>`)

    reload(childId, {
      __hmrId: childId,
      data() {
        return { count: 1 }
      },
      mounted: mountSpy,
      unmounted: unmountSpy,
      activated: activeSpy,
      deactivated: deactiveSpy,
      render: compileToFunction(`<div>{{ count }}</div>`),
    })
    await nextTick()
    expect(serializeInner(root)).toBe(`<button></button><div>1</div>`)
    expect(unmountSpy).toHaveBeenCalledTimes(1)
    expect(mountSpy).toHaveBeenCalledTimes(1)
    expect(activeSpy).toHaveBeenCalledTimes(1)
    expect(deactiveSpy).toHaveBeenCalledTimes(0)

    // should not unmount when toggling
    triggerEvent(root.children[1] as TestElement, 'click')
    await nextTick()
    expect(serializeInner(root)).toBe(`<button></button><!--v-if-->`)
    expect(unmountSpy).toHaveBeenCalledTimes(1)
    expect(mountSpy).toHaveBeenCalledTimes(1)
    expect(activeSpy).toHaveBeenCalledTimes(1)
    expect(deactiveSpy).toHaveBeenCalledTimes(1)

    // should not mount when toggling
    triggerEvent(root.children[1] as TestElement, 'click')
    await nextTick()
    expect(serializeInner(root)).toBe(`<button></button><div>1</div>`)
    expect(unmountSpy).toHaveBeenCalledTimes(1)
    expect(mountSpy).toHaveBeenCalledTimes(1)
    expect(activeSpy).toHaveBeenCalledTimes(2)
    expect(deactiveSpy).toHaveBeenCalledTimes(1)
  })

  test('reload KeepAlive slot in Transition with out-in', async () => {
    const root = nodeOps.createElement('div')
    const childId = 'test-transition-keep-alive-reload-with-out-in'
    const unmountSpy = vi.fn()
    const mountSpy = vi.fn()
    const activeSpy = vi.fn()
    const deactiveSpy = vi.fn()

    const Child: ComponentOptions = {
      __hmrId: childId,
      name: 'original',
      data() {
        return { count: 0 }
      },
      unmounted: unmountSpy,
      render: compileToFunction(`<div>{{ count }}</div>`),
    }
    createRecord(childId, Child)

    const Parent: ComponentOptions = {
      components: { Child },
      data() {
        return { toggle: true }
      },
      methods: {
        // @ts-expect-error
        onLeave(_, done) {
          setTimeout(done, 0)
        },
      },
      render: compileToFunction(
        `<button @click="toggle = !toggle" />
        <BaseTransition mode="out-in" @leave="onLeave">
          <KeepAlive><Child v-if="toggle" /></KeepAlive>
        </BaseTransition>`,
      ),
    }

    render(h(Parent), root)
    expect(serializeInner(root)).toBe(`<button></button><div>0</div>`)

    reload(childId, {
      __hmrId: childId,
      name: 'updated',
      data() {
        return { count: 1 }
      },
      mounted: mountSpy,
      unmounted: unmountSpy,
      activated: activeSpy,
      deactivated: deactiveSpy,
      render: compileToFunction(`<div>{{ count }}</div>`),
    })
    await nextTick()
    await new Promise(r => setTimeout(r, 0))
    expect(serializeInner(root)).toBe(`<button></button><div>1</div>`)
    expect(unmountSpy).toHaveBeenCalledTimes(1)
    expect(mountSpy).toHaveBeenCalledTimes(1)
    expect(activeSpy).toHaveBeenCalledTimes(1)
    expect(deactiveSpy).toHaveBeenCalledTimes(0)

    // should not unmount when toggling
    triggerEvent(root.children[1] as TestElement, 'click')
    await nextTick()
    await new Promise(r => setTimeout(r, 0))
    expect(serializeInner(root)).toBe(`<button></button><!--v-if-->`)
    expect(unmountSpy).toHaveBeenCalledTimes(1)
    expect(mountSpy).toHaveBeenCalledTimes(1)
    expect(activeSpy).toHaveBeenCalledTimes(1)
    expect(deactiveSpy).toHaveBeenCalledTimes(1)

    // should not mount when toggling
    triggerEvent(root.children[1] as TestElement, 'click')
    await nextTick()
    expect(serializeInner(root)).toBe(`<button></button><div>1</div>`)
    expect(unmountSpy).toHaveBeenCalledTimes(1)
    expect(mountSpy).toHaveBeenCalledTimes(1)
    expect(activeSpy).toHaveBeenCalledTimes(2)
    expect(deactiveSpy).toHaveBeenCalledTimes(1)
  })

  test('reload class component', async () => {
    const root = nodeOps.createElement('div')
    const childId = 'test4-child'
    const unmountSpy = vi.fn()
    const mountSpy = vi.fn()

    class Child {
      static __vccOpts: ComponentOptions = {
        __hmrId: childId,
        data() {
          return { count: 0 }
        },
        unmounted: unmountSpy,
        render: compileToFunction(`<div @click="count++">{{ count }}</div>`),
      }
    }
    createRecord(childId, Child)

    const Parent: ComponentOptions = {
      render: () => h(Child),
    }

    render(h(Parent), root)
    expect(serializeInner(root)).toBe(`<div>0</div>`)

    class UpdatedChild {
      static __vccOpts: ComponentOptions = {
        __hmrId: childId,
        data() {
          return { count: 1 }
        },
        mounted: mountSpy,
        render: compileToFunction(`<div @click="count++">{{ count }}</div>`),
      }
    }

    reload(childId, UpdatedChild)
    await nextTick()
    expect(serializeInner(root)).toBe(`<div>1</div>`)
    expect(unmountSpy).toHaveBeenCalledTimes(1)
    expect(mountSpy).toHaveBeenCalledTimes(1)
  })

  // #6930
  test('reload: avoid infinite recursion', async () => {
    const root = nodeOps.createElement('div')
    const childId = 'test-child-6930'
    const unmountSpy = vi.fn()
    const mountSpy = vi.fn()

    const Child: ComponentOptions = {
      __hmrId: childId,
      data() {
        return { count: 0 }
      },
      expose: ['count'],
      unmounted: unmountSpy,
      render: compileToFunction(`<div @click="count++">{{ count }}</div>`),
    }
    createRecord(childId, Child)

    const Parent: ComponentOptions = {
      setup() {
        const com1 = ref()
        const changeRef1 = (value: any) => (com1.value = value)

        const com2 = ref()
        const changeRef2 = (value: any) => (com2.value = value)

        return () => [
          h(Child, { ref: changeRef1 }),
          h(Child, { ref: changeRef2 }),
          com1.value?.count,
        ]
      },
    }

    render(h(Parent), root)
    await nextTick()
    expect(serializeInner(root)).toBe(`<div>0</div><div>0</div>0`)

    reload(childId, {
      __hmrId: childId,
      data() {
        return { count: 1 }
      },
      mounted: mountSpy,
      render: compileToFunction(`<div @click="count++">{{ count }}</div>`),
    })
    await nextTick()
    expect(serializeInner(root)).toBe(`<div>1</div><div>1</div>1`)
    expect(unmountSpy).toHaveBeenCalledTimes(2)
    expect(mountSpy).toHaveBeenCalledTimes(2)
  })

  // #1156 - static nodes should retain DOM element reference across updates
  // when HMR is active
  test('static el reference', async () => {
    const root = nodeOps.createElement('div')
    const id = 'test-static-el'

    const template = `<div>
    <div>{{ count }}</div>
    <button @click="count++">++</button>
  </div>`

    const Comp: ComponentOptions = {
      __hmrId: id,
      data() {
        return { count: 0 }
      },
      render: compileToFunction(template),
    }
    createRecord(id, Comp)

    render(h(Comp), root)
    expect(serializeInner(root)).toBe(
      `<div><div>0</div><button>++</button></div>`,
    )

    // 1. click to trigger update
    triggerEvent((root as any).children[0].children[1], 'click')
    await nextTick()
    expect(serializeInner(root)).toBe(
      `<div><div>1</div><button>++</button></div>`,
    )

    // 2. trigger HMR
    rerender(
      id,
      compileToFunction(template.replace(`<button`, `<button class="foo"`)),
    )
    expect(serializeInner(root)).toBe(
      `<div><div>1</div><button class="foo">++</button></div>`,
    )
  })

  // #1157 - component should force full props update when HMR is active
  test('force update child component w/ static props', () => {
    const root = nodeOps.createElement('div')
    const parentId = 'test-force-props-parent'
    const childId = 'test-force-props-child'

    const Child: ComponentOptions = {
      __hmrId: childId,
      props: {
        msg: String,
      },
      render: compileToFunction(`<div>{{ msg }}</div>`),
    }
    createRecord(childId, Child)

    const Parent: ComponentOptions = {
      __hmrId: parentId,
      components: { Child },
      render: compileToFunction(`<Child msg="foo" />`),
    }
    createRecord(parentId, Parent)

    render(h(Parent), root)
    expect(serializeInner(root)).toBe(`<div>foo</div>`)

    rerender(parentId, compileToFunction(`<Child msg="bar" />`))
    expect(serializeInner(root)).toBe(`<div>bar</div>`)
  })

  // #1305 - component should remove class
  test('remove static class from parent', () => {
    const root = nodeOps.createElement('div')
    const parentId = 'test-force-class-parent'
    const childId = 'test-force-class-child'

    const Child: ComponentOptions = {
      __hmrId: childId,
      render: compileToFunction(`<div>child</div>`),
    }
    createRecord(childId, Child)

    const Parent: ComponentOptions = {
      __hmrId: parentId,
      components: { Child },
      render: compileToFunction(`<Child class="test" />`),
    }
    createRecord(parentId, Parent)

    render(h(Parent), root)
    expect(serializeInner(root)).toBe(`<div class="test">child</div>`)

    rerender(parentId, compileToFunction(`<Child/>`))
    expect(serializeInner(root)).toBe(`<div>child</div>`)
  })

  test('rerender if any parent in the parent chain', () => {
    const root = nodeOps.createElement('div')
    const parent = 'test-force-props-parent-'
    const childId = 'test-force-props-child'

    const numberOfParents = 5

    const Child: ComponentOptions = {
      __hmrId: childId,
      render: compileToFunction(`<div>child</div>`),
    }
    createRecord(childId, Child)

    const components: ComponentOptions[] = []

    for (let i = 0; i < numberOfParents; i++) {
      const parentId = `${parent}${i}`
      const parentComp: ComponentOptions = {
        __hmrId: parentId,
      }
      components.push(parentComp)
      if (i === 0) {
        parentComp.render = compileToFunction(`<Child />`)
        parentComp.components = {
          Child,
        }
      } else {
        parentComp.render = compileToFunction(`<Parent />`)
        parentComp.components = {
          Parent: components[i - 1],
        }
      }

      createRecord(parentId, parentComp)
    }

    const last = components[components.length - 1]

    render(h(last), root)
    expect(serializeInner(root)).toBe(`<div>child</div>`)

    rerender(last.__hmrId!, compileToFunction(`<Parent class="test"/>`))
    expect(serializeInner(root)).toBe(`<div class="test">child</div>`)
  })

  // #3302
  test('rerender with Teleport', () => {
    const root = nodeOps.createElement('div')
    const target = nodeOps.createElement('div')
    const parentId = 'parent-teleport'

    const Child: ComponentOptions = {
      data() {
        return {
          // style is used to ensure that the div tag will be tracked by Teleport
          style: {},
          target,
        }
      },
      render: compileToFunction(`
        <teleport :to="target">
          <div :style="style">
            <slot/>
          </div>
        </teleport>
      `),
    }

    const Parent: ComponentOptions = {
      __hmrId: parentId,
      components: { Child },
      render: compileToFunction(`
        <Child>
          <template #default>
            <div>1</div>
          </template>
        </Child>
      `),
    }
    createRecord(parentId, Parent)

    render(h(Parent), root)
    expect(serializeInner(root)).toBe(
      `<!--teleport start--><!--teleport end-->`,
    )
    expect(serializeInner(target)).toBe(`<div style={}><div>1</div></div>`)

    rerender(
      parentId,
      compileToFunction(`
      <Child>
        <template #default>
          <div>1</div>
          <div>2</div>
        </template>
      </Child>
    `),
    )
    expect(serializeInner(root)).toBe(
      `<!--teleport start--><!--teleport end-->`,
    )
    expect(serializeInner(target)).toBe(
      `<div style={}><div>1</div><div>2</div></div>`,
    )
  })

  // #4174
  test('with global mixins', async () => {
    const childId = 'hmr-global-mixin'
    const createSpy1 = vi.fn()
    const createSpy2 = vi.fn()

    const Child: ComponentOptions = {
      __hmrId: childId,
      created: createSpy1,
      render() {
        return h('div')
      },
    }
    createRecord(childId, Child)

    const Parent: ComponentOptions = {
      render: () => h(Child),
    }

    const app = createApp(Parent)
    app.mixin({})

    const root = nodeOps.createElement('div')
    app.mount(root)
    expect(createSpy1).toHaveBeenCalledTimes(1)
    expect(createSpy2).toHaveBeenCalledTimes(0)

    reload(childId, {
      __hmrId: childId,
      created: createSpy2,
      render() {
        return h('div')
      },
    })
    await nextTick()
    expect(createSpy1).toHaveBeenCalledTimes(1)
    expect(createSpy2).toHaveBeenCalledTimes(1)
  })

  // #4757
  test('rerender for component that has no active instance yet', () => {
    const id = 'no-active-instance-rerender'
    const Foo: ComponentOptions = {
      __hmrId: id,
      render: () => 'foo',
    }

    createRecord(id, Foo)
    rerender(id, () => 'bar')

    const root = nodeOps.createElement('div')
    render(h(Foo), root)
    expect(serializeInner(root)).toBe('bar')
  })

  test('reload for component that has no active instance yet', () => {
    const id = 'no-active-instance-reload'
    const Foo: ComponentOptions = {
      __hmrId: id,
      render: () => 'foo',
    }

    createRecord(id, Foo)
    reload(id, {
      __hmrId: id,
      render: () => 'bar',
    })

    const root = nodeOps.createElement('div')
    render(h(Foo), root)
    expect(serializeInner(root)).toBe('bar')
  })

  // #7155 - force HMR on slots content update
  test('force update slot content change', () => {
    const root = nodeOps.createElement('div')
    const parentId = 'test-force-computed-parent'
    const childId = 'test-force-computed-child'

    const Child: ComponentOptions = {
      __hmrId: childId,
      computed: {
        slotContent() {
          return this.$slots.default?.()
        },
      },
      render: compileToFunction(`<component :is="() => slotContent" />`),
    }
    createRecord(childId, Child)

    const Parent: ComponentOptions = {
      __hmrId: parentId,
      components: { Child },
      render: compileToFunction(`<Child>1</Child>`),
    }
    createRecord(parentId, Parent)

    render(h(Parent), root)
    expect(serializeInner(root)).toBe(`1`)

    rerender(parentId, compileToFunction(`<Child>2</Child>`))
    expect(serializeInner(root)).toBe(`2`)
  })

  // #6978, #7138, #7114
  test('hoisted children array inside v-for', () => {
    const root = nodeOps.createElement('div')
    const appId = 'test-app-id'
    const App: ComponentOptions = {
      __hmrId: appId,
      render: compileToFunction(
        `<div v-for="item of 2">
          <div>1</div>
        </div>
        <p>2</p>
        <p>3</p>`,
      ),
    }
    createRecord(appId, App)

    render(h(App), root)
    expect(serializeInner(root)).toBe(
      `<div><div>1</div></div><div><div>1</div></div><p>2</p><p>3</p>`,
    )

    // move the <p>3</p> into the <div>1</div>
    rerender(
      appId,
      compileToFunction(
        `<div v-for="item of 2">
          <div>1<p>3</p></div>
        </div>
        <p>2</p>`,
      ),
    )
    expect(serializeInner(root)).toBe(
      `<div><div>1<p>3</p></div></div><div><div>1<p>3</p></div></div><p>2</p>`,
    )
  })

  // #11248
  test('reload async component with multiple instances', async () => {
    const root = nodeOps.createElement('div')
    const childId = 'test-child-id'
    const Child: ComponentOptions = {
      __hmrId: childId,
      data() {
        return { count: 0 }
      },
      render: compileToFunction(`<div>{{ count }}</div>`),
    }
    const Comp = runtimeTest.defineAsyncComponent(() => Promise.resolve(Child))
    const appId = 'test-app-id'
    const App: ComponentOptions = {
      __hmrId: appId,
      render: () => [h(Comp), h(Comp)],
    }
    createRecord(appId, App)

    render(h(App), root)

    await timeout()

    expect(serializeInner(root)).toBe(`<div>0</div><div>0</div>`)

    // change count to 1
    reload(childId, {
      __hmrId: childId,
      data() {
        return { count: 1 }
      },
      render: compileToFunction(`<div>{{ count }}</div>`),
    })

    await timeout()

    expect(serializeInner(root)).toBe(`<div>1</div><div>1</div>`)
  })

  test('reload async child wrapped in Suspense + KeepAlive', async () => {
    const id = 'async-child-reload'
    const AsyncChild: ComponentOptions = {
      __hmrId: id,
      async setup() {
        await nextTick()
        return () => 'foo'
      },
    }
    createRecord(id, AsyncChild)

    const appId = 'test-app-id'
    const App: ComponentOptions = {
      __hmrId: appId,
      components: { AsyncChild },
      render: compileToFunction(`
        <div>
        <Suspense>
          <KeepAlive>
            <AsyncChild />
          </KeepAlive>
        </Suspense>
      </div>
      `),
    }

    const root = nodeOps.createElement('div')
    render(h(App), root)
    expect(serializeInner(root)).toBe('<div><!----></div>')
    await timeout()
    expect(serializeInner(root)).toBe('<div>foo</div>')

    reload(id, {
      __hmrId: id,
      async setup() {
        await nextTick()
        return () => 'bar'
      },
    })
    await timeout()
    expect(serializeInner(root)).toBe('<div>bar</div>')
  })

<<<<<<< HEAD
  test('multi reload child wrapped in Suspense + KeepAlive', async () => {
    const id = 'test-child-reload-3'
    const Child: ComponentOptions = {
      __hmrId: id,
      setup() {
        const count = ref(0)
        return { count }
      },
      render: compileToFunction(`<div>{{ count }}</div>`),
    }
    createRecord(id, Child)

    const appId = 'test-app-id'
    const App: ComponentOptions = {
      __hmrId: appId,
      components: { Child },
      render: compileToFunction(`
        <KeepAlive>
          <Suspense>
            <Child />
          </Suspense>
        </KeepAlive>
      `),
    }

    const root = nodeOps.createElement('div')
    render(h(App), root)
    expect(serializeInner(root)).toBe('<div>0</div>')
    await timeout()
    reload(id, {
      __hmrId: id,
      setup() {
        const count = ref(1)
        return { count }
      },
      render: compileToFunction(`<div>{{ count }}</div>`),
    })
    await timeout()
    expect(serializeInner(root)).toBe('<div>1</div>')

    reload(id, {
      __hmrId: id,
      setup() {
        const count = ref(2)
        return { count }
      },
      render: compileToFunction(`<div>{{ count }}</div>`),
    })
    await timeout()
    expect(serializeInner(root)).toBe('<div>2</div>')
=======
  test('rerender for nested component', () => {
    const id = 'child-nested-rerender'
    const Foo: ComponentOptions = {
      __hmrId: id,
      render() {
        return this.$slots.default()
      },
    }
    createRecord(id, Foo)

    const parentId = 'parent-nested-rerender'
    const Parent: ComponentOptions = {
      __hmrId: parentId,
      render() {
        return h(Foo, null, {
          default: () => this.$slots.default(),
          _: 3 /* FORWARDED */,
        })
      },
    }

    const appId = 'app-nested-rerender'
    const App: ComponentOptions = {
      __hmrId: appId,
      render: () =>
        h(Parent, null, {
          default: () => [
            h(Foo, null, {
              default: () => ['foo'],
            }),
          ],
        }),
    }
    createRecord(parentId, App)

    const root = nodeOps.createElement('div')
    render(h(App), root)
    expect(serializeInner(root)).toBe('foo')

    rerender(id, () => 'bar')
    expect(serializeInner(root)).toBe('bar')
  })

  // https://github.com/vitejs/vite-plugin-vue/issues/599
  // Both Outer and Inner are reloaded when './server.js' changes
  test('reload nested components from single update', async () => {
    const innerId = 'nested-reload-inner'
    const outerId = 'nested-reload-outer'

    let Inner = {
      __hmrId: innerId,
      render() {
        return h('div', 'foo')
      },
    }
    let Outer = {
      __hmrId: outerId,
      render() {
        return h(Inner)
      },
    }

    createRecord(innerId, Inner)
    createRecord(outerId, Outer)

    const App = {
      render: () => h(Outer),
    }

    const root = nodeOps.createElement('div')
    render(h(App), root)
    expect(serializeInner(root)).toBe('<div>foo</div>')

    Inner = {
      __hmrId: innerId,
      render() {
        return h('div', 'bar')
      },
    }
    Outer = {
      __hmrId: outerId,
      render() {
        return h(Inner)
      },
    }

    // trigger reload for both Outer and Inner
    reload(outerId, Outer)
    reload(innerId, Inner)
    await nextTick()

    expect(serializeInner(root)).toBe('<div>bar</div>')
>>>>>>> 99d54b28
  })
})<|MERGE_RESOLUTION|>--- conflicted
+++ resolved
@@ -895,7 +895,6 @@
     expect(serializeInner(root)).toBe('<div>bar</div>')
   })
 
-<<<<<<< HEAD
   test('multi reload child wrapped in Suspense + KeepAlive', async () => {
     const id = 'test-child-reload-3'
     const Child: ComponentOptions = {
@@ -946,7 +945,8 @@
     })
     await timeout()
     expect(serializeInner(root)).toBe('<div>2</div>')
-=======
+  })
+  
   test('rerender for nested component', () => {
     const id = 'child-nested-rerender'
     const Foo: ComponentOptions = {
@@ -1039,6 +1039,5 @@
     await nextTick()
 
     expect(serializeInner(root)).toBe('<div>bar</div>')
->>>>>>> 99d54b28
   })
 })