--- conflicted
+++ resolved
@@ -8,11 +8,8 @@
   ref,
   nextTick,
   mockWarn,
-<<<<<<< HEAD
-  computed
-=======
+  computed,
   createComponent
->>>>>>> 5cce23f4
 } from '@vue/runtime-test'
 
 describe('error handling', () => {
