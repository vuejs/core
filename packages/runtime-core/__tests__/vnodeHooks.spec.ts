--- conflicted
+++ resolved
@@ -5,11 +5,7 @@
   type VNodeProps,
   type TestElement,
   TestNodeTypes,
-<<<<<<< HEAD
-  type VNode
-=======
-  VNode,
->>>>>>> 3ee3d266
+  type VNode,
 } from '@vue/runtime-test'
 
 describe('renderer: vnode hooks', () => {
