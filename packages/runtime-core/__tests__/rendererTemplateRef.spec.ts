import {
  ref,
  nodeOps,
  h,
  render,
  nextTick,
  defineComponent,
  reactive,
  serializeInner,
  shallowRef
} from '@vue/runtime-test'

// reference: https://vue-composition-api-rfc.netlify.com/api.html#template-refs

describe('api: template refs', () => {
  it('string ref mount', () => {
    const root = nodeOps.createElement('div')
    const el = ref(null)

    const Comp = {
      setup() {
        return {
          refKey: el
        }
      },
      render() {
        return h('div', { ref: 'refKey' })
      }
    }
    render(h(Comp), root)
    expect(el.value).toBe(root.children[0])
  })

  it('string ref update', async () => {
    const root = nodeOps.createElement('div')
    const fooEl = ref(null)
    const barEl = ref(null)
    const refKey = ref('foo')

    const Comp = {
      setup() {
        return {
          foo: fooEl,
          bar: barEl
        }
      },
      render() {
        return h('div', { ref: refKey.value })
      }
    }
    render(h(Comp), root)
    expect(fooEl.value).toBe(root.children[0])
    expect(barEl.value).toBe(null)

    refKey.value = 'bar'
    await nextTick()
    expect(fooEl.value).toBe(null)
    expect(barEl.value).toBe(root.children[0])
  })

  it('string ref unmount', async () => {
    const root = nodeOps.createElement('div')
    const el = ref(null)
    const toggle = ref(true)

    const Comp = {
      setup() {
        return {
          refKey: el
        }
      },
      render() {
        return toggle.value ? h('div', { ref: 'refKey' }) : null
      }
    }
    render(h(Comp), root)
    expect(el.value).toBe(root.children[0])

    toggle.value = false
    await nextTick()
    expect(el.value).toBe(null)
  })

  it('function ref mount', () => {
    const root = nodeOps.createElement('div')
    const fn = vi.fn()

    const Comp = defineComponent(() => () => h('div', { ref: fn }))
    render(h(Comp), root)
    expect(fn.mock.calls[0][0]).toBe(root.children[0])
  })

  it('function ref update', async () => {
    const root = nodeOps.createElement('div')
    const fn1 = vi.fn()
    const fn2 = vi.fn()
    const fn = ref(fn1)

    const Comp = defineComponent(() => () => h('div', { ref: fn.value }))

    render(h(Comp), root)
    expect(fn1.mock.calls).toHaveLength(1)
    expect(fn1.mock.calls[0][0]).toBe(root.children[0])
    expect(fn2.mock.calls).toHaveLength(0)

    fn.value = fn2
    await nextTick()
    expect(fn1.mock.calls).toHaveLength(1)
    expect(fn2.mock.calls).toHaveLength(1)
    expect(fn2.mock.calls[0][0]).toBe(root.children[0])
  })

  it('function ref unmount', async () => {
    const root = nodeOps.createElement('div')
    const fn = vi.fn()
    const toggle = ref(true)

    const Comp = defineComponent(
      () => () => (toggle.value ? h('div', { ref: fn }) : null)
    )
    render(h(Comp), root)
    expect(fn.mock.calls[0][0]).toBe(root.children[0])
    toggle.value = false
    await nextTick()
    expect(fn.mock.calls[1][0]).toBe(null)
  })

  it('render function ref mount', () => {
    const root = nodeOps.createElement('div')
    const el = ref(null)

    const Comp = {
      setup() {
        return () => h('div', { ref: el })
      }
    }
    render(h(Comp), root)
    expect(el.value).toBe(root.children[0])
  })

  it('render function ref update', async () => {
    const root = nodeOps.createElement('div')
    const refs = {
      foo: ref(null),
      bar: ref(null)
    }
    const refKey = ref<keyof typeof refs>('foo')

    const Comp = {
      setup() {
        return () => h('div', { ref: refs[refKey.value] })
      }
    }
    render(h(Comp), root)
    expect(refs.foo.value).toBe(root.children[0])
    expect(refs.bar.value).toBe(null)

    refKey.value = 'bar'
    await nextTick()
    expect(refs.foo.value).toBe(null)
    expect(refs.bar.value).toBe(root.children[0])
  })

  it('render function ref unmount', async () => {
    const root = nodeOps.createElement('div')
    const el = ref(null)
    const toggle = ref(true)

    const Comp = {
      setup() {
        return () => (toggle.value ? h('div', { ref: el }) : null)
      }
    }
    render(h(Comp), root)
    expect(el.value).toBe(root.children[0])

    toggle.value = false
    await nextTick()
    expect(el.value).toBe(null)
  })

  test('string ref inside slots', async () => {
    const root = nodeOps.createElement('div')
    const spy = vi.fn()
    const Child = {
      render(this: any) {
        return this.$slots.default()
      }
    }

    const Comp = {
      render() {
        return h(Child, () => {
          return h('div', { ref: 'foo' })
        })
      },
      mounted(this: any) {
        spy(this.$refs.foo.tag)
      }
    }
    render(h(Comp), root)

    expect(spy).toHaveBeenCalledWith('div')
  })

  it('should work with direct reactive property', () => {
    const root = nodeOps.createElement('div')
    const state = reactive({
      refKey: null
    })

    const Comp = {
      setup() {
        return state
      },
      render() {
        return h('div', { ref: 'refKey' })
      }
    }
    render(h(Comp), root)
    expect(state.refKey).toBe(root.children[0])
  })

  test('multiple root refs', () => {
    const root = nodeOps.createElement('div')
    const refKey1 = ref(null)
    const refKey2 = ref(null)
    const refKey3 = ref(null)

    const Comp = {
      setup() {
        return {
          refKey1,
          refKey2,
          refKey3
        }
      },
      render() {
        return [
          h('div', { ref: 'refKey1' }),
          h('div', { ref: 'refKey2' }),
          h('div', { ref: 'refKey3' })
        ]
      }
    }
    render(h(Comp), root)
    expect(refKey1.value).toBe(root.children[1])
    expect(refKey2.value).toBe(root.children[2])
    expect(refKey3.value).toBe(root.children[3])
  })

  // #1505
  test('reactive template ref in the same template', async () => {
    const Comp = {
      setup() {
        const el = ref()
        return { el }
      },
      render(this: any) {
        return h('div', { id: 'foo', ref: 'el' }, this.el && this.el.props.id)
      }
    }

    const root = nodeOps.createElement('div')
    render(h(Comp), root)
    // ref not ready on first render, but should queue an update immediately
    expect(serializeInner(root)).toBe(`<div id="foo"></div>`)
    await nextTick()
    // ref should be updated
    expect(serializeInner(root)).toBe(`<div id="foo">foo</div>`)
  })

  // #1834
  test('exchange refs', async () => {
    const refToggle = ref(false)
    const spy = vi.fn()

    const Comp = {
      render(this: any) {
        return [
          h('p', { ref: refToggle.value ? 'foo' : 'bar' }),
          h('i', { ref: refToggle.value ? 'bar' : 'foo' })
        ]
      },
      mounted(this: any) {
        spy(this.$refs.foo.tag, this.$refs.bar.tag)
      },
      updated(this: any) {
        spy(this.$refs.foo.tag, this.$refs.bar.tag)
      }
    }

    const root = nodeOps.createElement('div')
    render(h(Comp), root)

    expect(spy.mock.calls[0][0]).toBe('i')
    expect(spy.mock.calls[0][1]).toBe('p')
    refToggle.value = true
    await nextTick()
    expect(spy.mock.calls[1][0]).toBe('p')
    expect(spy.mock.calls[1][1]).toBe('i')
  })

  // #1789
  test('toggle the same ref to different elements', async () => {
    const refToggle = ref(false)
    const spy = vi.fn()

    const Comp = {
      render(this: any) {
        return refToggle.value ? h('p', { ref: 'foo' }) : h('i', { ref: 'foo' })
      },
      mounted(this: any) {
        spy(this.$refs.foo.tag)
      },
      updated(this: any) {
        spy(this.$refs.foo.tag)
      }
    }

    const root = nodeOps.createElement('div')
    render(h(Comp), root)

    expect(spy.mock.calls[0][0]).toBe('i')
    refToggle.value = true
    await nextTick()
    expect(spy.mock.calls[1][0]).toBe('p')
  })

  // #2078
  test('handling multiple merged refs', async () => {
    const Foo = {
      render: () => h('div', 'foo')
    }
    const Bar = {
      render: () => h('div', 'bar')
    }

    const viewRef = shallowRef<any>(Foo)
    const elRef1 = ref()
    const elRef2 = ref()

    const App = {
      render() {
        if (!viewRef.value) {
          return null
        }
        const view = h(viewRef.value, { ref: elRef1 })
        return h(view, { ref: elRef2 })
      }
    }
    const root = nodeOps.createElement('div')
    render(h(App), root)

    expect(serializeInner(elRef1.value.$el)).toBe('foo')
    expect(elRef1.value).toBe(elRef2.value)

    viewRef.value = Bar
    await nextTick()
    expect(serializeInner(elRef1.value.$el)).toBe('bar')
    expect(elRef1.value).toBe(elRef2.value)

    viewRef.value = null
    await nextTick()
    expect(elRef1.value).toBeNull()
    expect(elRef1.value).toBe(elRef2.value)
  })

  // compiled output of <script setup> inline mode
  test('raw ref with ref_key', () => {
    let refs: any

    const el = ref()

    const App = {
      mounted() {
        refs = (this as any).$refs
      },
      render() {
        return h(
          'div',
          {
            ref: el,
            ref_key: 'el'
          },
          'hello'
        )
      }
    }
    const root = nodeOps.createElement('div')
    render(h(App), root)

    expect(serializeInner(el.value)).toBe('hello')
    expect(serializeInner(refs.el)).toBe('hello')
  })

  // compiled output of v-for + template ref
  test('ref in v-for', async () => {
    const show = ref(true)
    const list = reactive([1, 2, 3])
    const listRefs = ref([])
    const mapRefs = () => listRefs.value.map(n => serializeInner(n))

    const App = {
      render() {
        return show.value
          ? h(
              'ul',
              list.map(i =>
                h(
                  'li',
                  {
                    ref: listRefs,
                    ref_for: true
                  },
                  i
                )
              )
            )
          : null
      }
    }
    const root = nodeOps.createElement('div')
    render(h(App), root)

    expect(mapRefs()).toMatchObject(['1', '2', '3'])

    list.push(4)
    await nextTick()
    expect(mapRefs()).toMatchObject(['1', '2', '3', '4'])

    list.shift()
    await nextTick()
    expect(mapRefs()).toMatchObject(['2', '3', '4'])

    show.value = !show.value
    await nextTick()

    expect(mapRefs()).toMatchObject([])

    show.value = !show.value
    await nextTick()
    expect(mapRefs()).toMatchObject(['2', '3', '4'])
  })

  test('named ref in v-for', async () => {
    const show = ref(true)
    const list = reactive([1, 2, 3])
    const listRefs = ref([])
    const mapRefs = () => listRefs.value.map(n => serializeInner(n))

    const App = {
      setup() {
        return { listRefs }
      },
      render() {
        return show.value
          ? h(
              'ul',
              list.map(i =>
                h(
                  'li',
                  {
                    ref: 'listRefs',
                    ref_for: true
                  },
                  i
                )
              )
            )
          : null
      }
    }
    const root = nodeOps.createElement('div')
    render(h(App), root)

    expect(mapRefs()).toMatchObject(['1', '2', '3'])

    list.push(4)
    await nextTick()
    expect(mapRefs()).toMatchObject(['1', '2', '3', '4'])

    list.shift()
    await nextTick()
    expect(mapRefs()).toMatchObject(['2', '3', '4'])

    show.value = !show.value
    await nextTick()

    expect(mapRefs()).toMatchObject([])

    show.value = !show.value
    await nextTick()
    expect(mapRefs()).toMatchObject(['2', '3', '4'])
  })
<<<<<<< HEAD
=======

  // #6697 v-for ref behaves differently under production and development
  test('named ref in v-for , should be responsive when rendering', async () => {
    const list = ref([1, 2, 3])
    const listRefs = ref([])
    const App = {
      setup() {
        return { listRefs }
      },
      render() {
        return h('div', null, [
          h('div', null, String(listRefs.value)),
          h(
            'ul',
            list.value.map(i =>
              h(
                'li',
                {
                  ref: 'listRefs',
                  ref_for: true
                },
                i
              )
            )
          )
        ])
      }
    }
    const root = nodeOps.createElement('div')
    render(h(App), root)

    await nextTick()
    expect(String(listRefs.value)).toBe(
      '[object Object],[object Object],[object Object]'
    )
    expect(serializeInner(root)).toBe(
      '<div><div>[object Object],[object Object],[object Object]</div><ul><li>1</li><li>2</li><li>3</li></ul></div>'
    )

    list.value.splice(0, 1)
    await nextTick()
    expect(String(listRefs.value)).toBe('[object Object],[object Object]')
    expect(serializeInner(root)).toBe(
      '<div><div>[object Object],[object Object]</div><ul><li>2</li><li>3</li></ul></div>'
    )
  })
>>>>>>> c568778e
})<|MERGE_RESOLUTION|>--- conflicted
+++ resolved
@@ -493,8 +493,6 @@
     await nextTick()
     expect(mapRefs()).toMatchObject(['2', '3', '4'])
   })
-<<<<<<< HEAD
-=======
 
   // #6697 v-for ref behaves differently under production and development
   test('named ref in v-for , should be responsive when rendering', async () => {
@@ -541,5 +539,4 @@
       '<div><div>[object Object],[object Object]</div><ul><li>2</li><li>3</li></ul></div>'
     )
   })
->>>>>>> c568778e
 })