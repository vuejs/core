import {
  KeepAlive,
  defineAsyncComponent,
  defineComponent,
  h,
  nextTick,
  nodeOps,
  reactive,
  ref,
  render,
  serializeInner,
  shallowRef,
  watch,
} from '@vue/runtime-test'

describe('api: template refs', () => {
  it('string ref mount', () => {
    const root = nodeOps.createElement('div')
    const el = ref(null)

    const Comp = {
      setup() {
        return {
          refKey: el,
        }
      },
      render() {
        return h('div', { ref: 'refKey' })
      },
    }
    render(h(Comp), root)
    expect(el.value).toBe(root.children[0])
  })

  it('string ref update', async () => {
    const root = nodeOps.createElement('div')
    const fooEl = ref(null)
    const barEl = ref(null)
    const refKey = ref('foo')

    const Comp = {
      setup() {
        return {
          foo: fooEl,
          bar: barEl,
        }
      },
      render() {
        return h('div', { ref: refKey.value })
      },
    }
    render(h(Comp), root)
    expect(fooEl.value).toBe(root.children[0])
    expect(barEl.value).toBe(null)

    refKey.value = 'bar'
    await nextTick()
    expect(fooEl.value).toBe(null)
    expect(barEl.value).toBe(root.children[0])
  })

  it('string ref unmount', async () => {
    const root = nodeOps.createElement('div')
    const el = ref(null)
    const toggle = ref(true)

    const Comp = {
      setup() {
        return {
          refKey: el,
        }
      },
      render() {
        return toggle.value ? h('div', { ref: 'refKey' }) : null
      },
    }
    render(h(Comp), root)
    expect(el.value).toBe(root.children[0])

    toggle.value = false
    await nextTick()
    expect(el.value).toBe(null)
  })

  it('function ref mount', () => {
    const root = nodeOps.createElement('div')
    const fn = vi.fn()

    const Comp = defineComponent(() => () => h('div', { ref: fn }))
    render(h(Comp), root)
    expect(fn.mock.calls[0][0]).toBe(root.children[0])
  })

  it('function ref update', async () => {
    const root = nodeOps.createElement('div')
    const fn1 = vi.fn()
    const fn2 = vi.fn()
    const fn = ref(fn1)

    const Comp = defineComponent(() => () => h('div', { ref: fn.value }))

    render(h(Comp), root)
    expect(fn1.mock.calls).toHaveLength(1)
    expect(fn1.mock.calls[0][0]).toBe(root.children[0])
    expect(fn2.mock.calls).toHaveLength(0)

    fn.value = fn2
    await nextTick()
    expect(fn1.mock.calls).toHaveLength(1)
    expect(fn2.mock.calls).toHaveLength(1)
    expect(fn2.mock.calls[0][0]).toBe(root.children[0])
  })

  it('function ref unmount', async () => {
    const root = nodeOps.createElement('div')
    const fn = vi.fn()
    const toggle = ref(true)

    const Comp = defineComponent(
      () => () => (toggle.value ? h('div', { ref: fn }) : null),
    )
    render(h(Comp), root)
    expect(fn.mock.calls[0][0]).toBe(root.children[0])
    toggle.value = false
    await nextTick()
    expect(fn.mock.calls[1][0]).toBe(null)
  })

  it('render function ref mount', () => {
    const root = nodeOps.createElement('div')
    const el = ref(null)

    const Comp = {
      setup() {
        return () => h('div', { ref: el })
      },
    }
    render(h(Comp), root)
    expect(el.value).toBe(root.children[0])
  })

  it('render function ref update', async () => {
    const root = nodeOps.createElement('div')
    const refs = {
      foo: ref(null),
      bar: ref(null),
    }
    const refKey = ref<keyof typeof refs>('foo')

    const Comp = {
      setup() {
        return () => h('div', { ref: refs[refKey.value] })
      },
    }
    render(h(Comp), root)
    expect(refs.foo.value).toBe(root.children[0])
    expect(refs.bar.value).toBe(null)

    refKey.value = 'bar'
    await nextTick()
    expect(refs.foo.value).toBe(null)
    expect(refs.bar.value).toBe(root.children[0])
  })

  it('render function ref unmount', async () => {
    const root = nodeOps.createElement('div')
    const el = ref(null)
    const toggle = ref(true)

    const Comp = {
      setup() {
        return () => (toggle.value ? h('div', { ref: el }) : null)
      },
    }
    render(h(Comp), root)
    expect(el.value).toBe(root.children[0])

    toggle.value = false
    await nextTick()
    expect(el.value).toBe(null)
  })

<<<<<<< HEAD
  // #12639
  it('update and unmount child in the same tick', async () => {
    const root = nodeOps.createElement('div')
    const el = ref(null)
    const toggle = ref(true)
    const show = ref(true)

    const Comp = defineComponent({
      emits: ['change'],
      props: ['show'],
      setup(props, { emit }) {
        watch(
          () => props.show,
          () => {
            emit('change')
          },
        )
        return () => h('div', 'hi')
      },
    })

    const App = {
      setup() {
        return {
          refKey: el,
        }
      },
      render() {
        return toggle.value
          ? h(Comp, {
              ref: 'refKey',
              show: show.value,
              onChange: () => (toggle.value = false),
            })
          : null
      },
    }
    render(h(App), root)
    expect(el.value).not.toBe(null)

    show.value = false
    await nextTick()
    expect(el.value).toBe(null)
  })

  it('set and change ref in the same tick', async () => {
    const root = nodeOps.createElement('div')
    const show = ref(false)
    const refName = ref('a')

    const Child = defineComponent({
      setup() {
        refName.value = 'b'
        return () => {}
      },
    })

    const Comp = {
      render() {
        return h(Child, {
          ref: refName.value,
        })
      },
      updated(this: any) {
        expect(this.$refs.a).toBe(null)
        expect(this.$refs.b).not.toBe(null)
      },
    }

    const App = {
      render() {
        return show.value ? h(Comp) : null
      },
    }

    render(h(App), root)
    expect(refName.value).toBe('a')

    show.value = true
    await nextTick()
    expect(refName.value).toBe('b')
=======
  it('unset old ref when new ref is absent', async () => {
    const root1 = nodeOps.createElement('div')
    const root2 = nodeOps.createElement('div')
    const el1 = ref(null)
    const el2 = ref(null)
    const toggle = ref(true)

    const Comp1 = {
      setup() {
        return () => (toggle.value ? h('div', { ref: el1 }) : h('div'))
      },
    }

    const Comp2 = {
      setup() {
        return () => h('div', { ref: toggle.value ? el2 : undefined })
      },
    }

    render(h(Comp1), root1)
    render(h(Comp2), root2)

    expect(el1.value).toBe(root1.children[0])
    expect(el2.value).toBe(root2.children[0])

    toggle.value = false
    await nextTick()
    expect(el1.value).toBe(null)
    expect(el2.value).toBe(null)
>>>>>>> cdffaf6b
  })

  test('string ref inside slots', async () => {
    const root = nodeOps.createElement('div')
    const spy = vi.fn()
    const Child = {
      render(this: any) {
        return this.$slots.default()
      },
    }

    const Comp = {
      render() {
        return h(Child, () => {
          return h('div', { ref: 'foo' })
        })
      },
      mounted(this: any) {
        spy(this.$refs.foo.tag)
      },
    }
    render(h(Comp), root)

    expect(spy).toHaveBeenCalledWith('div')
  })

  it('should work with direct reactive property', () => {
    const root = nodeOps.createElement('div')
    const state = reactive({
      refKey: null,
    })

    const Comp = {
      setup() {
        return state
      },
      render() {
        return h('div', { ref: 'refKey' })
      },
    }
    render(h(Comp), root)
    expect(state.refKey).toBe(root.children[0])
    expect('Template ref "refKey" used on a non-ref value').toHaveBeenWarned()
  })

  test('multiple root refs', () => {
    const root = nodeOps.createElement('div')
    const refKey1 = ref(null)
    const refKey2 = ref(null)
    const refKey3 = ref(null)

    const Comp = {
      setup() {
        return {
          refKey1,
          refKey2,
          refKey3,
        }
      },
      render() {
        return [
          h('div', { ref: 'refKey1' }),
          h('div', { ref: 'refKey2' }),
          h('div', { ref: 'refKey3' }),
        ]
      },
    }
    render(h(Comp), root)
    expect(refKey1.value).toBe(root.children[1])
    expect(refKey2.value).toBe(root.children[2])
    expect(refKey3.value).toBe(root.children[3])
  })

  // #1505
  test('reactive template ref in the same template', async () => {
    const Comp = {
      setup() {
        const el = ref()
        return { el }
      },
      render(this: any) {
        return h('div', { id: 'foo', ref: 'el' }, this.el && this.el.props.id)
      },
    }

    const root = nodeOps.createElement('div')
    render(h(Comp), root)
    // ref not ready on first render, but should queue an update immediately
    expect(serializeInner(root)).toBe(`<div id="foo"></div>`)
    await nextTick()
    // ref should be updated
    expect(serializeInner(root)).toBe(`<div id="foo">foo</div>`)
  })

  // #1834
  test('exchange refs', async () => {
    const refToggle = ref(false)
    const spy = vi.fn()

    const Comp = {
      render(this: any) {
        return [
          h('p', { ref: refToggle.value ? 'foo' : 'bar' }),
          h('i', { ref: refToggle.value ? 'bar' : 'foo' }),
        ]
      },
      mounted(this: any) {
        spy(this.$refs.foo.tag, this.$refs.bar.tag)
      },
      updated(this: any) {
        spy(this.$refs.foo.tag, this.$refs.bar.tag)
      },
    }

    const root = nodeOps.createElement('div')
    render(h(Comp), root)

    expect(spy.mock.calls[0][0]).toBe('i')
    expect(spy.mock.calls[0][1]).toBe('p')
    refToggle.value = true
    await nextTick()
    expect(spy.mock.calls[1][0]).toBe('p')
    expect(spy.mock.calls[1][1]).toBe('i')
  })

  // #1789
  test('toggle the same ref to different elements', async () => {
    const refToggle = ref(false)
    const spy = vi.fn()

    const Comp = {
      render(this: any) {
        return refToggle.value ? h('p', { ref: 'foo' }) : h('i', { ref: 'foo' })
      },
      mounted(this: any) {
        spy(this.$refs.foo.tag)
      },
      updated(this: any) {
        spy(this.$refs.foo.tag)
      },
    }

    const root = nodeOps.createElement('div')
    render(h(Comp), root)

    expect(spy.mock.calls[0][0]).toBe('i')
    refToggle.value = true
    await nextTick()
    expect(spy.mock.calls[1][0]).toBe('p')
  })

  // #2078
  test('handling multiple merged refs', async () => {
    const Foo = {
      render: () => h('div', 'foo'),
    }
    const Bar = {
      render: () => h('div', 'bar'),
    }

    const viewRef = shallowRef<any>(Foo)
    const elRef1 = ref()
    const elRef2 = ref()

    const App = {
      render() {
        if (!viewRef.value) {
          return null
        }
        const view = h(viewRef.value, { ref: elRef1 })
        return h(view, { ref: elRef2 })
      },
    }
    const root = nodeOps.createElement('div')
    render(h(App), root)

    expect(serializeInner(elRef1.value.$el)).toBe('foo')
    expect(elRef1.value).toBe(elRef2.value)

    viewRef.value = Bar
    await nextTick()
    expect(serializeInner(elRef1.value.$el)).toBe('bar')
    expect(elRef1.value).toBe(elRef2.value)

    viewRef.value = null
    await nextTick()
    expect(elRef1.value).toBeNull()
    expect(elRef1.value).toBe(elRef2.value)
  })

  // compiled output of <script setup> inline mode
  test('raw ref with ref_key', () => {
    let refs: any

    const el = ref()

    const App = {
      mounted() {
        refs = (this as any).$refs
      },
      render() {
        return h(
          'div',
          {
            ref: el,
            ref_key: 'el',
          },
          'hello',
        )
      },
    }
    const root = nodeOps.createElement('div')
    render(h(App), root)

    expect(serializeInner(el.value)).toBe('hello')
    expect(serializeInner(refs.el)).toBe('hello')
  })

  // compiled output of v-for + template ref
  test('ref in v-for', async () => {
    const show = ref(true)
    const list = reactive([1, 2, 3])
    const listRefs = ref([])
    const mapRefs = () => listRefs.value.map(n => serializeInner(n))

    const App = {
      render() {
        return show.value
          ? h(
              'ul',
              list.map(i =>
                h(
                  'li',
                  {
                    ref: listRefs,
                    ref_for: true,
                  },
                  i,
                ),
              ),
            )
          : null
      },
    }
    const root = nodeOps.createElement('div')
    render(h(App), root)

    expect(mapRefs()).toMatchObject(['1', '2', '3'])

    list.push(4)
    await nextTick()
    expect(mapRefs()).toMatchObject(['1', '2', '3', '4'])

    list.shift()
    await nextTick()
    expect(mapRefs()).toMatchObject(['2', '3', '4'])

    show.value = !show.value
    await nextTick()

    expect(mapRefs()).toMatchObject([])

    show.value = !show.value
    await nextTick()
    expect(mapRefs()).toMatchObject(['2', '3', '4'])
  })

  test('named ref in v-for', async () => {
    const show = ref(true)
    const list = reactive([1, 2, 3])
    const listRefs = ref([])
    const mapRefs = () => listRefs.value.map(n => serializeInner(n))

    const App = {
      setup() {
        return { listRefs }
      },
      render() {
        return show.value
          ? h(
              'ul',
              list.map(i =>
                h(
                  'li',
                  {
                    ref: 'listRefs',
                    ref_for: true,
                  },
                  i,
                ),
              ),
            )
          : null
      },
    }
    const root = nodeOps.createElement('div')
    render(h(App), root)

    expect(mapRefs()).toMatchObject(['1', '2', '3'])

    list.push(4)
    await nextTick()
    expect(mapRefs()).toMatchObject(['1', '2', '3', '4'])

    list.shift()
    await nextTick()
    expect(mapRefs()).toMatchObject(['2', '3', '4'])

    show.value = !show.value
    await nextTick()

    expect(mapRefs()).toMatchObject([])

    show.value = !show.value
    await nextTick()
    expect(mapRefs()).toMatchObject(['2', '3', '4'])
  })

  // #6697 v-for ref behaves differently under production and development
  test('named ref in v-for , should be responsive when rendering', async () => {
    const list = ref([1, 2, 3])
    const listRefs = ref([])
    const App = {
      setup() {
        return { listRefs }
      },
      render() {
        return h('div', null, [
          h('div', null, String(listRefs.value)),
          h(
            'ul',
            list.value.map(i =>
              h(
                'li',
                {
                  ref: 'listRefs',
                  ref_for: true,
                },
                i,
              ),
            ),
          ),
        ])
      },
    }
    const root = nodeOps.createElement('div')
    render(h(App), root)

    await nextTick()
    expect(String(listRefs.value)).toBe(
      '[object Object],[object Object],[object Object]',
    )
    expect(serializeInner(root)).toBe(
      '<div><div>[object Object],[object Object],[object Object]</div><ul><li>1</li><li>2</li><li>3</li></ul></div>',
    )

    list.value.splice(0, 1)
    await nextTick()
    expect(String(listRefs.value)).toBe('[object Object],[object Object]')
    expect(serializeInner(root)).toBe(
      '<div><div>[object Object],[object Object]</div><ul><li>2</li><li>3</li></ul></div>',
    )
  })

  test('with async component which nested in KeepAlive', async () => {
    const AsyncComp = defineAsyncComponent(
      () =>
        new Promise(resolve =>
          setTimeout(() =>
            resolve(
              defineComponent({
                setup(_, { expose }) {
                  expose({
                    name: 'AsyncComp',
                  })
                  return () => h('div')
                },
              }) as any,
            ),
          ),
        ),
    )

    const Comp = defineComponent({
      setup(_, { expose }) {
        expose({
          name: 'Comp',
        })
        return () => h('div')
      },
    })

    const toggle = ref(false)
    const instanceRef = ref<any>(null)

    const App = {
      render: () => {
        return h(KeepAlive, () =>
          toggle.value
            ? h(AsyncComp, { ref: instanceRef })
            : h(Comp, { ref: instanceRef }),
        )
      },
    }

    const root = nodeOps.createElement('div')
    render(h(App), root)
    expect(instanceRef.value.name).toBe('Comp')

    // switch to async component
    toggle.value = true
    await nextTick()
    expect(instanceRef.value).toBe(null)

    await new Promise(r => setTimeout(r))
    expect(instanceRef.value.name).toBe('AsyncComp')

    // switch back to normal component
    toggle.value = false
    await nextTick()
    expect(instanceRef.value.name).toBe('Comp')

    // switch to async component again
    toggle.value = true
    await nextTick()
    expect(instanceRef.value.name).toBe('AsyncComp')
  })
})<|MERGE_RESOLUTION|>--- conflicted
+++ resolved
@@ -180,7 +180,6 @@
     expect(el.value).toBe(null)
   })
 
-<<<<<<< HEAD
   // #12639
   it('update and unmount child in the same tick', async () => {
     const root = nodeOps.createElement('div')
@@ -261,8 +260,9 @@
 
     show.value = true
     await nextTick()
-    expect(refName.value).toBe('b')
-=======
+    expect(refName.value).toBe('b')  
+  })
+
   it('unset old ref when new ref is absent', async () => {
     const root1 = nodeOps.createElement('div')
     const root2 = nodeOps.createElement('div')
@@ -292,7 +292,6 @@
     await nextTick()
     expect(el1.value).toBe(null)
     expect(el2.value).toBe(null)
->>>>>>> cdffaf6b
   })
 
   test('string ref inside slots', async () => {
