import {
  type Plugin,
  createApp,
  defineComponent,
  getCurrentInstance,
  h,
  inject,
  nextTick,
  nodeOps,
<<<<<<< HEAD
  onScopeDispose,
=======
  onMounted,
>>>>>>> f66a75ea
  provide,
  ref,
  resolveComponent,
  resolveDirective,
  serializeInner,
  watch,
  withDirectives,
} from '@vue/runtime-test'

describe('api: createApp', () => {
  test('mount', () => {
    const Comp = defineComponent({
      props: {
        count: {
          default: 0,
        },
      },
      setup(props) {
        return () => props.count
      },
    })

    const root1 = nodeOps.createElement('div')
    createApp(Comp).mount(root1)
    expect(serializeInner(root1)).toBe(`0`)
    //#5571 mount multiple apps to the same host element
    createApp(Comp).mount(root1)
    expect(
      `There is already an app instance mounted on the host container`,
    ).toHaveBeenWarned()

    // mount with props
    const root2 = nodeOps.createElement('div')
    const app2 = createApp(Comp, { count: 1 })
    app2.mount(root2)
    expect(serializeInner(root2)).toBe(`1`)

    // remount warning
    const root3 = nodeOps.createElement('div')
    app2.mount(root3)
    expect(serializeInner(root3)).toBe(``)
    expect(`already been mounted`).toHaveBeenWarned()
  })

  test('unmount', () => {
    const Comp = defineComponent({
      props: {
        count: {
          default: 0,
        },
      },
      setup(props) {
        return () => props.count
      },
    })

    const root = nodeOps.createElement('div')
    const app = createApp(Comp)

    // warning
    app.unmount()
    expect(`that is not mounted`).toHaveBeenWarned()

    app.mount(root)

    app.unmount()
    expect(serializeInner(root)).toBe(``)
  })

  test('provide', () => {
    const Root = {
      setup() {
        // test override
        provide('foo', 3)
        return () => h(Child)
      },
    }

    const Child = {
      setup() {
        const foo = inject('foo')
        const bar = inject('bar')
        try {
          inject('__proto__')
        } catch (e: any) {}
        return () => `${foo},${bar}`
      },
    }

    const app = createApp(Root)
    app.provide('foo', 1)
    app.provide('bar', 2)

    const root = nodeOps.createElement('div')
    app.mount(root)
    expect(serializeInner(root)).toBe(`3,2`)
    expect('[Vue warn]: injection "__proto__" not found.').toHaveBeenWarned()

    const app2 = createApp(Root)
    app2.provide('bar', 1)
    app2.provide('bar', 2)
    expect(`App already provides property with key "bar".`).toHaveBeenWarned()
  })

  test('runWithContext', () => {
    const app = createApp({
      setup() {
        provide('foo', 'should not be seen')
        return () => h('div')
      },
    })
    app.provide('foo', 1)

    expect(app.runWithContext(() => inject('foo'))).toBe(1)

    expect(
      app.runWithContext(() => {
        app.runWithContext(() => {})
        return inject('foo')
      }),
    ).toBe(1)

    // ensure the context is restored
    inject('foo')
    expect('inject() can only be used inside setup').toHaveBeenWarned()
  })

  test('component', () => {
    const Root = {
      // local override
      components: {
        BarBaz: () => 'barbaz-local!',
      },
      setup() {
        // resolve in setup
        const FooBar = resolveComponent('foo-bar')
        return () => {
          // resolve in render
          const BarBaz = resolveComponent('bar-baz')
          return h('div', [h(FooBar), h(BarBaz)])
        }
      },
    }

    const app = createApp(Root)

    const FooBar = () => 'foobar!'
    app.component('FooBar', FooBar)
    expect(app.component('FooBar')).toBe(FooBar)

    app.component('BarBaz', () => 'barbaz!')

    app.component('BarBaz', () => 'barbaz!')
    expect(
      'Component "BarBaz" has already been registered in target app.',
    ).toHaveBeenWarnedTimes(1)

    const root = nodeOps.createElement('div')
    app.mount(root)
    expect(serializeInner(root)).toBe(`<div>foobar!barbaz-local!</div>`)
  })

  test('directive', () => {
    const spy1 = vi.fn()
    const spy2 = vi.fn()
    const spy3 = vi.fn()

    const Root = {
      // local override
      directives: {
        BarBaz: { mounted: spy3 },
      },
      setup() {
        // resolve in setup
        const FooBar = resolveDirective('foo-bar')
        return () => {
          // resolve in render
          const BarBaz = resolveDirective('bar-baz')
          return withDirectives(h('div'), [[FooBar], [BarBaz]])
        }
      },
    }

    const app = createApp(Root)

    const FooBar = { mounted: spy1 }
    app.directive('FooBar', FooBar)
    expect(app.directive('FooBar')).toBe(FooBar)

    app.directive('BarBaz', {
      mounted: spy2,
    })

    app.directive('BarBaz', {
      mounted: spy2,
    })
    expect(
      'Directive "BarBaz" has already been registered in target app.',
    ).toHaveBeenWarnedTimes(1)

    const root = nodeOps.createElement('div')
    app.mount(root)
    expect(spy1).toHaveBeenCalled()
    expect(spy2).not.toHaveBeenCalled()
    expect(spy3).toHaveBeenCalled()

    app.directive('bind', FooBar)
    expect(
      `Do not use built-in directive ids as custom directive id: bind`,
    ).toHaveBeenWarned()
  })

  test('mixin', () => {
    const calls: string[] = []
    const mixinA = {
      data() {
        return {
          a: 1,
        }
      },
      created(this: any) {
        calls.push('mixinA created')
        expect(this.a).toBe(1)
        expect(this.b).toBe(2)
        expect(this.c).toBe(3)
      },
      mounted() {
        calls.push('mixinA mounted')
      },
    }
    const mixinB = {
      name: 'mixinB',
      data() {
        return {
          b: 2,
        }
      },
      created(this: any) {
        calls.push('mixinB created')
        expect(this.a).toBe(1)
        expect(this.b).toBe(2)
        expect(this.c).toBe(3)
      },
      mounted() {
        calls.push('mixinB mounted')
      },
    }
    const Comp = {
      data() {
        return {
          c: 3,
        }
      },
      created(this: any) {
        calls.push('comp created')
        expect(this.a).toBe(1)
        expect(this.b).toBe(2)
        expect(this.c).toBe(3)
      },
      mounted() {
        calls.push('comp mounted')
      },
      render(this: any) {
        return `${this.a}${this.b}${this.c}`
      },
    }

    const app = createApp(Comp)
    app.mixin(mixinA)
    app.mixin(mixinB)

    app.mixin(mixinA)
    app.mixin(mixinB)
    expect(
      'Mixin has already been applied to target app',
    ).toHaveBeenWarnedTimes(2)
    expect(
      'Mixin has already been applied to target app: mixinB',
    ).toHaveBeenWarnedTimes(1)

    const root = nodeOps.createElement('div')
    app.mount(root)

    expect(serializeInner(root)).toBe(`123`)
    expect(calls).toEqual([
      'mixinA created',
      'mixinB created',
      'comp created',
      'mixinA mounted',
      'mixinB mounted',
      'comp mounted',
    ])
  })

  test('use', () => {
    const PluginA: Plugin = app => app.provide('foo', 1)
    const PluginB: Plugin = {
      install: (app, arg1, arg2) => app.provide('bar', arg1 + arg2),
    }
    class PluginC {
      someProperty = {}
      static install() {
        app.provide('baz', 2)
      }
    }
    const PluginD: any = undefined

    const Root = {
      setup() {
        const foo = inject('foo')
        const bar = inject('bar')
        return () => `${foo},${bar}`
      },
    }

    const app = createApp(Root)
    app.use(PluginA)
    app.use(PluginB, 1, 1)
    app.use(PluginC)

    const root = nodeOps.createElement('div')
    app.mount(root)
    expect(serializeInner(root)).toBe(`1,2`)

    app.use(PluginA)
    expect(
      `Plugin has already been applied to target app`,
    ).toHaveBeenWarnedTimes(1)

    app.use(PluginD)
    expect(
      `A plugin must either be a function or an object with an "install" ` +
        `function.`,
    ).toHaveBeenWarnedTimes(1)
  })

  test('config.errorHandler', () => {
    const error = new Error()
    const count = ref(0)

    const handler = vi.fn((err, instance, info) => {
      expect(err).toBe(error)
      expect(instance.count).toBe(count.value)
      expect(info).toBe(`render function`)
    })

    const Root = {
      setup() {
        const count = ref(0)
        return {
          count,
        }
      },
      render() {
        throw error
      },
    }

    const app = createApp(Root)
    app.config.errorHandler = handler
    app.mount(nodeOps.createElement('div'))
    expect(handler).toHaveBeenCalled()
  })

  test('config.warnHandler', () => {
    let ctx: any
    const handler = vi.fn((msg, instance, trace) => {
      expect(msg).toMatch(`Component is missing template or render function`)
      expect(instance).toBe(ctx.proxy)
      expect(trace).toMatch(`Hello`)
    })

    const Root = {
      name: 'Hello',
      setup() {
        ctx = getCurrentInstance()
      },
    }

    const app = createApp(Root)
    app.config.warnHandler = handler
    app.mount(nodeOps.createElement('div'))
    expect(handler).toHaveBeenCalledTimes(1)
  })

  describe('config.isNativeTag', () => {
    const isNativeTag = vi.fn(tag => tag === 'div')

    test('Component.name', () => {
      const Root = {
        name: 'div',
        render() {
          return null
        },
      }

      const app = createApp(Root)

      Object.defineProperty(app.config, 'isNativeTag', {
        value: isNativeTag,
        writable: false,
      })

      app.mount(nodeOps.createElement('div'))
      expect(
        `Do not use built-in or reserved HTML elements as component id: div`,
      ).toHaveBeenWarned()
    })

    test('Component.components', () => {
      const Root = {
        components: {
          div: () => 'div',
        },
        render() {
          return null
        },
      }

      const app = createApp(Root)
      Object.defineProperty(app.config, 'isNativeTag', {
        value: isNativeTag,
        writable: false,
      })

      app.mount(nodeOps.createElement('div'))
      expect(
        `Do not use built-in or reserved HTML elements as component id: div`,
      ).toHaveBeenWarned()
    })

    test('Component.directives', () => {
      const Root = {
        directives: {
          bind: () => {},
        },
        render() {
          return null
        },
      }

      const app = createApp(Root)
      app.mount(nodeOps.createElement('div'))
      expect(
        `Do not use built-in directive ids as custom directive id: bind`,
      ).toHaveBeenWarned()
    })

    test('register using app.component', () => {
      const app = createApp({
        render() {},
      })

      Object.defineProperty(app.config, 'isNativeTag', {
        value: isNativeTag,
        writable: false,
      })

      app.component('div', () => 'div')
      app.mount(nodeOps.createElement('div'))
      expect(
        `Do not use built-in or reserved HTML elements as component id: div`,
      ).toHaveBeenWarned()
    })
  })

  test('config.optionMergeStrategies', () => {
    let merged: string
    const App = defineComponent({
      render() {},
      mixins: [{ foo: 'mixin' }],
      extends: { foo: 'extends' },
      foo: 'local',
      beforeCreate() {
        merged = this.$options.foo
      },
    })

    const app = createApp(App)
    app.mixin({
      foo: 'global',
    })
    app.config.optionMergeStrategies.foo = (a, b) => (a ? `${a},` : ``) + b

    app.mount(nodeOps.createElement('div'))
    expect(merged!).toBe('global,extends,mixin,local')
  })

  test('config.globalProperties', () => {
    const app = createApp({
      render() {
        return this.foo
      },
    })
    app.config.globalProperties.foo = 'hello'
    const root = nodeOps.createElement('div')
    app.mount(root)
    expect(serializeInner(root)).toBe('hello')
  })

  test('return property "_" should not overwrite "ctx._", __isScriptSetup: false', () => {
    const Comp = defineComponent({
      setup() {
        return {
          _: ref(0), // return property "_" should not overwrite "ctx._"
        }
      },
      render() {
        return h('input', {
          ref: 'input',
        })
      },
    })

    const root1 = nodeOps.createElement('div')
    createApp(Comp).mount(root1)

    expect(
      `setup() return property "_" should not start with "$" or "_" which are reserved prefixes for Vue internals.`,
    ).toHaveBeenWarned()
  })

  test('return property "_" should not overwrite "ctx._", __isScriptSetup: true', () => {
    const Comp = defineComponent({
      setup() {
        return {
          _: ref(0), // return property "_" should not overwrite "ctx._"
          __isScriptSetup: true, // mock __isScriptSetup = true
        }
      },
      render() {
        return h('input', {
          ref: 'input',
        })
      },
    })

    const root1 = nodeOps.createElement('div')
    const app = createApp(Comp).mount(root1)

    // trigger
    app.$refs.input

    expect(
      `TypeError: Cannot read property '__isScriptSetup' of undefined`,
    ).not.toHaveBeenWarned()
  })

<<<<<<< HEAD
  test('should invoke onScopeDispose when the app unmount', () => {
    const spy = vi.fn(() => {})
    const root = nodeOps.createElement('div')

    const app = createApp({
      setup() {
        return () => h('div')
      },
    })

    app.runWithContext(() => {
      onScopeDispose(spy)
    })

    app.mount(root)
    app.unmount()

    expect(spy).toHaveBeenCalledTimes(1)
=======
  // #10005
  test('flush order edge case on nested createApp', async () => {
    const order: string[] = []
    const App = defineComponent({
      setup(props) {
        const message = ref('m1')
        watch(
          message,
          () => {
            order.push('post watcher')
          },
          { flush: 'post' },
        )
        onMounted(() => {
          message.value = 'm2'
          createApp(() => '').mount(nodeOps.createElement('div'))
        })
        return () => {
          order.push('render')
          return h('div', [message.value])
        }
      },
    })

    createApp(App).mount(nodeOps.createElement('div'))
    await nextTick()
    expect(order).toMatchObject(['render', 'render', 'post watcher'])
>>>>>>> f66a75ea
  })

  // config.compilerOptions is tested in packages/vue since it is only
  // supported in the full build.
})<|MERGE_RESOLUTION|>--- conflicted
+++ resolved
@@ -7,11 +7,8 @@
   inject,
   nextTick,
   nodeOps,
-<<<<<<< HEAD
+  onMounted,
   onScopeDispose,
-=======
-  onMounted,
->>>>>>> f66a75ea
   provide,
   ref,
   resolveComponent,
@@ -560,7 +557,6 @@
     ).not.toHaveBeenWarned()
   })
 
-<<<<<<< HEAD
   test('should invoke onScopeDispose when the app unmount', () => {
     const spy = vi.fn(() => {})
     const root = nodeOps.createElement('div')
@@ -579,7 +575,8 @@
     app.unmount()
 
     expect(spy).toHaveBeenCalledTimes(1)
-=======
+  })
+
   // #10005
   test('flush order edge case on nested createApp', async () => {
     const order: string[] = []
@@ -607,7 +604,6 @@
     createApp(App).mount(nodeOps.createElement('div'))
     await nextTick()
     expect(order).toMatchObject(['render', 'render', 'post watcher'])
->>>>>>> f66a75ea
   })
 
   // config.compilerOptions is tested in packages/vue since it is only
