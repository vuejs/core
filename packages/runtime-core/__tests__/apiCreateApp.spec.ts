import {
  type Plugin,
  createApp,
  defineComponent,
  getCurrentInstance,
  h,
  inject,
  nodeOps,
  provide,
  ref,
  resolveComponent,
  resolveDirective,
  serializeInner,
  withDirectives,
<<<<<<< HEAD
  Plugin,
  ref,
  getCurrentInstance,
  defineComponent,
  onScopeDispose
=======
>>>>>>> a41c5f1f
} from '@vue/runtime-test'

describe('api: createApp', () => {
  test('mount', () => {
    const Comp = defineComponent({
      props: {
        count: {
          default: 0,
        },
      },
      setup(props) {
        return () => props.count
      },
    })

    const root1 = nodeOps.createElement('div')
    createApp(Comp).mount(root1)
    expect(serializeInner(root1)).toBe(`0`)
    //#5571 mount multiple apps to the same host element
    createApp(Comp).mount(root1)
    expect(
      `There is already an app instance mounted on the host container`,
    ).toHaveBeenWarned()

    // mount with props
    const root2 = nodeOps.createElement('div')
    const app2 = createApp(Comp, { count: 1 })
    app2.mount(root2)
    expect(serializeInner(root2)).toBe(`1`)

    // remount warning
    const root3 = nodeOps.createElement('div')
    app2.mount(root3)
    expect(serializeInner(root3)).toBe(``)
    expect(`already been mounted`).toHaveBeenWarned()
  })

  test('unmount', () => {
    const Comp = defineComponent({
      props: {
        count: {
          default: 0,
        },
      },
      setup(props) {
        return () => props.count
      },
    })

    const root = nodeOps.createElement('div')
    const app = createApp(Comp)

    // warning
    app.unmount()
    expect(`that is not mounted`).toHaveBeenWarned()

    app.mount(root)

    app.unmount()
    expect(serializeInner(root)).toBe(``)
  })

  test('provide', () => {
    const Root = {
      setup() {
        // test override
        provide('foo', 3)
        return () => h(Child)
      },
    }

    const Child = {
      setup() {
        const foo = inject('foo')
        const bar = inject('bar')
        try {
          inject('__proto__')
        } catch (e: any) {}
        return () => `${foo},${bar}`
      },
    }

    const app = createApp(Root)
    app.provide('foo', 1)
    app.provide('bar', 2)

    const root = nodeOps.createElement('div')
    app.mount(root)
    expect(serializeInner(root)).toBe(`3,2`)
    expect('[Vue warn]: injection "__proto__" not found.').toHaveBeenWarned()

    const app2 = createApp(Root)
    app2.provide('bar', 1)
    app2.provide('bar', 2)
    expect(`App already provides property with key "bar".`).toHaveBeenWarned()
  })

  test('runWithContext', () => {
    const app = createApp({
      setup() {
        provide('foo', 'should not be seen')
        return () => h('div')
      },
    })
    app.provide('foo', 1)

    expect(app.runWithContext(() => inject('foo'))).toBe(1)

    // ensure the context is restored
    inject('foo')
    expect('inject() can only be used inside setup').toHaveBeenWarned()
  })

  test('component', () => {
    const Root = {
      // local override
      components: {
        BarBaz: () => 'barbaz-local!',
      },
      setup() {
        // resolve in setup
        const FooBar = resolveComponent('foo-bar') as any
        return () => {
          // resolve in render
          const BarBaz = resolveComponent('bar-baz') as any
          return h('div', [h(FooBar), h(BarBaz)])
        }
      },
    }

    const app = createApp(Root)

    const FooBar = () => 'foobar!'
    app.component('FooBar', FooBar)
    expect(app.component('FooBar')).toBe(FooBar)

    app.component('BarBaz', () => 'barbaz!')

    app.component('BarBaz', () => 'barbaz!')
    expect(
      'Component "BarBaz" has already been registered in target app.',
    ).toHaveBeenWarnedTimes(1)

    const root = nodeOps.createElement('div')
    app.mount(root)
    expect(serializeInner(root)).toBe(`<div>foobar!barbaz-local!</div>`)
  })

  test('directive', () => {
    const spy1 = vi.fn()
    const spy2 = vi.fn()
    const spy3 = vi.fn()

    const Root = {
      // local override
      directives: {
        BarBaz: { mounted: spy3 },
      },
      setup() {
        // resolve in setup
        const FooBar = resolveDirective('foo-bar')!
        return () => {
          // resolve in render
          const BarBaz = resolveDirective('bar-baz')!
          return withDirectives(h('div'), [[FooBar], [BarBaz]])
        }
      },
    }

    const app = createApp(Root)

    const FooBar = { mounted: spy1 }
    app.directive('FooBar', FooBar)
    expect(app.directive('FooBar')).toBe(FooBar)

    app.directive('BarBaz', {
      mounted: spy2,
    })

    app.directive('BarBaz', {
      mounted: spy2,
    })
    expect(
      'Directive "BarBaz" has already been registered in target app.',
    ).toHaveBeenWarnedTimes(1)

    const root = nodeOps.createElement('div')
    app.mount(root)
    expect(spy1).toHaveBeenCalled()
    expect(spy2).not.toHaveBeenCalled()
    expect(spy3).toHaveBeenCalled()

    app.directive('bind', FooBar)
    expect(
      `Do not use built-in directive ids as custom directive id: bind`,
    ).toHaveBeenWarned()
  })

  test('mixin', () => {
    const calls: string[] = []
    const mixinA = {
      data() {
        return {
          a: 1,
        }
      },
      created(this: any) {
        calls.push('mixinA created')
        expect(this.a).toBe(1)
        expect(this.b).toBe(2)
        expect(this.c).toBe(3)
      },
      mounted() {
        calls.push('mixinA mounted')
      },
    }
    const mixinB = {
      name: 'mixinB',
      data() {
        return {
          b: 2,
        }
      },
      created(this: any) {
        calls.push('mixinB created')
        expect(this.a).toBe(1)
        expect(this.b).toBe(2)
        expect(this.c).toBe(3)
      },
      mounted() {
        calls.push('mixinB mounted')
      },
    }
    const Comp = {
      data() {
        return {
          c: 3,
        }
      },
      created(this: any) {
        calls.push('comp created')
        expect(this.a).toBe(1)
        expect(this.b).toBe(2)
        expect(this.c).toBe(3)
      },
      mounted() {
        calls.push('comp mounted')
      },
      render(this: any) {
        return `${this.a}${this.b}${this.c}`
      },
    }

    const app = createApp(Comp)
    app.mixin(mixinA)
    app.mixin(mixinB)

    app.mixin(mixinA)
    app.mixin(mixinB)
    expect(
      'Mixin has already been applied to target app',
    ).toHaveBeenWarnedTimes(2)
    expect(
      'Mixin has already been applied to target app: mixinB',
    ).toHaveBeenWarnedTimes(1)

    const root = nodeOps.createElement('div')
    app.mount(root)

    expect(serializeInner(root)).toBe(`123`)
    expect(calls).toEqual([
      'mixinA created',
      'mixinB created',
      'comp created',
      'mixinA mounted',
      'mixinB mounted',
      'comp mounted',
    ])
  })

  test('use', () => {
    const PluginA: Plugin = app => app.provide('foo', 1)
    const PluginB: Plugin = {
      install: (app, arg1, arg2) => app.provide('bar', arg1 + arg2),
    }
    class PluginC {
      someProperty = {}
      static install() {
        app.provide('baz', 2)
      }
    }
    const PluginD: any = undefined

    const Root = {
      setup() {
        const foo = inject('foo')
        const bar = inject('bar')
        return () => `${foo},${bar}`
      },
    }

    const app = createApp(Root)
    app.use(PluginA)
    app.use(PluginB, 1, 1)
    app.use(PluginC)

    const root = nodeOps.createElement('div')
    app.mount(root)
    expect(serializeInner(root)).toBe(`1,2`)

    app.use(PluginA)
    expect(
      `Plugin has already been applied to target app`,
    ).toHaveBeenWarnedTimes(1)

    app.use(PluginD)
    expect(
      `A plugin must either be a function or an object with an "install" ` +
        `function.`,
    ).toHaveBeenWarnedTimes(1)
  })

  test('config.errorHandler', () => {
    const error = new Error()
    const count = ref(0)

    const handler = vi.fn((err, instance, info) => {
      expect(err).toBe(error)
      expect((instance as any).count).toBe(count.value)
      expect(info).toBe(`render function`)
    })

    const Root = {
      setup() {
        const count = ref(0)
        return {
          count,
        }
      },
      render() {
        throw error
      },
    }

    const app = createApp(Root)
    app.config.errorHandler = handler
    app.mount(nodeOps.createElement('div'))
    expect(handler).toHaveBeenCalled()
  })

  test('config.warnHandler', () => {
    let ctx: any
    const handler = vi.fn((msg, instance, trace) => {
      expect(msg).toMatch(`Component is missing template or render function`)
      expect(instance).toBe(ctx.proxy)
      expect(trace).toMatch(`Hello`)
    })

    const Root = {
      name: 'Hello',
      setup() {
        ctx = getCurrentInstance()
      },
    }

    const app = createApp(Root)
    app.config.warnHandler = handler
    app.mount(nodeOps.createElement('div'))
    expect(handler).toHaveBeenCalledTimes(1)
  })

  describe('config.isNativeTag', () => {
    const isNativeTag = vi.fn(tag => tag === 'div')

    test('Component.name', () => {
      const Root = {
        name: 'div',
        render() {
          return null
        },
      }

      const app = createApp(Root)

      Object.defineProperty(app.config, 'isNativeTag', {
        value: isNativeTag,
        writable: false,
      })

      app.mount(nodeOps.createElement('div'))
      expect(
        `Do not use built-in or reserved HTML elements as component id: div`,
      ).toHaveBeenWarned()
    })

    test('Component.components', () => {
      const Root = {
        components: {
          div: () => 'div',
        },
        render() {
          return null
        },
      }

      const app = createApp(Root)
      Object.defineProperty(app.config, 'isNativeTag', {
        value: isNativeTag,
        writable: false,
      })

      app.mount(nodeOps.createElement('div'))
      expect(
        `Do not use built-in or reserved HTML elements as component id: div`,
      ).toHaveBeenWarned()
    })

    test('Component.directives', () => {
      const Root = {
        directives: {
          bind: () => {},
        },
        render() {
          return null
        },
      }

      const app = createApp(Root)
      Object.defineProperty(app.config, 'isNativeTag', {
        value: isNativeTag,
        writable: false,
      })

      app.mount(nodeOps.createElement('div'))
      expect(
        `Do not use built-in directive ids as custom directive id: bind`,
      ).toHaveBeenWarned()
    })

    test('register using app.component', () => {
      const app = createApp({
        render() {},
      })

      Object.defineProperty(app.config, 'isNativeTag', {
        value: isNativeTag,
        writable: false,
      })

      app.component('div', () => 'div')
      app.mount(nodeOps.createElement('div'))
      expect(
        `Do not use built-in or reserved HTML elements as component id: div`,
      ).toHaveBeenWarned()
    })
  })

  test('config.optionMergeStrategies', () => {
    let merged: string
    const App = defineComponent({
      render() {},
      mixins: [{ foo: 'mixin' }],
      extends: { foo: 'extends' },
      foo: 'local',
      beforeCreate() {
        merged = this.$options.foo
      },
    })

    const app = createApp(App)
    app.mixin({
      foo: 'global',
    })
    app.config.optionMergeStrategies.foo = (a, b) => (a ? `${a},` : ``) + b

    app.mount(nodeOps.createElement('div'))
    expect(merged!).toBe('global,extends,mixin,local')
  })

  test('config.globalProperties', () => {
    const app = createApp({
      render() {
        return this.foo
      },
    })
    app.config.globalProperties.foo = 'hello'
    const root = nodeOps.createElement('div')
    app.mount(root)
    expect(serializeInner(root)).toBe('hello')
  })

  test('return property "_" should not overwrite "ctx._", __isScriptSetup: false', () => {
    const Comp = defineComponent({
      setup() {
        return {
          _: ref(0), // return property "_" should not overwrite "ctx._"
        }
      },
      render() {
        return h('input', {
          ref: 'input',
        })
      },
    })

    const root1 = nodeOps.createElement('div')
    createApp(Comp).mount(root1)

    expect(
      `setup() return property "_" should not start with "$" or "_" which are reserved prefixes for Vue internals.`,
    ).toHaveBeenWarned()
  })

  test('return property "_" should not overwrite "ctx._", __isScriptSetup: true', () => {
    const Comp = defineComponent({
      setup() {
        return {
          _: ref(0), // return property "_" should not overwrite "ctx._"
          __isScriptSetup: true, // mock __isScriptSetup = true
        }
      },
      render() {
        return h('input', {
          ref: 'input',
        })
      },
    })

    const root1 = nodeOps.createElement('div')
    const app = createApp(Comp).mount(root1)

    // trigger
    app.$refs.input

    expect(
      `TypeError: Cannot read property '__isScriptSetup' of undefined`,
    ).not.toHaveBeenWarned()
  })

  test('should invoke onScopeDispose when the app unmount', () => {
    const spy = vi.fn(() => {})
    const root = nodeOps.createElement('div')

    const app = createApp({
      setup() {
        return () => h('div')
      }
    })

    app.runWithContext(() => {
      onScopeDispose(spy)
    })

    app.mount(root)
    app.unmount()

    expect(spy).toHaveBeenCalledTimes(1)
  })

  // config.compilerOptions is tested in packages/vue since it is only
  // supported in the full build.
})<|MERGE_RESOLUTION|>--- conflicted
+++ resolved
@@ -6,20 +6,13 @@
   h,
   inject,
   nodeOps,
+  onScopeDispose,
   provide,
   ref,
   resolveComponent,
   resolveDirective,
   serializeInner,
   withDirectives,
-<<<<<<< HEAD
-  Plugin,
-  ref,
-  getCurrentInstance,
-  defineComponent,
-  onScopeDispose
-=======
->>>>>>> a41c5f1f
 } from '@vue/runtime-test'
 
 describe('api: createApp', () => {
@@ -566,7 +559,7 @@
     const app = createApp({
       setup() {
         return () => h('div')
-      }
+      },
     })
 
     app.runWithContext(() => {
