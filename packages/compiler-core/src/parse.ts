--- conflicted
+++ resolved
@@ -767,7 +767,6 @@
 function parseText(context: ParserContext, mode: TextModes): TextNode {
   __TEST__ && assert(context.source.length > 0)
 
-<<<<<<< HEAD
   const endTokens = ['<', context.options.delimiters[0]]
   if (mode === TextModes.CDATA) {
     endTokens.push(']]>')
@@ -780,20 +779,8 @@
       endIndex = index
     }
   }
-  __DEV__ && assert(endIndex > 0)
-=======
-  const [open] = context.options.delimiters
-  // TODO could probably use some perf optimization
-  const endIndex = Math.min(
-    ...[
-      context.source.indexOf('<', 1),
-      context.source.indexOf(open, 1),
-      mode === TextModes.CDATA ? context.source.indexOf(']]>') : -1,
-      context.source.length
-    ].filter(n => n !== -1)
-  )
+
   __TEST__ && assert(endIndex > 0)
->>>>>>> 353b06df
 
   const start = getCursor(context)
   const content = parseTextData(context, endIndex, mode)
