import { ErrorHandlingOptions, ParserOptions } from './options'
import { NO, isArray, makeMap, extend } from '@vue/shared'
import {
  ErrorCodes,
  createCompilerError,
  defaultOnError,
  defaultOnWarn
} from './errors'
import {
  assert,
  advancePositionWithMutation,
  advancePositionWithClone,
  isCoreComponent,
  isStaticArgOf
} from './utils'
import {
  Namespaces,
  AttributeNode,
  CommentNode,
  DirectiveNode,
  ElementNode,
  ElementTypes,
  ExpressionNode,
  NodeTypes,
  Position,
  RootNode,
  SourceLocation,
  TextNode,
  TemplateChildNode,
  InterpolationNode,
  createRoot,
  ConstantTypes
} from './ast'
import {
  checkCompatEnabled,
  CompilerCompatOptions,
  CompilerDeprecationTypes,
  isCompatEnabled,
  warnDeprecation
} from './compat/compatConfig'

type OptionalOptions =
  | 'whitespace'
  | 'isNativeTag'
  | 'isBuiltInComponent'
  | keyof CompilerCompatOptions
type MergedParserOptions = Omit<Required<ParserOptions>, OptionalOptions> &
  Pick<ParserOptions, OptionalOptions>
type AttributeValue =
  | {
      content: string
      isQuoted: boolean
      loc: SourceLocation
    }
  | undefined

// The default decoder only provides escapes for characters reserved as part of
// the template syntax, and is only used if the custom renderer did not provide
// a platform-specific decoder.
const decodeRE = /&(gt|lt|amp|apos|quot);/g
const decodeMap: Record<string, string> = {
  gt: '>',
  lt: '<',
  amp: '&',
  apos: "'",
  quot: '"'
}

export const defaultParserOptions: MergedParserOptions = {
  delimiters: [`{{`, `}}`],
  getNamespace: () => Namespaces.HTML,
  getTextMode: () => TextModes.DATA,
  isVoidTag: NO,
  isPreTag: NO,
  isCustomElement: NO,
  decodeEntities: (rawText: string): string =>
    rawText.replace(decodeRE, (_, p1) => decodeMap[p1]),
  onError: defaultOnError,
  onWarn: defaultOnWarn,
  comments: __DEV__
}

export const enum TextModes {
  //          | Elements | Entities | End sign              | Inside of
  DATA, //    | ✔        | ✔        | End tags of ancestors |
  RCDATA, //  | ✘        | ✔        | End tag of the parent | <textarea>
  RAWTEXT, // | ✘        | ✘        | End tag of the parent | <style>,<script>
  CDATA,
  ATTRIBUTE_VALUE
}

export interface ParserContext {
  options: MergedParserOptions
  readonly originalSource: string
  source: string
  offset: number
  line: number
  column: number
  inPre: boolean // HTML <pre> tag, preserve whitespaces
  inVPre: boolean // v-pre, do not process directives and interpolations
  onWarn: NonNullable<ErrorHandlingOptions['onWarn']>
}

export function baseParse(
  content: string,
  options: ParserOptions = {}
): RootNode {
  const context = createParserContext(content, options)
  const start = getCursor(context)
  return createRoot(
    parseChildren(context, TextModes.DATA, []),
    getSelection(context, start)
  )
}

function createParserContext(
  content: string,
  rawOptions: ParserOptions
): ParserContext {
  const options = extend({}, defaultParserOptions)

  let key: keyof ParserOptions
  for (key in rawOptions) {
    // @ts-ignore
    options[key] =
      rawOptions[key] === undefined
        ? defaultParserOptions[key]
        : rawOptions[key]
  }
  return {
    options,
    column: 1,
    line: 1,
    offset: 0,
    originalSource: content,
    source: content,
    inPre: false,
    inVPre: false,
    onWarn: options.onWarn
  }
}

function parseChildren(
  context: ParserContext,
  mode: TextModes,
  ancestors: ElementNode[]
): TemplateChildNode[] {
  const parent = last(ancestors)
  const ns = parent ? parent.ns : Namespaces.HTML
  const nodes: TemplateChildNode[] = []

  while (!isEnd(context, mode, ancestors)) {
    __TEST__ && assert(context.source.length > 0)
    const s = context.source
    let node: TemplateChildNode | TemplateChildNode[] | undefined = undefined

    if (mode === TextModes.DATA || mode === TextModes.RCDATA) {
      if (!context.inVPre && startsWith(s, context.options.delimiters[0])) {
        // '{{'
        node = parseInterpolation(context, mode)
      } else if (mode === TextModes.DATA && s[0] === '<') {
        // https://html.spec.whatwg.org/multipage/parsing.html#tag-open-state
        if (s.length === 1) {
          emitError(context, ErrorCodes.EOF_BEFORE_TAG_NAME, 1)
        } else if (s[1] === '!') {
          // https://html.spec.whatwg.org/multipage/parsing.html#markup-declaration-open-state
          if (startsWith(s, '<!--')) {
            node = parseComment(context)
          } else if (startsWith(s, '<!DOCTYPE')) {
            // Ignore DOCTYPE by a limitation.
            node = parseBogusComment(context)
          } else if (startsWith(s, '<![CDATA[')) {
            if (ns !== Namespaces.HTML) {
              node = parseCDATA(context, ancestors)
            } else {
              emitError(context, ErrorCodes.CDATA_IN_HTML_CONTENT)
              node = parseBogusComment(context)
            }
          } else {
            emitError(context, ErrorCodes.INCORRECTLY_OPENED_COMMENT)
            node = parseBogusComment(context)
          }
        } else if (s[1] === '/') {
          // https://html.spec.whatwg.org/multipage/parsing.html#end-tag-open-state
          if (s.length === 2) {
            emitError(context, ErrorCodes.EOF_BEFORE_TAG_NAME, 2)
          } else if (s[2] === '>') {
            emitError(context, ErrorCodes.MISSING_END_TAG_NAME, 2)
            advanceBy(context, 3)
            continue
          } else if (/[a-z]/i.test(s[2])) {
            emitError(context, ErrorCodes.X_INVALID_END_TAG)
            parseTag(context, TagType.End, parent)
            continue
          } else {
            emitError(
              context,
              ErrorCodes.INVALID_FIRST_CHARACTER_OF_TAG_NAME,
              2
            )
            node = parseBogusComment(context)
          }
        } else if (/[a-z]/i.test(s[1])) {
          node = parseElement(context, ancestors)

          // 2.x <template> with no directive compat
          if (
            __COMPAT__ &&
            isCompatEnabled(
              CompilerDeprecationTypes.COMPILER_NATIVE_TEMPLATE,
              context
            ) &&
            node &&
            node.tag === 'template' &&
            !node.props.some(
              p =>
                p.type === NodeTypes.DIRECTIVE &&
                isSpecialTemplateDirective(p.name)
            )
          ) {
            __DEV__ &&
              warnDeprecation(
                CompilerDeprecationTypes.COMPILER_NATIVE_TEMPLATE,
                context,
                node.loc
              )
            node = node.children
          }
        } else if (s[1] === '?') {
          emitError(
            context,
            ErrorCodes.UNEXPECTED_QUESTION_MARK_INSTEAD_OF_TAG_NAME,
            1
          )
          node = parseBogusComment(context)
        } else {
          emitError(context, ErrorCodes.INVALID_FIRST_CHARACTER_OF_TAG_NAME, 1)
        }
      }
    }
    if (!node) {
      node = parseText(context, mode)
    }

    if (isArray(node)) {
      for (let i = 0; i < node.length; i++) {
        pushNode(nodes, node[i])
      }
    } else {
      pushNode(nodes, node)
    }
  }

  // Whitespace handling strategy like v2
  let removedWhitespace = false
  if (mode !== TextModes.RAWTEXT && mode !== TextModes.RCDATA) {
    const shouldCondense = context.options.whitespace !== 'preserve'
    for (let i = 0; i < nodes.length; i++) {
      const node = nodes[i]
      if (node.type === NodeTypes.TEXT) {
        if (!context.inPre) {
          if (!/[^\t\r\n\f ]/.test(node.content)) {
            const prev = nodes[i - 1]
            const next = nodes[i + 1]
            // Remove if:
            // - the whitespace is the first or last node, or:
            // - (condense mode) the whitespace is between twos comments, or:
            // - (condense mode) the whitespace is between comment and element, or:
            // - (condense mode) the whitespace is between two elements AND contains newline
            if (
              !prev ||
              !next ||
              (shouldCondense &&
                ((prev.type === NodeTypes.COMMENT &&
                  next.type === NodeTypes.COMMENT) ||
                  (prev.type === NodeTypes.COMMENT &&
                    next.type === NodeTypes.ELEMENT) ||
                  (prev.type === NodeTypes.ELEMENT &&
                    next.type === NodeTypes.COMMENT) ||
                  (prev.type === NodeTypes.ELEMENT &&
                    next.type === NodeTypes.ELEMENT &&
                    /[\r\n]/.test(node.content))))
            ) {
              removedWhitespace = true
              nodes[i] = null as any
            } else {
              // Otherwise, the whitespace is condensed into a single space
              node.content = ' '
            }
          } else if (shouldCondense) {
            // in condense mode, consecutive whitespaces in text are condensed
            // down to a single space.
            node.content = node.content.replace(/[\t\r\n\f ]+/g, ' ')
          }
        } else {
          // #6410 normalize windows newlines in <pre>:
          // in SSR, browsers normalize server-rendered \r\n into a single \n
          // in the DOM
          node.content = node.content.replace(/\r\n/g, '\n')
        }
      }
      // Remove comment nodes if desired by configuration.
      else if (node.type === NodeTypes.COMMENT && !context.options.comments) {
        removedWhitespace = true
        nodes[i] = null as any
      }
    }
    if (context.inPre && parent && context.options.isPreTag(parent.tag)) {
      // remove leading newline per html spec
      // https://html.spec.whatwg.org/multipage/grouping-content.html#the-pre-element
      const first = nodes[0]
      if (first && first.type === NodeTypes.TEXT) {
        first.content = first.content.replace(/^\r?\n/, '')
      }
    }
  }

  return removedWhitespace ? nodes.filter(Boolean) : nodes
}

function pushNode(nodes: TemplateChildNode[], node: TemplateChildNode): void {
  if (node.type === NodeTypes.TEXT) {
    const prev = last(nodes)
    // Merge if both this and the previous node are text and those are
    // consecutive. This happens for cases like "a < b".
    if (
      prev &&
      prev.type === NodeTypes.TEXT &&
      prev.loc.end.offset === node.loc.start.offset
    ) {
      prev.content += node.content
      prev.loc.end = node.loc.end
      prev.loc.source += node.loc.source
      return
    }
  }

  nodes.push(node)
}

function parseCDATA(
  context: ParserContext,
  ancestors: ElementNode[]
): TemplateChildNode[] {
  __TEST__ &&
    assert(last(ancestors) == null || last(ancestors)!.ns !== Namespaces.HTML)
  __TEST__ && assert(startsWith(context.source, '<![CDATA['))

  advanceBy(context, 9)
  const nodes = parseChildren(context, TextModes.CDATA, ancestors)
  if (context.source.length === 0) {
    emitError(context, ErrorCodes.EOF_IN_CDATA)
  } else {
    __TEST__ && assert(startsWith(context.source, ']]>'))
    advanceBy(context, 3)
  }

  return nodes
}

function parseComment(context: ParserContext): CommentNode {
  __TEST__ && assert(startsWith(context.source, '<!--'))

  const start = getCursor(context)
  let content: string

  // Regular comment.
  const match = /--(\!)?>/.exec(context.source)
  if (!match) {
    content = context.source.slice(4)
    advanceBy(context, context.source.length)
    emitError(context, ErrorCodes.EOF_IN_COMMENT)
  } else {
    if (match.index <= 3) {
      emitError(context, ErrorCodes.ABRUPT_CLOSING_OF_EMPTY_COMMENT)
    }
    if (match[1]) {
      emitError(context, ErrorCodes.INCORRECTLY_CLOSED_COMMENT)
    }
    content = context.source.slice(4, match.index)

    // Advancing with reporting nested comments.
    const s = context.source.slice(0, match.index)
    let prevIndex = 1,
      nestedIndex = 0
    while ((nestedIndex = s.indexOf('<!--', prevIndex)) !== -1) {
      advanceBy(context, nestedIndex - prevIndex + 1)
      if (nestedIndex + 4 < s.length) {
        emitError(context, ErrorCodes.NESTED_COMMENT)
      }
      prevIndex = nestedIndex + 1
    }
    advanceBy(context, match.index + match[0].length - prevIndex + 1)
  }

  return {
    type: NodeTypes.COMMENT,
    content,
    loc: getSelection(context, start)
  }
}

function parseBogusComment(context: ParserContext): CommentNode | undefined {
  __TEST__ && assert(/^<(?:[\!\?]|\/[^a-z>])/i.test(context.source))

  const start = getCursor(context)
  const contentStart = context.source[1] === '?' ? 1 : 2
  let content: string

  const closeIndex = context.source.indexOf('>')
  if (closeIndex === -1) {
    content = context.source.slice(contentStart)
    advanceBy(context, context.source.length)
  } else {
    content = context.source.slice(contentStart, closeIndex)
    advanceBy(context, closeIndex + 1)
  }

  return {
    type: NodeTypes.COMMENT,
    content,
    loc: getSelection(context, start)
  }
}

function parseElement(
  context: ParserContext,
  ancestors: ElementNode[]
): ElementNode | undefined {
  __TEST__ && assert(/^<[a-z]/i.test(context.source))

  // Start tag.
  const wasInPre = context.inPre
  const wasInVPre = context.inVPre
  const parent = last(ancestors)
  const element = parseTag(context, TagType.Start, parent)
  const isPreBoundary = context.inPre && !wasInPre
  const isVPreBoundary = context.inVPre && !wasInVPre

  if (element.isSelfClosing || context.options.isVoidTag(element.tag)) {
    // #4030 self-closing <pre> tag
    if (isPreBoundary) {
      context.inPre = false
    }
    if (isVPreBoundary) {
      context.inVPre = false
    }
    return element
  }

  // Children.
  ancestors.push(element)
  const mode = context.options.getTextMode(element, parent)
  const children = parseChildren(context, mode, ancestors)
  ancestors.pop()

  // 2.x inline-template compat
  if (__COMPAT__) {
    const inlineTemplateProp = element.props.find(
      p => p.type === NodeTypes.ATTRIBUTE && p.name === 'inline-template'
    ) as AttributeNode
    if (
      inlineTemplateProp &&
      checkCompatEnabled(
        CompilerDeprecationTypes.COMPILER_INLINE_TEMPLATE,
        context,
        inlineTemplateProp.loc
      )
    ) {
      const loc = getSelection(context, element.loc.end)
      inlineTemplateProp.value = {
        type: NodeTypes.TEXT,
        content: loc.source,
        loc
      }
    }
  }

  element.children = children

  // End tag.
  if (startsWithEndTagOpen(context.source, element.tag)) {
    parseTag(context, TagType.End, parent)
  } else {
    emitError(context, ErrorCodes.X_MISSING_END_TAG, 0, element.loc.start)
    if (context.source.length === 0 && element.tag.toLowerCase() === 'script') {
      const first = children[0]
      if (first && startsWith(first.loc.source, '<!--')) {
        emitError(context, ErrorCodes.EOF_IN_SCRIPT_HTML_COMMENT_LIKE_TEXT)
      }
    }
  }

  element.loc = getSelection(context, element.loc.start)

  if (isPreBoundary) {
    context.inPre = false
  }
  if (isVPreBoundary) {
    context.inVPre = false
  }
  return element
}

const enum TagType {
  Start,
  End
}

const isSpecialTemplateDirective = /*#__PURE__*/ makeMap(
  `if,else,else-if,for,slot`
)

/**
 * Parse a tag (E.g. `<div id=a>`) with that type (start tag or end tag).
 */
function parseTag(
  context: ParserContext,
  type: TagType.Start,
  parent: ElementNode | undefined
): ElementNode
function parseTag(
  context: ParserContext,
  type: TagType.End,
  parent: ElementNode | undefined
): void
function parseTag(
  context: ParserContext,
  type: TagType,
  parent: ElementNode | undefined
): ElementNode | undefined {
  __TEST__ && assert(/^<\/?[a-z]/i.test(context.source))
  __TEST__ &&
    assert(
      type === (startsWith(context.source, '</') ? TagType.End : TagType.Start)
    )

  // Tag open.
  const start = getCursor(context)
  const match = /^<\/?([a-z][^\t\r\n\f />]*)/i.exec(context.source)!
  const tag = match[1]
  const ns = context.options.getNamespace(tag, parent)

  advanceBy(context, match[0].length)
  advanceSpaces(context)

  // save current state in case we need to re-parse attributes with v-pre
  const cursor = getCursor(context)
  const currentSource = context.source

  // check <pre> tag
  if (context.options.isPreTag(tag)) {
    context.inPre = true
  }

  // Attributes.
  let props = parseAttributes(context, type)

  // check v-pre
  if (
    type === TagType.Start &&
    !context.inVPre &&
    props.some(p => p.type === NodeTypes.DIRECTIVE && p.name === 'pre')
  ) {
    context.inVPre = true
    // reset context
    extend(context, cursor)
    context.source = currentSource
    // re-parse attrs and filter out v-pre itself
    props = parseAttributes(context, type).filter(p => p.name !== 'v-pre')
  }

  // Tag close.
  let isSelfClosing = false
  if (context.source.length === 0) {
    emitError(context, ErrorCodes.EOF_IN_TAG)
  } else {
    isSelfClosing = startsWith(context.source, '/>')
    if (type === TagType.End && isSelfClosing) {
      emitError(context, ErrorCodes.END_TAG_WITH_TRAILING_SOLIDUS)
    }
    advanceBy(context, isSelfClosing ? 2 : 1)
  }

  if (type === TagType.End) {
    return
  }

  // 2.x deprecation checks
  if (
    __COMPAT__ &&
    __DEV__ &&
    isCompatEnabled(
      CompilerDeprecationTypes.COMPILER_V_IF_V_FOR_PRECEDENCE,
      context
    )
  ) {
    let hasIf = false
    let hasFor = false
    for (let i = 0; i < props.length; i++) {
      const p = props[i]
      if (p.type === NodeTypes.DIRECTIVE) {
        if (p.name === 'if') {
          hasIf = true
        } else if (p.name === 'for') {
          hasFor = true
        }
      }
      if (hasIf && hasFor) {
        warnDeprecation(
          CompilerDeprecationTypes.COMPILER_V_IF_V_FOR_PRECEDENCE,
          context,
          getSelection(context, start)
        )
        break
      }
    }
  }

  let tagType = ElementTypes.ELEMENT
  if (!context.inVPre) {
    if (tag === 'slot') {
      tagType = ElementTypes.SLOT
    } else if (tag === 'template') {
      if (
        props.some(
          p =>
            p.type === NodeTypes.DIRECTIVE && isSpecialTemplateDirective(p.name)
        )
      ) {
        tagType = ElementTypes.TEMPLATE
      }
    } else if (isComponent(tag, props, context)) {
      tagType = ElementTypes.COMPONENT
    }
  }

  return {
    type: NodeTypes.ELEMENT,
    ns,
    tag,
    tagType,
    props,
    isSelfClosing,
    children: [],
    loc: getSelection(context, start),
    codegenNode: undefined // to be created during transform phase
  }
}

function isComponent(
  tag: string,
  props: (AttributeNode | DirectiveNode)[],
  context: ParserContext
) {
  const options = context.options
  if (options.isCustomElement(tag)) {
    return false
  }
  if (
    tag === 'component' ||
    /^[A-Z]/.test(tag) ||
    isCoreComponent(tag) ||
    (options.isBuiltInComponent && options.isBuiltInComponent(tag)) ||
    (options.isNativeTag && !options.isNativeTag(tag))
  ) {
    return true
  }
  // at this point the tag should be a native tag, but check for potential "is"
  // casting
  for (let i = 0; i < props.length; i++) {
    const p = props[i]
    if (p.type === NodeTypes.ATTRIBUTE) {
      if (p.name === 'is' && p.value) {
        if (p.value.content.startsWith('vue:')) {
          return true
        } else if (
          __COMPAT__ &&
          checkCompatEnabled(
            CompilerDeprecationTypes.COMPILER_IS_ON_ELEMENT,
            context,
            p.loc
          )
        ) {
          return true
        }
      }
    } else {
      // directive
      // v-is (TODO: remove in 3.4)
      if (p.name === 'is') {
        return true
      } else if (
        // :is on plain element - only treat as component in compat mode
        p.name === 'bind' &&
        isStaticArgOf(p.arg, 'is') &&
        __COMPAT__ &&
        checkCompatEnabled(
          CompilerDeprecationTypes.COMPILER_IS_ON_ELEMENT,
          context,
          p.loc
        )
      ) {
        return true
      }
    }
  }
}

function parseAttributes(
  context: ParserContext,
  type: TagType
): (AttributeNode | DirectiveNode)[] {
  const props = []
  const attributeNames = new Set<string>()
  while (
    context.source.length > 0 &&
    !startsWith(context.source, '>') &&
    !startsWith(context.source, '/>')
  ) {
    if (startsWith(context.source, '/')) {
      emitError(context, ErrorCodes.UNEXPECTED_SOLIDUS_IN_TAG)
      advanceBy(context, 1)
      advanceSpaces(context)
      continue
    }
    if (type === TagType.End) {
      emitError(context, ErrorCodes.END_TAG_WITH_ATTRIBUTES)
    }

    const attr = parseAttribute(context, attributeNames)

    // Trim whitespace between class
    // https://github.com/vuejs/core/issues/4251
    if (
      attr.type === NodeTypes.ATTRIBUTE &&
      attr.value &&
      attr.name === 'class'
    ) {
      attr.value.content = attr.value.content.replace(/\s+/g, ' ').trim()
    }

    if (type === TagType.Start) {
      props.push(attr)
    }

    if (/^[^\t\r\n\f />]/.test(context.source)) {
      emitError(context, ErrorCodes.MISSING_WHITESPACE_BETWEEN_ATTRIBUTES)
    }
    advanceSpaces(context)
  }
  return props
}

function parseAttribute(
  context: ParserContext,
  nameSet: Set<string>
): AttributeNode | DirectiveNode {
  __TEST__ && assert(/^[^\t\r\n\f />]/.test(context.source))

  // Name.
  const start = getCursor(context)
  const match = /^[^\t\r\n\f />][^\t\r\n\f />=]*/.exec(context.source)!
  const name = match[0]

  if (nameSet.has(name)) {
    emitError(context, ErrorCodes.DUPLICATE_ATTRIBUTE)
  }
  nameSet.add(name)

  if (name[0] === '=') {
    emitError(context, ErrorCodes.UNEXPECTED_EQUALS_SIGN_BEFORE_ATTRIBUTE_NAME)
  }
  {
    const pattern = /["'<]/g
    let m: RegExpExecArray | null
    while ((m = pattern.exec(name))) {
      emitError(
        context,
        ErrorCodes.UNEXPECTED_CHARACTER_IN_ATTRIBUTE_NAME,
        m.index
      )
    }
  }

  advanceBy(context, name.length)

  // Value
  let value: AttributeValue = undefined

  if (/^[\t\r\n\f ]*=/.test(context.source)) {
    advanceSpaces(context)
    advanceBy(context, 1)
    advanceSpaces(context)
    value = parseAttributeValue(context)
    if (!value) {
      emitError(context, ErrorCodes.MISSING_ATTRIBUTE_VALUE)
    }
  }
  const loc = getSelection(context, start)

  if (!context.inVPre && /^(v-[A-Za-z0-9-]|:|\.|@|#)/.test(name)) {
    const match =
      /(?:^v-([a-z0-9-]+))?(?:(?::|^\.|^@|^#)(\[[^\]]+\]|[^\.]+))?(.+)?$/i.exec(
        name
      )!

    let isPropShorthand = startsWith(name, '.')
    let dirName =
      match[1] ||
      (isPropShorthand || startsWith(name, ':')
        ? 'bind'
        : startsWith(name, '@')
<<<<<<< HEAD
        ? 'on'
        : 'slot')

    if (__DEV__) {
      if (name.startsWith(':v-')) {
        context.options.onWarn(
          createCompilerError(
            ErrorCodes.X_COLON_BEFORE_DIRECTIVE,
            loc,
            undefined,
            `the attribute name ${name} is probably a mistake. Did you mean ${name.slice(
              1
            )} instead?`
          )
        )
      }
    }

=======
          ? 'on'
          : 'slot')
>>>>>>> a6503e3e
    let arg: ExpressionNode | undefined

    if (match[2]) {
      const isSlot = dirName === 'slot'
      const startOffset = name.lastIndexOf(
        match[2],
        name.length - (match[3]?.length || 0)
      )
      const loc = getSelection(
        context,
        getNewPosition(context, start, startOffset),
        getNewPosition(
          context,
          start,
          startOffset + match[2].length + ((isSlot && match[3]) || '').length
        )
      )
      let content = match[2]
      let isStatic = true

      if (content.startsWith('[')) {
        isStatic = false

        if (!content.endsWith(']')) {
          emitError(
            context,
            ErrorCodes.X_MISSING_DYNAMIC_DIRECTIVE_ARGUMENT_END
          )
          content = content.slice(1)
        } else {
          content = content.slice(1, content.length - 1)
        }
      } else if (isSlot) {
        // #1241 special case for v-slot: vuetify relies extensively on slot
        // names containing dots. v-slot doesn't have any modifiers and Vue 2.x
        // supports such usage so we are keeping it consistent with 2.x.
        content += match[3] || ''
      }

      arg = {
        type: NodeTypes.SIMPLE_EXPRESSION,
        content,
        isStatic,
        constType: isStatic
          ? ConstantTypes.CAN_STRINGIFY
          : ConstantTypes.NOT_CONSTANT,
        loc
      }
    }

    if (value && value.isQuoted) {
      const valueLoc = value.loc
      valueLoc.start.offset++
      valueLoc.start.column++
      valueLoc.end = advancePositionWithClone(valueLoc.start, value.content)
      valueLoc.source = valueLoc.source.slice(1, -1)
    }

    const modifiers = match[3] ? match[3].slice(1).split('.') : []
    if (isPropShorthand) modifiers.push('prop')

    // 2.x compat v-bind:foo.sync -> v-model:foo
    if (__COMPAT__ && dirName === 'bind' && arg) {
      if (
        modifiers.includes('sync') &&
        checkCompatEnabled(
          CompilerDeprecationTypes.COMPILER_V_BIND_SYNC,
          context,
          loc,
          arg.loc.source
        )
      ) {
        dirName = 'model'
        modifiers.splice(modifiers.indexOf('sync'), 1)
      }

      if (__DEV__ && modifiers.includes('prop')) {
        checkCompatEnabled(
          CompilerDeprecationTypes.COMPILER_V_BIND_PROP,
          context,
          loc
        )
      }
    }

    return {
      type: NodeTypes.DIRECTIVE,
      name: dirName,
      exp: value && {
        type: NodeTypes.SIMPLE_EXPRESSION,
        content: value.content,
        isStatic: false,
        // Treat as non-constant by default. This can be potentially set to
        // other values by `transformExpression` to make it eligible for hoisting.
        constType: ConstantTypes.NOT_CONSTANT,
        loc: value.loc
      },
      arg,
      modifiers,
      loc
    }
  }

  // missing directive name or illegal directive name
  if (!context.inVPre && startsWith(name, 'v-')) {
    emitError(context, ErrorCodes.X_MISSING_DIRECTIVE_NAME)
  }

  return {
    type: NodeTypes.ATTRIBUTE,
    name,
    value: value && {
      type: NodeTypes.TEXT,
      content: value.content,
      loc: value.loc
    },
    loc
  }
}

function parseAttributeValue(context: ParserContext): AttributeValue {
  const start = getCursor(context)
  let content: string

  const quote = context.source[0]
  const isQuoted = quote === `"` || quote === `'`
  if (isQuoted) {
    // Quoted value.
    advanceBy(context, 1)

    const endIndex = context.source.indexOf(quote)
    if (endIndex === -1) {
      content = parseTextData(
        context,
        context.source.length,
        TextModes.ATTRIBUTE_VALUE
      )
    } else {
      content = parseTextData(context, endIndex, TextModes.ATTRIBUTE_VALUE)
      advanceBy(context, 1)
    }
  } else {
    // Unquoted
    const match = /^[^\t\r\n\f >]+/.exec(context.source)
    if (!match) {
      return undefined
    }
    const unexpectedChars = /["'<=`]/g
    let m: RegExpExecArray | null
    while ((m = unexpectedChars.exec(match[0]))) {
      emitError(
        context,
        ErrorCodes.UNEXPECTED_CHARACTER_IN_UNQUOTED_ATTRIBUTE_VALUE,
        m.index
      )
    }
    content = parseTextData(context, match[0].length, TextModes.ATTRIBUTE_VALUE)
  }

  return { content, isQuoted, loc: getSelection(context, start) }
}

function parseInterpolation(
  context: ParserContext,
  mode: TextModes
): InterpolationNode | undefined {
  const [open, close] = context.options.delimiters
  __TEST__ && assert(startsWith(context.source, open))

  const closeIndex = context.source.indexOf(close, open.length)
  if (closeIndex === -1) {
    emitError(context, ErrorCodes.X_MISSING_INTERPOLATION_END)
    return undefined
  }

  const start = getCursor(context)
  advanceBy(context, open.length)
  const innerStart = getCursor(context)
  const innerEnd = getCursor(context)
  const rawContentLength = closeIndex - open.length
  const rawContent = context.source.slice(0, rawContentLength)
  const preTrimContent = parseTextData(context, rawContentLength, mode)
  const content = preTrimContent.trim()
  const startOffset = preTrimContent.indexOf(content)
  if (startOffset > 0) {
    advancePositionWithMutation(innerStart, rawContent, startOffset)
  }
  const endOffset =
    rawContentLength - (preTrimContent.length - content.length - startOffset)
  advancePositionWithMutation(innerEnd, rawContent, endOffset)
  advanceBy(context, close.length)

  return {
    type: NodeTypes.INTERPOLATION,
    content: {
      type: NodeTypes.SIMPLE_EXPRESSION,
      isStatic: false,
      // Set `isConstant` to false by default and will decide in transformExpression
      constType: ConstantTypes.NOT_CONSTANT,
      content,
      loc: getSelection(context, innerStart, innerEnd)
    },
    loc: getSelection(context, start)
  }
}

function parseText(context: ParserContext, mode: TextModes): TextNode {
  __TEST__ && assert(context.source.length > 0)

  const endTokens =
    mode === TextModes.CDATA ? [']]>'] : ['<', context.options.delimiters[0]]

  let endIndex = context.source.length
  for (let i = 0; i < endTokens.length; i++) {
    const index = context.source.indexOf(endTokens[i], 1)
    if (index !== -1 && endIndex > index) {
      endIndex = index
    }
  }

  __TEST__ && assert(endIndex > 0)

  const start = getCursor(context)
  const content = parseTextData(context, endIndex, mode)

  return {
    type: NodeTypes.TEXT,
    content,
    loc: getSelection(context, start)
  }
}

/**
 * Get text data with a given length from the current location.
 * This translates HTML entities in the text data.
 */
function parseTextData(
  context: ParserContext,
  length: number,
  mode: TextModes
): string {
  const rawText = context.source.slice(0, length)
  advanceBy(context, length)
  if (
    mode === TextModes.RAWTEXT ||
    mode === TextModes.CDATA ||
    !rawText.includes('&')
  ) {
    return rawText
  } else {
    // DATA or RCDATA containing "&". Entity decoding is required.
    return context.options.decodeEntities(
      rawText,
      mode === TextModes.ATTRIBUTE_VALUE
    )
  }
}

function getCursor(context: ParserContext): Position {
  const { column, line, offset } = context
  return { column, line, offset }
}

function getSelection(
  context: ParserContext,
  start: Position,
  end?: Position
): SourceLocation {
  end = end || getCursor(context)
  return {
    start,
    end,
    source: context.originalSource.slice(start.offset, end.offset)
  }
}

function last<T>(xs: T[]): T | undefined {
  return xs[xs.length - 1]
}

function startsWith(source: string, searchString: string): boolean {
  return source.startsWith(searchString)
}

function advanceBy(context: ParserContext, numberOfCharacters: number): void {
  const { source } = context
  __TEST__ && assert(numberOfCharacters <= source.length)
  advancePositionWithMutation(context, source, numberOfCharacters)
  context.source = source.slice(numberOfCharacters)
}

function advanceSpaces(context: ParserContext): void {
  const match = /^[\t\r\n\f ]+/.exec(context.source)
  if (match) {
    advanceBy(context, match[0].length)
  }
}

function getNewPosition(
  context: ParserContext,
  start: Position,
  numberOfCharacters: number
): Position {
  return advancePositionWithClone(
    start,
    context.originalSource.slice(start.offset, numberOfCharacters),
    numberOfCharacters
  )
}

function emitError(
  context: ParserContext,
  code: ErrorCodes,
  offset?: number,
  loc: Position = getCursor(context)
): void {
  if (offset) {
    loc.offset += offset
    loc.column += offset
  }
  context.options.onError(
    createCompilerError(code, {
      start: loc,
      end: loc,
      source: ''
    })
  )
}

function isEnd(
  context: ParserContext,
  mode: TextModes,
  ancestors: ElementNode[]
): boolean {
  const s = context.source

  switch (mode) {
    case TextModes.DATA:
      if (startsWith(s, '</')) {
        // TODO: probably bad performance
        for (let i = ancestors.length - 1; i >= 0; --i) {
          if (startsWithEndTagOpen(s, ancestors[i].tag)) {
            return true
          }
        }
      }
      break

    case TextModes.RCDATA:
    case TextModes.RAWTEXT: {
      const parent = last(ancestors)
      if (parent && startsWithEndTagOpen(s, parent.tag)) {
        return true
      }
      break
    }

    case TextModes.CDATA:
      if (startsWith(s, ']]>')) {
        return true
      }
      break
  }

  return !s
}

function startsWithEndTagOpen(source: string, tag: string): boolean {
  return (
    startsWith(source, '</') &&
    source.slice(2, 2 + tag.length).toLowerCase() === tag.toLowerCase() &&
    /[\t\r\n\f />]/.test(source[2 + tag.length] || '>')
  )
}<|MERGE_RESOLUTION|>--- conflicted
+++ resolved
@@ -811,9 +811,8 @@
       (isPropShorthand || startsWith(name, ':')
         ? 'bind'
         : startsWith(name, '@')
-<<<<<<< HEAD
-        ? 'on'
-        : 'slot')
+          ? 'on'
+          : 'slot')
 
     if (__DEV__) {
       if (name.startsWith(':v-')) {
@@ -830,10 +829,6 @@
       }
     }
 
-=======
-          ? 'on'
-          : 'slot')
->>>>>>> a6503e3e
     let arg: ExpressionNode | undefined
 
     if (match[2]) {
