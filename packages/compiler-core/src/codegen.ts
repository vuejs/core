import type { CodegenOptions } from './options'
import {
  type ArrayExpression,
  type AssignmentExpression,
  type CacheExpression,
  type CallExpression,
  type CommentNode,
  type CompoundExpressionNode,
  type ConditionalExpression,
  type ExpressionNode,
  type FunctionExpression,
  type IfStatement,
  type InterpolationNode,
  type JSChildNode,
  NodeTypes,
  type ObjectExpression,
  type Position,
  type ReturnStatement,
  type RootNode,
  type SSRCodegenNode,
  type SequenceExpression,
  type SimpleExpressionNode,
  type TemplateChildNode,
  type TemplateLiteral,
  type TextNode,
  type VNodeCall,
  getVNodeBlockHelper,
  getVNodeHelper,
  locStub,
} from './ast'
import { type RawSourceMap, SourceMapGenerator } from 'source-map-js'
import {
  advancePositionWithMutation,
  assert,
  isSimpleIdentifier,
  toValidAssetId,
} from './utils'
import { isArray, isString, isSymbol } from '@vue/shared'
import {
  CREATE_COMMENT,
  CREATE_ELEMENT_VNODE,
  CREATE_STATIC,
  CREATE_TEXT,
  CREATE_VNODE,
  OPEN_BLOCK,
  POP_SCOPE_ID,
  PUSH_SCOPE_ID,
  RESOLVE_COMPONENT,
  RESOLVE_DIRECTIVE,
  RESOLVE_FILTER,
  SET_BLOCK_TRACKING,
  TO_DISPLAY_STRING,
  WITH_CTX,
  WITH_DIRECTIVES,
  helperNameMap,
} from './runtimeHelpers'
import type { ImportItem } from './transform'

const PURE_ANNOTATION = `/*#__PURE__*/`

const aliasHelper = (s: symbol) => `${helperNameMap[s]}: _${helperNameMap[s]}`

type CodegenNode = TemplateChildNode | JSChildNode | SSRCodegenNode

export interface CodegenResult {
  code: string
  preamble: string
  ast: RootNode
  map?: RawSourceMap
}

enum NewlineType {
  Start = 0,
  End = -1,
  None = -2,
  Unknown = -3,
}

export interface CodegenContext
  extends Omit<Required<CodegenOptions>, 'bindingMetadata' | 'inline'> {
  source: string
  code: string
  line: number
  column: number
  offset: number
  indentLevel: number
  pure: boolean
  map?: SourceMapGenerator
  helper(key: symbol): string
  push(code: string, newlineIndex?: number, node?: CodegenNode): void
  indent(): void
  deindent(withoutNewLine?: boolean): void
  newline(): void
}

function createCodegenContext(
  ast: RootNode,
  {
    mode = 'function',
    prefixIdentifiers = mode === 'module',
    sourceMap = false,
    filename = `template.vue.html`,
    scopeId = null,
    optimizeImports = false,
    runtimeGlobalName = `Vue`,
    runtimeModuleName = `vue`,
    ssrRuntimeModuleName = 'vue/server-renderer',
    ssr = false,
    isTS = false,
    inSSR = false,
  }: CodegenOptions,
): CodegenContext {
  const context: CodegenContext = {
    mode,
    prefixIdentifiers,
    sourceMap,
    filename,
    scopeId,
    optimizeImports,
    runtimeGlobalName,
    runtimeModuleName,
    ssrRuntimeModuleName,
    ssr,
    isTS,
    inSSR,
    source: ast.source,
    code: ``,
    column: 1,
    line: 1,
    offset: 0,
    indentLevel: 0,
    pure: false,
    map: undefined,
    helper(key) {
      return `_${helperNameMap[key]}`
    },
    push(code, newlineIndex = NewlineType.None, node) {
      context.code += code
      if (!__BROWSER__ && context.map) {
        if (node) {
          let name
          if (node.type === NodeTypes.SIMPLE_EXPRESSION && !node.isStatic) {
            const content = node.content.replace(/^_ctx\./, '')
            if (content !== node.content && isSimpleIdentifier(content)) {
              name = content
            }
          }
          addMapping(node.loc.start, name)
        }
        if (newlineIndex === NewlineType.Unknown) {
          // multiple newlines, full iteration
          advancePositionWithMutation(context, code)
        } else {
          // fast paths
          context.offset += code.length
          if (newlineIndex === NewlineType.None) {
            // no newlines; fast path to avoid newline detection
            if (__TEST__ && code.includes('\n')) {
              throw new Error(
                `CodegenContext.push() called newlineIndex: none, but contains` +
                  `newlines: ${code.replace(/\n/g, '\\n')}`,
              )
            }
            context.column += code.length
          } else {
            // single newline at known index
            if (newlineIndex === NewlineType.End) {
              newlineIndex = code.length - 1
            }
            if (
              __TEST__ &&
              (code.charAt(newlineIndex) !== '\n' ||
                code.slice(0, newlineIndex).includes('\n') ||
                code.slice(newlineIndex + 1).includes('\n'))
            ) {
              throw new Error(
                `CodegenContext.push() called with newlineIndex: ${newlineIndex} ` +
                  `but does not conform: ${code.replace(/\n/g, '\\n')}`,
              )
            }
            context.line++
            context.column = code.length - newlineIndex
          }
        }
        if (node && node.loc !== locStub) {
          addMapping(node.loc.end)
        }
      }
    },
    indent() {
      newline(++context.indentLevel)
    },
    deindent(withoutNewLine = false) {
      if (withoutNewLine) {
        --context.indentLevel
      } else {
        newline(--context.indentLevel)
      }
    },
    newline() {
      newline(context.indentLevel)
    },
  }

  function newline(n: number) {
    context.push('\n' + `  `.repeat(n), NewlineType.Start)
  }

  function addMapping(loc: Position, name: string | null = null) {
    // we use the private property to directly add the mapping
    // because the addMapping() implementation in source-map-js has a bunch of
    // unnecessary arg and validation checks that are pure overhead in our case.
    const { _names, _mappings } = context.map!
    if (name !== null && !_names.has(name)) _names.add(name)
    _mappings.add({
      originalLine: loc.line,
      originalColumn: loc.column - 1, // source-map column is 0 based
      generatedLine: context.line,
      generatedColumn: context.column - 1,
      source: filename,
      // @ts-expect-error it is possible to be null
      name,
    })
  }

  if (!__BROWSER__ && sourceMap) {
    // lazy require source-map implementation, only in non-browser builds
    context.map = new SourceMapGenerator()
    context.map.setSourceContent(filename, context.source)
    context.map._sources.add(filename)
  }

  return context
}

export function generate(
  ast: RootNode,
  options: CodegenOptions & {
    onContextCreated?: (context: CodegenContext) => void
  } = {},
): CodegenResult {
  const context = createCodegenContext(ast, options)
  if (options.onContextCreated) options.onContextCreated(context)
  const {
    mode,
    push,
    prefixIdentifiers,
    indent,
    deindent,
    newline,
    scopeId,
    ssr,
  } = context

  const helpers = Array.from(ast.helpers)
  const hasHelpers = helpers.length > 0
  const useWithBlock = !prefixIdentifiers && mode !== 'module'
  const genScopeId = !__BROWSER__ && scopeId != null && mode === 'module'
  const isSetupInlined = !__BROWSER__ && !!options.inline

  // preambles
  // in setup() inline mode, the preamble is generated in a sub context
  // and returned separately.
  const preambleContext = isSetupInlined
    ? createCodegenContext(ast, options)
    : context
  if (!__BROWSER__ && mode === 'module') {
    genModulePreamble(ast, preambleContext, genScopeId, isSetupInlined)
  } else {
    genFunctionPreamble(ast, preambleContext)
  }
  // enter render function
  const functionName = ssr ? `ssrRender` : `render`
  const args = ssr ? ['_ctx', '_push', '_parent', '_attrs'] : ['_ctx', '_cache']
  if (!__BROWSER__ && options.bindingMetadata && !options.inline) {
    // binding optimization args
    args.push('$props', '$setup', '$data', '$options')
  }
  const signature =
    !__BROWSER__ && options.isTS
      ? args.map(arg => `${arg}: any`).join(',')
      : args.join(', ')

  if (isSetupInlined) {
    push(`(${signature}) => {`)
  } else {
    push(`function ${functionName}(${signature}) {`)
  }
  indent()

  if (useWithBlock) {
    push(`with (_ctx) {`)
    indent()
    // function mode const declarations should be inside with block
    // also they should be renamed to avoid collision with user properties
    if (hasHelpers) {
      push(
        `const { ${helpers.map(aliasHelper).join(', ')} } = _Vue\n`,
        NewlineType.End,
      )
      newline()
    }
  }

  // generate asset resolution statements
  if (ast.components.length) {
    genAssets(ast.components, 'component', context)
    if (ast.directives.length || ast.temps > 0) {
      newline()
    }
  }
  if (ast.directives.length) {
    genAssets(ast.directives, 'directive', context)
    if (ast.temps > 0) {
      newline()
    }
  }
  if (__COMPAT__ && ast.filters && ast.filters.length) {
    newline()
    genAssets(ast.filters, 'filter', context)
    newline()
  }

  if (ast.temps > 0) {
    push(`let `)
    for (let i = 0; i < ast.temps; i++) {
      push(`${i > 0 ? `, ` : ``}_temp${i}`)
    }
  }
  if (ast.components.length || ast.directives.length || ast.temps) {
    push(`\n`, NewlineType.Start)
    newline()
  }

  // generate the VNode tree expression
  if (!ssr) {
    push(`return `)
  }
  if (ast.codegenNode) {
    genNode(ast.codegenNode, context)
  } else {
    push(`null`)
  }

  if (useWithBlock) {
    deindent()
    push(`}`)
  }

  deindent()
  push(`}`)

  return {
    ast,
    code: context.code,
    preamble: isSetupInlined ? preambleContext.code : ``,
    map: context.map ? context.map.toJSON() : undefined,
  }
}

function genFunctionPreamble(ast: RootNode, context: CodegenContext) {
  const {
    ssr,
    prefixIdentifiers,
    push,
    newline,
    runtimeModuleName,
    runtimeGlobalName,
    ssrRuntimeModuleName,
  } = context
  const VueBinding =
    !__BROWSER__ && ssr
      ? `require(${JSON.stringify(runtimeModuleName)})`
      : runtimeGlobalName
  // Generate const declaration for helpers
  // In prefix mode, we place the const declaration at top so it's done
  // only once; But if we not prefixing, we place the declaration inside the
  // with block so it doesn't incur the `in` check cost for every helper access.
  const helpers = Array.from(ast.helpers)
  if (helpers.length > 0) {
    if (!__BROWSER__ && prefixIdentifiers) {
      push(
        `const { ${helpers.map(aliasHelper).join(', ')} } = ${VueBinding}\n`,
        NewlineType.End,
      )
    } else {
      // "with" mode.
      // save Vue in a separate variable to avoid collision
      push(`const _Vue = ${VueBinding}\n`, NewlineType.End)
      // in "with" mode, helpers are declared inside the with block to avoid
      // has check cost, but hoists are lifted out of the function - we need
      // to provide the helper here.
      if (ast.hoists.length) {
        const staticHelpers = [
          CREATE_VNODE,
          CREATE_ELEMENT_VNODE,
          CREATE_COMMENT,
          CREATE_TEXT,
          CREATE_STATIC,
        ]
          .filter(helper => helpers.includes(helper))
          .map(aliasHelper)
          .join(', ')
        push(`const { ${staticHelpers} } = _Vue\n`, NewlineType.End)
      }
    }
  }
  // generate variables for ssr helpers
  if (!__BROWSER__ && ast.ssrHelpers && ast.ssrHelpers.length) {
    // ssr guarantees prefixIdentifier: true
    push(
      `const { ${ast.ssrHelpers
        .map(aliasHelper)
        .join(', ')} } = require("${ssrRuntimeModuleName}")\n`,
      NewlineType.End,
    )
  }
  genHoists(ast.hoists, context)
  newline()
  push(`return `)
}

function genModulePreamble(
  ast: RootNode,
  context: CodegenContext,
  genScopeId: boolean,
  inline?: boolean,
) {
  const {
    push,
    newline,
    optimizeImports,
    runtimeModuleName,
    ssrRuntimeModuleName,
  } = context

  if (genScopeId && ast.hoists.length) {
    ast.helpers.add(PUSH_SCOPE_ID)
    ast.helpers.add(POP_SCOPE_ID)
  }

  // generate import statements for helpers
  if (ast.helpers.size) {
    const helpers = Array.from(ast.helpers)
    if (optimizeImports) {
      // when bundled with webpack with code-split, calling an import binding
      // as a function leads to it being wrapped with `Object(a.b)` or `(0,a.b)`,
      // incurring both payload size increase and potential perf overhead.
      // therefore we assign the imports to variables (which is a constant ~50b
      // cost per-component instead of scaling with template size)
      push(
        `import { ${helpers
          .map(s => helperNameMap[s])
          .join(', ')} } from ${JSON.stringify(runtimeModuleName)}\n`,
        NewlineType.End,
      )
      push(
        `\n// Binding optimization for webpack code-split\nconst ${helpers
          .map(s => `_${helperNameMap[s]} = ${helperNameMap[s]}`)
          .join(', ')}\n`,
        NewlineType.End,
      )
    } else {
      push(
        `import { ${helpers
          .map(s => `${helperNameMap[s]} as _${helperNameMap[s]}`)
          .join(', ')} } from ${JSON.stringify(runtimeModuleName)}\n`,
        NewlineType.End,
      )
    }
  }

  if (ast.ssrHelpers && ast.ssrHelpers.length) {
    push(
      `import { ${ast.ssrHelpers
        .map(s => `${helperNameMap[s]} as _${helperNameMap[s]}`)
        .join(', ')} } from "${ssrRuntimeModuleName}"\n`,
      NewlineType.End,
    )
  }

  if (ast.imports.length) {
    genImports(ast.imports, context)
    newline()
  }

  genHoists(ast.hoists, context)
  newline()

  if (!inline) {
    push(`export `)
  }
}

function genAssets(
  assets: string[],
  type: 'component' | 'directive' | 'filter',
  { helper, push, newline, isTS }: CodegenContext,
) {
  const resolver = helper(
    __COMPAT__ && type === 'filter'
      ? RESOLVE_FILTER
      : type === 'component'
        ? RESOLVE_COMPONENT
        : RESOLVE_DIRECTIVE,
  )
  for (let i = 0; i < assets.length; i++) {
    let id = assets[i]
    // potential component implicit self-reference inferred from SFC filename
    const maybeSelfReference = id.endsWith('__self')
    if (maybeSelfReference) {
      id = id.slice(0, -6)
    }
    push(
      `const ${toValidAssetId(id, type)} = ${resolver}(${JSON.stringify(id)}${
        maybeSelfReference ? `, true` : ``
      })${isTS ? `!` : ``}`,
    )
    if (i < assets.length - 1) {
      newline()
    }
  }
}

function genHoists(hoists: (JSChildNode | null)[], context: CodegenContext) {
  if (!hoists.length) {
    return
  }
  context.pure = true
  const { push, newline, helper, scopeId, mode } = context
  const genScopeId = !__BROWSER__ && scopeId != null && mode !== 'function'
  newline()

  // generate inlined withScopeId helper
  if (genScopeId) {
    push(
      `const _withScopeId = n => (${helper(
        PUSH_SCOPE_ID,
      )}("${scopeId}"),n=n(),${helper(POP_SCOPE_ID)}(),n)`,
    )
    newline()
  }

  for (let i = 0; i < hoists.length; i++) {
    const exp = hoists[i]
    if (exp) {
      const needScopeIdWrapper = genScopeId && exp.type === NodeTypes.VNODE_CALL
      push(
        `const _hoisted_${i + 1} = ${
          needScopeIdWrapper ? `${PURE_ANNOTATION} _withScopeId(() => ` : ``
        }`,
      )
      genNode(exp, context)
      if (needScopeIdWrapper) {
        push(`)`)
      }
      newline()
    }
  }

  context.pure = false
}

function genImports(importsOptions: ImportItem[], context: CodegenContext) {
  if (!importsOptions.length) {
    return
  }
  importsOptions.forEach(imports => {
    context.push(`import `)
    genNode(imports.exp, context)
    context.push(` from '${imports.path}'`)
    context.newline()
  })
}

function isText(n: string | CodegenNode) {
  return (
    isString(n) ||
    n.type === NodeTypes.SIMPLE_EXPRESSION ||
    n.type === NodeTypes.TEXT ||
    n.type === NodeTypes.INTERPOLATION ||
    n.type === NodeTypes.COMPOUND_EXPRESSION
  )
}

function genNodeListAsArray(
  nodes: (string | CodegenNode | TemplateChildNode[])[],
  context: CodegenContext,
) {
  const multilines =
    nodes.length > 3 ||
    ((!__BROWSER__ || __DEV__) && nodes.some(n => isArray(n) || !isText(n)))
  context.push(`[`)
  multilines && context.indent()
  genNodeList(nodes, context, multilines)
  multilines && context.deindent()
  context.push(`]`)
}

function genNodeList(
  nodes: (string | symbol | CodegenNode | TemplateChildNode[])[],
  context: CodegenContext,
  multilines: boolean = false,
  comma: boolean = true,
) {
  const { push, newline } = context
  for (let i = 0; i < nodes.length; i++) {
    const node = nodes[i]
    if (isString(node)) {
      push(node, NewlineType.Unknown)
    } else if (isArray(node)) {
      genNodeListAsArray(node, context)
    } else {
      genNode(node, context)
    }
    if (i < nodes.length - 1) {
      if (multilines) {
        comma && push(',')
        newline()
      } else {
        comma && push(', ')
      }
    }
  }
}

function genNode(node: CodegenNode | symbol | string, context: CodegenContext) {
  if (isString(node)) {
    context.push(node, NewlineType.Unknown)
    return
  }
  if (isSymbol(node)) {
    context.push(context.helper(node))
    return
  }
  switch (node.type) {
    case NodeTypes.ELEMENT:
    case NodeTypes.IF:
    case NodeTypes.FOR:
      __DEV__ &&
        assert(
          node.codegenNode != null,
          `Codegen node is missing for element/if/for node. ` +
            `Apply appropriate transforms first.`,
        )
      genNode(node.codegenNode!, context)
      break
    case NodeTypes.TEXT:
      genText(node, context)
      break
    case NodeTypes.SIMPLE_EXPRESSION:
      genExpression(node, context)
      break
    case NodeTypes.INTERPOLATION:
      genInterpolation(node, context)
      break
    case NodeTypes.TEXT_CALL:
      genNode(node.codegenNode, context)
      break
    case NodeTypes.COMPOUND_EXPRESSION:
      genCompoundExpression(node, context)
      break
    case NodeTypes.COMMENT:
      genComment(node, context)
      break
    case NodeTypes.VNODE_CALL:
      genVNodeCall(node, context)
      break

    case NodeTypes.JS_CALL_EXPRESSION:
      genCallExpression(node, context)
      break
    case NodeTypes.JS_OBJECT_EXPRESSION:
      genObjectExpression(node, context)
      break
    case NodeTypes.JS_ARRAY_EXPRESSION:
      genArrayExpression(node, context)
      break
    case NodeTypes.JS_FUNCTION_EXPRESSION:
      genFunctionExpression(node, context)
      break
    case NodeTypes.JS_CONDITIONAL_EXPRESSION:
      genConditionalExpression(node, context)
      break
    case NodeTypes.JS_CACHE_EXPRESSION:
      genCacheExpression(node, context)
      break
    case NodeTypes.JS_BLOCK_STATEMENT:
      genNodeList(node.body, context, true, false)
      break

    // SSR only types
    case NodeTypes.JS_TEMPLATE_LITERAL:
      !__BROWSER__ && genTemplateLiteral(node, context)
      break
    case NodeTypes.JS_IF_STATEMENT:
      !__BROWSER__ && genIfStatement(node, context)
      break
    case NodeTypes.JS_ASSIGNMENT_EXPRESSION:
      !__BROWSER__ && genAssignmentExpression(node, context)
      break
    case NodeTypes.JS_SEQUENCE_EXPRESSION:
      !__BROWSER__ && genSequenceExpression(node, context)
      break
    case NodeTypes.JS_RETURN_STATEMENT:
      !__BROWSER__ && genReturnStatement(node, context)
      break

    /* istanbul ignore next */
    case NodeTypes.IF_BRANCH:
      // noop
      break
    default:
      if (__DEV__) {
        assert(false, `unhandled codegen node type: ${(node as any).type}`)
        // make sure we exhaust all possible types
        const exhaustiveCheck: never = node
        return exhaustiveCheck
      }
  }
}

function genText(
  node: TextNode | SimpleExpressionNode,
  context: CodegenContext,
) {
  context.push(JSON.stringify(node.content), NewlineType.Unknown, node)
}

function genExpression(node: SimpleExpressionNode, context: CodegenContext) {
  const { content, isStatic } = node
  context.push(
    isStatic ? JSON.stringify(content) : content,
    NewlineType.Unknown,
    node,
  )
}

function genInterpolation(node: InterpolationNode, context: CodegenContext) {
  const { push, helper, pure } = context
  if (pure) push(PURE_ANNOTATION)
  push(`${helper(TO_DISPLAY_STRING)}(`)
  genNode(node.content, context)
  push(`)`)
}

function genCompoundExpression(
  node: CompoundExpressionNode,
  context: CodegenContext,
) {
  for (let i = 0; i < node.children!.length; i++) {
    const child = node.children![i]
    if (isString(child)) {
      context.push(child, NewlineType.Unknown)
    } else {
      genNode(child, context)
    }
  }
}

function genExpressionAsPropertyKey(
  node: ExpressionNode,
  context: CodegenContext,
) {
  const { push } = context
  if (node.type === NodeTypes.COMPOUND_EXPRESSION) {
    push(`[`)
    genCompoundExpression(node, context)
    push(`]`)
  } else if (node.isStatic) {
    // only quote keys if necessary
    const text = isSimpleIdentifier(node.content)
      ? node.content
      : JSON.stringify(node.content)
    push(text, NewlineType.None, node)
  } else {
    push(`[${node.content}]`, NewlineType.Unknown, node)
  }
}

function genComment(node: CommentNode, context: CodegenContext) {
  const { push, helper, pure } = context
  if (pure) {
    push(PURE_ANNOTATION)
  }
  push(
    `${helper(CREATE_COMMENT)}(${JSON.stringify(node.content)})`,
    NewlineType.Unknown,
    node,
  )
}

function genVNodeCall(node: VNodeCall, context: CodegenContext) {
  const { push, helper, pure } = context
  const {
    tag,
    props,
    children,
    patchFlag,
    dynamicProps,
    directives,
    isBlock,
    disableTracking,
    isComponent,
  } = node
  if (directives) {
    push(helper(WITH_DIRECTIVES) + `(`)
  }
  if (isBlock) {
    push(`(${helper(OPEN_BLOCK)}(${disableTracking ? `true` : ``}), `)
  }
  if (pure) {
    push(PURE_ANNOTATION)
  }
  const callHelper: symbol = isBlock
    ? getVNodeBlockHelper(context.inSSR, isComponent)
    : getVNodeHelper(context.inSSR, isComponent)
  push(helper(callHelper) + `(`, NewlineType.None, node)
  genNodeList(
    genNullableArgs([tag, props, children, patchFlag, dynamicProps]),
    context,
  )
  push(`)`)
  if (isBlock) {
    push(`)`)
  }
  if (directives) {
    push(`, `)
    genNode(directives, context)
    push(`)`)
  }
}

function genNullableArgs(args: any[]): CallExpression['arguments'] {
  let i = args.length
  while (i--) {
    if (args[i] != null) break
  }
  return args.slice(0, i + 1).map(arg => arg || `null`)
}

// JavaScript
function genCallExpression(node: CallExpression, context: CodegenContext) {
  const { push, helper, pure } = context
  let callee
  if (isString(node.callee)) {
    callee = node.callee
  } else if (isSymbol(node.callee)) {
    callee = helper(node.callee)
  } else {
    // anonymous function.
    if (context.inSSR) push(';')
    push(`(`)
    genNode(node.callee, context)
    push(`)`)
  }

  if (pure) {
    push(PURE_ANNOTATION)
  }
<<<<<<< HEAD
  callee && push(callee)
  push(`(`, node)
=======
  push(callee + `(`, NewlineType.None, node)
>>>>>>> d276a4f3
  genNodeList(node.arguments, context)
  push(`)`)
}

function genObjectExpression(node: ObjectExpression, context: CodegenContext) {
  const { push, indent, deindent, newline } = context
  const { properties } = node
  if (!properties.length) {
    push(`{}`, NewlineType.None, node)
    return
  }
  const multilines =
    properties.length > 1 ||
    ((!__BROWSER__ || __DEV__) &&
      properties.some(p => p.value.type !== NodeTypes.SIMPLE_EXPRESSION))
  push(multilines ? `{` : `{ `)
  multilines && indent()
  for (let i = 0; i < properties.length; i++) {
    const { key, value } = properties[i]
    // key
    genExpressionAsPropertyKey(key, context)
    push(`: `)
    // value
    genNode(value, context)
    if (i < properties.length - 1) {
      // will only reach this if it's multilines
      push(`,`)
      newline()
    }
  }
  multilines && deindent()
  push(multilines ? `}` : ` }`)
}

function genArrayExpression(node: ArrayExpression, context: CodegenContext) {
  genNodeListAsArray(node.elements as CodegenNode[], context)
}

function genFunctionExpression(
  node: FunctionExpression,
  context: CodegenContext,
) {
  const { push, indent, deindent } = context
  const { params, returns, body, newline, isSlot } = node
  if (isSlot) {
    // wrap slot functions with owner context
    push(`_${helperNameMap[WITH_CTX]}(`)
  }
  push(`(`, NewlineType.None, node)
  if (isArray(params)) {
    genNodeList(params, context)
  } else if (params) {
    genNode(params, context)
  }
  push(`) => `)
  if (newline || body) {
    push(`{`)
    indent()
  }
  if (returns) {
    if (newline) {
      push(`return `)
    }
    if (isArray(returns)) {
      genNodeListAsArray(returns, context)
    } else {
      genNode(returns, context)
    }
  } else if (body) {
    genNode(body, context)
  }
  if (newline || body) {
    deindent()
    push(`}`)
  }
  if (isSlot) {
    if (__COMPAT__ && node.isNonScopedSlot) {
      push(`, undefined, true`)
    }
    push(`)`)
  }
}

function genConditionalExpression(
  node: ConditionalExpression,
  context: CodegenContext,
) {
  const { test, consequent, alternate, newline: needNewline } = node
  const { push, indent, deindent, newline } = context
  if (test.type === NodeTypes.SIMPLE_EXPRESSION) {
    const needsParens = !isSimpleIdentifier(test.content)
    needsParens && push(`(`)
    genExpression(test, context)
    needsParens && push(`)`)
  } else {
    push(`(`)
    genNode(test, context)
    push(`)`)
  }
  needNewline && indent()
  context.indentLevel++
  needNewline || push(` `)
  push(`? `)
  genNode(consequent, context)
  context.indentLevel--
  needNewline && newline()
  needNewline || push(` `)
  push(`: `)
  const isNested = alternate.type === NodeTypes.JS_CONDITIONAL_EXPRESSION
  if (!isNested) {
    context.indentLevel++
  }
  genNode(alternate, context)
  if (!isNested) {
    context.indentLevel--
  }
  needNewline && deindent(true /* without newline */)
}

function genCacheExpression(node: CacheExpression, context: CodegenContext) {
  const { push, helper, indent, deindent, newline } = context
  push(`_cache[${node.index}] || (`)
  if (node.isVNode) {
    indent()
    push(`${helper(SET_BLOCK_TRACKING)}(-1),`)
    newline()
  }
  push(`_cache[${node.index}] = `)
  genNode(node.value, context)
  if (node.isVNode) {
    push(`,`)
    newline()
    push(`${helper(SET_BLOCK_TRACKING)}(1),`)
    newline()
    push(`_cache[${node.index}]`)
    deindent()
  }
  push(`)`)
}

function genTemplateLiteral(node: TemplateLiteral, context: CodegenContext) {
  const { push, indent, deindent } = context
  push('`')
  const l = node.elements.length
  const multilines = l > 3
  for (let i = 0; i < l; i++) {
    const e = node.elements[i]
    if (isString(e)) {
      push(e.replace(/(`|\$|\\)/g, '\\$1'), NewlineType.Unknown)
    } else {
      push('${')
      if (multilines) indent()
      genNode(e, context)
      if (multilines) deindent()
      push('}')
    }
  }
  push('`')
}

function genIfStatement(node: IfStatement, context: CodegenContext) {
  const { push, indent, deindent } = context
  const { test, consequent, alternate } = node
  push(`if (`)
  genNode(test, context)
  push(`) {`)
  indent()
  genNode(consequent, context)
  deindent()
  push(`}`)
  if (alternate) {
    push(` else `)
    if (alternate.type === NodeTypes.JS_IF_STATEMENT) {
      genIfStatement(alternate, context)
    } else {
      push(`{`)
      indent()
      genNode(alternate, context)
      deindent()
      push(`}`)
    }
  }
}

function genAssignmentExpression(
  node: AssignmentExpression,
  context: CodegenContext,
) {
  genNode(node.left, context)
  context.push(` = `)
  genNode(node.right, context)
}

function genSequenceExpression(
  node: SequenceExpression,
  context: CodegenContext,
) {
  context.push(`(`)
  genNodeList(node.expressions, context)
  context.push(`)`)
}

function genReturnStatement(
  { returns }: ReturnStatement,
  context: CodegenContext,
) {
  context.push(`return `)
  if (isArray(returns)) {
    genNodeListAsArray(returns, context)
  } else {
    genNode(returns, context)
  }
}<|MERGE_RESOLUTION|>--- conflicted
+++ resolved
@@ -858,12 +858,8 @@
   if (pure) {
     push(PURE_ANNOTATION)
   }
-<<<<<<< HEAD
   callee && push(callee)
-  push(`(`, node)
-=======
-  push(callee + `(`, NewlineType.None, node)
->>>>>>> d276a4f3
+  push(`(`, NewlineType.None, node)
   genNodeList(node.arguments, context)
   push(`)`)
 }
