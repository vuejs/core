import {
  type BlockCodegenNode,
  type CallExpression,
  type DirectiveNode,
  type ElementNode,
  ElementTypes,
  type ExpressionNode,
  type IfBranchNode,
  type InterpolationNode,
  type JSChildNode,
  type MemoExpression,
  NodeTypes,
  type ObjectExpression,
  type Position,
  type Property,
  type RenderSlotCall,
  type RootNode,
  type SimpleExpressionNode,
  type SlotOutletNode,
  type TemplateChildNode,
  type TemplateNode,
  type TextNode,
  type VNodeCall,
  createCallExpression,
  createObjectExpression,
} from './ast'
import type { TransformContext } from './transform'
import {
  BASE_TRANSITION,
  GUARD_REACTIVE_PROPS,
  KEEP_ALIVE,
  MERGE_PROPS,
  NORMALIZE_PROPS,
  SUSPENSE,
  TELEPORT,
  TO_HANDLERS,
  WITH_MEMO,
} from './runtimeHelpers'
<<<<<<< HEAD
import {
  isString,
  isObject,
  hyphenate,
  extend,
  NOOP,
  isSymbol
} from '@vue/shared'
import { PropsExpression } from './transforms/transformElement'
=======
import { NOOP, isObject, isString } from '@vue/shared'
import type { PropsExpression } from './transforms/transformElement'
>>>>>>> d276a4f3
import { parseExpression } from '@babel/parser'
import type { Expression } from '@babel/types'
import { unwrapTSNode } from './babelUtils'

export const isStaticExp = (p: JSChildNode): p is SimpleExpressionNode =>
  p.type === NodeTypes.SIMPLE_EXPRESSION && p.isStatic

export function isCoreComponent(tag: string): symbol | void {
  switch (tag) {
    case 'Teleport':
    case 'teleport':
      return TELEPORT
    case 'Suspense':
    case 'suspense':
      return SUSPENSE
    case 'KeepAlive':
    case 'keep-alive':
      return KEEP_ALIVE
    case 'BaseTransition':
    case 'base-transition':
      return BASE_TRANSITION
  }
}

const nonIdentifierRE = /^\d|[^\$\w]/
export const isSimpleIdentifier = (name: string): boolean =>
  !nonIdentifierRE.test(name)

enum MemberExpLexState {
  inMemberExp,
  inBrackets,
  inParens,
  inString,
}

const validFirstIdentCharRE = /[A-Za-z_$\xA0-\uFFFF]/
const validIdentCharRE = /[\.\?\w$\xA0-\uFFFF]/
const whitespaceRE = /\s+[.[]\s*|\s*[.[]\s+/g

/**
 * Simple lexer to check if an expression is a member expression. This is
 * lax and only checks validity at the root level (i.e. does not validate exps
 * inside square brackets), but it's ok since these are only used on template
 * expressions and false positives are invalid expressions in the first place.
 */
export const isMemberExpressionBrowser = (path: string): boolean => {
  // remove whitespaces around . or [ first
  path = path.trim().replace(whitespaceRE, s => s.trim())

  let state = MemberExpLexState.inMemberExp
  let stateStack: MemberExpLexState[] = []
  let currentOpenBracketCount = 0
  let currentOpenParensCount = 0
  let currentStringType: "'" | '"' | '`' | null = null

  for (let i = 0; i < path.length; i++) {
    const char = path.charAt(i)
    switch (state) {
      case MemberExpLexState.inMemberExp:
        if (char === '[') {
          stateStack.push(state)
          state = MemberExpLexState.inBrackets
          currentOpenBracketCount++
        } else if (char === '(') {
          stateStack.push(state)
          state = MemberExpLexState.inParens
          currentOpenParensCount++
        } else if (
          !(i === 0 ? validFirstIdentCharRE : validIdentCharRE).test(char)
        ) {
          return false
        }
        break
      case MemberExpLexState.inBrackets:
        if (char === `'` || char === `"` || char === '`') {
          stateStack.push(state)
          state = MemberExpLexState.inString
          currentStringType = char
        } else if (char === `[`) {
          currentOpenBracketCount++
        } else if (char === `]`) {
          if (!--currentOpenBracketCount) {
            state = stateStack.pop()!
          }
        }
        break
      case MemberExpLexState.inParens:
        if (char === `'` || char === `"` || char === '`') {
          stateStack.push(state)
          state = MemberExpLexState.inString
          currentStringType = char
        } else if (char === `(`) {
          currentOpenParensCount++
        } else if (char === `)`) {
          // if the exp ends as a call then it should not be considered valid
          if (i === path.length - 1) {
            return false
          }
          if (!--currentOpenParensCount) {
            state = stateStack.pop()!
          }
        }
        break
      case MemberExpLexState.inString:
        if (char === currentStringType) {
          state = stateStack.pop()!
          currentStringType = null
        }
        break
    }
  }
  return !currentOpenBracketCount && !currentOpenParensCount
}

export const isMemberExpressionNode = __BROWSER__
  ? (NOOP as any as (path: string, context: TransformContext) => boolean)
  : (path: string, context: TransformContext): boolean => {
      try {
        let ret: Expression = parseExpression(path, {
          plugins: context.expressionPlugins,
        })
        ret = unwrapTSNode(ret) as Expression
        return (
          ret.type === 'MemberExpression' ||
          ret.type === 'OptionalMemberExpression' ||
          (ret.type === 'Identifier' && ret.name !== 'undefined')
        )
      } catch (e) {
        return false
      }
    }

export const isMemberExpression = __BROWSER__
  ? isMemberExpressionBrowser
  : isMemberExpressionNode

export function advancePositionWithClone(
  pos: Position,
  source: string,
  numberOfCharacters: number = source.length,
): Position {
  return advancePositionWithMutation(
    {
      offset: pos.offset,
      line: pos.line,
      column: pos.column,
    },
    source,
    numberOfCharacters,
  )
}

// advance by mutation without cloning (for performance reasons), since this
// gets called a lot in the parser
export function advancePositionWithMutation(
  pos: Position,
  source: string,
  numberOfCharacters: number = source.length,
): Position {
  let linesCount = 0
  let lastNewLinePos = -1
  for (let i = 0; i < numberOfCharacters; i++) {
    if (source.charCodeAt(i) === 10 /* newline char code */) {
      linesCount++
      lastNewLinePos = i
    }
  }

  pos.offset += numberOfCharacters
  pos.line += linesCount
  pos.column =
    lastNewLinePos === -1
      ? pos.column + numberOfCharacters
      : numberOfCharacters - lastNewLinePos

  return pos
}

export function assert(condition: boolean, msg?: string) {
  /* istanbul ignore if */
  if (!condition) {
    throw new Error(msg || `unexpected compiler condition`)
  }
}

export function findDir(
  node: ElementNode,
  name: string | RegExp,
  allowEmpty: boolean = false,
): DirectiveNode | undefined {
  for (let i = 0; i < node.props.length; i++) {
    const p = node.props[i]
    if (
      p.type === NodeTypes.DIRECTIVE &&
      (allowEmpty || p.exp) &&
      (isString(name) ? p.name === name : name.test(p.name))
    ) {
      return p
    }
  }
}

export function findProp(
  node: ElementNode,
  name: string,
  dynamicOnly: boolean = false,
  allowEmpty: boolean = false,
): ElementNode['props'][0] | undefined {
  for (let i = 0; i < node.props.length; i++) {
    const p = node.props[i]
    if (p.type === NodeTypes.ATTRIBUTE) {
      if (dynamicOnly) continue
      if (p.name === name && (p.value || allowEmpty)) {
        return p
      }
    } else if (
      p.name === 'bind' &&
      (p.exp || allowEmpty) &&
      isStaticArgOf(p.arg, name)
    ) {
      return p
    }
  }
}

export function isStaticArgOf(
  arg: DirectiveNode['arg'],
  name: string,
): boolean {
  return !!(arg && isStaticExp(arg) && arg.content === name)
}

export function hasDynamicKeyVBind(node: ElementNode): boolean {
  return node.props.some(
    p =>
      p.type === NodeTypes.DIRECTIVE &&
      p.name === 'bind' &&
      (!p.arg || // v-bind="obj"
        p.arg.type !== NodeTypes.SIMPLE_EXPRESSION || // v-bind:[_ctx.foo]
        !p.arg.isStatic), // v-bind:[foo]
  )
}

export function isText(
  node: TemplateChildNode,
): node is TextNode | InterpolationNode {
  return node.type === NodeTypes.INTERPOLATION || node.type === NodeTypes.TEXT
}

export function isVSlot(p: ElementNode['props'][0]): p is DirectiveNode {
  return p.type === NodeTypes.DIRECTIVE && p.name === 'slot'
}

export function isTemplateNode(
  node: RootNode | TemplateChildNode,
): node is TemplateNode {
  return (
    node.type === NodeTypes.ELEMENT && node.tagType === ElementTypes.TEMPLATE
  )
}

export function isSlotOutlet(
  node: RootNode | TemplateChildNode,
): node is SlotOutletNode {
  return node.type === NodeTypes.ELEMENT && node.tagType === ElementTypes.SLOT
}

const propsHelperSet = new Set([NORMALIZE_PROPS, GUARD_REACTIVE_PROPS])

function getUnnormalizedProps(
  props: PropsExpression | '{}',
  callPath: CallExpression[] = [],
): [PropsExpression | '{}', CallExpression[]] {
  if (
    props &&
    !isString(props) &&
    props.type === NodeTypes.JS_CALL_EXPRESSION
  ) {
    const callee = props.callee
    if (isSymbol(callee) && propsHelperSet.has(callee)) {
      return getUnnormalizedProps(
        props.arguments[0] as PropsExpression,
        callPath.concat(props),
      )
    }
  }
  return [props, callPath]
}
export function injectProp(
  node: VNodeCall | RenderSlotCall,
  prop: Property,
  context: TransformContext,
) {
  let propsWithInjection: ObjectExpression | CallExpression | undefined
  /**
   * 1. mergeProps(...)
   * 2. toHandlers(...)
   * 3. normalizeProps(...)
   * 4. normalizeProps(guardReactiveProps(...))
   *
   * we need to get the real props before normalization
   */
  let props =
    node.type === NodeTypes.VNODE_CALL ? node.props : node.arguments[2]
  let callPath: CallExpression[] = []
  let parentCall: CallExpression | undefined
  if (
    props &&
    !isString(props) &&
    props.type === NodeTypes.JS_CALL_EXPRESSION
  ) {
    const ret = getUnnormalizedProps(props)
    props = ret[0]
    callPath = ret[1]
    parentCall = callPath[callPath.length - 1]
  }

  if (props == null || isString(props)) {
    propsWithInjection = createObjectExpression([prop])
  } else if (props.type === NodeTypes.JS_CALL_EXPRESSION) {
    // merged props... add ours
    // only inject key to object literal if it's the first argument so that
    // if doesn't override user provided keys
    const first = props.arguments[0] as string | JSChildNode
    if (!isString(first) && first.type === NodeTypes.JS_OBJECT_EXPRESSION) {
      // #6631
      if (!hasProp(prop, first)) {
        first.properties.unshift(prop)
      }
    } else {
      if (props.callee === TO_HANDLERS) {
        // #2366
        propsWithInjection = createCallExpression(context.helper(MERGE_PROPS), [
          createObjectExpression([prop]),
          props,
        ])
      } else {
        props.arguments.unshift(createObjectExpression([prop]))
      }
    }
    !propsWithInjection && (propsWithInjection = props)
  } else if (props.type === NodeTypes.JS_OBJECT_EXPRESSION) {
    if (!hasProp(prop, props)) {
      props.properties.unshift(prop)
    }
    propsWithInjection = props
  } else {
    // single v-bind with expression, return a merged replacement
    propsWithInjection = createCallExpression(context.helper(MERGE_PROPS), [
      createObjectExpression([prop]),
      props,
    ])
    // in the case of nested helper call, e.g. `normalizeProps(guardReactiveProps(props))`,
    // it will be rewritten as `normalizeProps(mergeProps({ key: 0 }, props))`,
    // the `guardReactiveProps` will no longer be needed
    if (parentCall && parentCall.callee === GUARD_REACTIVE_PROPS) {
      parentCall = callPath[callPath.length - 2]
    }
  }
  if (node.type === NodeTypes.VNODE_CALL) {
    if (parentCall) {
      parentCall.arguments[0] = propsWithInjection
    } else {
      node.props = propsWithInjection
    }
  } else {
    if (parentCall) {
      parentCall.arguments[0] = propsWithInjection
    } else {
      node.arguments[2] = propsWithInjection
    }
  }
}

// check existing key to avoid overriding user provided keys
function hasProp(prop: Property, props: ObjectExpression) {
  let result = false
  if (prop.key.type === NodeTypes.SIMPLE_EXPRESSION) {
    const propKeyName = prop.key.content
    result = props.properties.some(
      p =>
        p.key.type === NodeTypes.SIMPLE_EXPRESSION &&
        p.key.content === propKeyName,
    )
  }
  return result
}

export function toValidAssetId(
  name: string,
  type: 'component' | 'directive' | 'filter',
): string {
  // see issue#4422, we need adding identifier on validAssetId if variable `name` has specific character
  return `_${type}_${name.replace(/[^\w]/g, (searchValue, replaceValue) => {
    return searchValue === '-' ? '_' : name.charCodeAt(replaceValue).toString()
  })}`
}

// Check if a node contains expressions that reference current context scope ids
export function hasScopeRef(
  node: TemplateChildNode | IfBranchNode | ExpressionNode | undefined,
  ids: TransformContext['identifiers'],
): boolean {
  if (!node || Object.keys(ids).length === 0) {
    return false
  }
  switch (node.type) {
    case NodeTypes.ELEMENT:
      for (let i = 0; i < node.props.length; i++) {
        const p = node.props[i]
        if (
          p.type === NodeTypes.DIRECTIVE &&
          (hasScopeRef(p.arg, ids) || hasScopeRef(p.exp, ids))
        ) {
          return true
        }
      }
      return node.children.some(c => hasScopeRef(c, ids))
    case NodeTypes.FOR:
      if (hasScopeRef(node.source, ids)) {
        return true
      }
      return node.children.some(c => hasScopeRef(c, ids))
    case NodeTypes.IF:
      return node.branches.some(b => hasScopeRef(b, ids))
    case NodeTypes.IF_BRANCH:
      if (hasScopeRef(node.condition, ids)) {
        return true
      }
      return node.children.some(c => hasScopeRef(c, ids))
    case NodeTypes.SIMPLE_EXPRESSION:
      return (
        !node.isStatic &&
        isSimpleIdentifier(node.content) &&
        !!ids[node.content]
      )
    case NodeTypes.COMPOUND_EXPRESSION:
      return node.children.some(c => isObject(c) && hasScopeRef(c, ids))
    case NodeTypes.INTERPOLATION:
    case NodeTypes.TEXT_CALL:
      return hasScopeRef(node.content, ids)
    case NodeTypes.TEXT:
    case NodeTypes.COMMENT:
      return false
    default:
      if (__DEV__) {
        const exhaustiveCheck: never = node
        exhaustiveCheck
      }
      return false
  }
}

export function getMemoedVNodeCall(node: BlockCodegenNode | MemoExpression) {
  if (node.type === NodeTypes.JS_CALL_EXPRESSION && node.callee === WITH_MEMO) {
    return node.arguments[1].returns as VNodeCall
  } else {
    return node
  }
}

export const forAliasRE = /([\s\S]*?)\s+(?:in|of)\s+([\s\S]*)/<|MERGE_RESOLUTION|>--- conflicted
+++ resolved
@@ -36,20 +36,15 @@
   TO_HANDLERS,
   WITH_MEMO,
 } from './runtimeHelpers'
-<<<<<<< HEAD
 import {
   isString,
   isObject,
   hyphenate,
   extend,
   NOOP,
-  isSymbol
+  isSymbol,
 } from '@vue/shared'
-import { PropsExpression } from './transforms/transformElement'
-=======
-import { NOOP, isObject, isString } from '@vue/shared'
 import type { PropsExpression } from './transforms/transformElement'
->>>>>>> d276a4f3
 import { parseExpression } from '@babel/parser'
 import type { Expression } from '@babel/types'
 import { unwrapTSNode } from './babelUtils'
