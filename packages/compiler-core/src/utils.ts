--- conflicted
+++ resolved
@@ -155,19 +155,15 @@
 export const isMemberExpressionNode = __BROWSER__
   ? (NOOP as any as (
       path: string,
-      options: Pick<TransformContext, 'expressionPlugins'>
+      options: Pick<TransformContext, 'expressionPlugins'>,
     ) => boolean)
   : (
       path: string,
-      options: Pick<TransformContext, 'expressionPlugins'>
+      options: Pick<TransformContext, 'expressionPlugins'>,
     ): boolean => {
       try {
         let ret: Expression = parseExpression(path, {
-<<<<<<< HEAD
-          plugins: options.expressionPlugins
-=======
-          plugins: context.expressionPlugins,
->>>>>>> a41c5f1f
+          plugins: options.expressionPlugins,
         })
         ret = unwrapTSNode(ret) as Expression
         return (
