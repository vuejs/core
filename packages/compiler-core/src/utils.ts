import {
  type BlockCodegenNode,
  type CacheExpression,
  type CallExpression,
  type DirectiveNode,
  type ElementNode,
  ElementTypes,
  type ExpressionNode,
  type IfBranchNode,
  type InterpolationNode,
  type JSChildNode,
  type MemoExpression,
  NodeTypes,
  type ObjectExpression,
  type Position,
  type Property,
  type RenderSlotCall,
  type RootNode,
  type SimpleExpressionNode,
  type SlotOutletNode,
  type TemplateChildNode,
  type TemplateNode,
  type TextNode,
  type VNodeCall,
  createCallExpression,
  createObjectExpression,
} from './ast'
import type { TransformContext } from './transform'
import {
  BASE_TRANSITION,
  GUARD_REACTIVE_PROPS,
  KEEP_ALIVE,
  MERGE_PROPS,
  NORMALIZE_PROPS,
  SUSPENSE,
  TELEPORT,
  TO_HANDLERS,
  WITH_MEMO,
} from './runtimeHelpers'
import { NOOP, isObject, isString } from '@vue/shared'
import type { PropsExpression } from './transforms/transformElement'
import { parseExpression } from '@babel/parser'
import type { Expression } from '@babel/types'
import { unwrapTSNode } from './babelUtils'

export const isStaticExp = (p: JSChildNode): p is SimpleExpressionNode =>
  p.type === NodeTypes.SIMPLE_EXPRESSION && p.isStatic

export function isCoreComponent(tag: string): symbol | void {
  switch (tag) {
    case 'Teleport':
    case 'teleport':
      return TELEPORT
    case 'Suspense':
    case 'suspense':
      return SUSPENSE
    case 'KeepAlive':
    case 'keep-alive':
      return KEEP_ALIVE
    case 'BaseTransition':
    case 'base-transition':
      return BASE_TRANSITION
  }
}

const nonIdentifierRE = /^\d|[^\$\w\xA0-\uFFFF]/
export const isSimpleIdentifier = (name: string): boolean =>
  !nonIdentifierRE.test(name)

enum MemberExpLexState {
  inMemberExp,
  inBrackets,
  inParens,
  inString,
}

const validFirstIdentCharRE = /[A-Za-z_$\xA0-\uFFFF]/
const validIdentCharRE = /[\.\?\w$\xA0-\uFFFF]/
const whitespaceRE = /\s+[.[]\s*|\s*[.[]\s+/g

/**
 * Simple lexer to check if an expression is a member expression. This is
 * lax and only checks validity at the root level (i.e. does not validate exps
 * inside square brackets), but it's ok since these are only used on template
 * expressions and false positives are invalid expressions in the first place.
 */
export const isMemberExpressionBrowser = (path: string): boolean => {
  // remove whitespaces around . or [ first
  path = path.trim().replace(whitespaceRE, s => s.trim())

  let state = MemberExpLexState.inMemberExp
  let stateStack: MemberExpLexState[] = []
  let currentOpenBracketCount = 0
  let currentOpenParensCount = 0
  let currentStringType: "'" | '"' | '`' | null = null

  for (let i = 0; i < path.length; i++) {
    const char = path.charAt(i)
    switch (state) {
      case MemberExpLexState.inMemberExp:
        if (char === '[') {
          stateStack.push(state)
          state = MemberExpLexState.inBrackets
          currentOpenBracketCount++
        } else if (char === '(') {
          stateStack.push(state)
          state = MemberExpLexState.inParens
          currentOpenParensCount++
        } else if (
          !(i === 0 ? validFirstIdentCharRE : validIdentCharRE).test(char)
        ) {
          return false
        }
        break
      case MemberExpLexState.inBrackets:
        if (char === `'` || char === `"` || char === '`') {
          stateStack.push(state)
          state = MemberExpLexState.inString
          currentStringType = char
        } else if (char === `[`) {
          currentOpenBracketCount++
        } else if (char === `]`) {
          if (!--currentOpenBracketCount) {
            state = stateStack.pop()!
          }
        }
        break
      case MemberExpLexState.inParens:
        if (char === `'` || char === `"` || char === '`') {
          stateStack.push(state)
          state = MemberExpLexState.inString
          currentStringType = char
        } else if (char === `(`) {
          currentOpenParensCount++
        } else if (char === `)`) {
          // if the exp ends as a call then it should not be considered valid
          if (i === path.length - 1) {
            return false
          }
          if (!--currentOpenParensCount) {
            state = stateStack.pop()!
          }
        }
        break
      case MemberExpLexState.inString:
        if (char === currentStringType) {
          state = stateStack.pop()!
          currentStringType = null
        }
        break
    }
  }
  return !currentOpenBracketCount && !currentOpenParensCount
}

<<<<<<< HEAD
export const isMemberExpressionNode = __BROWSER__
  ? (NOOP as any as (
      path: string,
      options: Pick<TransformContext, 'expressionPlugins'>,
    ) => boolean)
  : (
      path: string,
      options: Pick<TransformContext, 'expressionPlugins'>,
    ): boolean => {
=======
export const isMemberExpressionNode: (
  path: string,
  context: TransformContext,
) => boolean = __BROWSER__
  ? (NOOP as any)
  : (path: string, context: TransformContext): boolean => {
>>>>>>> 23e09880
      try {
        let ret: Expression = parseExpression(path, {
          plugins: options.expressionPlugins,
        })
        ret = unwrapTSNode(ret) as Expression
        return (
          ret.type === 'MemberExpression' ||
          ret.type === 'OptionalMemberExpression' ||
          (ret.type === 'Identifier' && ret.name !== 'undefined')
        )
      } catch (e) {
        return false
      }
    }

export const isMemberExpression: (
  path: string,
  context: TransformContext,
) => boolean = __BROWSER__ ? isMemberExpressionBrowser : isMemberExpressionNode

export function advancePositionWithClone(
  pos: Position,
  source: string,
  numberOfCharacters: number = source.length,
): Position {
  return advancePositionWithMutation(
    {
      offset: pos.offset,
      line: pos.line,
      column: pos.column,
    },
    source,
    numberOfCharacters,
  )
}

// advance by mutation without cloning (for performance reasons), since this
// gets called a lot in the parser
export function advancePositionWithMutation(
  pos: Position,
  source: string,
  numberOfCharacters: number = source.length,
): Position {
  let linesCount = 0
  let lastNewLinePos = -1
  for (let i = 0; i < numberOfCharacters; i++) {
    if (source.charCodeAt(i) === 10 /* newline char code */) {
      linesCount++
      lastNewLinePos = i
    }
  }

  pos.offset += numberOfCharacters
  pos.line += linesCount
  pos.column =
    lastNewLinePos === -1
      ? pos.column + numberOfCharacters
      : numberOfCharacters - lastNewLinePos

  return pos
}

export function assert(condition: boolean, msg?: string): void {
  /* istanbul ignore if */
  if (!condition) {
    throw new Error(msg || `unexpected compiler condition`)
  }
}

/** find directive */
export function findDir(
  node: ElementNode,
  name: string | RegExp,
  allowEmpty: boolean = false,
): DirectiveNode | undefined {
  for (let i = 0; i < node.props.length; i++) {
    const p = node.props[i]
    if (
      p.type === NodeTypes.DIRECTIVE &&
      (allowEmpty || p.exp) &&
      (isString(name) ? p.name === name : name.test(p.name))
    ) {
      return p
    }
  }
}

export function findProp(
  node: ElementNode,
  name: string,
  dynamicOnly: boolean = false,
  allowEmpty: boolean = false,
): ElementNode['props'][0] | undefined {
  for (let i = 0; i < node.props.length; i++) {
    const p = node.props[i]
    if (p.type === NodeTypes.ATTRIBUTE) {
      if (dynamicOnly) continue
      if (p.name === name && (p.value || allowEmpty)) {
        return p
      }
    } else if (
      p.name === 'bind' &&
      (p.exp || allowEmpty) &&
      isStaticArgOf(p.arg, name)
    ) {
      return p
    }
  }
}

export function isStaticArgOf(
  arg: DirectiveNode['arg'],
  name: string,
): boolean {
  return !!(arg && isStaticExp(arg) && arg.content === name)
}

export function hasDynamicKeyVBind(node: ElementNode): boolean {
  return node.props.some(
    p =>
      p.type === NodeTypes.DIRECTIVE &&
      p.name === 'bind' &&
      (!p.arg || // v-bind="obj"
        p.arg.type !== NodeTypes.SIMPLE_EXPRESSION || // v-bind:[_ctx.foo]
        !p.arg.isStatic), // v-bind:[foo]
  )
}

export function isText(
  node: TemplateChildNode,
): node is TextNode | InterpolationNode {
  return node.type === NodeTypes.INTERPOLATION || node.type === NodeTypes.TEXT
}

export function isVSlot(p: ElementNode['props'][0]): p is DirectiveNode {
  return p.type === NodeTypes.DIRECTIVE && p.name === 'slot'
}

export function isTemplateNode(
  node: RootNode | TemplateChildNode,
): node is TemplateNode {
  return (
    node.type === NodeTypes.ELEMENT && node.tagType === ElementTypes.TEMPLATE
  )
}

export function isSlotOutlet(
  node: RootNode | TemplateChildNode,
): node is SlotOutletNode {
  return node.type === NodeTypes.ELEMENT && node.tagType === ElementTypes.SLOT
}

const propsHelperSet = new Set([NORMALIZE_PROPS, GUARD_REACTIVE_PROPS])

function getUnnormalizedProps(
  props: PropsExpression | '{}',
  callPath: CallExpression[] = [],
): [PropsExpression | '{}', CallExpression[]] {
  if (
    props &&
    !isString(props) &&
    props.type === NodeTypes.JS_CALL_EXPRESSION
  ) {
    const callee = props.callee
    if (!isString(callee) && propsHelperSet.has(callee)) {
      return getUnnormalizedProps(
        props.arguments[0] as PropsExpression,
        callPath.concat(props),
      )
    }
  }
  return [props, callPath]
}
export function injectProp(
  node: VNodeCall | RenderSlotCall,
  prop: Property,
  context: TransformContext,
): void {
  let propsWithInjection: ObjectExpression | CallExpression | undefined
  /**
   * 1. mergeProps(...)
   * 2. toHandlers(...)
   * 3. normalizeProps(...)
   * 4. normalizeProps(guardReactiveProps(...))
   *
   * we need to get the real props before normalization
   */
  let props =
    node.type === NodeTypes.VNODE_CALL ? node.props : node.arguments[2]
  let callPath: CallExpression[] = []
  let parentCall: CallExpression | undefined
  if (
    props &&
    !isString(props) &&
    props.type === NodeTypes.JS_CALL_EXPRESSION
  ) {
    const ret = getUnnormalizedProps(props)
    props = ret[0]
    callPath = ret[1]
    parentCall = callPath[callPath.length - 1]
  }

  if (props == null || isString(props)) {
    propsWithInjection = createObjectExpression([prop])
  } else if (props.type === NodeTypes.JS_CALL_EXPRESSION) {
    // merged props... add ours
    // only inject key to object literal if it's the first argument so that
    // if doesn't override user provided keys
    const first = props.arguments[0] as string | JSChildNode
    if (!isString(first) && first.type === NodeTypes.JS_OBJECT_EXPRESSION) {
      // #6631
      if (!hasProp(prop, first)) {
        first.properties.unshift(prop)
      }
    } else {
      if (props.callee === TO_HANDLERS) {
        // #2366
        propsWithInjection = createCallExpression(context.helper(MERGE_PROPS), [
          createObjectExpression([prop]),
          props,
        ])
      } else {
        props.arguments.unshift(createObjectExpression([prop]))
      }
    }
    !propsWithInjection && (propsWithInjection = props)
  } else if (props.type === NodeTypes.JS_OBJECT_EXPRESSION) {
    if (!hasProp(prop, props)) {
      props.properties.unshift(prop)
    }
    propsWithInjection = props
  } else {
    // single v-bind with expression, return a merged replacement
    propsWithInjection = createCallExpression(context.helper(MERGE_PROPS), [
      createObjectExpression([prop]),
      props,
    ])
    // in the case of nested helper call, e.g. `normalizeProps(guardReactiveProps(props))`,
    // it will be rewritten as `normalizeProps(mergeProps({ key: 0 }, props))`,
    // the `guardReactiveProps` will no longer be needed
    if (parentCall && parentCall.callee === GUARD_REACTIVE_PROPS) {
      parentCall = callPath[callPath.length - 2]
    }
  }
  if (node.type === NodeTypes.VNODE_CALL) {
    if (parentCall) {
      parentCall.arguments[0] = propsWithInjection
    } else {
      node.props = propsWithInjection
    }
  } else {
    if (parentCall) {
      parentCall.arguments[0] = propsWithInjection
    } else {
      node.arguments[2] = propsWithInjection
    }
  }
}

// check existing key to avoid overriding user provided keys
function hasProp(prop: Property, props: ObjectExpression) {
  let result = false
  if (prop.key.type === NodeTypes.SIMPLE_EXPRESSION) {
    const propKeyName = prop.key.content
    result = props.properties.some(
      p =>
        p.key.type === NodeTypes.SIMPLE_EXPRESSION &&
        p.key.content === propKeyName,
    )
  }
  return result
}

export function toValidAssetId(
  name: string,
  type: 'component' | 'directive' | 'filter',
): string {
  // see issue#4422, we need adding identifier on validAssetId if variable `name` has specific character
  return `_${type}_${name.replace(/[^\w]/g, (searchValue, replaceValue) => {
    return searchValue === '-' ? '_' : name.charCodeAt(replaceValue).toString()
  })}`
}

// Check if a node contains expressions that reference current context scope ids
export function hasScopeRef(
  node:
    | TemplateChildNode
    | IfBranchNode
    | ExpressionNode
    | CacheExpression
    | undefined,
  ids: TransformContext['identifiers'],
): boolean {
  if (!node || Object.keys(ids).length === 0) {
    return false
  }
  switch (node.type) {
    case NodeTypes.ELEMENT:
      for (let i = 0; i < node.props.length; i++) {
        const p = node.props[i]
        if (
          p.type === NodeTypes.DIRECTIVE &&
          (hasScopeRef(p.arg, ids) || hasScopeRef(p.exp, ids))
        ) {
          return true
        }
      }
      return node.children.some(c => hasScopeRef(c, ids))
    case NodeTypes.FOR:
      if (hasScopeRef(node.source, ids)) {
        return true
      }
      return node.children.some(c => hasScopeRef(c, ids))
    case NodeTypes.IF:
      return node.branches.some(b => hasScopeRef(b, ids))
    case NodeTypes.IF_BRANCH:
      if (hasScopeRef(node.condition, ids)) {
        return true
      }
      return node.children.some(c => hasScopeRef(c, ids))
    case NodeTypes.SIMPLE_EXPRESSION:
      return (
        !node.isStatic &&
        isSimpleIdentifier(node.content) &&
        !!ids[node.content]
      )
    case NodeTypes.COMPOUND_EXPRESSION:
      return node.children.some(c => isObject(c) && hasScopeRef(c, ids))
    case NodeTypes.INTERPOLATION:
    case NodeTypes.TEXT_CALL:
      return hasScopeRef(node.content, ids)
    case NodeTypes.TEXT:
    case NodeTypes.COMMENT:
    case NodeTypes.JS_CACHE_EXPRESSION:
      return false
    default:
      if (__DEV__) {
        const exhaustiveCheck: never = node
        exhaustiveCheck
      }
      return false
  }
}

export function getMemoedVNodeCall(
  node: BlockCodegenNode | MemoExpression,
): VNodeCall | RenderSlotCall {
  if (node.type === NodeTypes.JS_CALL_EXPRESSION && node.callee === WITH_MEMO) {
    return node.arguments[1].returns as VNodeCall
  } else {
    return node
  }
}

export const forAliasRE: RegExp = /([\s\S]*?)\s+(?:in|of)\s+(\S[\s\S]*)/<|MERGE_RESOLUTION|>--- conflicted
+++ resolved
@@ -153,27 +153,15 @@
   return !currentOpenBracketCount && !currentOpenParensCount
 }
 
-<<<<<<< HEAD
-export const isMemberExpressionNode = __BROWSER__
-  ? (NOOP as any as (
-      path: string,
-      options: Pick<TransformContext, 'expressionPlugins'>,
-    ) => boolean)
-  : (
-      path: string,
-      options: Pick<TransformContext, 'expressionPlugins'>,
-    ): boolean => {
-=======
 export const isMemberExpressionNode: (
   path: string,
-  context: TransformContext,
+  context: Pick<TransformContext, 'expressionPlugins'>,
 ) => boolean = __BROWSER__
   ? (NOOP as any)
-  : (path: string, context: TransformContext): boolean => {
->>>>>>> 23e09880
+  : (path, context): boolean => {
       try {
         let ret: Expression = parseExpression(path, {
-          plugins: options.expressionPlugins,
+          plugins: context.expressionPlugins,
         })
         ret = unwrapTSNode(ret) as Expression
         return (
