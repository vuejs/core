--- conflicted
+++ resolved
@@ -524,18 +524,4 @@
       ? (node.value as VNodeCall)
       : (node as VNodeCall)
   }
-<<<<<<< HEAD
-}
-export function makeBlock(
-  node: VNodeCall,
-  { helper, removeHelper, inSSR }: TransformContext
-) {
-  if (!node.isBlock) {
-    node.isBlock = true
-    removeHelper(getVNodeHelper(inSSR, node.isComponent))
-    helper(OPEN_BLOCK)
-    helper(getVNodeBlockHelper(inSSR, node.isComponent))
-  }
-=======
->>>>>>> 58e5c511
 }