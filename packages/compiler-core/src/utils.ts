--- conflicted
+++ resolved
@@ -23,21 +23,7 @@
   type VNodeCall,
   createCallExpression,
   createObjectExpression,
-<<<<<<< HEAD
-  SlotOutletNode,
-  TemplateNode,
-  RenderSlotCall,
-  ExpressionNode,
-  IfBranchNode,
-  TextNode,
-  InterpolationNode,
-  VNodeCall,
-  SimpleExpressionNode,
-  BlockCodegenNode,
-  MemoExpression,
-  CacheExpression
-=======
->>>>>>> d94d8d4b
+  CacheExpression,
 } from './ast'
 import type { TransformContext } from './transform'
 import {
