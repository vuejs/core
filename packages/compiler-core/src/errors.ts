--- conflicted
+++ resolved
@@ -68,23 +68,14 @@
   X_V_FOR_MALFORMED_EXPRESSION,
   X_V_BIND_NO_EXPRESSION,
   X_V_ON_NO_EXPRESSION,
-<<<<<<< HEAD
+  X_V_HTML_NO_EXPRESSION,
+  X_V_HTML_WITH_CHILDREN,
   X_V_SLOT_UNEXPECTED_DIRECTIVE_ON_SLOT_OUTLET,
   X_V_SLOT_NAMED_SLOT_ON_COMPONENT,
   X_V_SLOT_MIXED_SLOT_USAGE,
   X_V_SLOT_DUPLICATE_SLOT_NAMES,
   X_V_SLOT_EXTRANEOUS_NON_SLOT_CHILDREN,
   X_V_SLOT_MISPLACED,
-=======
-  X_V_HTML_NO_EXPRESSION,
-  X_V_HTML_WITH_CHILDREN,
-  X_UNEXPECTED_DIRECTIVE_ON_SLOT_OUTLET,
-  X_NAMED_SLOT_ON_COMPONENT,
-  X_MIXED_SLOT_USAGE,
-  X_DUPLICATE_SLOT_NAMES,
-  X_EXTRANEOUS_NON_SLOT_CHILDREN,
-  X_MISPLACED_V_SLOT,
->>>>>>> 723dc879
 
   // generic errors
   X_PREFIX_ID_NOT_SUPPORTED,
@@ -155,15 +146,10 @@
   [ErrorCodes.X_V_FOR_MALFORMED_EXPRESSION]: `v-for has invalid expression.`,
   [ErrorCodes.X_V_BIND_NO_EXPRESSION]: `v-bind is missing expression.`,
   [ErrorCodes.X_V_ON_NO_EXPRESSION]: `v-on is missing expression.`,
-<<<<<<< HEAD
+  [ErrorCodes.X_V_HTML_NO_EXPRESSION]: `v-html is missing epxression.`,
+  [ErrorCodes.X_V_HTML_WITH_CHILDREN]: `v-html will override element children.`,
   [ErrorCodes.X_V_SLOT_UNEXPECTED_DIRECTIVE_ON_SLOT_OUTLET]: `Unexpected custom directive on <slot> outlet.`,
   [ErrorCodes.X_V_SLOT_NAMED_SLOT_ON_COMPONENT]:
-=======
-  [ErrorCodes.X_V_HTML_NO_EXPRESSION]: `v-html is missing epxression.`,
-  [ErrorCodes.X_V_HTML_WITH_CHILDREN]: `v-html will override element children.`,
-  [ErrorCodes.X_UNEXPECTED_DIRECTIVE_ON_SLOT_OUTLET]: `Unexpected custom directive on <slot> outlet.`,
-  [ErrorCodes.X_NAMED_SLOT_ON_COMPONENT]:
->>>>>>> 723dc879
     `Named v-slot on component. ` +
     `Named slots should use <template v-slot> syntax nested inside the component.`,
   [ErrorCodes.X_V_SLOT_MIXED_SLOT_USAGE]:
