--- conflicted
+++ resolved
@@ -150,12 +150,8 @@
   [ErrorCodes.X_V_IF_NO_EXPRESSION]: `v-if/v-else-if is missing expression.`,
   [ErrorCodes.X_V_IF_SAME_KEY]: `v-if/else branches must use unique keys.`,
   [ErrorCodes.X_V_ELSE_NO_ADJACENT_IF]: `v-else/v-else-if has no adjacent v-if.`,
-<<<<<<< HEAD
-  [ErrorCodes.X_V_ONCE_INSIDE_FOR]: `Element with v-once cannot be used inside v-for.`,
   [ErrorCodes.X_V_MEMO_INSIDE_FOR]: `v-memo cannot be used inside v-for.`,
-=======
   [ErrorCodes.X_V_ONCE_INSIDE_FOR]: `v-once cannot be used inside v-for.`,
->>>>>>> 3caae982
   [ErrorCodes.X_V_FOR_NO_EXPRESSION]: `v-for is missing expression.`,
   [ErrorCodes.X_V_FOR_MALFORMED_EXPRESSION]: `v-for has invalid expression.`,
   [ErrorCodes.X_V_FOR_TEMPLATE_KEY_PLACEMENT]: `<template v-for> key should be placed on the <template> tag.`,
