export { baseCompile } from './compile'

// Also expose lower level APIs & types
export {
  type CompilerOptions,
  type ParserOptions,
  type TransformOptions,
  type CodegenOptions,
  type HoistTransform,
  type BindingMetadata,
  BindingTypes,
} from './options'
export { baseParse } from './parser'
export {
  transform,
  type TransformContext,
  createTransformContext,
  traverseNode,
  createStructuralDirectiveTransform,
  type NodeTransform,
  type StructuralDirectiveTransform,
  type DirectiveTransform,
} from './transform'
export {
  generate,
<<<<<<< HEAD
  NewlineType,
  type CodegenContext,
  type CodegenResult,
  type BaseCodegenResult,
=======
  type CodegenContext,
  type CodegenResult,
  type CodegenSourceMapGenerator,
  type RawSourceMap,
>>>>>>> bb5c31e6
} from './codegen'
export {
  ErrorCodes,
  errorMessages,
  createCompilerError,
  defaultOnError,
  defaultOnWarn,
  type CoreCompilerError,
  type CompilerError,
} from './errors'

export * from './ast'
export * from './utils'
export * from './babelUtils'
export * from './runtimeHelpers'

export { getBaseTransformPreset, type TransformPreset } from './compile'
export { transformModel } from './transforms/vModel'
export { transformOn, fnExpRE } from './transforms/vOn'
export { transformBind } from './transforms/vBind'
export { noopDirectiveTransform } from './transforms/noopDirectiveTransform'
export { processIf } from './transforms/vIf'
export { processFor, createForLoopParams } from './transforms/vFor'
export {
  transformExpression,
  processExpression,
  stringifyExpression,
  isLiteralWhitelisted,
} from './transforms/transformExpression'
export {
  buildSlots,
  type SlotFnBuilder,
  trackVForSlotScopes,
  trackSlotScopes,
} from './transforms/vSlot'
export {
  transformElement,
  resolveComponentType,
  buildProps,
  buildDirectiveArgs,
  type PropsExpression,
} from './transforms/transformElement'
export { processSlotOutlet } from './transforms/transformSlotOutlet'
export { getConstantType } from './transforms/hoistStatic'
export { generateCodeFrame } from '@vue/shared'

// v2 compat only
export {
  checkCompatEnabled,
  warnDeprecation,
  CompilerDeprecationTypes,
  type CompilerCompatOptions,
} from './compat/compatConfig'<|MERGE_RESOLUTION|>--- conflicted
+++ resolved
@@ -23,17 +23,12 @@
 } from './transform'
 export {
   generate,
-<<<<<<< HEAD
   NewlineType,
-  type CodegenContext,
-  type CodegenResult,
-  type BaseCodegenResult,
-=======
   type CodegenContext,
   type CodegenResult,
   type CodegenSourceMapGenerator,
   type RawSourceMap,
->>>>>>> bb5c31e6
+  type BaseCodegenResult,
 } from './codegen'
 export {
   ErrorCodes,
