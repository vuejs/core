import type { CompilerOptions } from './options'
import { baseParse } from './parser'
import {
  type DirectiveTransform,
  type NodeTransform,
  transform,
} from './transform'
import { type CodegenResult, generate } from './codegen'
import type { RootNode } from './ast'
import { extend, isString } from '@vue/shared'
import { transformIf } from './transforms/vIf'
import { transformFor } from './transforms/vFor'
import { transformExpression } from './transforms/transformExpression'
import { transformSlotOutlet } from './transforms/transformSlotOutlet'
import { transformElement } from './transforms/transformElement'
import { transformOn } from './transforms/vOn'
import { transformBind } from './transforms/vBind'
import { trackSlotScopes, trackVForSlotScopes } from './transforms/vSlot'
import { transformText } from './transforms/transformText'
import { transformOnce } from './transforms/vOnce'
import { transformModel } from './transforms/vModel'
import { transformFilter } from './compat/transformFilter'
import { ErrorCodes, createCompilerError, defaultOnError } from './errors'
import { transformMemo } from './transforms/vMemo'
import { trackVScopeScopes, transformScope } from './transforms/vScope'

export type TransformPreset = [
  NodeTransform[],
  Record<string, DirectiveTransform>,
]

export function getBaseTransformPreset(
  prefixIdentifiers?: boolean,
): TransformPreset {
  return [
    [
      transformOnce,
      transformIf,
      transformMemo,
      transformScope,
      transformFor,
      ...(__COMPAT__ ? [transformFilter] : []),
      ...(!__BROWSER__ && prefixIdentifiers
        ? [
            // order is important
            trackVForSlotScopes,
            transformExpression,
          ]
        : __BROWSER__ && __DEV__
          ? [transformExpression]
          : []),
      transformSlotOutlet,
      transformElement,
      trackSlotScopes,
<<<<<<< HEAD
      trackVScopeScopes,
      transformText
=======
      transformText,
>>>>>>> d276a4f3
    ],
    {
      on: transformOn,
      bind: transformBind,
      model: transformModel,
    },
  ]
}

// we name it `baseCompile` so that higher order compilers like
// @vue/compiler-dom can export `compile` while re-exporting everything else.
export function baseCompile(
  source: string | RootNode,
  options: CompilerOptions = {},
): CodegenResult {
  const onError = options.onError || defaultOnError
  const isModuleMode = options.mode === 'module'
  /* istanbul ignore if */
  if (__BROWSER__) {
    if (options.prefixIdentifiers === true) {
      onError(createCompilerError(ErrorCodes.X_PREFIX_ID_NOT_SUPPORTED))
    } else if (isModuleMode) {
      onError(createCompilerError(ErrorCodes.X_MODULE_MODE_NOT_SUPPORTED))
    }
  }

  const prefixIdentifiers =
    !__BROWSER__ && (options.prefixIdentifiers === true || isModuleMode)
  if (!prefixIdentifiers && options.cacheHandlers) {
    onError(createCompilerError(ErrorCodes.X_CACHE_HANDLER_NOT_SUPPORTED))
  }
  if (options.scopeId && !isModuleMode) {
    onError(createCompilerError(ErrorCodes.X_SCOPE_ID_NOT_SUPPORTED))
  }

  const resolvedOptions = extend({}, options, {
    prefixIdentifiers,
  })
  const ast = isString(source) ? baseParse(source, resolvedOptions) : source
  const [nodeTransforms, directiveTransforms] =
    getBaseTransformPreset(prefixIdentifiers)

  if (!__BROWSER__ && options.isTS) {
    const { expressionPlugins } = options
    if (!expressionPlugins || !expressionPlugins.includes('typescript')) {
      options.expressionPlugins = [...(expressionPlugins || []), 'typescript']
    }
  }

  transform(
    ast,
    extend({}, resolvedOptions, {
      nodeTransforms: [
        ...nodeTransforms,
        ...(options.nodeTransforms || []), // user transforms
      ],
      directiveTransforms: extend(
        {},
        directiveTransforms,
        options.directiveTransforms || {}, // user transforms
      ),
    }),
  )

  return generate(ast, resolvedOptions)
}<|MERGE_RESOLUTION|>--- conflicted
+++ resolved
@@ -52,12 +52,8 @@
       transformSlotOutlet,
       transformElement,
       trackSlotScopes,
-<<<<<<< HEAD
       trackVScopeScopes,
-      transformText
-=======
       transformText,
->>>>>>> d276a4f3
     ],
     {
       on: transformOn,
