import { isString } from '@vue/shared'
import { type ForParseResult } from './transforms/vFor'
import {
  type RENDER_SLOT,
  type CREATE_SLOTS,
  type RENDER_LIST,
  type FRAGMENT,
  type WITH_MEMO,
  CREATE_VNODE,
  CREATE_ELEMENT_VNODE,
  CREATE_BLOCK,
  CREATE_ELEMENT_BLOCK,
<<<<<<< HEAD
  WITH_DIRECTIVES,
  OPEN_BLOCK
=======
>>>>>>> 3ee3d266
} from './runtimeHelpers'
import { type PropsExpression } from './transforms/transformElement'
import { type ImportItem, type TransformContext } from './transform'

// Vue template is a platform-agnostic superset of HTML (syntax only).
// More namespaces like SVG and MathML are declared by platform specific
// compilers.
export type Namespace = number

export const enum Namespaces {
  HTML,
}

export const enum NodeTypes {
  ROOT,
  ELEMENT,
  TEXT,
  COMMENT,
  SIMPLE_EXPRESSION,
  INTERPOLATION,
  ATTRIBUTE,
  DIRECTIVE,
  // containers
  COMPOUND_EXPRESSION,
  IF,
  IF_BRANCH,
  FOR,
  TEXT_CALL,
  // codegen
  VNODE_CALL,
  JS_CALL_EXPRESSION,
  JS_OBJECT_EXPRESSION,
  JS_PROPERTY,
  JS_ARRAY_EXPRESSION,
  JS_FUNCTION_EXPRESSION,
  JS_CONDITIONAL_EXPRESSION,
  JS_CACHE_EXPRESSION,

  // ssr codegen
  JS_BLOCK_STATEMENT,
  JS_TEMPLATE_LITERAL,
  JS_IF_STATEMENT,
  JS_ASSIGNMENT_EXPRESSION,
  JS_SEQUENCE_EXPRESSION,
  JS_RETURN_STATEMENT,
}

export const enum ElementTypes {
  ELEMENT,
  COMPONENT,
  SLOT,
  TEMPLATE,
}

export interface Node {
  type: NodeTypes
  loc: SourceLocation
}

// The node's range. The `start` is inclusive and `end` is exclusive.
// [start, end)
export interface SourceLocation {
  start: Position
  end: Position
  source: string
}

export interface Position {
  offset: number // from start of file
  line: number
  column: number
}

export type ParentNode = RootNode | ElementNode | IfBranchNode | ForNode

export type ExpressionNode = SimpleExpressionNode | CompoundExpressionNode

export type TemplateChildNode =
  | ElementNode
  | InterpolationNode
  | CompoundExpressionNode
  | TextNode
  | CommentNode
  | IfNode
  | IfBranchNode
  | ForNode
  | TextCallNode

export interface RootNode extends Node {
  type: NodeTypes.ROOT
  children: TemplateChildNode[]
  helpers: Set<symbol>
  components: string[]
  directives: string[]
  hoists: (JSChildNode | null)[]
  imports: ImportItem[]
  cached: number
  temps: number
  ssrHelpers?: symbol[]
  codegenNode?: TemplateChildNode | JSChildNode | BlockStatement

  // v2 compat only
  filters?: string[]
}

export type ElementNode =
  | PlainElementNode
  | ComponentNode
  | SlotOutletNode
  | TemplateNode

export interface BaseElementNode extends Node {
  type: NodeTypes.ELEMENT
  ns: Namespace
  tag: string
  tagType: ElementTypes
  isSelfClosing: boolean
  props: Array<AttributeNode | DirectiveNode>
  children: TemplateChildNode[]
}

export interface PlainElementNode extends BaseElementNode {
  tagType: ElementTypes.ELEMENT
  codegenNode:
    | VNodeCall
    | SimpleExpressionNode // when hoisted
    | CacheExpression // when cached by v-once
    | MemoExpression // when cached by v-memo
    | undefined
  ssrCodegenNode?: TemplateLiteral
}

export interface ComponentNode extends BaseElementNode {
  tagType: ElementTypes.COMPONENT
  codegenNode:
    | VNodeCall
    | CacheExpression // when cached by v-once
    | MemoExpression // when cached by v-memo
    | undefined
  ssrCodegenNode?: CallExpression
}

export interface SlotOutletNode extends BaseElementNode {
  tagType: ElementTypes.SLOT
  codegenNode:
    | RenderSlotCall
    | CacheExpression // when cached by v-once
    | undefined
  ssrCodegenNode?: CallExpression
}

export interface TemplateNode extends BaseElementNode {
  tagType: ElementTypes.TEMPLATE
  // TemplateNode is a container type that always gets compiled away
  codegenNode: undefined
}

export interface TextNode extends Node {
  type: NodeTypes.TEXT
  content: string
}

export interface CommentNode extends Node {
  type: NodeTypes.COMMENT
  content: string
}

export interface AttributeNode extends Node {
  type: NodeTypes.ATTRIBUTE
  name: string
  value: TextNode | undefined
}

export interface DirectiveNode extends Node {
  type: NodeTypes.DIRECTIVE
  name: string
  exp: ExpressionNode | undefined
  arg: ExpressionNode | undefined
  modifiers: string[]
  /**
   * optional property to cache the expression parse result for v-for
   */
  parseResult?: ForParseResult
}

/**
 * Static types have several levels.
 * Higher levels implies lower levels. e.g. a node that can be stringified
 * can always be hoisted and skipped for patch.
 */
export const enum ConstantTypes {
  NOT_CONSTANT = 0,
  CAN_SKIP_PATCH,
  CAN_HOIST,
  CAN_STRINGIFY,
}

export interface SimpleExpressionNode extends Node {
  type: NodeTypes.SIMPLE_EXPRESSION
  content: string
  isStatic: boolean
  constType: ConstantTypes
  /**
   * Indicates this is an identifier for a hoist vnode call and points to the
   * hoisted node.
   */
  hoisted?: JSChildNode
  /**
   * an expression parsed as the params of a function will track
   * the identifiers declared inside the function body.
   */
  identifiers?: string[]
  isHandlerKey?: boolean
}

export interface InterpolationNode extends Node {
  type: NodeTypes.INTERPOLATION
  content: ExpressionNode
}

export interface CompoundExpressionNode extends Node {
  type: NodeTypes.COMPOUND_EXPRESSION
  children: (
    | SimpleExpressionNode
    | CompoundExpressionNode
    | InterpolationNode
    | TextNode
    | string
    | symbol
  )[]

  /**
   * an expression parsed as the params of a function will track
   * the identifiers declared inside the function body.
   */
  identifiers?: string[]
  isHandlerKey?: boolean
}

export interface IfNode extends Node {
  type: NodeTypes.IF
  branches: IfBranchNode[]
  codegenNode?: IfConditionalExpression | CacheExpression // <div v-if v-once>
}

export interface IfBranchNode extends Node {
  type: NodeTypes.IF_BRANCH
  condition: ExpressionNode | undefined // else
  children: TemplateChildNode[]
  userKey?: AttributeNode | DirectiveNode
  isTemplateIf?: boolean
}

export interface ForNode extends Node {
  type: NodeTypes.FOR
  source: ExpressionNode
  valueAlias: ExpressionNode | undefined
  keyAlias: ExpressionNode | undefined
  objectIndexAlias: ExpressionNode | undefined
  parseResult: ForParseResult
  children: TemplateChildNode[]
  codegenNode?: ForCodegenNode
}

export interface TextCallNode extends Node {
  type: NodeTypes.TEXT_CALL
  content: TextNode | InterpolationNode | CompoundExpressionNode
  codegenNode: CallExpression | SimpleExpressionNode // when hoisted
}

export type TemplateTextChildNode =
  | TextNode
  | InterpolationNode
  | CompoundExpressionNode

export interface VNodeCall extends Node {
  type: NodeTypes.VNODE_CALL
  tag: string | symbol | CallExpression
  props: PropsExpression | undefined
  children:
    | TemplateChildNode[] // multiple children
    | TemplateTextChildNode // single text child
    | SlotsExpression // component slots
    | ForRenderListExpression // v-for fragment call
    | SimpleExpressionNode // hoisted
    | undefined
  patchFlag: string | undefined
  dynamicProps: string | SimpleExpressionNode | undefined
  directives: DirectiveArguments | undefined
  isBlock: boolean
  disableTracking: boolean
  isComponent: boolean
}

// JS Node Types ---------------------------------------------------------------

// We also include a number of JavaScript AST nodes for code generation.
// The AST is an intentionally minimal subset just to meet the exact needs of
// Vue render function generation.

export type JSChildNode =
  | VNodeCall
  | CallExpression
  | ObjectExpression
  | ArrayExpression
  | ExpressionNode
  | FunctionExpression
  | ConditionalExpression
  | CacheExpression
  | AssignmentExpression
  | SequenceExpression

export interface CallExpression extends Node {
  type: NodeTypes.JS_CALL_EXPRESSION
  callee: string | symbol
  arguments: (
    | string
    | symbol
    | JSChildNode
    | SSRCodegenNode
    | TemplateChildNode
    | TemplateChildNode[]
  )[]
}

export interface ObjectExpression extends Node {
  type: NodeTypes.JS_OBJECT_EXPRESSION
  properties: Array<Property>
}

export interface Property extends Node {
  type: NodeTypes.JS_PROPERTY
  key: ExpressionNode
  value: JSChildNode
}

export interface ArrayExpression extends Node {
  type: NodeTypes.JS_ARRAY_EXPRESSION
  elements: Array<string | Node>
}

export interface FunctionExpression extends Node {
  type: NodeTypes.JS_FUNCTION_EXPRESSION
  params: ExpressionNode | string | (ExpressionNode | string)[] | undefined
  returns?: TemplateChildNode | TemplateChildNode[] | JSChildNode
  body?: BlockStatement | IfStatement
  newline: boolean
  /**
   * This flag is for codegen to determine whether it needs to generate the
   * withScopeId() wrapper
   */
  isSlot: boolean
  /**
   * __COMPAT__ only, indicates a slot function that should be excluded from
   * the legacy $scopedSlots instance property.
   */
  isNonScopedSlot?: boolean
}

export interface ConditionalExpression extends Node {
  type: NodeTypes.JS_CONDITIONAL_EXPRESSION
  test: JSChildNode
  consequent: JSChildNode
  alternate: JSChildNode
  newline: boolean
}

export interface CacheExpression extends Node {
  type: NodeTypes.JS_CACHE_EXPRESSION
  index: number
  value: JSChildNode
  isVNode: boolean
}

export interface MemoExpression extends CallExpression {
  callee: typeof WITH_MEMO
  arguments: [ExpressionNode, MemoFactory, string, string]
}

interface MemoFactory extends FunctionExpression {
  returns: BlockCodegenNode
}

// SSR-specific Node Types -----------------------------------------------------

export type SSRCodegenNode =
  | BlockStatement
  | TemplateLiteral
  | IfStatement
  | AssignmentExpression
  | ReturnStatement
  | SequenceExpression

export interface BlockStatement extends Node {
  type: NodeTypes.JS_BLOCK_STATEMENT
  body: (JSChildNode | IfStatement)[]
}

export interface TemplateLiteral extends Node {
  type: NodeTypes.JS_TEMPLATE_LITERAL
  elements: (string | JSChildNode)[]
}

export interface IfStatement extends Node {
  type: NodeTypes.JS_IF_STATEMENT
  test: ExpressionNode
  consequent: BlockStatement
  alternate: IfStatement | BlockStatement | ReturnStatement | undefined
}

export interface AssignmentExpression extends Node {
  type: NodeTypes.JS_ASSIGNMENT_EXPRESSION
  left: SimpleExpressionNode
  right: JSChildNode
}

export interface SequenceExpression extends Node {
  type: NodeTypes.JS_SEQUENCE_EXPRESSION
  expressions: JSChildNode[]
}

export interface ReturnStatement extends Node {
  type: NodeTypes.JS_RETURN_STATEMENT
  returns: TemplateChildNode | TemplateChildNode[] | JSChildNode
}

// Codegen Node Types ----------------------------------------------------------

export interface DirectiveArguments extends ArrayExpression {
  elements: DirectiveArgumentNode[]
}

export interface DirectiveArgumentNode extends ArrayExpression {
  elements: // dir, exp, arg, modifiers
  | [string]
    | [string, ExpressionNode]
    | [string, ExpressionNode, ExpressionNode]
    | [string, ExpressionNode, ExpressionNode, ObjectExpression]
}

// renderSlot(...)
export interface RenderSlotCall extends CallExpression {
  callee: typeof RENDER_SLOT
  arguments: // $slots, name, props, fallback
  | [string, string | ExpressionNode]
    | [string, string | ExpressionNode, PropsExpression]
    | [
        string,
        string | ExpressionNode,
        PropsExpression | '{}',
        TemplateChildNode[],
      ]
}

export type SlotsExpression = SlotsObjectExpression | DynamicSlotsExpression

// { foo: () => [...] }
export interface SlotsObjectExpression extends ObjectExpression {
  properties: SlotsObjectProperty[]
}

export interface SlotsObjectProperty extends Property {
  value: SlotFunctionExpression
}

export interface SlotFunctionExpression extends FunctionExpression {
  returns: TemplateChildNode[]
}

// createSlots({ ... }, [
//    foo ? () => [] : undefined,
//    renderList(list, i => () => [i])
// ])
export interface DynamicSlotsExpression extends CallExpression {
  callee: typeof CREATE_SLOTS
  arguments: [SlotsObjectExpression, DynamicSlotEntries]
}

export interface DynamicSlotEntries extends ArrayExpression {
  elements: (ConditionalDynamicSlotNode | ListDynamicSlotNode)[]
}

export interface ConditionalDynamicSlotNode extends ConditionalExpression {
  consequent: DynamicSlotNode
  alternate: DynamicSlotNode | SimpleExpressionNode
}

export interface ListDynamicSlotNode extends CallExpression {
  callee: typeof RENDER_LIST
  arguments: [ExpressionNode, ListDynamicSlotIterator]
}

export interface ListDynamicSlotIterator extends FunctionExpression {
  returns: DynamicSlotNode
}

export interface DynamicSlotNode extends ObjectExpression {
  properties: [Property, DynamicSlotFnProperty]
}

export interface DynamicSlotFnProperty extends Property {
  value: SlotFunctionExpression
}

export type BlockCodegenNode = VNodeCall | RenderSlotCall

export interface IfConditionalExpression extends ConditionalExpression {
  consequent: BlockCodegenNode | MemoExpression
  alternate: BlockCodegenNode | IfConditionalExpression | MemoExpression
}

export interface ForCodegenNode extends VNodeCall {
  isBlock: true
  tag: typeof FRAGMENT
  props: undefined
  children: ForRenderListExpression
  patchFlag: string
  disableTracking: boolean
}

export interface ForRenderListExpression extends CallExpression {
  callee: typeof RENDER_LIST
  arguments: [ExpressionNode, ForIteratorExpression]
}

export interface ForIteratorExpression extends FunctionExpression {
  returns: BlockCodegenNode
}

// AST Utilities ---------------------------------------------------------------

// Some expressions, e.g. sequence and conditional expressions, are never
// associated with template nodes, so their source locations are just a stub.
// Container types like CompoundExpression also don't need a real location.
export const locStub: SourceLocation = {
  source: '',
  start: { line: 1, column: 1, offset: 0 },
  end: { line: 1, column: 1, offset: 0 },
}

export function createRoot(
  children: TemplateChildNode[],
  loc = locStub,
): RootNode {
  return {
    type: NodeTypes.ROOT,
    children,
    helpers: new Set(),
    components: [],
    directives: [],
    hoists: [],
    imports: [],
    cached: 0,
    temps: 0,
    codegenNode: undefined,
    loc,
  }
}

export function createVNodeCall(
  context: TransformContext | null,
  tag: VNodeCall['tag'],
  props?: VNodeCall['props'],
  children?: VNodeCall['children'],
  patchFlag?: VNodeCall['patchFlag'],
  dynamicProps?: VNodeCall['dynamicProps'],
  directives?: VNodeCall['directives'],
  isBlock: VNodeCall['isBlock'] = false,
  disableTracking: VNodeCall['disableTracking'] = false,
  isComponent: VNodeCall['isComponent'] = false,
  loc = locStub,
): VNodeCall {
  if (context) {
    if (isBlock) {
      context.helper(OPEN_BLOCK)
      context.helper(getVNodeBlockHelper(context.inSSR, isComponent))
    } else {
      context.helper(getVNodeHelper(context.inSSR, isComponent))
    }
    if (directives) {
      context.helper(WITH_DIRECTIVES)
    }
  }

  return {
    type: NodeTypes.VNODE_CALL,
    tag,
    props,
    children,
    patchFlag,
    dynamicProps,
    directives,
    isBlock,
    disableTracking,
    isComponent,
    loc,
  }
}

export function createArrayExpression(
  elements: ArrayExpression['elements'],
  loc: SourceLocation = locStub,
): ArrayExpression {
  return {
    type: NodeTypes.JS_ARRAY_EXPRESSION,
    loc,
    elements,
  }
}

export function createObjectExpression(
  properties: ObjectExpression['properties'],
  loc: SourceLocation = locStub,
): ObjectExpression {
  return {
    type: NodeTypes.JS_OBJECT_EXPRESSION,
    loc,
    properties,
  }
}

export function createObjectProperty(
  key: Property['key'] | string,
  value: Property['value'],
): Property {
  return {
    type: NodeTypes.JS_PROPERTY,
    loc: locStub,
    key: isString(key) ? createSimpleExpression(key, true) : key,
    value,
  }
}

export function createSimpleExpression(
  content: SimpleExpressionNode['content'],
  isStatic: SimpleExpressionNode['isStatic'] = false,
  loc: SourceLocation = locStub,
  constType: ConstantTypes = ConstantTypes.NOT_CONSTANT,
): SimpleExpressionNode {
  return {
    type: NodeTypes.SIMPLE_EXPRESSION,
    loc,
    content,
    isStatic,
    constType: isStatic ? ConstantTypes.CAN_STRINGIFY : constType,
  }
}

export function createInterpolation(
  content: InterpolationNode['content'] | string,
  loc: SourceLocation,
): InterpolationNode {
  return {
    type: NodeTypes.INTERPOLATION,
    loc,
    content: isString(content)
      ? createSimpleExpression(content, false, loc)
      : content,
  }
}

export function createCompoundExpression(
  children: CompoundExpressionNode['children'],
  loc: SourceLocation = locStub,
): CompoundExpressionNode {
  return {
    type: NodeTypes.COMPOUND_EXPRESSION,
    loc,
    children,
  }
}

type InferCodegenNodeType<T> = T extends typeof RENDER_SLOT
  ? RenderSlotCall
  : CallExpression

export function createCallExpression<T extends CallExpression['callee']>(
  callee: T,
  args: CallExpression['arguments'] = [],
  loc: SourceLocation = locStub,
): InferCodegenNodeType<T> {
  return {
    type: NodeTypes.JS_CALL_EXPRESSION,
    loc,
    callee,
    arguments: args,
  } as InferCodegenNodeType<T>
}

export function createFunctionExpression(
  params: FunctionExpression['params'],
  returns: FunctionExpression['returns'] = undefined,
  newline: boolean = false,
  isSlot: boolean = false,
  loc: SourceLocation = locStub,
): FunctionExpression {
  return {
    type: NodeTypes.JS_FUNCTION_EXPRESSION,
    params,
    returns,
    newline,
    isSlot,
    loc,
  }
}

export function createConditionalExpression(
  test: ConditionalExpression['test'],
  consequent: ConditionalExpression['consequent'],
  alternate: ConditionalExpression['alternate'],
  newline = true,
): ConditionalExpression {
  return {
    type: NodeTypes.JS_CONDITIONAL_EXPRESSION,
    test,
    consequent,
    alternate,
    newline,
    loc: locStub,
  }
}

export function createCacheExpression(
  index: number,
  value: JSChildNode,
  isVNode: boolean = false,
): CacheExpression {
  return {
    type: NodeTypes.JS_CACHE_EXPRESSION,
    index,
    value,
    isVNode,
    loc: locStub,
  }
}

export function createBlockStatement(
  body: BlockStatement['body'],
): BlockStatement {
  return {
    type: NodeTypes.JS_BLOCK_STATEMENT,
    body,
    loc: locStub,
  }
}

export function createTemplateLiteral(
  elements: TemplateLiteral['elements'],
): TemplateLiteral {
  return {
    type: NodeTypes.JS_TEMPLATE_LITERAL,
    elements,
    loc: locStub,
  }
}

export function createIfStatement(
  test: IfStatement['test'],
  consequent: IfStatement['consequent'],
  alternate?: IfStatement['alternate'],
): IfStatement {
  return {
    type: NodeTypes.JS_IF_STATEMENT,
    test,
    consequent,
    alternate,
    loc: locStub,
  }
}

export function createAssignmentExpression(
  left: AssignmentExpression['left'],
  right: AssignmentExpression['right'],
): AssignmentExpression {
  return {
    type: NodeTypes.JS_ASSIGNMENT_EXPRESSION,
    left,
    right,
    loc: locStub,
  }
}

export function createSequenceExpression(
  expressions: SequenceExpression['expressions'],
): SequenceExpression {
  return {
    type: NodeTypes.JS_SEQUENCE_EXPRESSION,
    expressions,
    loc: locStub,
  }
}

export function createReturnStatement(
  returns: ReturnStatement['returns'],
): ReturnStatement {
  return {
    type: NodeTypes.JS_RETURN_STATEMENT,
    returns,
    loc: locStub,
  }
}

export function getVNodeHelper(ssr: boolean, isComponent: boolean) {
  return ssr || isComponent ? CREATE_VNODE : CREATE_ELEMENT_VNODE
}

export function getVNodeBlockHelper(ssr: boolean, isComponent: boolean) {
  return ssr || isComponent ? CREATE_BLOCK : CREATE_ELEMENT_BLOCK
}

export function convertToBlock(
  node: VNodeCall,
  { helper, removeHelper, inSSR }: TransformContext,
) {
  if (!node.isBlock) {
    node.isBlock = true
    removeHelper(getVNodeHelper(inSSR, node.isComponent))
    helper(OPEN_BLOCK)
    helper(getVNodeBlockHelper(inSSR, node.isComponent))
  }
}<|MERGE_RESOLUTION|>--- conflicted
+++ resolved
@@ -10,11 +10,8 @@
   CREATE_ELEMENT_VNODE,
   CREATE_BLOCK,
   CREATE_ELEMENT_BLOCK,
-<<<<<<< HEAD
   WITH_DIRECTIVES,
-  OPEN_BLOCK
-=======
->>>>>>> 3ee3d266
+  OPEN_BLOCK,
 } from './runtimeHelpers'
 import { type PropsExpression } from './transforms/transformElement'
 import { type ImportItem, type TransformContext } from './transform'
