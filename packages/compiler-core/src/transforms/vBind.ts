import { type DirectiveTransform } from '../transform'
import {
  createObjectProperty,
  createSimpleExpression,
<<<<<<< HEAD
  type ExpressionNode,
  NodeTypes
=======
  ExpressionNode,
  NodeTypes,
>>>>>>> 3ee3d266
} from '../ast'
import { createCompilerError, ErrorCodes } from '../errors'
import { camelize } from '@vue/shared'
import { CAMELIZE } from '../runtimeHelpers'

// v-bind without arg is handled directly in ./transformElements.ts due to it affecting
// codegen for the entire props object. This transform here is only for v-bind
// *with* args.
export const transformBind: DirectiveTransform = (dir, _node, context) => {
  const { exp, modifiers, loc } = dir
  const arg = dir.arg!

  if (arg.type !== NodeTypes.SIMPLE_EXPRESSION) {
    arg.children.unshift(`(`)
    arg.children.push(`) || ""`)
  } else if (!arg.isStatic) {
    arg.content = `${arg.content} || ""`
  }

  // .sync is replaced by v-model:arg
  if (modifiers.includes('camel')) {
    if (arg.type === NodeTypes.SIMPLE_EXPRESSION) {
      if (arg.isStatic) {
        arg.content = camelize(arg.content)
      } else {
        arg.content = `${context.helperString(CAMELIZE)}(${arg.content})`
      }
    } else {
      arg.children.unshift(`${context.helperString(CAMELIZE)}(`)
      arg.children.push(`)`)
    }
  }

  if (!context.inSSR) {
    if (modifiers.includes('prop')) {
      injectPrefix(arg, '.')
    }
    if (modifiers.includes('attr')) {
      injectPrefix(arg, '^')
    }
  }

  if (
    !exp ||
    (exp.type === NodeTypes.SIMPLE_EXPRESSION && !exp.content.trim())
  ) {
    context.onError(createCompilerError(ErrorCodes.X_V_BIND_NO_EXPRESSION, loc))
    return {
      props: [createObjectProperty(arg, createSimpleExpression('', true, loc))],
    }
  }

  return {
    props: [createObjectProperty(arg, exp)],
  }
}

const injectPrefix = (arg: ExpressionNode, prefix: string) => {
  if (arg.type === NodeTypes.SIMPLE_EXPRESSION) {
    if (arg.isStatic) {
      arg.content = prefix + arg.content
    } else {
      arg.content = `\`${prefix}\${${arg.content}}\``
    }
  } else {
    arg.children.unshift(`'${prefix}' + (`)
    arg.children.push(`)`)
  }
}<|MERGE_RESOLUTION|>--- conflicted
+++ resolved
@@ -2,13 +2,8 @@
 import {
   createObjectProperty,
   createSimpleExpression,
-<<<<<<< HEAD
   type ExpressionNode,
-  NodeTypes
-=======
-  ExpressionNode,
   NodeTypes,
->>>>>>> 3ee3d266
 } from '../ast'
 import { createCompilerError, ErrorCodes } from '../errors'
 import { camelize } from '@vue/shared'
