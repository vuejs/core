--- conflicted
+++ resolved
@@ -116,14 +116,9 @@
       if (node.tagType !== ElementTypes.ELEMENT) {
         return false
       }
-<<<<<<< HEAD
       const cached = resultCache.get(node)
       if (cached !== undefined) {
         return cached
-=======
-      if (resultCache.has(node)) {
-        return resultCache.get(node)!
->>>>>>> b20b922d
       }
       const flag = getPatchFlag(node)
       if (!flag || flag === PatchFlags.TEXT) {
