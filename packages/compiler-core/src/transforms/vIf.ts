--- conflicted
+++ resolved
@@ -25,16 +25,13 @@
   createSimpleExpression,
   createVNodeCall,
   locStub,
-<<<<<<< HEAD
   CacheExpression,
   ConstantTypes,
   MemoExpression,
   VNodeCall,
   CallExpression,
   FunctionExpression,
-  convertToBlock
-=======
->>>>>>> d276a4f3
+  convertToBlock,
 } from '../ast'
 import { ErrorCodes, createCompilerError } from '../errors'
 import { processExpression } from './transformExpression'
