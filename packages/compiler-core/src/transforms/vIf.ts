--- conflicted
+++ resolved
@@ -1,12 +1,7 @@
 import {
   createStructuralDirectiveTransform,
-<<<<<<< HEAD
   type TransformContext,
-  traverseNode
-=======
-  TransformContext,
   traverseNode,
->>>>>>> 3ee3d266
 } from '../transform'
 import {
   NodeTypes,
@@ -28,13 +23,8 @@
   locStub,
   type CacheExpression,
   ConstantTypes,
-<<<<<<< HEAD
   type MemoExpression,
-  convertToBlock
-=======
-  MemoExpression,
   convertToBlock,
->>>>>>> 3ee3d266
 } from '../ast'
 import { createCompilerError, ErrorCodes } from '../errors'
 import { processExpression } from './transformExpression'
