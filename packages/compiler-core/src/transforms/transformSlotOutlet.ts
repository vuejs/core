import { type NodeTransform, type TransformContext } from '../transform'
import {
  NodeTypes,
  type CallExpression,
  createCallExpression,
<<<<<<< HEAD
  type ExpressionNode,
  type SlotOutletNode,
  createFunctionExpression
=======
  ExpressionNode,
  SlotOutletNode,
  createFunctionExpression,
>>>>>>> 3ee3d266
} from '../ast'
import { isSlotOutlet, isStaticArgOf, isStaticExp } from '../utils'
import { buildProps, type PropsExpression } from './transformElement'
import { createCompilerError, ErrorCodes } from '../errors'
import { RENDER_SLOT } from '../runtimeHelpers'
import { camelize } from '@vue/shared'

export const transformSlotOutlet: NodeTransform = (node, context) => {
  if (isSlotOutlet(node)) {
    const { children, loc } = node
    const { slotName, slotProps } = processSlotOutlet(node, context)

    const slotArgs: CallExpression['arguments'] = [
      context.prefixIdentifiers ? `_ctx.$slots` : `$slots`,
      slotName,
      '{}',
      'undefined',
      'true',
    ]
    let expectedLen = 2

    if (slotProps) {
      slotArgs[2] = slotProps
      expectedLen = 3
    }

    if (children.length) {
      slotArgs[3] = createFunctionExpression([], children, false, false, loc)
      expectedLen = 4
    }

    if (context.scopeId && !context.slotted) {
      expectedLen = 5
    }
    slotArgs.splice(expectedLen) // remove unused arguments

    node.codegenNode = createCallExpression(
      context.helper(RENDER_SLOT),
      slotArgs,
      loc,
    )
  }
}

interface SlotOutletProcessResult {
  slotName: string | ExpressionNode
  slotProps: PropsExpression | undefined
}

export function processSlotOutlet(
  node: SlotOutletNode,
  context: TransformContext,
): SlotOutletProcessResult {
  let slotName: string | ExpressionNode = `"default"`
  let slotProps: PropsExpression | undefined = undefined

  const nonNameProps = []
  for (let i = 0; i < node.props.length; i++) {
    const p = node.props[i]
    if (p.type === NodeTypes.ATTRIBUTE) {
      if (p.value) {
        if (p.name === 'name') {
          slotName = JSON.stringify(p.value.content)
        } else {
          p.name = camelize(p.name)
          nonNameProps.push(p)
        }
      }
    } else {
      if (p.name === 'bind' && isStaticArgOf(p.arg, 'name')) {
        if (p.exp) slotName = p.exp
      } else {
        if (p.name === 'bind' && p.arg && isStaticExp(p.arg)) {
          p.arg.content = camelize(p.arg.content)
        }
        nonNameProps.push(p)
      }
    }
  }

  if (nonNameProps.length > 0) {
    const { props, directives } = buildProps(
      node,
      context,
      nonNameProps,
      false,
      false,
    )
    slotProps = props

    if (directives.length) {
      context.onError(
        createCompilerError(
          ErrorCodes.X_V_SLOT_UNEXPECTED_DIRECTIVE_ON_SLOT_OUTLET,
          directives[0].loc,
        ),
      )
    }
  }

  return {
    slotName,
    slotProps,
  }
}<|MERGE_RESOLUTION|>--- conflicted
+++ resolved
@@ -3,15 +3,9 @@
   NodeTypes,
   type CallExpression,
   createCallExpression,
-<<<<<<< HEAD
   type ExpressionNode,
   type SlotOutletNode,
-  createFunctionExpression
-=======
-  ExpressionNode,
-  SlotOutletNode,
   createFunctionExpression,
->>>>>>> 3ee3d266
 } from '../ast'
 import { isSlotOutlet, isStaticArgOf, isStaticExp } from '../utils'
 import { buildProps, type PropsExpression } from './transformElement'
