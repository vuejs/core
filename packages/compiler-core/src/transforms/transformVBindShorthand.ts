--- conflicted
+++ resolved
@@ -15,16 +15,13 @@
       if (
         prop.type === NodeTypes.DIRECTIVE &&
         prop.name === 'bind' &&
-<<<<<<< HEAD
         !prop.exp &&
-        prop.arg
-=======
+        prop.arg &&
         (!prop.exp ||
           // #13930 :foo in in-DOM templates will be parsed into :foo="" by browser
           (__BROWSER__ &&
             prop.exp.type === NodeTypes.SIMPLE_EXPRESSION &&
             !prop.exp.content.trim()))
->>>>>>> b3cca261
       ) {
         const arg = prop.arg
         if (arg.type !== NodeTypes.SIMPLE_EXPRESSION || !arg.isStatic) {
