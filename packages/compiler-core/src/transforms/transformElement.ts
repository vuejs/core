import type { NodeTransform, TransformContext } from '../transform'
import {
  type ArrayExpression,
  type CallExpression,
  type ComponentNode,
  ConstantTypes,
  type DirectiveArguments,
  type DirectiveNode,
  type ElementNode,
  ElementTypes,
  type ExpressionNode,
  type JSChildNode,
  NodeTypes,
  type ObjectExpression,
  type Property,
  type TemplateTextChildNode,
  type VNodeCall,
  createArrayExpression,
  createCallExpression,
  createObjectExpression,
  createObjectProperty,
  createSimpleExpression,
  createVNodeCall,
} from '../ast'
import {
  PatchFlags,
  camelize,
  capitalize,
  isBuiltInDirective,
  isObject,
  isOn,
  isReservedProp,
  isSymbol,
} from '@vue/shared'
import { ErrorCodes, createCompilerError } from '../errors'
import {
  GUARD_REACTIVE_PROPS,
  KEEP_ALIVE,
  MERGE_PROPS,
  NORMALIZE_CLASS,
  NORMALIZE_PROPS,
  NORMALIZE_STYLE,
  RESOLVE_COMPONENT,
  RESOLVE_DIRECTIVE,
  RESOLVE_DYNAMIC_COMPONENT,
  SUSPENSE,
  TELEPORT,
  TO_HANDLERS,
  UNREF,
} from '../runtimeHelpers'
import {
  findProp,
  isCoreComponent,
  isStaticArgOf,
  isStaticExp,
  toValidAssetId,
} from '../utils'
import { buildSlots } from './vSlot'
import { getConstantType } from './cacheStatic'
import { BindingTypes } from '../options'
import {
  CompilerDeprecationTypes,
  checkCompatEnabled,
  isCompatEnabled,
} from '../compat/compatConfig'
import { processExpression } from './transformExpression'

// some directive transforms (e.g. v-model) may return a symbol for runtime
// import, which should be used instead of a resolveDirective call.
const directiveImportMap = new WeakMap<DirectiveNode, symbol>()

// generate a JavaScript AST for this element's codegen
export const transformElement: NodeTransform = (node, context) => {
  // perform the work on exit, after all child expressions have been
  // processed and merged.
  return function postTransformElement() {
    node = context.currentNode!

    if (
      !(
        node.type === NodeTypes.ELEMENT &&
        (node.tagType === ElementTypes.ELEMENT ||
          node.tagType === ElementTypes.COMPONENT)
      )
    ) {
      return
    }

    const { tag, props } = node
    const isComponent = node.tagType === ElementTypes.COMPONENT

    // The goal of the transform is to create a codegenNode implementing the
    // VNodeCall interface.
    let vnodeTag = isComponent
      ? resolveComponentType(node as ComponentNode, context)
      : `"${tag}"`

    const isDynamicComponent =
      isObject(vnodeTag) && vnodeTag.callee === RESOLVE_DYNAMIC_COMPONENT

    let vnodeProps: VNodeCall['props']
    let vnodeChildren: VNodeCall['children']
    let patchFlag: VNodeCall['patchFlag'] | 0 = 0
    let vnodeDynamicProps: VNodeCall['dynamicProps']
    let dynamicPropNames: string[] | undefined
    let vnodeDirectives: VNodeCall['directives']

    let shouldUseBlock =
      // dynamic component may resolve to plain elements
      isDynamicComponent ||
      vnodeTag === TELEPORT ||
      vnodeTag === SUSPENSE ||
      (!isComponent &&
        // <svg> and <foreignObject> must be forced into blocks so that block
        // updates inside get proper isSVG flag at runtime. (#639, #643)
        // This is technically web-specific, but splitting the logic out of core
        // leads to too much unnecessary complexity.
        (tag === 'svg' || tag === 'foreignObject' || tag === 'math'))

    // props
    if (props.length > 0) {
      const propsBuildResult = buildProps(
        node,
        context,
        undefined,
        isComponent,
        isDynamicComponent,
      )
      vnodeProps = propsBuildResult.props
      patchFlag = propsBuildResult.patchFlag
      dynamicPropNames = propsBuildResult.dynamicPropNames
      const directives = propsBuildResult.directives
      vnodeDirectives =
        directives && directives.length
          ? (createArrayExpression(
              directives.map(dir => buildDirectiveArgs(dir, context)),
            ) as DirectiveArguments)
          : undefined

      if (propsBuildResult.shouldUseBlock) {
        shouldUseBlock = true
      }
    }

    // children
    if (node.children.length > 0) {
      let children = node.children
      if (vnodeTag === KEEP_ALIVE) {
        // Although a built-in component, we compile KeepAlive with raw children
        // instead of slot functions so that it can be used inside Transition
        // or other Transition-wrapping HOCs.
        // To ensure correct updates with block optimizations, we need to:
        // 1. Force keep-alive into a block. This avoids its children being
        //    collected by a parent block.
        shouldUseBlock = true
        // 2. Force keep-alive to always be updated, since it uses raw children.
        patchFlag |= PatchFlags.DYNAMIC_SLOTS
        //filter out potential comment nodes
        children  = children.filter(c => c.type !== NodeTypes.COMMENT)
        // warn if <KeepAlive> has multiple children
        if (__DEV__ && children.length > 1) {
          context.onError(
            createCompilerError(ErrorCodes.X_KEEP_ALIVE_INVALID_CHILDREN, {
<<<<<<< HEAD
              start: children[0].loc.start,
              end: children[children.length - 1].loc.end,
              source: ''
            })
=======
              start: node.children[0].loc.start,
              end: node.children[node.children.length - 1].loc.end,
              source: '',
            }),
>>>>>>> 2214f7ab
          )
        }
      }

      const shouldBuildAsSlots =
        isComponent &&
        // Teleport is not a real component and has dedicated runtime handling
        vnodeTag !== TELEPORT &&
        // explained above.
        vnodeTag !== KEEP_ALIVE

      if (shouldBuildAsSlots) {
        const { slots, hasDynamicSlots } = buildSlots(node, context)
        vnodeChildren = slots
        if (hasDynamicSlots) {
          patchFlag |= PatchFlags.DYNAMIC_SLOTS
        }
      } else if (children.length === 1 && vnodeTag !== TELEPORT) {
        const child = children[0]
        const type = child.type
        // check for dynamic text children
        const hasDynamicTextChild =
          type === NodeTypes.INTERPOLATION ||
          type === NodeTypes.COMPOUND_EXPRESSION
        if (
          hasDynamicTextChild &&
          getConstantType(child, context) === ConstantTypes.NOT_CONSTANT
        ) {
          patchFlag |= PatchFlags.TEXT
        }
        // pass directly if the only child is a text node
        // (plain / interpolation / expression)
        if (hasDynamicTextChild || type === NodeTypes.TEXT) {
          vnodeChildren = child as TemplateTextChildNode
        } else {
          vnodeChildren = node.children
        }
      } else {
        vnodeChildren = node.children
      }
    }

    // patchFlag & dynamicPropNames
    if (dynamicPropNames && dynamicPropNames.length) {
      vnodeDynamicProps = stringifyDynamicPropNames(dynamicPropNames)
    }

    node.codegenNode = createVNodeCall(
      context,
      vnodeTag,
      vnodeProps,
      vnodeChildren,
      patchFlag === 0 ? undefined : patchFlag,
      vnodeDynamicProps,
      vnodeDirectives,
      !!shouldUseBlock,
      false /* disableTracking */,
      isComponent,
      node.loc,
    )
  }
}

export function resolveComponentType(
  node: ComponentNode,
  context: TransformContext,
  ssr = false,
): string | symbol | CallExpression {
  let { tag } = node

  // 1. dynamic component
  const isExplicitDynamic = isComponentTag(tag)
  const isProp = findProp(node, 'is', false, true /* allow empty */)
  if (isProp) {
    if (
      isExplicitDynamic ||
      (__COMPAT__ &&
        isCompatEnabled(
          CompilerDeprecationTypes.COMPILER_IS_ON_ELEMENT,
          context,
        ))
    ) {
      let exp: ExpressionNode | undefined
      if (isProp.type === NodeTypes.ATTRIBUTE) {
        exp = isProp.value && createSimpleExpression(isProp.value.content, true)
      } else {
        exp = isProp.exp
        if (!exp) {
          // #10469 handle :is shorthand
          exp = createSimpleExpression(`is`, false, isProp.arg!.loc)
          if (!__BROWSER__) {
            exp = isProp.exp = processExpression(exp, context)
          }
        }
      }
      if (exp) {
        return createCallExpression(context.helper(RESOLVE_DYNAMIC_COMPONENT), [
          exp,
        ])
      }
    } else if (
      isProp.type === NodeTypes.ATTRIBUTE &&
      isProp.value!.content.startsWith('vue:')
    ) {
      // <button is="vue:xxx">
      // if not <component>, only is value that starts with "vue:" will be
      // treated as component by the parse phase and reach here, unless it's
      // compat mode where all is values are considered components
      tag = isProp.value!.content.slice(4)
    }
  }

  // 2. built-in components (Teleport, Transition, KeepAlive, Suspense...)
  const builtIn = isCoreComponent(tag) || context.isBuiltInComponent(tag)
  if (builtIn) {
    // built-ins are simply fallthroughs / have special handling during ssr
    // so we don't need to import their runtime equivalents
    if (!ssr) context.helper(builtIn)
    return builtIn
  }

  // 3. user component (from setup bindings)
  // this is skipped in browser build since browser builds do not perform
  // binding analysis.
  if (!__BROWSER__) {
    const fromSetup = resolveSetupReference(tag, context)
    if (fromSetup) {
      return fromSetup
    }
    const dotIndex = tag.indexOf('.')
    if (dotIndex > 0) {
      const ns = resolveSetupReference(tag.slice(0, dotIndex), context)
      if (ns) {
        return ns + tag.slice(dotIndex)
      }
    }
  }

  // 4. Self referencing component (inferred from filename)
  if (
    !__BROWSER__ &&
    context.selfName &&
    capitalize(camelize(tag)) === context.selfName
  ) {
    context.helper(RESOLVE_COMPONENT)
    // codegen.ts has special check for __self postfix when generating
    // component imports, which will pass additional `maybeSelfReference` flag
    // to `resolveComponent`.
    context.components.add(tag + `__self`)
    return toValidAssetId(tag, `component`)
  }

  // 5. user component (resolve)
  context.helper(RESOLVE_COMPONENT)
  context.components.add(tag)
  return toValidAssetId(tag, `component`)
}

function resolveSetupReference(name: string, context: TransformContext) {
  const bindings = context.bindingMetadata
  if (!bindings || bindings.__isScriptSetup === false) {
    return
  }

  const camelName = camelize(name)
  const PascalName = capitalize(camelName)
  const checkType = (type: BindingTypes) => {
    if (bindings[name] === type) {
      return name
    }
    if (bindings[camelName] === type) {
      return camelName
    }
    if (bindings[PascalName] === type) {
      return PascalName
    }
  }

  const fromConst =
    checkType(BindingTypes.SETUP_CONST) ||
    checkType(BindingTypes.SETUP_REACTIVE_CONST) ||
    checkType(BindingTypes.LITERAL_CONST)
  if (fromConst) {
    return context.inline
      ? // in inline mode, const setup bindings (e.g. imports) can be used as-is
        fromConst
      : `$setup[${JSON.stringify(fromConst)}]`
  }

  const fromMaybeRef =
    checkType(BindingTypes.SETUP_LET) ||
    checkType(BindingTypes.SETUP_REF) ||
    checkType(BindingTypes.SETUP_MAYBE_REF)
  if (fromMaybeRef) {
    return context.inline
      ? // setup scope bindings that may be refs need to be unrefed
        `${context.helperString(UNREF)}(${fromMaybeRef})`
      : `$setup[${JSON.stringify(fromMaybeRef)}]`
  }

  const fromProps = checkType(BindingTypes.PROPS)
  if (fromProps) {
    return `${context.helperString(UNREF)}(${
      context.inline ? '__props' : '$props'
    }[${JSON.stringify(fromProps)}])`
  }
}

export type PropsExpression = ObjectExpression | CallExpression | ExpressionNode

export function buildProps(
  node: ElementNode,
  context: TransformContext,
  props: ElementNode['props'] | undefined = node.props,
  isComponent: boolean,
  isDynamicComponent: boolean,
  ssr = false,
): {
  props: PropsExpression | undefined
  directives: DirectiveNode[]
  patchFlag: number
  dynamicPropNames: string[]
  shouldUseBlock: boolean
} {
  const { tag, loc: elementLoc, children } = node
  let properties: ObjectExpression['properties'] = []
  const mergeArgs: PropsExpression[] = []
  const runtimeDirectives: DirectiveNode[] = []
  const hasChildren = children.length > 0
  let shouldUseBlock = false

  // patchFlag analysis
  let patchFlag = 0
  let hasRef = false
  let hasClassBinding = false
  let hasStyleBinding = false
  let hasHydrationEventBinding = false
  let hasDynamicKeys = false
  let hasVnodeHook = false
  const dynamicPropNames: string[] = []

  const pushMergeArg = (arg?: PropsExpression) => {
    if (properties.length) {
      mergeArgs.push(
        createObjectExpression(dedupeProperties(properties), elementLoc),
      )
      properties = []
    }
    if (arg) mergeArgs.push(arg)
  }

  // mark template ref on v-for
  const pushRefVForMarker = () => {
    if (context.scopes.vFor > 0) {
      properties.push(
        createObjectProperty(
          createSimpleExpression('ref_for', true),
          createSimpleExpression('true'),
        ),
      )
    }
  }

  const analyzePatchFlag = ({ key, value }: Property) => {
    if (isStaticExp(key)) {
      const name = key.content
      const isEventHandler = isOn(name)
      if (
        isEventHandler &&
        (!isComponent || isDynamicComponent) &&
        // omit the flag for click handlers because hydration gives click
        // dedicated fast path.
        name.toLowerCase() !== 'onclick' &&
        // omit v-model handlers
        name !== 'onUpdate:modelValue' &&
        // omit onVnodeXXX hooks
        !isReservedProp(name)
      ) {
        hasHydrationEventBinding = true
      }

      if (isEventHandler && isReservedProp(name)) {
        hasVnodeHook = true
      }

      if (isEventHandler && value.type === NodeTypes.JS_CALL_EXPRESSION) {
        // handler wrapped with internal helper e.g. withModifiers(fn)
        // extract the actual expression
        value = value.arguments[0] as JSChildNode
      }

      if (
        value.type === NodeTypes.JS_CACHE_EXPRESSION ||
        ((value.type === NodeTypes.SIMPLE_EXPRESSION ||
          value.type === NodeTypes.COMPOUND_EXPRESSION) &&
          getConstantType(value, context) > 0)
      ) {
        // skip if the prop is a cached handler or has constant value
        return
      }

      if (name === 'ref') {
        hasRef = true
      } else if (name === 'class') {
        hasClassBinding = true
      } else if (name === 'style') {
        hasStyleBinding = true
      } else if (name !== 'key' && !dynamicPropNames.includes(name)) {
        dynamicPropNames.push(name)
      }

      // treat the dynamic class and style binding of the component as dynamic props
      if (
        isComponent &&
        (name === 'class' || name === 'style') &&
        !dynamicPropNames.includes(name)
      ) {
        dynamicPropNames.push(name)
      }
    } else {
      hasDynamicKeys = true
    }
  }

  for (let i = 0; i < props.length; i++) {
    // static attribute
    const prop = props[i]
    if (prop.type === NodeTypes.ATTRIBUTE) {
      const { loc, name, nameLoc, value } = prop
      let isStatic = true
      if (name === 'ref') {
        hasRef = true
        pushRefVForMarker()
        // in inline mode there is no setupState object, so we can't use string
        // keys to set the ref. Instead, we need to transform it to pass the
        // actual ref instead.
        if (!__BROWSER__ && value && context.inline) {
          const binding = context.bindingMetadata[value.content]
          if (
            binding === BindingTypes.SETUP_LET ||
            binding === BindingTypes.SETUP_REF ||
            binding === BindingTypes.SETUP_MAYBE_REF
          ) {
            isStatic = false
            properties.push(
              createObjectProperty(
                createSimpleExpression('ref_key', true),
                createSimpleExpression(value.content, true, value.loc),
              ),
            )
          }
        }
      }
      // skip is on <component>, or is="vue:xxx"
      if (
        name === 'is' &&
        (isComponentTag(tag) ||
          (value && value.content.startsWith('vue:')) ||
          (__COMPAT__ &&
            isCompatEnabled(
              CompilerDeprecationTypes.COMPILER_IS_ON_ELEMENT,
              context,
            )))
      ) {
        continue
      }
      properties.push(
        createObjectProperty(
          createSimpleExpression(name, true, nameLoc),
          createSimpleExpression(
            value ? value.content : '',
            isStatic,
            value ? value.loc : loc,
          ),
        ),
      )
    } else {
      // directives
      const { name, arg, exp, loc, modifiers } = prop
      const isVBind = name === 'bind'
      const isVOn = name === 'on'

      // skip v-slot - it is handled by its dedicated transform.
      if (name === 'slot') {
        if (!isComponent) {
          context.onError(
            createCompilerError(ErrorCodes.X_V_SLOT_MISPLACED, loc),
          )
        }
        continue
      }
      // skip v-once/v-memo - they are handled by dedicated transforms.
      if (name === 'once' || name === 'memo') {
        continue
      }
      // skip v-is and :is on <component>
      if (
        name === 'is' ||
        (isVBind &&
          isStaticArgOf(arg, 'is') &&
          (isComponentTag(tag) ||
            (__COMPAT__ &&
              isCompatEnabled(
                CompilerDeprecationTypes.COMPILER_IS_ON_ELEMENT,
                context,
              ))))
      ) {
        continue
      }
      // skip v-on in SSR compilation
      if (isVOn && ssr) {
        continue
      }

      if (
        // #938: elements with dynamic keys should be forced into blocks
        (isVBind && isStaticArgOf(arg, 'key')) ||
        // inline before-update hooks need to force block so that it is invoked
        // before children
        (isVOn && hasChildren && isStaticArgOf(arg, 'vue:before-update'))
      ) {
        shouldUseBlock = true
      }

      if (isVBind && isStaticArgOf(arg, 'ref')) {
        pushRefVForMarker()
      }

      // special case for v-bind and v-on with no argument
      if (!arg && (isVBind || isVOn)) {
        hasDynamicKeys = true
        if (exp) {
          if (isVBind) {
            if (__COMPAT__) {
              // have to merge early for compat build check
              pushMergeArg()
              // 2.x v-bind object order compat
              if (__DEV__) {
                const hasOverridableKeys = mergeArgs.some(arg => {
                  if (arg.type === NodeTypes.JS_OBJECT_EXPRESSION) {
                    return arg.properties.some(({ key }) => {
                      if (
                        key.type !== NodeTypes.SIMPLE_EXPRESSION ||
                        !key.isStatic
                      ) {
                        return true
                      }
                      return (
                        key.content !== 'class' &&
                        key.content !== 'style' &&
                        !isOn(key.content)
                      )
                    })
                  } else {
                    // dynamic expression
                    return true
                  }
                })
                if (hasOverridableKeys) {
                  checkCompatEnabled(
                    CompilerDeprecationTypes.COMPILER_V_BIND_OBJECT_ORDER,
                    context,
                    loc,
                  )
                }
              }

              if (
                isCompatEnabled(
                  CompilerDeprecationTypes.COMPILER_V_BIND_OBJECT_ORDER,
                  context,
                )
              ) {
                mergeArgs.unshift(exp)
                continue
              }
            }

            // #10696 in case a v-bind object contains ref
            pushRefVForMarker()
            pushMergeArg()
            mergeArgs.push(exp)
          } else {
            // v-on="obj" -> toHandlers(obj)
            pushMergeArg({
              type: NodeTypes.JS_CALL_EXPRESSION,
              loc,
              callee: context.helper(TO_HANDLERS),
              arguments: isComponent ? [exp] : [exp, `true`],
            })
          }
        } else {
          context.onError(
            createCompilerError(
              isVBind
                ? ErrorCodes.X_V_BIND_NO_EXPRESSION
                : ErrorCodes.X_V_ON_NO_EXPRESSION,
              loc,
            ),
          )
        }
        continue
      }

      // force hydration for v-bind with .prop modifier
      if (isVBind && modifiers.some(mod => mod.content === 'prop')) {
        patchFlag |= PatchFlags.NEED_HYDRATION
      }

      const directiveTransform = context.directiveTransforms[name]
      if (directiveTransform) {
        // has built-in directive transform.
        const { props, needRuntime } = directiveTransform(prop, node, context)
        !ssr && props.forEach(analyzePatchFlag)
        if (isVOn && arg && !isStaticExp(arg)) {
          pushMergeArg(createObjectExpression(props, elementLoc))
        } else {
          properties.push(...props)
        }
        if (needRuntime) {
          runtimeDirectives.push(prop)
          if (isSymbol(needRuntime)) {
            directiveImportMap.set(prop, needRuntime)
          }
        }
      } else if (!isBuiltInDirective(name)) {
        // no built-in transform, this is a user custom directive.
        runtimeDirectives.push(prop)
        // custom dirs may use beforeUpdate so they need to force blocks
        // to ensure before-update gets called before children update
        if (hasChildren) {
          shouldUseBlock = true
        }
      }
    }
  }

  let propsExpression: PropsExpression | undefined = undefined

  // has v-bind="object" or v-on="object", wrap with mergeProps
  if (mergeArgs.length) {
    // close up any not-yet-merged props
    pushMergeArg()
    if (mergeArgs.length > 1) {
      propsExpression = createCallExpression(
        context.helper(MERGE_PROPS),
        mergeArgs,
        elementLoc,
      )
    } else {
      // single v-bind with nothing else - no need for a mergeProps call
      propsExpression = mergeArgs[0]
    }
  } else if (properties.length) {
    propsExpression = createObjectExpression(
      dedupeProperties(properties),
      elementLoc,
    )
  }

  // patchFlag analysis
  if (hasDynamicKeys) {
    patchFlag |= PatchFlags.FULL_PROPS
  } else {
    if (hasClassBinding && !isComponent) {
      patchFlag |= PatchFlags.CLASS
    }
    if (hasStyleBinding && !isComponent) {
      patchFlag |= PatchFlags.STYLE
    }
    if (dynamicPropNames.length) {
      patchFlag |= PatchFlags.PROPS
    }
    if (hasHydrationEventBinding) {
      patchFlag |= PatchFlags.NEED_HYDRATION
    }
  }
  if (
    !shouldUseBlock &&
    (patchFlag === 0 || patchFlag === PatchFlags.NEED_HYDRATION) &&
    (hasRef || hasVnodeHook || runtimeDirectives.length > 0)
  ) {
    patchFlag |= PatchFlags.NEED_PATCH
  }

  // pre-normalize props, SSR is skipped for now
  if (!context.inSSR && propsExpression) {
    switch (propsExpression.type) {
      case NodeTypes.JS_OBJECT_EXPRESSION:
        // means that there is no v-bind,
        // but still need to deal with dynamic key binding
        let classKeyIndex = -1
        let styleKeyIndex = -1
        let hasDynamicKey = false

        for (let i = 0; i < propsExpression.properties.length; i++) {
          const key = propsExpression.properties[i].key
          if (isStaticExp(key)) {
            if (key.content === 'class') {
              classKeyIndex = i
            } else if (key.content === 'style') {
              styleKeyIndex = i
            }
          } else if (!key.isHandlerKey) {
            hasDynamicKey = true
          }
        }

        const classProp = propsExpression.properties[classKeyIndex]
        const styleProp = propsExpression.properties[styleKeyIndex]

        // no dynamic key
        if (!hasDynamicKey) {
          if (classProp && !isStaticExp(classProp.value)) {
            classProp.value = createCallExpression(
              context.helper(NORMALIZE_CLASS),
              [classProp.value],
            )
          }
          if (
            styleProp &&
            // the static style is compiled into an object,
            // so use `hasStyleBinding` to ensure that it is a dynamic style binding
            (hasStyleBinding ||
              (styleProp.value.type === NodeTypes.SIMPLE_EXPRESSION &&
                styleProp.value.content.trim()[0] === `[`) ||
              // v-bind:style and style both exist,
              // v-bind:style with static literal object
              styleProp.value.type === NodeTypes.JS_ARRAY_EXPRESSION)
          ) {
            styleProp.value = createCallExpression(
              context.helper(NORMALIZE_STYLE),
              [styleProp.value],
            )
          }
        } else {
          // dynamic key binding, wrap with `normalizeProps`
          propsExpression = createCallExpression(
            context.helper(NORMALIZE_PROPS),
            [propsExpression],
          )
        }
        break
      case NodeTypes.JS_CALL_EXPRESSION:
        // mergeProps call, do nothing
        break
      default:
        // single v-bind
        propsExpression = createCallExpression(
          context.helper(NORMALIZE_PROPS),
          [
            createCallExpression(context.helper(GUARD_REACTIVE_PROPS), [
              propsExpression,
            ]),
          ],
        )
        break
    }
  }

  return {
    props: propsExpression,
    directives: runtimeDirectives,
    patchFlag,
    dynamicPropNames,
    shouldUseBlock,
  }
}

// Dedupe props in an object literal.
// Literal duplicated attributes would have been warned during the parse phase,
// however, it's possible to encounter duplicated `onXXX` handlers with different
// modifiers. We also need to merge static and dynamic class / style attributes.
// - onXXX handlers / style: merge into array
// - class: merge into single expression with concatenation
function dedupeProperties(properties: Property[]): Property[] {
  const knownProps: Map<string, Property> = new Map()
  const deduped: Property[] = []
  for (let i = 0; i < properties.length; i++) {
    const prop = properties[i]
    // dynamic keys are always allowed
    if (prop.key.type === NodeTypes.COMPOUND_EXPRESSION || !prop.key.isStatic) {
      deduped.push(prop)
      continue
    }
    const name = prop.key.content
    const existing = knownProps.get(name)
    if (existing) {
      if (name === 'style' || name === 'class' || isOn(name)) {
        mergeAsArray(existing, prop)
      }
      // unexpected duplicate, should have emitted error during parse
    } else {
      knownProps.set(name, prop)
      deduped.push(prop)
    }
  }
  return deduped
}

function mergeAsArray(existing: Property, incoming: Property) {
  if (existing.value.type === NodeTypes.JS_ARRAY_EXPRESSION) {
    existing.value.elements.push(incoming.value)
  } else {
    existing.value = createArrayExpression(
      [existing.value, incoming.value],
      existing.loc,
    )
  }
}

export function buildDirectiveArgs(
  dir: DirectiveNode,
  context: TransformContext,
): ArrayExpression {
  const dirArgs: ArrayExpression['elements'] = []
  const runtime = directiveImportMap.get(dir)
  if (runtime) {
    // built-in directive with runtime
    dirArgs.push(context.helperString(runtime))
  } else {
    // user directive.
    // see if we have directives exposed via <script setup>
    const fromSetup =
      !__BROWSER__ && resolveSetupReference('v-' + dir.name, context)
    if (fromSetup) {
      dirArgs.push(fromSetup)
    } else {
      // inject statement for resolving directive
      context.helper(RESOLVE_DIRECTIVE)
      context.directives.add(dir.name)
      dirArgs.push(toValidAssetId(dir.name, `directive`))
    }
  }
  const { loc } = dir
  if (dir.exp) dirArgs.push(dir.exp)
  if (dir.arg) {
    if (!dir.exp) {
      dirArgs.push(`void 0`)
    }
    dirArgs.push(dir.arg)
  }
  if (Object.keys(dir.modifiers).length) {
    if (!dir.arg) {
      if (!dir.exp) {
        dirArgs.push(`void 0`)
      }
      dirArgs.push(`void 0`)
    }
    const trueExpression = createSimpleExpression(`true`, false, loc)
    dirArgs.push(
      createObjectExpression(
        dir.modifiers.map(modifier =>
          createObjectProperty(modifier, trueExpression),
        ),
        loc,
      ),
    )
  }
  return createArrayExpression(dirArgs, dir.loc)
}

function stringifyDynamicPropNames(props: string[]): string {
  let propsNamesString = `[`
  for (let i = 0, l = props.length; i < l; i++) {
    propsNamesString += JSON.stringify(props[i])
    if (i < l - 1) propsNamesString += ', '
  }
  return propsNamesString + `]`
}

function isComponentTag(tag: string) {
  return tag === 'component' || tag === 'Component'
}<|MERGE_RESOLUTION|>--- conflicted
+++ resolved
@@ -156,22 +156,15 @@
         // 2. Force keep-alive to always be updated, since it uses raw children.
         patchFlag |= PatchFlags.DYNAMIC_SLOTS
         //filter out potential comment nodes
-        children  = children.filter(c => c.type !== NodeTypes.COMMENT)
+        children = children.filter(c => c.type !== NodeTypes.COMMENT)
         // warn if <KeepAlive> has multiple children
         if (__DEV__ && children.length > 1) {
           context.onError(
             createCompilerError(ErrorCodes.X_KEEP_ALIVE_INVALID_CHILDREN, {
-<<<<<<< HEAD
               start: children[0].loc.start,
               end: children[children.length - 1].loc.end,
-              source: ''
-            })
-=======
-              start: node.children[0].loc.start,
-              end: node.children[node.children.length - 1].loc.end,
               source: '',
             }),
->>>>>>> 2214f7ab
           )
         }
       }
