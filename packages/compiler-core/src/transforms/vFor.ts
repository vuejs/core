--- conflicted
+++ resolved
@@ -1,10 +1,6 @@
 import {
   createStructuralDirectiveTransform,
-<<<<<<< HEAD
-  type TransformContext
-=======
-  TransformContext,
->>>>>>> 3ee3d266
+  type TransformContext,
 } from '../transform'
 import {
   NodeTypes,
