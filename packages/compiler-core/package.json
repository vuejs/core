{
  "name": "@vue/compiler-core",
<<<<<<< HEAD
  "version": "3.6.0-alpha.7",
=======
  "version": "3.5.26",
>>>>>>> c68bebfa
  "description": "@vue/compiler-core",
  "main": "index.js",
  "module": "dist/compiler-core.esm-bundler.js",
  "types": "dist/compiler-core.d.ts",
  "files": [
    "index.js",
    "dist"
  ],
  "exports": {
    ".": {
      "types": "./dist/compiler-core.d.ts",
      "node": {
        "production": "./dist/compiler-core.cjs.prod.js",
        "development": "./dist/compiler-core.cjs.js",
        "default": "./index.js"
      },
      "module": "./dist/compiler-core.esm-bundler.js",
      "import": "./dist/compiler-core.esm-bundler.js",
      "require": "./index.js"
    },
    "./*": "./*"
  },
  "buildOptions": {
    "name": "VueCompilerCore",
    "compat": true,
    "formats": [
      "esm-bundler",
      "cjs"
    ]
  },
  "repository": {
    "type": "git",
    "url": "git+https://github.com/vuejs/core.git",
    "directory": "packages/compiler-core"
  },
  "keywords": [
    "vue"
  ],
  "author": "Evan You",
  "license": "MIT",
  "bugs": {
    "url": "https://github.com/vuejs/core/issues"
  },
  "homepage": "https://github.com/vuejs/core/tree/main/packages/compiler-core#readme",
  "dependencies": {
    "@babel/parser": "catalog:",
    "@vue/shared": "workspace:*",
    "entities": "^7.0.0",
    "estree-walker": "catalog:",
    "source-map-js": "catalog:"
  },
  "devDependencies": {
    "@babel/types": "catalog:"
  }
}<|MERGE_RESOLUTION|>--- conflicted
+++ resolved
@@ -1,10 +1,6 @@
 {
   "name": "@vue/compiler-core",
-<<<<<<< HEAD
   "version": "3.6.0-alpha.7",
-=======
-  "version": "3.5.26",
->>>>>>> c68bebfa
   "description": "@vue/compiler-core",
   "main": "index.js",
   "module": "dist/compiler-core.esm-bundler.js",
