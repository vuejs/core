import { type ParserOptions } from '../src/options'
import { baseParse, TextModes } from '../src/parse'
import { ErrorCodes } from '../src/errors'
import {
  type CommentNode,
  type ElementNode,
  ElementTypes,
  Namespaces,
  NodeTypes,
  type Position,
  type TextNode,
  type InterpolationNode,
  ConstantTypes,
<<<<<<< HEAD
  type DirectiveNode
=======
  DirectiveNode,
>>>>>>> 3ee3d266
} from '../src/ast'

describe('compiler: parse', () => {
  describe('Text', () => {
    test('simple text', () => {
      const ast = baseParse('some text')
      const text = ast.children[0] as TextNode

      expect(text).toStrictEqual({
        type: NodeTypes.TEXT,
        content: 'some text',
        loc: {
          start: { offset: 0, line: 1, column: 1 },
          end: { offset: 9, line: 1, column: 10 },
          source: 'some text',
        },
      })
    })

    test('simple text with invalid end tag', () => {
      const onError = vi.fn()
      const ast = baseParse('some text</div>', {
        onError,
      })
      const text = ast.children[0] as TextNode

      expect(onError).toBeCalled()
      expect(text).toStrictEqual({
        type: NodeTypes.TEXT,
        content: 'some text',
        loc: {
          start: { offset: 0, line: 1, column: 1 },
          end: { offset: 9, line: 1, column: 10 },
          source: 'some text',
        },
      })
    })

    test('text with interpolation', () => {
      const ast = baseParse('some {{ foo + bar }} text')
      const text1 = ast.children[0] as TextNode
      const text2 = ast.children[2] as TextNode

      expect(text1).toStrictEqual({
        type: NodeTypes.TEXT,
        content: 'some ',
        loc: {
          start: { offset: 0, line: 1, column: 1 },
          end: { offset: 5, line: 1, column: 6 },
          source: 'some ',
        },
      })
      expect(text2).toStrictEqual({
        type: NodeTypes.TEXT,
        content: ' text',
        loc: {
          start: { offset: 20, line: 1, column: 21 },
          end: { offset: 25, line: 1, column: 26 },
          source: ' text',
        },
      })
    })

    test('text with interpolation which has `<`', () => {
      const ast = baseParse('some {{ a<b && c>d }} text')
      const text1 = ast.children[0] as TextNode
      const text2 = ast.children[2] as TextNode

      expect(text1).toStrictEqual({
        type: NodeTypes.TEXT,
        content: 'some ',
        loc: {
          start: { offset: 0, line: 1, column: 1 },
          end: { offset: 5, line: 1, column: 6 },
          source: 'some ',
        },
      })
      expect(text2).toStrictEqual({
        type: NodeTypes.TEXT,
        content: ' text',
        loc: {
          start: { offset: 21, line: 1, column: 22 },
          end: { offset: 26, line: 1, column: 27 },
          source: ' text',
        },
      })
    })

    test('text with mix of tags and interpolations', () => {
      const ast = baseParse('some <span>{{ foo < bar + foo }} text</span>')
      const text1 = ast.children[0] as TextNode
      const text2 = (ast.children[1] as ElementNode).children![1] as TextNode

      expect(text1).toStrictEqual({
        type: NodeTypes.TEXT,
        content: 'some ',
        loc: {
          start: { offset: 0, line: 1, column: 1 },
          end: { offset: 5, line: 1, column: 6 },
          source: 'some ',
        },
      })
      expect(text2).toStrictEqual({
        type: NodeTypes.TEXT,
        content: ' text',
        loc: {
          start: { offset: 32, line: 1, column: 33 },
          end: { offset: 37, line: 1, column: 38 },
          source: ' text',
        },
      })
    })

    test('lonely "<" doesn\'t separate nodes', () => {
      const ast = baseParse('a < b', {
        onError: err => {
          if (err.code !== ErrorCodes.INVALID_FIRST_CHARACTER_OF_TAG_NAME) {
            throw err
          }
        },
      })
      const text = ast.children[0] as TextNode

      expect(text).toStrictEqual({
        type: NodeTypes.TEXT,
        content: 'a < b',
        loc: {
          start: { offset: 0, line: 1, column: 1 },
          end: { offset: 5, line: 1, column: 6 },
          source: 'a < b',
        },
      })
    })

    test('lonely "{{" doesn\'t separate nodes', () => {
      const ast = baseParse('a {{ b', {
        onError: error => {
          if (error.code !== ErrorCodes.X_MISSING_INTERPOLATION_END) {
            throw error
          }
        },
      })
      const text = ast.children[0] as TextNode

      expect(text).toStrictEqual({
        type: NodeTypes.TEXT,
        content: 'a {{ b',
        loc: {
          start: { offset: 0, line: 1, column: 1 },
          end: { offset: 6, line: 1, column: 7 },
          source: 'a {{ b',
        },
      })
    })
  })

  describe('Interpolation', () => {
    test('simple interpolation', () => {
      const ast = baseParse('{{message}}')
      const interpolation = ast.children[0] as InterpolationNode

      expect(interpolation).toStrictEqual({
        type: NodeTypes.INTERPOLATION,
        content: {
          type: NodeTypes.SIMPLE_EXPRESSION,
          content: `message`,
          isStatic: false,
          constType: ConstantTypes.NOT_CONSTANT,
          loc: {
            start: { offset: 2, line: 1, column: 3 },
            end: { offset: 9, line: 1, column: 10 },
            source: `message`,
          },
        },
        loc: {
          start: { offset: 0, line: 1, column: 1 },
          end: { offset: 11, line: 1, column: 12 },
          source: '{{message}}',
        },
      })
    })

    test('it can have tag-like notation', () => {
      const ast = baseParse('{{ a<b }}')
      const interpolation = ast.children[0] as InterpolationNode

      expect(interpolation).toStrictEqual({
        type: NodeTypes.INTERPOLATION,
        content: {
          type: NodeTypes.SIMPLE_EXPRESSION,
          content: `a<b`,
          isStatic: false,
          constType: ConstantTypes.NOT_CONSTANT,
          loc: {
            start: { offset: 3, line: 1, column: 4 },
            end: { offset: 6, line: 1, column: 7 },
            source: 'a<b',
          },
        },
        loc: {
          start: { offset: 0, line: 1, column: 1 },
          end: { offset: 9, line: 1, column: 10 },
          source: '{{ a<b }}',
        },
      })
    })

    test('it can have tag-like notation (2)', () => {
      const ast = baseParse('{{ a<b }}{{ c>d }}')
      const interpolation1 = ast.children[0] as InterpolationNode
      const interpolation2 = ast.children[1] as InterpolationNode

      expect(interpolation1).toStrictEqual({
        type: NodeTypes.INTERPOLATION,
        content: {
          type: NodeTypes.SIMPLE_EXPRESSION,
          content: `a<b`,
          isStatic: false,
          constType: ConstantTypes.NOT_CONSTANT,
          loc: {
            start: { offset: 3, line: 1, column: 4 },
            end: { offset: 6, line: 1, column: 7 },
            source: 'a<b',
          },
        },
        loc: {
          start: { offset: 0, line: 1, column: 1 },
          end: { offset: 9, line: 1, column: 10 },
          source: '{{ a<b }}',
        },
      })

      expect(interpolation2).toStrictEqual({
        type: NodeTypes.INTERPOLATION,
        content: {
          type: NodeTypes.SIMPLE_EXPRESSION,
          isStatic: false,
          constType: ConstantTypes.NOT_CONSTANT,
          content: 'c>d',
          loc: {
            start: { offset: 12, line: 1, column: 13 },
            end: { offset: 15, line: 1, column: 16 },
            source: 'c>d',
          },
        },
        loc: {
          start: { offset: 9, line: 1, column: 10 },
          end: { offset: 18, line: 1, column: 19 },
          source: '{{ c>d }}',
        },
      })
    })

    test('it can have tag-like notation (3)', () => {
      const ast = baseParse('<div>{{ "</div>" }}</div>')
      const element = ast.children[0] as ElementNode
      const interpolation = element.children[0] as InterpolationNode

      expect(interpolation).toStrictEqual({
        type: NodeTypes.INTERPOLATION,
        content: {
          type: NodeTypes.SIMPLE_EXPRESSION,
          isStatic: false,
          // The `constType` is the default value and will be determined in `transformExpression`.
          constType: ConstantTypes.NOT_CONSTANT,
          content: '"</div>"',
          loc: {
            start: { offset: 8, line: 1, column: 9 },
            end: { offset: 16, line: 1, column: 17 },
            source: '"</div>"',
          },
        },
        loc: {
          start: { offset: 5, line: 1, column: 6 },
          end: { offset: 19, line: 1, column: 20 },
          source: '{{ "</div>" }}',
        },
      })
    })

    test('custom delimiters', () => {
      const ast = baseParse('<p>{msg}</p>', {
        delimiters: ['{', '}'],
      })
      const element = ast.children[0] as ElementNode
      const interpolation = element.children[0] as InterpolationNode

      expect(interpolation).toStrictEqual({
        type: NodeTypes.INTERPOLATION,
        content: {
          type: NodeTypes.SIMPLE_EXPRESSION,
          content: `msg`,
          isStatic: false,
          constType: ConstantTypes.NOT_CONSTANT,
          loc: {
            start: { offset: 4, line: 1, column: 5 },
            end: { offset: 7, line: 1, column: 8 },
            source: 'msg',
          },
        },
        loc: {
          start: { offset: 3, line: 1, column: 4 },
          end: { offset: 8, line: 1, column: 9 },
          source: '{msg}',
        },
      })
    })
  })

  describe('Comment', () => {
    test('empty comment', () => {
      const ast = baseParse('<!---->')
      const comment = ast.children[0] as CommentNode

      expect(comment).toStrictEqual({
        type: NodeTypes.COMMENT,
        content: '',
        loc: {
          start: { offset: 0, line: 1, column: 1 },
          end: { offset: 7, line: 1, column: 8 },
          source: '<!---->',
        },
      })
    })

    test('simple comment', () => {
      const ast = baseParse('<!--abc-->')
      const comment = ast.children[0] as CommentNode

      expect(comment).toStrictEqual({
        type: NodeTypes.COMMENT,
        content: 'abc',
        loc: {
          start: { offset: 0, line: 1, column: 1 },
          end: { offset: 10, line: 1, column: 11 },
          source: '<!--abc-->',
        },
      })
    })

    test('two comments', () => {
      const ast = baseParse('<!--abc--><!--def-->')
      const comment1 = ast.children[0] as CommentNode
      const comment2 = ast.children[1] as CommentNode

      expect(comment1).toStrictEqual({
        type: NodeTypes.COMMENT,
        content: 'abc',
        loc: {
          start: { offset: 0, line: 1, column: 1 },
          end: { offset: 10, line: 1, column: 11 },
          source: '<!--abc-->',
        },
      })
      expect(comment2).toStrictEqual({
        type: NodeTypes.COMMENT,
        content: 'def',
        loc: {
          start: { offset: 10, line: 1, column: 11 },
          end: { offset: 20, line: 1, column: 21 },
          source: '<!--def-->',
        },
      })
    })

    test('comments option', () => {
      const astOptionNoComment = baseParse('<!--abc-->', { comments: false })
      const astOptionWithComments = baseParse('<!--abc-->', { comments: true })

      expect(astOptionNoComment.children).toHaveLength(0)
      expect(astOptionWithComments.children).toHaveLength(1)
    })

    // #2217
    test('comments in the <pre> tag should be removed when comments option requires it', () => {
      const rawText = `<p/><!-- foo --><p/>`

      const astWithComments = baseParse(`<pre>${rawText}</pre>`, {
        comments: true,
      })
      expect(
        (astWithComments.children[0] as ElementNode).children,
      ).toMatchObject([
        {
          type: NodeTypes.ELEMENT,
          tag: 'p',
        },
        {
          type: NodeTypes.COMMENT,
        },
        {
          type: NodeTypes.ELEMENT,
          tag: 'p',
        },
      ])

      const astWithoutComments = baseParse(`<pre>${rawText}</pre>`, {
        comments: false,
      })
      expect(
        (astWithoutComments.children[0] as ElementNode).children,
      ).toMatchObject([
        {
          type: NodeTypes.ELEMENT,
          tag: 'p',
        },
        {
          type: NodeTypes.ELEMENT,
          tag: 'p',
        },
      ])
    })
  })

  describe('Element', () => {
    test('simple div', () => {
      const ast = baseParse('<div>hello</div>')
      const element = ast.children[0] as ElementNode

      expect(element).toStrictEqual({
        type: NodeTypes.ELEMENT,
        ns: Namespaces.HTML,
        tag: 'div',
        tagType: ElementTypes.ELEMENT,
        codegenNode: undefined,
        props: [],
        isSelfClosing: false,
        children: [
          {
            type: NodeTypes.TEXT,
            content: 'hello',
            loc: {
              start: { offset: 5, line: 1, column: 6 },
              end: { offset: 10, line: 1, column: 11 },
              source: 'hello',
            },
          },
        ],
        loc: {
          start: { offset: 0, line: 1, column: 1 },
          end: { offset: 16, line: 1, column: 17 },
          source: '<div>hello</div>',
        },
      })
    })

    test('empty', () => {
      const ast = baseParse('<div></div>')
      const element = ast.children[0] as ElementNode

      expect(element).toStrictEqual({
        type: NodeTypes.ELEMENT,
        ns: Namespaces.HTML,
        tag: 'div',
        tagType: ElementTypes.ELEMENT,
        codegenNode: undefined,
        props: [],
        isSelfClosing: false,
        children: [],
        loc: {
          start: { offset: 0, line: 1, column: 1 },
          end: { offset: 11, line: 1, column: 12 },
          source: '<div></div>',
        },
      })
    })

    test('self closing', () => {
      const ast = baseParse('<div/>after')
      const element = ast.children[0] as ElementNode

      expect(element).toStrictEqual({
        type: NodeTypes.ELEMENT,
        ns: Namespaces.HTML,
        tag: 'div',
        tagType: ElementTypes.ELEMENT,
        codegenNode: undefined,
        props: [],

        isSelfClosing: true,
        children: [],
        loc: {
          start: { offset: 0, line: 1, column: 1 },
          end: { offset: 6, line: 1, column: 7 },
          source: '<div/>',
        },
      })
    })

    test('void element', () => {
      const ast = baseParse('<img>after', {
        isVoidTag: tag => tag === 'img',
      })
      const element = ast.children[0] as ElementNode

      expect(element).toStrictEqual({
        type: NodeTypes.ELEMENT,
        ns: Namespaces.HTML,
        tag: 'img',
        tagType: ElementTypes.ELEMENT,
        codegenNode: undefined,
        props: [],

        isSelfClosing: false,
        children: [],
        loc: {
          start: { offset: 0, line: 1, column: 1 },
          end: { offset: 5, line: 1, column: 6 },
          source: '<img>',
        },
      })
    })

    test('template element with directives', () => {
      const ast = baseParse('<template v-if="ok"></template>')
      const element = ast.children[0]
      expect(element).toMatchObject({
        type: NodeTypes.ELEMENT,
        tagType: ElementTypes.TEMPLATE,
      })
    })

    test('template element without directives', () => {
      const ast = baseParse('<template></template>')
      const element = ast.children[0]
      expect(element).toMatchObject({
        type: NodeTypes.ELEMENT,
        tagType: ElementTypes.ELEMENT,
      })
    })

    test('native element with `isNativeTag`', () => {
      const ast = baseParse('<div></div><comp></comp><Comp></Comp>', {
        isNativeTag: tag => tag === 'div',
      })

      expect(ast.children[0]).toMatchObject({
        type: NodeTypes.ELEMENT,
        tag: 'div',
        tagType: ElementTypes.ELEMENT,
      })

      expect(ast.children[1]).toMatchObject({
        type: NodeTypes.ELEMENT,
        tag: 'comp',
        tagType: ElementTypes.COMPONENT,
      })

      expect(ast.children[2]).toMatchObject({
        type: NodeTypes.ELEMENT,
        tag: 'Comp',
        tagType: ElementTypes.COMPONENT,
      })
    })

    test('native element without `isNativeTag`', () => {
      const ast = baseParse('<div></div><comp></comp><Comp></Comp>')

      expect(ast.children[0]).toMatchObject({
        type: NodeTypes.ELEMENT,
        tag: 'div',
        tagType: ElementTypes.ELEMENT,
      })

      expect(ast.children[1]).toMatchObject({
        type: NodeTypes.ELEMENT,
        tag: 'comp',
        tagType: ElementTypes.ELEMENT,
      })

      expect(ast.children[2]).toMatchObject({
        type: NodeTypes.ELEMENT,
        tag: 'Comp',
        tagType: ElementTypes.COMPONENT,
      })
    })

    test('v-is with `isNativeTag`', () => {
      const ast = baseParse(
        `<div></div><div v-is="'foo'"></div><Comp></Comp>`,
        {
          isNativeTag: tag => tag === 'div',
        },
      )

      expect(ast.children[0]).toMatchObject({
        type: NodeTypes.ELEMENT,
        tag: 'div',
        tagType: ElementTypes.ELEMENT,
      })

      expect(ast.children[1]).toMatchObject({
        type: NodeTypes.ELEMENT,
        tag: 'div',
        tagType: ElementTypes.COMPONENT,
      })

      expect(ast.children[2]).toMatchObject({
        type: NodeTypes.ELEMENT,
        tag: 'Comp',
        tagType: ElementTypes.COMPONENT,
      })
    })

    test('v-is without `isNativeTag`', () => {
      const ast = baseParse(`<div></div><div v-is="'foo'"></div><Comp></Comp>`)

      expect(ast.children[0]).toMatchObject({
        type: NodeTypes.ELEMENT,
        tag: 'div',
        tagType: ElementTypes.ELEMENT,
      })

      expect(ast.children[1]).toMatchObject({
        type: NodeTypes.ELEMENT,
        tag: 'div',
        tagType: ElementTypes.COMPONENT,
      })

      expect(ast.children[2]).toMatchObject({
        type: NodeTypes.ELEMENT,
        tag: 'Comp',
        tagType: ElementTypes.COMPONENT,
      })
    })

    test('custom element', () => {
      const ast = baseParse('<div></div><comp></comp>', {
        isNativeTag: tag => tag === 'div',
        isCustomElement: tag => tag === 'comp',
      })

      expect(ast.children[0]).toMatchObject({
        type: NodeTypes.ELEMENT,
        tag: 'div',
        tagType: ElementTypes.ELEMENT,
      })

      expect(ast.children[1]).toMatchObject({
        type: NodeTypes.ELEMENT,
        tag: 'comp',
        tagType: ElementTypes.ELEMENT,
      })
    })

    test('built-in component', () => {
      const ast = baseParse('<div></div><comp></comp>', {
        isBuiltInComponent: tag => (tag === 'comp' ? Symbol() : void 0),
      })

      expect(ast.children[0]).toMatchObject({
        type: NodeTypes.ELEMENT,
        tag: 'div',
        tagType: ElementTypes.ELEMENT,
      })

      expect(ast.children[1]).toMatchObject({
        type: NodeTypes.ELEMENT,
        tag: 'comp',
        tagType: ElementTypes.COMPONENT,
      })
    })

    test('slot element', () => {
      const ast = baseParse('<slot></slot><Comp></Comp>')

      expect(ast.children[0]).toMatchObject({
        type: NodeTypes.ELEMENT,
        tag: 'slot',
        tagType: ElementTypes.SLOT,
      })

      expect(ast.children[1]).toMatchObject({
        type: NodeTypes.ELEMENT,
        tag: 'Comp',
        tagType: ElementTypes.COMPONENT,
      })
    })

    test('attribute with no value', () => {
      const ast = baseParse('<div id></div>')
      const element = ast.children[0] as ElementNode

      expect(element).toStrictEqual({
        type: NodeTypes.ELEMENT,
        ns: Namespaces.HTML,
        tag: 'div',
        tagType: ElementTypes.ELEMENT,
        codegenNode: undefined,
        props: [
          {
            type: NodeTypes.ATTRIBUTE,
            name: 'id',
            value: undefined,
            loc: {
              start: { offset: 5, line: 1, column: 6 },
              end: { offset: 7, line: 1, column: 8 },
              source: 'id',
            },
          },
        ],

        isSelfClosing: false,
        children: [],
        loc: {
          start: { offset: 0, line: 1, column: 1 },
          end: { offset: 14, line: 1, column: 15 },
          source: '<div id></div>',
        },
      })
    })

    test('attribute with empty value, double quote', () => {
      const ast = baseParse('<div id=""></div>')
      const element = ast.children[0] as ElementNode

      expect(element).toStrictEqual({
        type: NodeTypes.ELEMENT,
        ns: Namespaces.HTML,
        tag: 'div',
        tagType: ElementTypes.ELEMENT,
        codegenNode: undefined,
        props: [
          {
            type: NodeTypes.ATTRIBUTE,
            name: 'id',
            value: {
              type: NodeTypes.TEXT,
              content: '',
              loc: {
                start: { offset: 8, line: 1, column: 9 },
                end: { offset: 10, line: 1, column: 11 },
                source: '""',
              },
            },
            loc: {
              start: { offset: 5, line: 1, column: 6 },
              end: { offset: 10, line: 1, column: 11 },
              source: 'id=""',
            },
          },
        ],

        isSelfClosing: false,
        children: [],
        loc: {
          start: { offset: 0, line: 1, column: 1 },
          end: { offset: 17, line: 1, column: 18 },
          source: '<div id=""></div>',
        },
      })
    })

    test('attribute with empty value, single quote', () => {
      const ast = baseParse("<div id=''></div>")
      const element = ast.children[0] as ElementNode

      expect(element).toStrictEqual({
        type: NodeTypes.ELEMENT,
        ns: Namespaces.HTML,
        tag: 'div',
        tagType: ElementTypes.ELEMENT,
        codegenNode: undefined,
        props: [
          {
            type: NodeTypes.ATTRIBUTE,
            name: 'id',
            value: {
              type: NodeTypes.TEXT,
              content: '',
              loc: {
                start: { offset: 8, line: 1, column: 9 },
                end: { offset: 10, line: 1, column: 11 },
                source: "''",
              },
            },
            loc: {
              start: { offset: 5, line: 1, column: 6 },
              end: { offset: 10, line: 1, column: 11 },
              source: "id=''",
            },
          },
        ],

        isSelfClosing: false,
        children: [],
        loc: {
          start: { offset: 0, line: 1, column: 1 },
          end: { offset: 17, line: 1, column: 18 },
          source: "<div id=''></div>",
        },
      })
    })

    test('attribute with value, double quote', () => {
      const ast = baseParse('<div id=">\'"></div>')
      const element = ast.children[0] as ElementNode

      expect(element).toStrictEqual({
        type: NodeTypes.ELEMENT,
        ns: Namespaces.HTML,
        tag: 'div',
        tagType: ElementTypes.ELEMENT,
        codegenNode: undefined,
        props: [
          {
            type: NodeTypes.ATTRIBUTE,
            name: 'id',
            value: {
              type: NodeTypes.TEXT,
              content: ">'",
              loc: {
                start: { offset: 8, line: 1, column: 9 },
                end: { offset: 12, line: 1, column: 13 },
                source: '">\'"',
              },
            },
            loc: {
              start: { offset: 5, line: 1, column: 6 },
              end: { offset: 12, line: 1, column: 13 },
              source: 'id=">\'"',
            },
          },
        ],

        isSelfClosing: false,
        children: [],
        loc: {
          start: { offset: 0, line: 1, column: 1 },
          end: { offset: 19, line: 1, column: 20 },
          source: '<div id=">\'"></div>',
        },
      })
    })

    test('attribute with value, single quote', () => {
      const ast = baseParse("<div id='>\"'></div>")
      const element = ast.children[0] as ElementNode

      expect(element).toStrictEqual({
        type: NodeTypes.ELEMENT,
        ns: Namespaces.HTML,
        tag: 'div',
        tagType: ElementTypes.ELEMENT,
        codegenNode: undefined,
        props: [
          {
            type: NodeTypes.ATTRIBUTE,
            name: 'id',
            value: {
              type: NodeTypes.TEXT,
              content: '>"',
              loc: {
                start: { offset: 8, line: 1, column: 9 },
                end: { offset: 12, line: 1, column: 13 },
                source: "'>\"'",
              },
            },
            loc: {
              start: { offset: 5, line: 1, column: 6 },
              end: { offset: 12, line: 1, column: 13 },
              source: "id='>\"'",
            },
          },
        ],

        isSelfClosing: false,
        children: [],
        loc: {
          start: { offset: 0, line: 1, column: 1 },
          end: { offset: 19, line: 1, column: 20 },
          source: "<div id='>\"'></div>",
        },
      })
    })

    test('attribute with value, unquoted', () => {
      const ast = baseParse('<div id=a/></div>')
      const element = ast.children[0] as ElementNode

      expect(element).toStrictEqual({
        type: NodeTypes.ELEMENT,
        ns: Namespaces.HTML,
        tag: 'div',
        tagType: ElementTypes.ELEMENT,
        codegenNode: undefined,
        props: [
          {
            type: NodeTypes.ATTRIBUTE,
            name: 'id',
            value: {
              type: NodeTypes.TEXT,
              content: 'a/',
              loc: {
                start: { offset: 8, line: 1, column: 9 },
                end: { offset: 10, line: 1, column: 11 },
                source: 'a/',
              },
            },
            loc: {
              start: { offset: 5, line: 1, column: 6 },
              end: { offset: 10, line: 1, column: 11 },
              source: 'id=a/',
            },
          },
        ],

        isSelfClosing: false,
        children: [],
        loc: {
          start: { offset: 0, line: 1, column: 1 },
          end: { offset: 17, line: 1, column: 18 },
          source: '<div id=a/></div>',
        },
      })
    })

    test('multiple attributes', () => {
      const ast = baseParse('<div id=a class="c" inert style=\'\'></div>')
      const element = ast.children[0] as ElementNode

      expect(element).toStrictEqual({
        type: NodeTypes.ELEMENT,
        ns: Namespaces.HTML,
        tag: 'div',
        tagType: ElementTypes.ELEMENT,
        codegenNode: undefined,
        props: [
          {
            type: NodeTypes.ATTRIBUTE,
            name: 'id',
            value: {
              type: NodeTypes.TEXT,
              content: 'a',
              loc: {
                start: { offset: 8, line: 1, column: 9 },
                end: { offset: 9, line: 1, column: 10 },
                source: 'a',
              },
            },
            loc: {
              start: { offset: 5, line: 1, column: 6 },
              end: { offset: 9, line: 1, column: 10 },
              source: 'id=a',
            },
          },
          {
            type: NodeTypes.ATTRIBUTE,
            name: 'class',
            value: {
              type: NodeTypes.TEXT,
              content: 'c',
              loc: {
                start: { offset: 16, line: 1, column: 17 },
                end: { offset: 19, line: 1, column: 20 },
                source: '"c"',
              },
            },
            loc: {
              start: { offset: 10, line: 1, column: 11 },
              end: { offset: 19, line: 1, column: 20 },
              source: 'class="c"',
            },
          },
          {
            type: NodeTypes.ATTRIBUTE,
            name: 'inert',
            value: undefined,
            loc: {
              start: { offset: 20, line: 1, column: 21 },
              end: { offset: 25, line: 1, column: 26 },
              source: 'inert',
            },
          },
          {
            type: NodeTypes.ATTRIBUTE,
            name: 'style',
            value: {
              type: NodeTypes.TEXT,
              content: '',
              loc: {
                start: { offset: 32, line: 1, column: 33 },
                end: { offset: 34, line: 1, column: 35 },
                source: "''",
              },
            },
            loc: {
              start: { offset: 26, line: 1, column: 27 },
              end: { offset: 34, line: 1, column: 35 },
              source: "style=''",
            },
          },
        ],

        isSelfClosing: false,
        children: [],
        loc: {
          start: { offset: 0, line: 1, column: 1 },
          end: { offset: 41, line: 1, column: 42 },
          source: '<div id=a class="c" inert style=\'\'></div>',
        },
      })
    })

    // https://github.com/vuejs/core/issues/4251
    test('class attribute should ignore whitespace when parsed', () => {
      const ast = baseParse('<div class=" \n\t c \t\n "></div>')
      const element = ast.children[0] as ElementNode

      expect(element).toStrictEqual({
        children: [],
        codegenNode: undefined,
        isSelfClosing: false,
        loc: {
          end: {
            column: 10,
            line: 3,
            offset: 29,
          },
          source: '<div class=" \n\t c \t\n "></div>',
          start: {
            column: 1,
            line: 1,
            offset: 0,
          },
        },
        ns: Namespaces.HTML,
        props: [
          {
            loc: {
              end: {
                column: 3,
                line: 3,
                offset: 22,
              },
              source: 'class=" \n\t c \t\n "',
              start: {
                column: 6,
                line: 1,
                offset: 5,
              },
            },
            name: 'class',
            type: NodeTypes.ATTRIBUTE,
            value: {
              content: 'c',
              loc: {
                end: {
                  column: 3,
                  line: 3,
                  offset: 22,
                },
                source: '" \n\t c \t\n "',
                start: {
                  column: 12,
                  line: 1,
                  offset: 11,
                },
              },
              type: NodeTypes.TEXT,
            },
          },
        ],
        tag: 'div',
        tagType: ElementTypes.ELEMENT,
        type: NodeTypes.ELEMENT,
      })
    })

    test('directive with no value', () => {
      const ast = baseParse('<div v-if/>')
      const directive = (ast.children[0] as ElementNode).props[0]

      expect(directive).toStrictEqual({
        type: NodeTypes.DIRECTIVE,
        name: 'if',
        arg: undefined,
        modifiers: [],
        exp: undefined,
        loc: {
          start: { offset: 5, line: 1, column: 6 },
          end: { offset: 9, line: 1, column: 10 },
          source: 'v-if',
        },
      })
    })

    test('directive with value', () => {
      const ast = baseParse('<div v-if="a"/>')
      const directive = (ast.children[0] as ElementNode).props[0]

      expect(directive).toStrictEqual({
        type: NodeTypes.DIRECTIVE,
        name: 'if',
        arg: undefined,
        modifiers: [],
        exp: {
          type: NodeTypes.SIMPLE_EXPRESSION,
          content: 'a',
          isStatic: false,
          constType: ConstantTypes.NOT_CONSTANT,
          loc: {
            start: { offset: 11, line: 1, column: 12 },
            end: { offset: 12, line: 1, column: 13 },
            source: 'a',
          },
        },
        loc: {
          start: { offset: 5, line: 1, column: 6 },
          end: { offset: 13, line: 1, column: 14 },
          source: 'v-if="a"',
        },
      })
    })

    test('directive with argument', () => {
      const ast = baseParse('<div v-on:click/>')
      const directive = (ast.children[0] as ElementNode).props[0]

      expect(directive).toStrictEqual({
        type: NodeTypes.DIRECTIVE,
        name: 'on',
        arg: {
          type: NodeTypes.SIMPLE_EXPRESSION,
          content: 'click',
          isStatic: true,
          constType: ConstantTypes.CAN_STRINGIFY,

          loc: {
            source: 'click',
            start: {
              column: 11,
              line: 1,
              offset: 10,
            },
            end: {
              column: 16,
              line: 1,
              offset: 15,
            },
          },
        },
        modifiers: [],
        exp: undefined,
        loc: {
          start: { offset: 5, line: 1, column: 6 },
          end: { offset: 15, line: 1, column: 16 },
          source: 'v-on:click',
        },
      })
    })

    // #3494
    test('directive argument edge case', () => {
      const ast = baseParse('<div v-slot:slot />')
      const directive = (ast.children[0] as ElementNode)
        .props[0] as DirectiveNode
      expect(directive.arg).toMatchObject({
        loc: {
          start: { offset: 12, line: 1, column: 13 },
          end: { offset: 16, line: 1, column: 17 },
          source: 'slot',
        },
      })
    })

    // https://github.com/vuejs/language-tools/issues/2710
    test('directive argument edge case (2)', () => {
      const ast = baseParse('<div #item.item />')
      const directive = (ast.children[0] as ElementNode)
        .props[0] as DirectiveNode
      expect(directive.arg).toMatchObject({
        loc: {
          start: { offset: 6, line: 1, column: 7 },
          end: { offset: 15, line: 1, column: 16 },
          source: 'item.item',
        },
      })
    })

    test('directive with dynamic argument', () => {
      const ast = baseParse('<div v-on:[event]/>')
      const directive = (ast.children[0] as ElementNode).props[0]

      expect(directive).toStrictEqual({
        type: NodeTypes.DIRECTIVE,
        name: 'on',
        arg: {
          type: NodeTypes.SIMPLE_EXPRESSION,
          content: 'event',
          isStatic: false,
          constType: ConstantTypes.NOT_CONSTANT,

          loc: {
            source: '[event]',
            start: {
              column: 11,
              line: 1,
              offset: 10,
            },
            end: {
              column: 18,
              line: 1,
              offset: 17,
            },
          },
        },
        modifiers: [],
        exp: undefined,
        loc: {
          start: { offset: 5, line: 1, column: 6 },
          end: { offset: 17, line: 1, column: 18 },
          source: 'v-on:[event]',
        },
      })
    })

    test('directive with a modifier', () => {
      const ast = baseParse('<div v-on.enter/>')
      const directive = (ast.children[0] as ElementNode).props[0]

      expect(directive).toStrictEqual({
        type: NodeTypes.DIRECTIVE,
        name: 'on',
        arg: undefined,
        modifiers: ['enter'],
        exp: undefined,
        loc: {
          start: { offset: 5, line: 1, column: 6 },
          end: { offset: 15, line: 1, column: 16 },
          source: 'v-on.enter',
        },
      })
    })

    test('directive with two modifiers', () => {
      const ast = baseParse('<div v-on.enter.exact/>')
      const directive = (ast.children[0] as ElementNode).props[0]

      expect(directive).toStrictEqual({
        type: NodeTypes.DIRECTIVE,
        name: 'on',
        arg: undefined,
        modifiers: ['enter', 'exact'],
        exp: undefined,
        loc: {
          start: { offset: 5, line: 1, column: 6 },
          end: { offset: 21, line: 1, column: 22 },
          source: 'v-on.enter.exact',
        },
      })
    })

    test('directive with argument and modifiers', () => {
      const ast = baseParse('<div v-on:click.enter.exact/>')
      const directive = (ast.children[0] as ElementNode).props[0]

      expect(directive).toStrictEqual({
        type: NodeTypes.DIRECTIVE,
        name: 'on',
        arg: {
          type: NodeTypes.SIMPLE_EXPRESSION,
          content: 'click',
          isStatic: true,
          constType: ConstantTypes.CAN_STRINGIFY,

          loc: {
            source: 'click',
            start: {
              column: 11,
              line: 1,
              offset: 10,
            },
            end: {
              column: 16,
              line: 1,
              offset: 15,
            },
          },
        },
        modifiers: ['enter', 'exact'],
        exp: undefined,
        loc: {
          start: { offset: 5, line: 1, column: 6 },
          end: { offset: 27, line: 1, column: 28 },
          source: 'v-on:click.enter.exact',
        },
      })
    })

    test('directive with dynamic argument and modifiers', () => {
      const ast = baseParse('<div v-on:[a.b].camel/>')
      const directive = (ast.children[0] as ElementNode).props[0]

      expect(directive).toStrictEqual({
        type: NodeTypes.DIRECTIVE,
        name: 'on',
        arg: {
          type: NodeTypes.SIMPLE_EXPRESSION,
          content: 'a.b',
          isStatic: false,
          constType: ConstantTypes.NOT_CONSTANT,

          loc: {
            source: '[a.b]',
            start: {
              column: 11,
              line: 1,
              offset: 10,
            },
            end: {
              column: 16,
              line: 1,
              offset: 15,
            },
          },
        },
        modifiers: ['camel'],
        exp: undefined,
        loc: {
          start: { offset: 5, line: 1, column: 6 },
          end: { offset: 21, line: 1, column: 22 },
          source: 'v-on:[a.b].camel',
        },
      })
    })
    test('directive with no name', () => {
      let errorCode = -1
      const ast = baseParse('<div v-/>', {
        onError: err => {
          errorCode = err.code as number
        },
      })
      const directive = (ast.children[0] as ElementNode).props[0]

      expect(errorCode).toBe(ErrorCodes.X_MISSING_DIRECTIVE_NAME)
      expect(directive).toStrictEqual({
        type: NodeTypes.ATTRIBUTE,
        name: 'v-',
        value: undefined,
        loc: {
          start: { offset: 5, line: 1, column: 6 },
          end: { offset: 7, line: 1, column: 8 },
          source: 'v-',
        },
      })
    })

    test('v-bind shorthand', () => {
      const ast = baseParse('<div :a=b />')
      const directive = (ast.children[0] as ElementNode).props[0]

      expect(directive).toStrictEqual({
        type: NodeTypes.DIRECTIVE,
        name: 'bind',
        arg: {
          type: NodeTypes.SIMPLE_EXPRESSION,
          content: 'a',
          isStatic: true,
          constType: ConstantTypes.CAN_STRINGIFY,

          loc: {
            source: 'a',
            start: {
              column: 7,
              line: 1,
              offset: 6,
            },
            end: {
              column: 8,
              line: 1,
              offset: 7,
            },
          },
        },
        modifiers: [],
        exp: {
          type: NodeTypes.SIMPLE_EXPRESSION,
          content: 'b',
          isStatic: false,
          constType: ConstantTypes.NOT_CONSTANT,

          loc: {
            start: { offset: 8, line: 1, column: 9 },
            end: { offset: 9, line: 1, column: 10 },
            source: 'b',
          },
        },
        loc: {
          start: { offset: 5, line: 1, column: 6 },
          end: { offset: 9, line: 1, column: 10 },
          source: ':a=b',
        },
      })
    })

    test('v-bind .prop shorthand', () => {
      const ast = baseParse('<div .a=b />')
      const directive = (ast.children[0] as ElementNode).props[0]

      expect(directive).toStrictEqual({
        type: NodeTypes.DIRECTIVE,
        name: 'bind',
        arg: {
          type: NodeTypes.SIMPLE_EXPRESSION,
          content: 'a',
          isStatic: true,
          constType: ConstantTypes.CAN_STRINGIFY,

          loc: {
            source: 'a',
            start: {
              column: 7,
              line: 1,
              offset: 6,
            },
            end: {
              column: 8,
              line: 1,
              offset: 7,
            },
          },
        },
        modifiers: ['prop'],
        exp: {
          type: NodeTypes.SIMPLE_EXPRESSION,
          content: 'b',
          isStatic: false,
          constType: ConstantTypes.NOT_CONSTANT,

          loc: {
            start: { offset: 8, line: 1, column: 9 },
            end: { offset: 9, line: 1, column: 10 },
            source: 'b',
          },
        },
        loc: {
          start: { offset: 5, line: 1, column: 6 },
          end: { offset: 9, line: 1, column: 10 },
          source: '.a=b',
        },
      })
    })

    test('v-bind shorthand with modifier', () => {
      const ast = baseParse('<div :a.sync=b />')
      const directive = (ast.children[0] as ElementNode).props[0]

      expect(directive).toStrictEqual({
        type: NodeTypes.DIRECTIVE,
        name: 'bind',
        arg: {
          type: NodeTypes.SIMPLE_EXPRESSION,
          content: 'a',
          isStatic: true,
          constType: ConstantTypes.CAN_STRINGIFY,

          loc: {
            source: 'a',
            start: {
              column: 7,
              line: 1,
              offset: 6,
            },
            end: {
              column: 8,
              line: 1,
              offset: 7,
            },
          },
        },
        modifiers: ['sync'],
        exp: {
          type: NodeTypes.SIMPLE_EXPRESSION,
          content: 'b',
          isStatic: false,
          constType: ConstantTypes.NOT_CONSTANT,

          loc: {
            start: { offset: 13, line: 1, column: 14 },
            end: { offset: 14, line: 1, column: 15 },
            source: 'b',
          },
        },
        loc: {
          start: { offset: 5, line: 1, column: 6 },
          end: { offset: 14, line: 1, column: 15 },
          source: ':a.sync=b',
        },
      })
    })

    test('v-on shorthand', () => {
      const ast = baseParse('<div @a=b />')
      const directive = (ast.children[0] as ElementNode).props[0]

      expect(directive).toStrictEqual({
        type: NodeTypes.DIRECTIVE,
        name: 'on',
        arg: {
          type: NodeTypes.SIMPLE_EXPRESSION,
          content: 'a',
          isStatic: true,
          constType: ConstantTypes.CAN_STRINGIFY,

          loc: {
            source: 'a',
            start: {
              column: 7,
              line: 1,
              offset: 6,
            },
            end: {
              column: 8,
              line: 1,
              offset: 7,
            },
          },
        },
        modifiers: [],
        exp: {
          type: NodeTypes.SIMPLE_EXPRESSION,
          content: 'b',
          isStatic: false,
          constType: ConstantTypes.NOT_CONSTANT,

          loc: {
            start: { offset: 8, line: 1, column: 9 },
            end: { offset: 9, line: 1, column: 10 },
            source: 'b',
          },
        },
        loc: {
          start: { offset: 5, line: 1, column: 6 },
          end: { offset: 9, line: 1, column: 10 },
          source: '@a=b',
        },
      })
    })

    test('v-on shorthand with modifier', () => {
      const ast = baseParse('<div @a.enter=b />')
      const directive = (ast.children[0] as ElementNode).props[0]

      expect(directive).toStrictEqual({
        type: NodeTypes.DIRECTIVE,
        name: 'on',
        arg: {
          type: NodeTypes.SIMPLE_EXPRESSION,
          content: 'a',
          isStatic: true,
          constType: ConstantTypes.CAN_STRINGIFY,

          loc: {
            source: 'a',
            start: {
              column: 7,
              line: 1,
              offset: 6,
            },
            end: {
              column: 8,
              line: 1,
              offset: 7,
            },
          },
        },
        modifiers: ['enter'],
        exp: {
          type: NodeTypes.SIMPLE_EXPRESSION,
          content: 'b',
          isStatic: false,
          constType: ConstantTypes.NOT_CONSTANT,

          loc: {
            start: { offset: 14, line: 1, column: 15 },
            end: { offset: 15, line: 1, column: 16 },
            source: 'b',
          },
        },
        loc: {
          start: { offset: 5, line: 1, column: 6 },
          end: { offset: 15, line: 1, column: 16 },
          source: '@a.enter=b',
        },
      })
    })

    test('v-slot shorthand', () => {
      const ast = baseParse('<Comp #a="{ b }" />')
      const directive = (ast.children[0] as ElementNode).props[0]

      expect(directive).toStrictEqual({
        type: NodeTypes.DIRECTIVE,
        name: 'slot',
        arg: {
          type: NodeTypes.SIMPLE_EXPRESSION,
          content: 'a',
          isStatic: true,
          constType: ConstantTypes.CAN_STRINGIFY,
          loc: {
            source: 'a',
            start: {
              column: 8,
              line: 1,
              offset: 7,
            },
            end: {
              column: 9,
              line: 1,
              offset: 8,
            },
          },
        },
        modifiers: [],
        exp: {
          type: NodeTypes.SIMPLE_EXPRESSION,
          content: '{ b }',
          isStatic: false,
          // The `constType` is the default value and will be determined in transformExpression
          constType: ConstantTypes.NOT_CONSTANT,
          loc: {
            start: { offset: 10, line: 1, column: 11 },
            end: { offset: 15, line: 1, column: 16 },
            source: '{ b }',
          },
        },
        loc: {
          start: { offset: 6, line: 1, column: 7 },
          end: { offset: 16, line: 1, column: 17 },
          source: '#a="{ b }"',
        },
      })
    })

    // #1241 special case for 2.x compat
    test('v-slot arg containing dots', () => {
      const ast = baseParse('<Comp v-slot:foo.bar="{ a }" />')
      const directive = (ast.children[0] as ElementNode).props[0]

      expect(directive).toMatchObject({
        type: NodeTypes.DIRECTIVE,
        name: 'slot',
        arg: {
          type: NodeTypes.SIMPLE_EXPRESSION,
          content: 'foo.bar',
          isStatic: true,
          constType: ConstantTypes.CAN_STRINGIFY,
          loc: {
            source: 'foo.bar',
            start: {
              column: 14,
              line: 1,
              offset: 13,
            },
            end: {
              column: 21,
              line: 1,
              offset: 20,
            },
          },
        },
      })
    })

    test('v-pre', () => {
      const ast = baseParse(
        `<div v-pre :id="foo"><Comp/>{{ bar }}</div>\n` +
          `<div :id="foo"><Comp/>{{ bar }}</div>`,
      )

      const divWithPre = ast.children[0] as ElementNode
      expect(divWithPre.props).toMatchObject([
        {
          type: NodeTypes.ATTRIBUTE,
          name: `:id`,
          value: {
            type: NodeTypes.TEXT,
            content: `foo`,
          },
          loc: {
            source: `:id="foo"`,
            start: {
              line: 1,
              column: 12,
            },
            end: {
              line: 1,
              column: 21,
            },
          },
        },
      ])
      expect(divWithPre.children[0]).toMatchObject({
        type: NodeTypes.ELEMENT,
        tagType: ElementTypes.ELEMENT,
        tag: `Comp`,
      })
      expect(divWithPre.children[1]).toMatchObject({
        type: NodeTypes.TEXT,
        content: `{{ bar }}`,
      })

      // should not affect siblings after it
      const divWithoutPre = ast.children[1] as ElementNode
      expect(divWithoutPre.props).toMatchObject([
        {
          type: NodeTypes.DIRECTIVE,
          name: `bind`,
          arg: {
            type: NodeTypes.SIMPLE_EXPRESSION,
            isStatic: true,
            content: `id`,
          },
          exp: {
            type: NodeTypes.SIMPLE_EXPRESSION,
            isStatic: false,
            content: `foo`,
          },
          loc: {
            source: `:id="foo"`,
            start: {
              line: 2,
              column: 6,
            },
            end: {
              line: 2,
              column: 15,
            },
          },
        },
      ])
      expect(divWithoutPre.children[0]).toMatchObject({
        type: NodeTypes.ELEMENT,
        tagType: ElementTypes.COMPONENT,
        tag: `Comp`,
      })
      expect(divWithoutPre.children[1]).toMatchObject({
        type: NodeTypes.INTERPOLATION,
        content: {
          type: NodeTypes.SIMPLE_EXPRESSION,
          content: `bar`,
          isStatic: false,
        },
      })
    })

    test('self-closing v-pre', () => {
      const ast = baseParse(
        `<div v-pre/>\n<div :id="foo"><Comp/>{{ bar }}</div>`,
      )
      // should not affect siblings after it
      const divWithoutPre = ast.children[1] as ElementNode
      expect(divWithoutPre.props).toMatchObject([
        {
          type: NodeTypes.DIRECTIVE,
          name: `bind`,
          arg: {
            type: NodeTypes.SIMPLE_EXPRESSION,
            isStatic: true,
            content: `id`,
          },
          exp: {
            type: NodeTypes.SIMPLE_EXPRESSION,
            isStatic: false,
            content: `foo`,
          },
          loc: {
            source: `:id="foo"`,
            start: {
              line: 2,
              column: 6,
            },
            end: {
              line: 2,
              column: 15,
            },
          },
        },
      ])
      expect(divWithoutPre.children[0]).toMatchObject({
        type: NodeTypes.ELEMENT,
        tagType: ElementTypes.COMPONENT,
        tag: `Comp`,
      })
      expect(divWithoutPre.children[1]).toMatchObject({
        type: NodeTypes.INTERPOLATION,
        content: {
          type: NodeTypes.SIMPLE_EXPRESSION,
          content: `bar`,
          isStatic: false,
        },
      })
    })

    test('end tags are case-insensitive.', () => {
      const ast = baseParse('<div>hello</DIV>after')
      const element = ast.children[0] as ElementNode
      const text = element.children[0] as TextNode

      expect(text).toStrictEqual({
        type: NodeTypes.TEXT,
        content: 'hello',
        loc: {
          start: { offset: 5, line: 1, column: 6 },
          end: { offset: 10, line: 1, column: 11 },
          source: 'hello',
        },
      })
    })
  })

  test('self closing single tag', () => {
    const ast = baseParse('<div :class="{ some: condition }" />')

    expect(ast.children).toHaveLength(1)
    expect(ast.children[0]).toMatchObject({ tag: 'div' })
  })

  test('self closing multiple tag', () => {
    const ast = baseParse(
      `<div :class="{ some: condition }" />\n` +
        `<p v-bind:style="{ color: 'red' }"/>`,
    )

    expect(ast).toMatchSnapshot()

    expect(ast.children).toHaveLength(2)
    expect(ast.children[0]).toMatchObject({ tag: 'div' })
    expect(ast.children[1]).toMatchObject({ tag: 'p' })
  })

  test('valid html', () => {
    const ast = baseParse(
      `<div :class="{ some: condition }">\n` +
        `  <p v-bind:style="{ color: 'red' }"/>\n` +
        `  <!-- a comment with <html> inside it -->\n` +
        `</div>`,
    )

    expect(ast).toMatchSnapshot()

    expect(ast.children).toHaveLength(1)
    const el = ast.children[0] as any
    expect(el).toMatchObject({
      tag: 'div',
    })
    expect(el.children).toHaveLength(2)
    expect(el.children[0]).toMatchObject({
      tag: 'p',
    })
    expect(el.children[1]).toMatchObject({
      type: NodeTypes.COMMENT,
    })
  })

  test('invalid html', () => {
    expect(() => {
      baseParse(`<div>\n<span>\n</div>\n</span>`)
    }).toThrow('Element is missing end tag.')

    const spy = vi.fn()
    const ast = baseParse(`<div>\n<span>\n</div>\n</span>`, {
      onError: spy,
    })

    expect(spy.mock.calls).toMatchObject([
      [
        {
          code: ErrorCodes.X_MISSING_END_TAG,
          loc: {
            start: {
              offset: 6,
              line: 2,
              column: 1,
            },
          },
        },
      ],
      [
        {
          code: ErrorCodes.X_INVALID_END_TAG,
          loc: {
            start: {
              offset: 20,
              line: 4,
              column: 1,
            },
          },
        },
      ],
    ])

    expect(ast).toMatchSnapshot()
  })

  test('parse with correct location info', () => {
    const [foo, bar, but, baz] = baseParse(
      `
foo
 is {{ bar }} but {{ baz }}`.trim(),
    ).children

    let offset = 0
    expect(foo.loc.start).toEqual({ line: 1, column: 1, offset })
    offset += foo.loc.source.length
    expect(foo.loc.end).toEqual({ line: 2, column: 5, offset })

    expect(bar.loc.start).toEqual({ line: 2, column: 5, offset })
    const barInner = (bar as InterpolationNode).content
    offset += 3
    expect(barInner.loc.start).toEqual({ line: 2, column: 8, offset })
    offset += barInner.loc.source.length
    expect(barInner.loc.end).toEqual({ line: 2, column: 11, offset })
    offset += 3
    expect(bar.loc.end).toEqual({ line: 2, column: 14, offset })

    expect(but.loc.start).toEqual({ line: 2, column: 14, offset })
    offset += but.loc.source.length
    expect(but.loc.end).toEqual({ line: 2, column: 19, offset })

    expect(baz.loc.start).toEqual({ line: 2, column: 19, offset })
    const bazInner = (baz as InterpolationNode).content
    offset += 3
    expect(bazInner.loc.start).toEqual({ line: 2, column: 22, offset })
    offset += bazInner.loc.source.length
    expect(bazInner.loc.end).toEqual({ line: 2, column: 25, offset })
    offset += 3
    expect(baz.loc.end).toEqual({ line: 2, column: 28, offset })
  })

  describe('decodeEntities option', () => {
    test('use default map', () => {
      const ast: any = baseParse('&gt;&lt;&amp;&apos;&quot;&foo;')

      expect(ast.children.length).toBe(1)
      expect(ast.children[0].type).toBe(NodeTypes.TEXT)
      expect(ast.children[0].content).toBe('><&\'"&foo;')
    })

    test('use the given map', () => {
      const ast: any = baseParse('&amp;&cups;', {
        decodeEntities: text => text.replace('&cups;', '\u222A\uFE00'),
        onError: () => {}, // Ignore errors
      })

      expect(ast.children.length).toBe(1)
      expect(ast.children[0].type).toBe(NodeTypes.TEXT)
      expect(ast.children[0].content).toBe('&amp;\u222A\uFE00')
    })
  })

  describe('whitespace management when adopting strategy condense', () => {
    const parse = (content: string, options?: ParserOptions) =>
      baseParse(content, {
        whitespace: 'condense',
        ...options,
      })

    it('should remove whitespaces at start/end inside an element', () => {
      const ast = parse(`<div>   <span/>    </div>`)
      expect((ast.children[0] as ElementNode).children.length).toBe(1)
    })

    it('should remove whitespaces w/ newline between elements', () => {
      const ast = parse(`<div/> \n <div/> \n <div/>`)
      expect(ast.children.length).toBe(3)
      expect(ast.children.every(c => c.type === NodeTypes.ELEMENT)).toBe(true)
    })

    it('should remove whitespaces adjacent to comments', () => {
      const ast = parse(`<div/> \n <!--foo--> <div/>`)
      expect(ast.children.length).toBe(3)
      expect(ast.children[0].type).toBe(NodeTypes.ELEMENT)
      expect(ast.children[1].type).toBe(NodeTypes.COMMENT)
      expect(ast.children[2].type).toBe(NodeTypes.ELEMENT)
    })

    it('should remove whitespaces w/ newline between comments and elements', () => {
      const ast = parse(`<div/> \n <!--foo--> \n <div/>`)
      expect(ast.children.length).toBe(3)
      expect(ast.children[0].type).toBe(NodeTypes.ELEMENT)
      expect(ast.children[1].type).toBe(NodeTypes.COMMENT)
      expect(ast.children[2].type).toBe(NodeTypes.ELEMENT)
    })

    it('should NOT remove whitespaces w/ newline between interpolations', () => {
      const ast = parse(`{{ foo }} \n {{ bar }}`)
      expect(ast.children.length).toBe(3)
      expect(ast.children[0].type).toBe(NodeTypes.INTERPOLATION)
      expect(ast.children[1]).toMatchObject({
        type: NodeTypes.TEXT,
        content: ' ',
      })
      expect(ast.children[2].type).toBe(NodeTypes.INTERPOLATION)
    })

    it('should NOT remove whitespaces w/ newline between interpolation and comment', () => {
      const ast = parse(`<!-- foo --> \n {{msg}}`)
      expect(ast.children.length).toBe(3)
      expect(ast.children[0].type).toBe(NodeTypes.COMMENT)
      expect(ast.children[1]).toMatchObject({
        type: NodeTypes.TEXT,
        content: ' ',
      })
      expect(ast.children[2].type).toBe(NodeTypes.INTERPOLATION)
    })

    it('should NOT remove whitespaces w/o newline between elements', () => {
      const ast = parse(`<div/> <div/> <div/>`)
      expect(ast.children.length).toBe(5)
      expect(ast.children.map(c => c.type)).toMatchObject([
        NodeTypes.ELEMENT,
        NodeTypes.TEXT,
        NodeTypes.ELEMENT,
        NodeTypes.TEXT,
        NodeTypes.ELEMENT,
      ])
    })

    it('should condense consecutive whitespaces in text', () => {
      const ast = parse(`   foo  \n    bar     baz     `)
      expect((ast.children[0] as TextNode).content).toBe(` foo bar baz `)
    })

    it('should remove leading newline character immediately following the pre element start tag', () => {
      const ast = baseParse(`<pre>\n  foo  bar  </pre>`, {
        isPreTag: tag => tag === 'pre',
      })
      expect(ast.children).toHaveLength(1)
      const preElement = ast.children[0] as ElementNode
      expect(preElement.children).toHaveLength(1)
      expect((preElement.children[0] as TextNode).content).toBe(`  foo  bar  `)
    })

    it('should NOT remove leading newline character immediately following child-tag of pre element', () => {
      const ast = baseParse(`<pre><span></span>\n  foo  bar  </pre>`, {
        isPreTag: tag => tag === 'pre',
      })
      const preElement = ast.children[0] as ElementNode
      expect(preElement.children).toHaveLength(2)
      expect((preElement.children[1] as TextNode).content).toBe(
        `\n  foo  bar  `,
      )
    })

    it('self-closing pre tag', () => {
      const ast = baseParse(`<pre/><span>\n  foo   bar</span>`, {
        isPreTag: tag => tag === 'pre',
      })
      const elementAfterPre = ast.children[1] as ElementNode
      // should not affect the <span> and condense its whitespace inside
      expect((elementAfterPre.children[0] as TextNode).content).toBe(` foo bar`)
    })

    it('should NOT condense whitespaces in RCDATA text mode', () => {
      const ast = baseParse(`<textarea>Text:\n   foo</textarea>`, {
        getTextMode: ({ tag }) =>
          tag === 'textarea' ? TextModes.RCDATA : TextModes.DATA,
      })
      const preElement = ast.children[0] as ElementNode
      expect(preElement.children).toHaveLength(1)
      expect((preElement.children[0] as TextNode).content).toBe(`Text:\n   foo`)
    })
  })

  describe('whitespace management when adopting strategy preserve', () => {
    const parse = (content: string, options?: ParserOptions) =>
      baseParse(content, {
        whitespace: 'preserve',
        ...options,
      })

    it('should still remove whitespaces at start/end inside an element', () => {
      const ast = parse(`<div>   <span/>    </div>`)
      expect((ast.children[0] as ElementNode).children.length).toBe(1)
    })

    it('should preserve whitespaces w/ newline between elements', () => {
      const ast = parse(`<div/> \n <div/> \n <div/>`)
      expect(ast.children.length).toBe(5)
      expect(ast.children.map(c => c.type)).toMatchObject([
        NodeTypes.ELEMENT,
        NodeTypes.TEXT,
        NodeTypes.ELEMENT,
        NodeTypes.TEXT,
        NodeTypes.ELEMENT,
      ])
    })

    it('should preserve whitespaces adjacent to comments', () => {
      const ast = parse(`<div/> \n <!--foo--> <div/>`)
      expect(ast.children.length).toBe(5)
      expect(ast.children.map(c => c.type)).toMatchObject([
        NodeTypes.ELEMENT,
        NodeTypes.TEXT,
        NodeTypes.COMMENT,
        NodeTypes.TEXT,
        NodeTypes.ELEMENT,
      ])
    })

    it('should preserve whitespaces w/ newline between comments and elements', () => {
      const ast = parse(`<div/> \n <!--foo--> \n <div/>`)
      expect(ast.children.length).toBe(5)
      expect(ast.children.map(c => c.type)).toMatchObject([
        NodeTypes.ELEMENT,
        NodeTypes.TEXT,
        NodeTypes.COMMENT,
        NodeTypes.TEXT,
        NodeTypes.ELEMENT,
      ])
    })

    it('should preserve whitespaces w/ newline between interpolations', () => {
      const ast = parse(`{{ foo }} \n {{ bar }}`)
      expect(ast.children.length).toBe(3)
      expect(ast.children[0].type).toBe(NodeTypes.INTERPOLATION)
      expect(ast.children[1]).toMatchObject({
        type: NodeTypes.TEXT,
        content: ' ',
      })
      expect(ast.children[2].type).toBe(NodeTypes.INTERPOLATION)
    })

    it('should preserve whitespaces w/o newline between elements', () => {
      const ast = parse(`<div/> <div/> <div/>`)
      expect(ast.children.length).toBe(5)
      expect(ast.children.map(c => c.type)).toMatchObject([
        NodeTypes.ELEMENT,
        NodeTypes.TEXT,
        NodeTypes.ELEMENT,
        NodeTypes.TEXT,
        NodeTypes.ELEMENT,
      ])
    })

    it('should preserve consecutive whitespaces in text', () => {
      const content = `   foo  \n    bar     baz     `
      const ast = parse(content)
      expect((ast.children[0] as TextNode).content).toBe(content)
    })
  })

  describe('Errors', () => {
    const patterns: {
      [key: string]: Array<{
        code: string
        errors: Array<{ type: ErrorCodes; loc: Position }>
        options?: Partial<ParserOptions>
      }>
    } = {
      ABRUPT_CLOSING_OF_EMPTY_COMMENT: [
        {
          code: '<template><!--></template>',
          errors: [
            {
              type: ErrorCodes.ABRUPT_CLOSING_OF_EMPTY_COMMENT,
              loc: { offset: 10, line: 1, column: 11 },
            },
          ],
        },
        {
          code: '<template><!---></template>',
          errors: [
            {
              type: ErrorCodes.ABRUPT_CLOSING_OF_EMPTY_COMMENT,
              loc: { offset: 10, line: 1, column: 11 },
            },
          ],
        },
        {
          code: '<template><!----></template>',
          errors: [],
        },
      ],
      CDATA_IN_HTML_CONTENT: [
        {
          code: '<template><![CDATA[cdata]]></template>',
          errors: [
            {
              type: ErrorCodes.CDATA_IN_HTML_CONTENT,
              loc: { offset: 10, line: 1, column: 11 },
            },
          ],
        },
        {
          code: '<template><svg><![CDATA[cdata]]></svg></template>',
          errors: [],
        },
      ],
      DUPLICATE_ATTRIBUTE: [
        {
          code: '<template><div id="" id=""></div></template>',
          errors: [
            {
              type: ErrorCodes.DUPLICATE_ATTRIBUTE,
              loc: { offset: 21, line: 1, column: 22 },
            },
          ],
        },
      ],
      END_TAG_WITH_ATTRIBUTES: [
        {
          code: '<template><div></div id=""></template>',
          errors: [
            {
              type: ErrorCodes.END_TAG_WITH_ATTRIBUTES,
              loc: { offset: 21, line: 1, column: 22 },
            },
          ],
        },
      ],
      END_TAG_WITH_TRAILING_SOLIDUS: [
        {
          code: '<template><div></div/></template>',
          errors: [
            {
              type: ErrorCodes.END_TAG_WITH_TRAILING_SOLIDUS,
              loc: { offset: 20, line: 1, column: 21 },
            },
          ],
        },
      ],
      EOF_BEFORE_TAG_NAME: [
        {
          code: '<template><',
          errors: [
            {
              type: ErrorCodes.EOF_BEFORE_TAG_NAME,
              loc: { offset: 11, line: 1, column: 12 },
            },
            {
              type: ErrorCodes.X_MISSING_END_TAG,
              loc: { offset: 0, line: 1, column: 1 },
            },
          ],
        },
        {
          code: '<template></',
          errors: [
            {
              type: ErrorCodes.EOF_BEFORE_TAG_NAME,
              loc: { offset: 12, line: 1, column: 13 },
            },
            {
              type: ErrorCodes.X_MISSING_END_TAG,
              loc: { offset: 0, line: 1, column: 1 },
            },
          ],
        },
      ],
      EOF_IN_CDATA: [
        {
          code: '<template><svg><![CDATA[cdata',
          errors: [
            {
              type: ErrorCodes.EOF_IN_CDATA,
              loc: { offset: 29, line: 1, column: 30 },
            },
            {
              type: ErrorCodes.X_MISSING_END_TAG,
              loc: { offset: 10, line: 1, column: 11 },
            },
            {
              type: ErrorCodes.X_MISSING_END_TAG,
              loc: { offset: 0, line: 1, column: 1 },
            },
          ],
        },
        {
          code: '<template><svg><![CDATA[',
          errors: [
            {
              type: ErrorCodes.EOF_IN_CDATA,
              loc: { offset: 24, line: 1, column: 25 },
            },
            {
              type: ErrorCodes.X_MISSING_END_TAG,
              loc: { offset: 10, line: 1, column: 11 },
            },
            {
              type: ErrorCodes.X_MISSING_END_TAG,
              loc: { offset: 0, line: 1, column: 1 },
            },
          ],
        },
      ],
      EOF_IN_COMMENT: [
        {
          code: '<template><!--comment',
          errors: [
            {
              type: ErrorCodes.EOF_IN_COMMENT,
              loc: { offset: 21, line: 1, column: 22 },
            },
            {
              type: ErrorCodes.X_MISSING_END_TAG,
              loc: { offset: 0, line: 1, column: 1 },
            },
          ],
        },
        {
          code: '<template><!--',
          errors: [
            {
              type: ErrorCodes.EOF_IN_COMMENT,
              loc: { offset: 14, line: 1, column: 15 },
            },
            {
              type: ErrorCodes.X_MISSING_END_TAG,
              loc: { offset: 0, line: 1, column: 1 },
            },
          ],
        },
        // Bogus comments don't throw eof-in-comment error.
        // https://html.spec.whatwg.org/multipage/parsing.html#bogus-comment-state
        {
          code: '<template><!',
          errors: [
            {
              type: ErrorCodes.INCORRECTLY_OPENED_COMMENT,
              loc: { offset: 10, line: 1, column: 11 },
            },
            {
              type: ErrorCodes.X_MISSING_END_TAG,
              loc: { offset: 0, line: 1, column: 1 },
            },
          ],
        },
        {
          code: '<template><!-',
          errors: [
            {
              type: ErrorCodes.INCORRECTLY_OPENED_COMMENT,
              loc: { offset: 10, line: 1, column: 11 },
            },
            {
              type: ErrorCodes.X_MISSING_END_TAG,
              loc: { offset: 0, line: 1, column: 1 },
            },
          ],
        },
        {
          code: '<template><!abc',
          errors: [
            {
              type: ErrorCodes.INCORRECTLY_OPENED_COMMENT,
              loc: { offset: 10, line: 1, column: 11 },
            },
            {
              type: ErrorCodes.X_MISSING_END_TAG,
              loc: { offset: 0, line: 1, column: 1 },
            },
          ],
        },
      ],
      EOF_IN_SCRIPT_HTML_COMMENT_LIKE_TEXT: [
        {
          code: "<script><!--console.log('hello')",
          errors: [
            {
              type: ErrorCodes.X_MISSING_END_TAG,
              loc: { offset: 0, line: 1, column: 1 },
            },
            {
              type: ErrorCodes.EOF_IN_SCRIPT_HTML_COMMENT_LIKE_TEXT,
              loc: { offset: 32, line: 1, column: 33 },
            },
          ],
        },
        {
          code: "<script>console.log('hello')",
          errors: [
            {
              type: ErrorCodes.X_MISSING_END_TAG,
              loc: { offset: 0, line: 1, column: 1 },
            },
          ],
        },
      ],
      EOF_IN_TAG: [
        {
          code: '<template><div',
          errors: [
            {
              type: ErrorCodes.EOF_IN_TAG,
              loc: { offset: 14, line: 1, column: 15 },
            },
            {
              type: ErrorCodes.X_MISSING_END_TAG,
              loc: { offset: 10, line: 1, column: 11 },
            },
            {
              type: ErrorCodes.X_MISSING_END_TAG,
              loc: { offset: 0, line: 1, column: 1 },
            },
          ],
        },
        {
          code: '<template><div ',
          errors: [
            {
              type: ErrorCodes.EOF_IN_TAG,
              loc: { offset: 15, line: 1, column: 16 },
            },
            {
              type: ErrorCodes.X_MISSING_END_TAG,
              loc: { offset: 10, line: 1, column: 11 },
            },
            {
              type: ErrorCodes.X_MISSING_END_TAG,
              loc: { offset: 0, line: 1, column: 1 },
            },
          ],
        },
        {
          code: '<template><div id',
          errors: [
            {
              type: ErrorCodes.EOF_IN_TAG,
              loc: { offset: 17, line: 1, column: 18 },
            },
            {
              type: ErrorCodes.X_MISSING_END_TAG,
              loc: { offset: 10, line: 1, column: 11 },
            },
            {
              type: ErrorCodes.X_MISSING_END_TAG,
              loc: { offset: 0, line: 1, column: 1 },
            },
          ],
        },
        {
          code: '<template><div id ',
          errors: [
            {
              type: ErrorCodes.EOF_IN_TAG,
              loc: { offset: 18, line: 1, column: 19 },
            },
            {
              type: ErrorCodes.X_MISSING_END_TAG,
              loc: { offset: 10, line: 1, column: 11 },
            },
            {
              type: ErrorCodes.X_MISSING_END_TAG,
              loc: { offset: 0, line: 1, column: 1 },
            },
          ],
        },
        {
          code: '<template><div id =',
          errors: [
            {
              type: ErrorCodes.MISSING_ATTRIBUTE_VALUE,
              loc: { offset: 19, line: 1, column: 20 },
            },
            {
              type: ErrorCodes.EOF_IN_TAG,
              loc: { offset: 19, line: 1, column: 20 },
            },
            {
              type: ErrorCodes.X_MISSING_END_TAG,
              loc: { offset: 10, line: 1, column: 11 },
            },
            {
              type: ErrorCodes.X_MISSING_END_TAG,
              loc: { offset: 0, line: 1, column: 1 },
            },
          ],
        },
        {
          code: "<template><div id='abc",
          errors: [
            {
              type: ErrorCodes.EOF_IN_TAG,
              loc: { offset: 22, line: 1, column: 23 },
            },
            {
              type: ErrorCodes.X_MISSING_END_TAG,
              loc: { offset: 10, line: 1, column: 11 },
            },
            {
              type: ErrorCodes.X_MISSING_END_TAG,
              loc: { offset: 0, line: 1, column: 1 },
            },
          ],
        },
        {
          code: '<template><div id="abc',
          errors: [
            {
              type: ErrorCodes.EOF_IN_TAG,
              loc: { offset: 22, line: 1, column: 23 },
            },
            {
              type: ErrorCodes.X_MISSING_END_TAG,
              loc: { offset: 10, line: 1, column: 11 },
            },
            {
              type: ErrorCodes.X_MISSING_END_TAG,
              loc: { offset: 0, line: 1, column: 1 },
            },
          ],
        },
        {
          code: "<template><div id='abc'",
          errors: [
            {
              type: ErrorCodes.EOF_IN_TAG,
              loc: { offset: 23, line: 1, column: 24 },
            },
            {
              type: ErrorCodes.X_MISSING_END_TAG,
              loc: { offset: 10, line: 1, column: 11 },
            },
            {
              type: ErrorCodes.X_MISSING_END_TAG,
              loc: { offset: 0, line: 1, column: 1 },
            },
          ],
        },
        {
          code: '<template><div id="abc"',
          errors: [
            {
              type: ErrorCodes.EOF_IN_TAG,
              loc: { offset: 23, line: 1, column: 24 },
            },
            {
              type: ErrorCodes.X_MISSING_END_TAG,
              loc: { offset: 10, line: 1, column: 11 },
            },
            {
              type: ErrorCodes.X_MISSING_END_TAG,
              loc: { offset: 0, line: 1, column: 1 },
            },
          ],
        },
        {
          code: '<template><div id=abc',
          errors: [
            {
              type: ErrorCodes.EOF_IN_TAG,
              loc: { offset: 21, line: 1, column: 22 },
            },
            {
              type: ErrorCodes.X_MISSING_END_TAG,
              loc: { offset: 10, line: 1, column: 11 },
            },
            {
              type: ErrorCodes.X_MISSING_END_TAG,
              loc: { offset: 0, line: 1, column: 1 },
            },
          ],
        },
        {
          code: "<template><div id='abc'/",
          errors: [
            {
              type: ErrorCodes.UNEXPECTED_SOLIDUS_IN_TAG,
              loc: { offset: 23, line: 1, column: 24 },
            },
            {
              type: ErrorCodes.EOF_IN_TAG,
              loc: { offset: 24, line: 1, column: 25 },
            },
            {
              type: ErrorCodes.X_MISSING_END_TAG,
              loc: { offset: 10, line: 1, column: 11 },
            },
            {
              type: ErrorCodes.X_MISSING_END_TAG,
              loc: { offset: 0, line: 1, column: 1 },
            },
          ],
        },
        {
          code: '<template><div id="abc"/',
          errors: [
            {
              type: ErrorCodes.UNEXPECTED_SOLIDUS_IN_TAG,
              loc: { offset: 23, line: 1, column: 24 },
            },
            {
              type: ErrorCodes.EOF_IN_TAG,
              loc: { offset: 24, line: 1, column: 25 },
            },
            {
              type: ErrorCodes.X_MISSING_END_TAG,
              loc: { offset: 10, line: 1, column: 11 },
            },
            {
              type: ErrorCodes.X_MISSING_END_TAG,
              loc: { offset: 0, line: 1, column: 1 },
            },
          ],
        },
        {
          code: '<template><div id=abc /',
          errors: [
            {
              type: ErrorCodes.UNEXPECTED_SOLIDUS_IN_TAG,
              loc: { offset: 22, line: 1, column: 23 },
            },
            {
              type: ErrorCodes.EOF_IN_TAG,
              loc: { offset: 23, line: 1, column: 24 },
            },
            {
              type: ErrorCodes.X_MISSING_END_TAG,
              loc: { offset: 10, line: 1, column: 11 },
            },
            {
              type: ErrorCodes.X_MISSING_END_TAG,
              loc: { offset: 0, line: 1, column: 1 },
            },
          ],
        },
        {
          code: '<div></div',
          errors: [
            {
              type: ErrorCodes.EOF_IN_TAG,
              loc: { offset: 10, line: 1, column: 11 },
            },
          ],
        },
      ],
      INCORRECTLY_CLOSED_COMMENT: [
        {
          code: '<template><!--comment--!></template>',
          errors: [
            {
              type: ErrorCodes.INCORRECTLY_CLOSED_COMMENT,
              loc: { offset: 10, line: 1, column: 11 },
            },
          ],
        },
      ],
      INCORRECTLY_OPENED_COMMENT: [
        {
          code: '<template><!></template>',
          errors: [
            {
              type: ErrorCodes.INCORRECTLY_OPENED_COMMENT,
              loc: { offset: 10, line: 1, column: 11 },
            },
          ],
        },
        {
          code: '<template><!-></template>',
          errors: [
            {
              type: ErrorCodes.INCORRECTLY_OPENED_COMMENT,
              loc: { offset: 10, line: 1, column: 11 },
            },
          ],
        },
        {
          code: '<template><!ELEMENT br EMPTY></template>',
          errors: [
            {
              type: ErrorCodes.INCORRECTLY_OPENED_COMMENT,
              loc: { offset: 10, line: 1, column: 11 },
            },
          ],
        },
        // Just ignore doctype.
        {
          code: '<!DOCTYPE html>',
          errors: [],
        },
      ],
      INVALID_FIRST_CHARACTER_OF_TAG_NAME: [
        {
          code: '<template>a < b</template>',
          errors: [
            {
              type: ErrorCodes.INVALID_FIRST_CHARACTER_OF_TAG_NAME,
              loc: { offset: 13, line: 1, column: 14 },
            },
          ],
        },
        {
          code: '<template><�></template>',
          errors: [
            {
              type: ErrorCodes.INVALID_FIRST_CHARACTER_OF_TAG_NAME,
              loc: { offset: 11, line: 1, column: 12 },
            },
          ],
        },
        {
          code: '<template>a </ b</template>',
          errors: [
            {
              type: ErrorCodes.INVALID_FIRST_CHARACTER_OF_TAG_NAME,
              loc: { offset: 14, line: 1, column: 15 },
            },
            {
              type: ErrorCodes.X_MISSING_END_TAG,
              loc: { offset: 0, line: 1, column: 1 },
            },
          ],
        },
        {
          code: '<template></�></template>',
          errors: [
            {
              type: ErrorCodes.INVALID_FIRST_CHARACTER_OF_TAG_NAME,
              loc: { offset: 12, line: 1, column: 13 },
            },
          ],
        },
        // Don't throw invalid-first-character-of-tag-name in interpolation
        {
          code: '<template>{{a < b}}</template>',
          errors: [],
        },
      ],
      MISSING_ATTRIBUTE_VALUE: [
        {
          code: '<template><div id=></div></template>',
          errors: [
            {
              type: ErrorCodes.MISSING_ATTRIBUTE_VALUE,
              loc: { offset: 18, line: 1, column: 19 },
            },
          ],
        },
        {
          code: '<template><div id= ></div></template>',
          errors: [
            {
              type: ErrorCodes.MISSING_ATTRIBUTE_VALUE,
              loc: { offset: 19, line: 1, column: 20 },
            },
          ],
        },
        {
          code: '<template><div id= /></div></template>',
          errors: [],
        },
      ],
      MISSING_END_TAG_NAME: [
        {
          code: '<template></></template>',
          errors: [
            {
              type: ErrorCodes.MISSING_END_TAG_NAME,
              loc: { offset: 12, line: 1, column: 13 },
            },
          ],
        },
      ],
      MISSING_WHITESPACE_BETWEEN_ATTRIBUTES: [
        {
          code: '<template><div id="foo"class="bar"></div></template>',
          errors: [
            {
              type: ErrorCodes.MISSING_WHITESPACE_BETWEEN_ATTRIBUTES,
              loc: { offset: 23, line: 1, column: 24 },
            },
          ],
        },
        // CR doesn't appear in tokenization phase, but all CR are removed in preprocessing.
        // https://html.spec.whatwg.org/multipage/parsing.html#preprocessing-the-input-stream
        {
          code: '<template><div id="foo"\r\nclass="bar"></div></template>',
          errors: [],
        },
      ],
      NESTED_COMMENT: [
        {
          code: '<template><!--a<!--b--></template>',
          errors: [
            {
              type: ErrorCodes.NESTED_COMMENT,
              loc: { offset: 15, line: 1, column: 16 },
            },
          ],
        },
        {
          code: '<template><!--a<!--b<!--c--></template>',
          errors: [
            {
              type: ErrorCodes.NESTED_COMMENT,
              loc: { offset: 15, line: 1, column: 16 },
            },
            {
              type: ErrorCodes.NESTED_COMMENT,
              loc: { offset: 20, line: 1, column: 21 },
            },
          ],
        },
        {
          code: '<template><!--a<!--b<!----></template>',
          errors: [
            {
              type: ErrorCodes.NESTED_COMMENT,
              loc: { offset: 15, line: 1, column: 16 },
            },
          ],
        },
        {
          code: '<template><!--a<!--></template>',
          errors: [],
        },
        {
          code: '<template><!--a<!--',
          errors: [
            {
              type: ErrorCodes.EOF_IN_COMMENT,
              loc: { offset: 19, line: 1, column: 20 },
            },
            {
              type: ErrorCodes.X_MISSING_END_TAG,
              loc: { offset: 0, line: 1, column: 1 },
            },
          ],
        },
      ],
      UNEXPECTED_CHARACTER_IN_ATTRIBUTE_NAME: [
        {
          code: "<template><div a\"bc=''></div></template>",
          errors: [
            {
              type: ErrorCodes.UNEXPECTED_CHARACTER_IN_ATTRIBUTE_NAME,
              loc: { offset: 16, line: 1, column: 17 },
            },
          ],
        },
        {
          code: "<template><div a'bc=''></div></template>",
          errors: [
            {
              type: ErrorCodes.UNEXPECTED_CHARACTER_IN_ATTRIBUTE_NAME,
              loc: { offset: 16, line: 1, column: 17 },
            },
          ],
        },
        {
          code: "<template><div a<bc=''></div></template>",
          errors: [
            {
              type: ErrorCodes.UNEXPECTED_CHARACTER_IN_ATTRIBUTE_NAME,
              loc: { offset: 16, line: 1, column: 17 },
            },
          ],
        },
      ],
      UNEXPECTED_CHARACTER_IN_UNQUOTED_ATTRIBUTE_VALUE: [
        {
          code: '<template><div foo=bar"></div></template>',
          errors: [
            {
              type: ErrorCodes.UNEXPECTED_CHARACTER_IN_UNQUOTED_ATTRIBUTE_VALUE,
              loc: { offset: 22, line: 1, column: 23 },
            },
          ],
        },
        {
          code: "<template><div foo=bar'></div></template>",
          errors: [
            {
              type: ErrorCodes.UNEXPECTED_CHARACTER_IN_UNQUOTED_ATTRIBUTE_VALUE,
              loc: { offset: 22, line: 1, column: 23 },
            },
          ],
        },
        {
          code: '<template><div foo=bar<div></div></template>',
          errors: [
            {
              type: ErrorCodes.UNEXPECTED_CHARACTER_IN_UNQUOTED_ATTRIBUTE_VALUE,
              loc: { offset: 22, line: 1, column: 23 },
            },
          ],
        },
        {
          code: '<template><div foo=bar=baz></div></template>',
          errors: [
            {
              type: ErrorCodes.UNEXPECTED_CHARACTER_IN_UNQUOTED_ATTRIBUTE_VALUE,
              loc: { offset: 22, line: 1, column: 23 },
            },
          ],
        },
        {
          code: '<template><div foo=bar`></div></template>',
          errors: [
            {
              type: ErrorCodes.UNEXPECTED_CHARACTER_IN_UNQUOTED_ATTRIBUTE_VALUE,
              loc: { offset: 22, line: 1, column: 23 },
            },
          ],
        },
      ],
      UNEXPECTED_EQUALS_SIGN_BEFORE_ATTRIBUTE_NAME: [
        {
          code: '<template><div =foo=bar></div></template>',
          errors: [
            {
              type: ErrorCodes.UNEXPECTED_EQUALS_SIGN_BEFORE_ATTRIBUTE_NAME,
              loc: { offset: 15, line: 1, column: 16 },
            },
          ],
        },
        {
          code: '<template><div =></div></template>',
          errors: [
            {
              type: ErrorCodes.UNEXPECTED_EQUALS_SIGN_BEFORE_ATTRIBUTE_NAME,
              loc: { offset: 15, line: 1, column: 16 },
            },
          ],
        },
      ],
      UNEXPECTED_QUESTION_MARK_INSTEAD_OF_TAG_NAME: [
        {
          code: '<template><?xml?></template>',
          errors: [
            {
              type: ErrorCodes.UNEXPECTED_QUESTION_MARK_INSTEAD_OF_TAG_NAME,
              loc: { offset: 11, line: 1, column: 12 },
            },
          ],
        },
      ],
      UNEXPECTED_SOLIDUS_IN_TAG: [
        {
          code: '<template><div a/b></div></template>',
          errors: [
            {
              type: ErrorCodes.UNEXPECTED_SOLIDUS_IN_TAG,
              loc: { offset: 16, line: 1, column: 17 },
            },
          ],
        },
      ],
      X_INVALID_END_TAG: [
        {
          code: '<template></div></template>',
          errors: [
            {
              type: ErrorCodes.X_INVALID_END_TAG,
              loc: { offset: 10, line: 1, column: 11 },
            },
          ],
        },
        {
          code: '<template></div></div></template>',
          errors: [
            {
              type: ErrorCodes.X_INVALID_END_TAG,
              loc: { offset: 10, line: 1, column: 11 },
            },
            {
              type: ErrorCodes.X_INVALID_END_TAG,
              loc: { offset: 16, line: 1, column: 17 },
            },
          ],
        },
        {
          code: "<template>{{'</div>'}}</template>",
          errors: [],
        },
        {
          code: '<textarea></div></textarea>',
          errors: [],
        },
        {
          code: '<svg><![CDATA[</div>]]></svg>',
          errors: [],
        },
        {
          code: '<svg><!--</div>--></svg>',
          errors: [],
        },
      ],
      X_MISSING_END_TAG: [
        {
          code: '<template><div></template>',
          errors: [
            {
              type: ErrorCodes.X_MISSING_END_TAG,
              loc: { offset: 10, line: 1, column: 11 },
            },
          ],
        },
        {
          code: '<template><div>',
          errors: [
            {
              type: ErrorCodes.X_MISSING_END_TAG,
              loc: { offset: 10, line: 1, column: 11 },
            },
            {
              type: ErrorCodes.X_MISSING_END_TAG,
              loc: { offset: 0, line: 1, column: 1 },
            },
          ],
        },
      ],
      X_MISSING_INTERPOLATION_END: [
        {
          code: '{{ foo',
          errors: [
            {
              type: ErrorCodes.X_MISSING_INTERPOLATION_END,
              loc: { offset: 0, line: 1, column: 1 },
            },
          ],
        },
        {
          code: '{{',
          errors: [
            {
              type: ErrorCodes.X_MISSING_INTERPOLATION_END,
              loc: { offset: 0, line: 1, column: 1 },
            },
          ],
        },
        {
          code: '{{}}',
          errors: [],
        },
      ],
      X_MISSING_DYNAMIC_DIRECTIVE_ARGUMENT_END: [
        {
          code: `<div v-foo:[sef fsef] />`,
          errors: [
            {
              type: ErrorCodes.X_MISSING_DYNAMIC_DIRECTIVE_ARGUMENT_END,
              loc: { offset: 15, line: 1, column: 16 },
            },
          ],
        },
      ],
    }

    for (const key of Object.keys(patterns)) {
      describe(key, () => {
        for (const { code, errors, options } of patterns[key]) {
          test(
            code.replace(
              /[\r\n]/g,
              c => `\\x0${c.codePointAt(0)!.toString(16)};`,
            ),
            () => {
              const spy = vi.fn()
              const ast = baseParse(code, {
                getNamespace: (tag, parent) => {
                  const ns = parent ? parent.ns : Namespaces.HTML
                  if (ns === Namespaces.HTML) {
                    if (tag === 'svg') {
                      return (Namespaces.HTML + 1) as any
                    }
                  }
                  return ns
                },
                getTextMode: ({ tag }) => {
                  if (tag === 'textarea') {
                    return TextModes.RCDATA
                  }
                  if (tag === 'script') {
                    return TextModes.RAWTEXT
                  }
                  return TextModes.DATA
                },
                ...options,
                onError: spy,
              })

              expect(
                spy.mock.calls.map(([err]) => ({
                  type: err.code,
                  loc: err.loc.start,
                })),
              ).toMatchObject(errors)
              expect(ast).toMatchSnapshot()
            },
          )
        }
      })
    }
  })
})<|MERGE_RESOLUTION|>--- conflicted
+++ resolved
@@ -11,11 +11,7 @@
   type TextNode,
   type InterpolationNode,
   ConstantTypes,
-<<<<<<< HEAD
-  type DirectiveNode
-=======
-  DirectiveNode,
->>>>>>> 3ee3d266
+  type DirectiveNode,
 } from '../src/ast'
 
 describe('compiler: parse', () => {
