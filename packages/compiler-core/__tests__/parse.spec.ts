--- conflicted
+++ resolved
@@ -3214,11 +3214,10 @@
           errors: [
             {
               type: ErrorCodes.X_MISSING_DYNAMIC_DIRECTIVE_ARGUMENT_END,
-<<<<<<< HEAD
-              loc: { offset: 15, line: 1, column: 16 }
-            }
-          ]
-        }
+              loc: { offset: 15, line: 1, column: 16 },
+            },
+          ],
+        },
       ],
       X_COLON_BEFORE_DIRECTIVE: [
         {
@@ -3226,18 +3225,11 @@
           warnings: [
             {
               type: ErrorCodes.X_COLON_BEFORE_DIRECTIVE,
-              loc: { offset: 5, line: 1, column: 6 }
-            }
-          ]
-        }
-      ]
-=======
-              loc: { offset: 15, line: 1, column: 16 },
+              loc: { offset: 5, line: 1, column: 6 },
             },
           ],
         },
       ],
->>>>>>> 8f85b6da
     }
 
     for (const key of Object.keys(patterns)) {
@@ -3258,12 +3250,8 @@
                 getNamespace: tag =>
                   tag === 'svg' ? Namespaces.SVG : Namespaces.HTML,
                 ...options,
-<<<<<<< HEAD
                 onError: errorSpy,
-                onWarn: warnSpy
-=======
-                onError: spy,
->>>>>>> 8f85b6da
+                onWarn: warnSpy,
               })
 
               expect(
@@ -3275,8 +3263,8 @@
               expect(
                 warnSpy.mock.calls.map(([err]) => ({
                   type: err.code,
-                  loc: err.loc.start
-                }))
+                  loc: err.loc.start,
+                })),
               ).toMatchObject(warnings)
               expect(ast).toMatchSnapshot()
             },
