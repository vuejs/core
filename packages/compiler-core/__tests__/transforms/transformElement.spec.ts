--- conflicted
+++ resolved
@@ -298,8 +298,7 @@
     assert(`Portal`)
   })
 
-<<<<<<< HEAD
-  test('should error on <portal> element with no target', () => {
+  test('should error on <Portal> element with no target', () => {
     const onError = jest.fn()
     parseWithElementTransform(`<portal foo="bar"><span /></portal>`, {
       onError
@@ -310,7 +309,7 @@
     })
   })
 
-  test('should not error on <portal> element with bound target', () => {
+  test('should not error on <Portal> element with bound target', () => {
     const onError = jest.fn()
     parseWithElementTransform(`<portal :target="bar"><span /></portal>`, {
       onError
@@ -319,10 +318,6 @@
     expect(onError).not.toHaveBeenCalled()
   })
 
-  test('should handle <Portal> element', () => {
-    const { node } = parseWithElementTransform(
-      `<Portal target="#foo"><span /></Portal>`
-=======
   test('should handle <Suspense>', () => {
     function assert(tag: string, content: string, hasFallback?: boolean) {
       const { root, node } = parseWithElementTransform(
@@ -359,7 +354,6 @@
       `suspense`,
       `<template #default>foo</template><template #fallback>fallback</template>`,
       true
->>>>>>> c53fae98
     )
   })
 
