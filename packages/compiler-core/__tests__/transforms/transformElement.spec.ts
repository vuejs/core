--- conflicted
+++ resolved
@@ -28,15 +28,9 @@
 import {
   NodeTypes,
   createObjectProperty,
-<<<<<<< HEAD
   type DirectiveNode,
   type RootNode,
-  type VNodeCall
-=======
-  DirectiveNode,
-  RootNode,
-  VNodeCall,
->>>>>>> 3ee3d266
+  type VNodeCall,
 } from '../../src/ast'
 import { transformElement } from '../../src/transforms/transformElement'
 import { transformStyle } from '../../../compiler-dom/src/transforms/transformStyle'
