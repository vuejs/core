--- conflicted
+++ resolved
@@ -506,46 +506,28 @@
     assertDynamicSlots(
       `<div v-for="i in list">
         <Comp v-slot="bar">foo</Comp>
-<<<<<<< HEAD
-      </div>`
-=======
       </div>`,
-      false,
->>>>>>> 46c2b639
     )
 
     assertDynamicSlots(
       `<div v-for="i in list">
         <Comp v-slot="bar">{{ i }}</Comp>
       </div>`,
-<<<<<<< HEAD
-      PatchFlags.DYNAMIC_SLOTS
-=======
-      true,
->>>>>>> 46c2b639
+      PatchFlags.DYNAMIC_SLOTS,
     )
 
     // reference the component's own slot variable should not force dynamic slots
     assertDynamicSlots(
       `<Comp v-slot="foo">
         <Comp v-slot="bar">{{ bar }}</Comp>
-<<<<<<< HEAD
-      </Comp>`
-=======
       </Comp>`,
-      false,
->>>>>>> 46c2b639
     )
 
     assertDynamicSlots(
       `<Comp v-slot="foo">
         <Comp v-slot="bar">{{ foo }}</Comp>
       </Comp>`,
-<<<<<<< HEAD
-      PatchFlags.DYNAMIC_SLOTS
-=======
-      true,
->>>>>>> 46c2b639
+      PatchFlags.DYNAMIC_SLOTS,
     )
 
     // #2564
@@ -553,17 +535,13 @@
       `<div v-for="i in list">
         <Comp v-slot="bar"><button @click="fn(i)" /></Comp>
       </div>`,
-<<<<<<< HEAD
-      PatchFlags.DYNAMIC_SLOTS
-=======
-      true,
->>>>>>> 46c2b639
+      PatchFlags.DYNAMIC_SLOTS,
     )
 
     assertDynamicSlots(
       `<div v-for="i in list">
         <Comp v-slot="bar"><button @click="fn()" /></Comp>
-      </div>`
+      </div>`,
     )
 
     // #9380
@@ -571,11 +549,7 @@
       `<div v-for="i in list">
         <Comp :i="i">foo</Comp>
       </div>`,
-<<<<<<< HEAD
-      PatchFlags.PROPS
-=======
-      false,
->>>>>>> 46c2b639
+      PatchFlags.PROPS,
     )
   })
 
