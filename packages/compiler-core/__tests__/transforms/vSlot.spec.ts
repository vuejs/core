import {
  type CompilerOptions,
  type ComponentNode,
  type ElementNode,
  ErrorCodes,
  type ForNode,
  NodeTypes,
  type ObjectExpression,
  type RenderSlotCall,
  type SimpleExpressionNode,
  type SlotsExpression,
  type VNodeCall,
  generate,
  baseParse as parse,
  transform,
} from '../../src'
import { transformElement } from '../../src/transforms/transformElement'
import { transformOn } from '../../src/transforms/vOn'
import { transformBind } from '../../src/transforms/vBind'
import { transformExpression } from '../../src/transforms/transformExpression'
import { transformSlotOutlet } from '../../src/transforms/transformSlotOutlet'
import {
  trackSlotScopes,
  trackVForSlotScopes,
} from '../../src/transforms/vSlot'
import { CREATE_SLOTS, RENDER_LIST } from '../../src/runtimeHelpers'
import { createObjectMatcher } from '../testUtils'
import { PatchFlags } from '@vue/shared'
import { transformFor } from '../../src/transforms/vFor'
import { transformIf } from '../../src/transforms/vIf'

function parseWithSlots(template: string, options: CompilerOptions = {}) {
  const ast = parse(template, {
    whitespace: options.whitespace,
  })
  transform(ast, {
    nodeTransforms: [
      transformIf,
      transformFor,
      ...(options.prefixIdentifiers
        ? [trackVForSlotScopes, transformExpression]
        : []),
      transformSlotOutlet,
      transformElement,
      trackSlotScopes,
    ],
    directiveTransforms: {
      on: transformOn,
      bind: transformBind,
    },
    ...options,
  })
  return {
    root: ast,
    slots:
      ast.children[0].type === NodeTypes.ELEMENT
        ? ((ast.children[0].codegenNode as VNodeCall)
            .children as SlotsExpression)
        : null,
  }
}

function createSlotMatcher(obj: Record<string, any>, isDynamic = false) {
  return {
    type: NodeTypes.JS_OBJECT_EXPRESSION,
    properties: Object.keys(obj)
      .map(key => {
        return {
          type: NodeTypes.JS_PROPERTY,
          key: {
            type: NodeTypes.SIMPLE_EXPRESSION,
            isStatic: !/^\[/.test(key),
            content: key.replace(/^\[|\]$/g, ''),
          },
          value: obj[key],
        } as any
      })
      .concat({
        key: { content: `_` },
        value: {
          content: isDynamic ? `2 /* DYNAMIC */` : `1 /* STABLE */`,
          isStatic: false,
        },
      }),
  }
}

describe('compiler: transform component slots', () => {
  test('implicit default slot', () => {
    const { root, slots } = parseWithSlots(`<Comp><div/></Comp>`, {
      prefixIdentifiers: true,
    })
    expect(slots).toMatchObject(
      createSlotMatcher({
        default: {
          type: NodeTypes.JS_FUNCTION_EXPRESSION,
          params: undefined,
          returns: [
            {
              type: NodeTypes.ELEMENT,
              tag: `div`,
            },
          ],
        },
      }),
    )
    expect(generate(root, { prefixIdentifiers: true }).code).toMatchSnapshot()
  })

  test('on-component default slot', () => {
    const { root, slots } = parseWithSlots(
      `<Comp v-slot="{ foo }">{{ foo }}{{ bar }}</Comp>`,
      { prefixIdentifiers: true },
    )
    expect(slots).toMatchObject(
      createSlotMatcher({
        default: {
          type: NodeTypes.JS_FUNCTION_EXPRESSION,
          params: {
            type: NodeTypes.COMPOUND_EXPRESSION,
            children: [`{ `, { content: `foo` }, ` }`],
          },
          returns: [
            {
              type: NodeTypes.INTERPOLATION,
              content: {
                content: `foo`,
              },
            },
            {
              type: NodeTypes.INTERPOLATION,
              content: {
                content: `_ctx.bar`,
              },
            },
          ],
        },
      }),
    )
    expect(generate(root, { prefixIdentifiers: true }).code).toMatchSnapshot()
  })

  test('on component named slot', () => {
    const { root, slots } = parseWithSlots(
      `<Comp v-slot:named="{ foo }">{{ foo }}{{ bar }}</Comp>`,
      { prefixIdentifiers: true },
    )
    expect(slots).toMatchObject(
      createSlotMatcher({
        named: {
          type: NodeTypes.JS_FUNCTION_EXPRESSION,
          params: {
            type: NodeTypes.COMPOUND_EXPRESSION,
            children: [`{ `, { content: `foo` }, ` }`],
          },
          returns: [
            {
              type: NodeTypes.INTERPOLATION,
              content: {
                content: `foo`,
              },
            },
            {
              type: NodeTypes.INTERPOLATION,
              content: {
                content: `_ctx.bar`,
              },
            },
          ],
        },
      }),
    )
    expect(generate(root, { prefixIdentifiers: true }).code).toMatchSnapshot()
  })

  test('template named slots', () => {
    const { root, slots } = parseWithSlots(
      `<Comp>
        <template v-slot:one="{ foo }">
          {{ foo }}{{ bar }}
        </template>
        <template #two="{ bar }">
          {{ foo }}{{ bar }}
        </template>
      </Comp>`,
      { prefixIdentifiers: true },
    )
    expect(slots).toMatchObject(
      createSlotMatcher({
        one: {
          type: NodeTypes.JS_FUNCTION_EXPRESSION,
          params: {
            type: NodeTypes.COMPOUND_EXPRESSION,
            children: [`{ `, { content: `foo` }, ` }`],
          },
          returns: [
            {
              type: NodeTypes.INTERPOLATION,
              content: {
                content: `foo`,
              },
            },
            {
              type: NodeTypes.INTERPOLATION,
              content: {
                content: `_ctx.bar`,
              },
            },
          ],
        },
        two: {
          type: NodeTypes.JS_FUNCTION_EXPRESSION,
          params: {
            type: NodeTypes.COMPOUND_EXPRESSION,
            children: [`{ `, { content: `bar` }, ` }`],
          },
          returns: [
            {
              type: NodeTypes.INTERPOLATION,
              content: {
                content: `_ctx.foo`,
              },
            },
            {
              type: NodeTypes.INTERPOLATION,
              content: {
                content: `bar`,
              },
            },
          ],
        },
      }),
    )
    expect(generate(root, { prefixIdentifiers: true }).code).toMatchSnapshot()
  })

  test('on component dynamically named slot', () => {
    const { root, slots } = parseWithSlots(
      `<Comp v-slot:[named]="{ foo }">{{ foo }}{{ bar }}</Comp>`,
      { prefixIdentifiers: true },
    )
    expect(slots).toMatchObject(
      createSlotMatcher(
        {
          '[_ctx.named]': {
            type: NodeTypes.JS_FUNCTION_EXPRESSION,
            params: {
              type: NodeTypes.COMPOUND_EXPRESSION,
              children: [`{ `, { content: `foo` }, ` }`],
            },
            returns: [
              {
                type: NodeTypes.INTERPOLATION,
                content: {
                  content: `foo`,
                },
              },
              {
                type: NodeTypes.INTERPOLATION,
                content: {
                  content: `_ctx.bar`,
                },
              },
            ],
          },
        },
        true,
      ),
    )
    expect(generate(root, { prefixIdentifiers: true }).code).toMatchSnapshot()
  })

  test('named slots w/ implicit default slot', () => {
    const { root, slots } = parseWithSlots(
      `<Comp>
        <template #one>foo</template>bar<span/>
      </Comp>`,
    )
    expect(slots).toMatchObject(
      createSlotMatcher({
        one: {
          type: NodeTypes.JS_FUNCTION_EXPRESSION,
          params: undefined,
          returns: [
            {
              type: NodeTypes.TEXT,
              content: `foo`,
            },
          ],
        },
        default: {
          type: NodeTypes.JS_FUNCTION_EXPRESSION,
          params: undefined,
          returns: [
            {
              type: NodeTypes.TEXT,
              content: `bar`,
            },
            {
              type: NodeTypes.ELEMENT,
              tag: `span`,
            },
          ],
        },
      }),
    )
    expect(generate(root).code).toMatchSnapshot()
  })

  test('dynamically named slots', () => {
    const { root, slots } = parseWithSlots(
      `<Comp>
        <template v-slot:[one]="{ foo }">
          {{ foo }}{{ bar }}
        </template>
        <template #[two]="{ bar }">
          {{ foo }}{{ bar }}
        </template>
      </Comp>`,
      { prefixIdentifiers: true },
    )
    expect(slots).toMatchObject(
      createSlotMatcher(
        {
          '[_ctx.one]': {
            type: NodeTypes.JS_FUNCTION_EXPRESSION,
            params: {
              type: NodeTypes.COMPOUND_EXPRESSION,
              children: [`{ `, { content: `foo` }, ` }`],
            },
            returns: [
              {
                type: NodeTypes.INTERPOLATION,
                content: {
                  content: `foo`,
                },
              },
              {
                type: NodeTypes.INTERPOLATION,
                content: {
                  content: `_ctx.bar`,
                },
              },
            ],
          },
          '[_ctx.two]': {
            type: NodeTypes.JS_FUNCTION_EXPRESSION,
            params: {
              type: NodeTypes.COMPOUND_EXPRESSION,
              children: [`{ `, { content: `bar` }, ` }`],
            },
            returns: [
              {
                type: NodeTypes.INTERPOLATION,
                content: {
                  content: `_ctx.foo`,
                },
              },
              {
                type: NodeTypes.INTERPOLATION,
                content: {
                  content: `bar`,
                },
              },
            ],
          },
        },
        true,
      ),
    )
    expect(generate(root, { prefixIdentifiers: true }).code).toMatchSnapshot()
  })

  test('nested slots scoping', () => {
    const { root, slots } = parseWithSlots(
      `<Comp>
        <template #default="{ foo }">
          <Inner v-slot="{ bar }">
            {{ foo }}{{ bar }}{{ baz }}
          </Inner>
          {{ foo }}{{ bar }}{{ baz }}
        </template>
      </Comp>`,
      { prefixIdentifiers: true },
    )
    expect(slots).toMatchObject(
      createSlotMatcher({
        default: {
          type: NodeTypes.JS_FUNCTION_EXPRESSION,
          params: {
            type: NodeTypes.COMPOUND_EXPRESSION,
            children: [`{ `, { content: `foo` }, ` }`],
          },
          returns: [
            {
              type: NodeTypes.ELEMENT,
              codegenNode: {
                type: NodeTypes.VNODE_CALL,
                tag: `_component_Inner`,
                props: undefined,
                children: createSlotMatcher(
                  {
                    default: {
                      type: NodeTypes.JS_FUNCTION_EXPRESSION,
                      params: {
                        type: NodeTypes.COMPOUND_EXPRESSION,
                        children: [`{ `, { content: `bar` }, ` }`],
                      },
                      returns: [
                        {
                          type: NodeTypes.INTERPOLATION,
                          content: {
                            content: `foo`,
                          },
                        },
                        {
                          type: NodeTypes.INTERPOLATION,
                          content: {
                            content: `bar`,
                          },
                        },
                        {
                          type: NodeTypes.INTERPOLATION,
                          content: {
                            content: `_ctx.baz`,
                          },
                        },
                      ],
                    },
                  },
                  true,
                ),
                // nested slot should be forced dynamic, since scope variables
                // are not tracked as dependencies of the slot.
                patchFlag: PatchFlags.DYNAMIC_SLOTS,
              },
            },
            // test scope
            {
              type: NodeTypes.TEXT,
              content: ` `,
            },
            {
              type: NodeTypes.INTERPOLATION,
              content: {
                content: `foo`,
              },
            },
            {
              type: NodeTypes.INTERPOLATION,
              content: {
                content: `_ctx.bar`,
              },
            },
            {
              type: NodeTypes.INTERPOLATION,
              content: {
                content: `_ctx.baz`,
              },
            },
          ],
        },
      }),
    )
    expect(generate(root, { prefixIdentifiers: true }).code).toMatchSnapshot()
  })

  test('should force dynamic when inside v-for', () => {
    const { root } = parseWithSlots(
      `<div v-for="i in list">
        <Comp v-slot="bar">foo</Comp>
      </div>`,
    )
    const div = ((root.children[0] as ForNode).children[0] as ElementNode)
      .codegenNode as any
    const comp = div.children[0]
    expect(comp.codegenNode.patchFlag).toBe(PatchFlags.DYNAMIC_SLOTS)
  })

  test('should only force dynamic slots when actually using scope vars w/ prefixIdentifiers: true', () => {
    function assertDynamicSlots(
      template: string,
      expectedPatchFlag?: PatchFlags,
    ) {
      const { root } = parseWithSlots(template, { prefixIdentifiers: true })
      let flag: any
      if (root.children[0].type === NodeTypes.FOR) {
        const div = (root.children[0].children[0] as ElementNode)
          .codegenNode as any
        const comp = div.children[0]
        flag = comp.codegenNode.patchFlag
      } else {
        const innerComp = (root.children[0] as ComponentNode)
          .children[0] as ComponentNode
        flag = (innerComp.codegenNode as VNodeCall).patchFlag
      }
<<<<<<< HEAD
      if (expectedPatchFlag) {
        expect(flag).toBe(genFlagText(expectedPatchFlag))
=======
      if (shouldForce) {
        expect(flag).toBe(PatchFlags.DYNAMIC_SLOTS)
>>>>>>> e26fd7b1
      } else {
        expect(flag).toBeUndefined()
      }
    }

    assertDynamicSlots(
      `<div v-for="i in list">
        <Comp v-slot="bar">foo</Comp>
      </div>`,
    )

    assertDynamicSlots(
      `<div v-for="i in list">
        <Comp v-slot="bar">{{ i }}</Comp>
      </div>`,
      PatchFlags.DYNAMIC_SLOTS,
    )

    // reference the component's own slot variable should not force dynamic slots
    assertDynamicSlots(
      `<Comp v-slot="foo">
        <Comp v-slot="bar">{{ bar }}</Comp>
      </Comp>`,
    )

    assertDynamicSlots(
      `<Comp v-slot="foo">
        <Comp v-slot="bar">{{ foo }}</Comp>
      </Comp>`,
      PatchFlags.DYNAMIC_SLOTS,
    )

    // #2564
    assertDynamicSlots(
      `<div v-for="i in list">
        <Comp v-slot="bar"><button @click="fn(i)" /></Comp>
      </div>`,
      PatchFlags.DYNAMIC_SLOTS,
    )

    assertDynamicSlots(
      `<div v-for="i in list">
        <Comp v-slot="bar"><button @click="fn()" /></Comp>
      </div>`,
    )

    // #9380
    assertDynamicSlots(
      `<div v-for="i in list">
        <Comp :i="i">foo</Comp>
      </div>`,
      PatchFlags.PROPS,
    )

    assertDynamicSlots(
      `<div v-for="i in list">
        <Comp v-slot="{ value = i }"><button @click="fn()" /></Comp>
      </div>`,
      PatchFlags.DYNAMIC_SLOTS,
    )

    assertDynamicSlots(
      `<div v-for="i in list">
        <Comp v-slot:[i]><button @click="fn()" /></Comp>
      </div>`,
      PatchFlags.DYNAMIC_SLOTS,
    )
  })

  test('named slot with v-if', () => {
    const { root, slots } = parseWithSlots(
      `<Comp>
        <template #one v-if="ok">hello</template>
      </Comp>`,
    )
    expect(slots).toMatchObject({
      type: NodeTypes.JS_CALL_EXPRESSION,
      callee: CREATE_SLOTS,
      arguments: [
        createObjectMatcher({
          _: `[2 /* DYNAMIC */]`,
        }),
        {
          type: NodeTypes.JS_ARRAY_EXPRESSION,
          elements: [
            {
              type: NodeTypes.JS_CONDITIONAL_EXPRESSION,
              test: { content: `ok` },
              consequent: createObjectMatcher({
                name: `one`,
                fn: {
                  type: NodeTypes.JS_FUNCTION_EXPRESSION,
                  returns: [{ type: NodeTypes.TEXT, content: `hello` }],
                },
                key: `0`,
              }),
              alternate: {
                content: `undefined`,
                isStatic: false,
              },
            },
          ],
        },
      ],
    })
    expect((root as any).children[0].codegenNode.patchFlag).toBe(
      PatchFlags.DYNAMIC_SLOTS,
    )
    expect(generate(root).code).toMatchSnapshot()
  })

  test('named slot with v-if + prefixIdentifiers: true', () => {
    const { root, slots } = parseWithSlots(
      `<Comp>
        <template #one="props" v-if="ok">{{ props }}</template>
      </Comp>`,
      { prefixIdentifiers: true },
    )
    expect(slots).toMatchObject({
      type: NodeTypes.JS_CALL_EXPRESSION,
      callee: CREATE_SLOTS,
      arguments: [
        createObjectMatcher({
          _: `[2 /* DYNAMIC */]`,
        }),
        {
          type: NodeTypes.JS_ARRAY_EXPRESSION,
          elements: [
            {
              type: NodeTypes.JS_CONDITIONAL_EXPRESSION,
              test: { content: `_ctx.ok` },
              consequent: createObjectMatcher({
                name: `one`,
                fn: {
                  type: NodeTypes.JS_FUNCTION_EXPRESSION,
                  params: { content: `props` },
                  returns: [
                    {
                      type: NodeTypes.INTERPOLATION,
                      content: { content: `props` },
                    },
                  ],
                },
                key: `0`,
              }),
              alternate: {
                content: `undefined`,
                isStatic: false,
              },
            },
          ],
        },
      ],
    })
    expect((root as any).children[0].codegenNode.patchFlag).toBe(
      PatchFlags.DYNAMIC_SLOTS,
    )
    expect(generate(root, { prefixIdentifiers: true }).code).toMatchSnapshot()
  })

  test('named slot with v-if + v-else-if + v-else', () => {
    const { root, slots } = parseWithSlots(
      `<Comp>
        <template #one v-if="ok">foo</template>
        <template #two="props" v-else-if="orNot">bar</template>
        <template #one v-else>baz</template>
      </Comp>`,
    )
    expect(slots).toMatchObject({
      type: NodeTypes.JS_CALL_EXPRESSION,
      callee: CREATE_SLOTS,
      arguments: [
        createObjectMatcher({
          _: `[2 /* DYNAMIC */]`,
        }),
        {
          type: NodeTypes.JS_ARRAY_EXPRESSION,
          elements: [
            {
              type: NodeTypes.JS_CONDITIONAL_EXPRESSION,
              test: { content: `ok` },
              consequent: createObjectMatcher({
                name: `one`,
                fn: {
                  type: NodeTypes.JS_FUNCTION_EXPRESSION,
                  params: undefined,
                  returns: [{ type: NodeTypes.TEXT, content: `foo` }],
                },
                key: `0`,
              }),
              alternate: {
                type: NodeTypes.JS_CONDITIONAL_EXPRESSION,
                test: { content: `orNot` },
                consequent: createObjectMatcher({
                  name: `two`,
                  fn: {
                    type: NodeTypes.JS_FUNCTION_EXPRESSION,
                    params: { content: `props` },
                    returns: [{ type: NodeTypes.TEXT, content: `bar` }],
                  },
                  key: `1`,
                }),
                alternate: createObjectMatcher({
                  name: `one`,
                  fn: {
                    type: NodeTypes.JS_FUNCTION_EXPRESSION,
                    params: undefined,
                    returns: [{ type: NodeTypes.TEXT, content: `baz` }],
                  },
                  key: `2`,
                }),
              },
            },
          ],
        },
      ],
    })
    expect((root as any).children[0].codegenNode.patchFlag).toBe(
      PatchFlags.DYNAMIC_SLOTS,
    )
    expect((root as any).children[0].children.length).toBe(3)
    expect(generate(root).code).toMatchSnapshot()
  })

  test('named slot with v-for w/ prefixIdentifiers: true', () => {
    const { root, slots } = parseWithSlots(
      `<Comp>
        <template v-for="name in list" #[name]>{{ name }}</template>
      </Comp>`,
      { prefixIdentifiers: true },
    )
    expect(slots).toMatchObject({
      type: NodeTypes.JS_CALL_EXPRESSION,
      callee: CREATE_SLOTS,
      arguments: [
        createObjectMatcher({
          _: `[2 /* DYNAMIC */]`,
        }),
        {
          type: NodeTypes.JS_ARRAY_EXPRESSION,
          elements: [
            {
              type: NodeTypes.JS_CALL_EXPRESSION,
              callee: RENDER_LIST,
              arguments: [
                { content: `_ctx.list` },
                {
                  type: NodeTypes.JS_FUNCTION_EXPRESSION,
                  params: [{ content: `name` }],
                  returns: createObjectMatcher({
                    name: `[name]`,
                    fn: {
                      type: NodeTypes.JS_FUNCTION_EXPRESSION,
                      returns: [
                        {
                          type: NodeTypes.INTERPOLATION,
                          content: { content: `name`, isStatic: false },
                        },
                      ],
                    },
                  }),
                },
              ],
            },
          ],
        },
      ],
    })
    expect((root as any).children[0].codegenNode.patchFlag).toBe(
      PatchFlags.DYNAMIC_SLOTS,
    )
    expect(generate(root, { prefixIdentifiers: true }).code).toMatchSnapshot()
  })

  describe('forwarded slots', () => {
    const toMatch = {
      type: NodeTypes.JS_OBJECT_EXPRESSION,
      properties: [
        {
          key: { content: `default` },
          value: { type: NodeTypes.JS_FUNCTION_EXPRESSION },
        },
        {
          key: { content: `_` },
          value: { content: `3 /* FORWARDED */` },
        },
      ],
    }
    test('<slot> tag only', () => {
      const { slots } = parseWithSlots(`<Comp><slot/></Comp>`)
      expect(slots).toMatchObject(toMatch)
    })

    test('<slot> tag w/ v-if', () => {
      const { slots } = parseWithSlots(`<Comp><slot v-if="ok"/></Comp>`)
      expect(slots).toMatchObject(toMatch)
    })

    test('<slot> tag w/ v-for', () => {
      const { slots } = parseWithSlots(`<Comp><slot v-for="a in b"/></Comp>`)
      expect(slots).toMatchObject(toMatch)
    })

    test('<slot> tag w/ template', () => {
      const { slots } = parseWithSlots(
        `<Comp><template #default><slot/></template></Comp>`,
      )
      expect(slots).toMatchObject(toMatch)
    })

    test('<slot w/ nested component>', () => {
      const { slots } = parseWithSlots(`<Comp><Comp><slot/></Comp></Comp>`)
      expect(slots).toMatchObject(toMatch)
    })

    // # fix: #6900
    test('consistent behavior of @xxx:modelValue and @xxx:model-value', () => {
      const { root: rootUpper } = parseWithSlots(
        `<div><slot @foo:modelValue="handler" /></div>`,
      )
      const slotNodeUpper = (rootUpper.codegenNode! as VNodeCall)
        .children as ElementNode[]
      const propertiesObjUpper = (
        slotNodeUpper[0].codegenNode! as RenderSlotCall
      ).arguments[2]
      expect(propertiesObjUpper).toMatchObject({
        properties: [
          {
            key: {
              type: NodeTypes.SIMPLE_EXPRESSION,
              content: 'onFoo:modelValue',
            },
            value: {
              type: NodeTypes.SIMPLE_EXPRESSION,
              content: `handler`,
              isStatic: false,
            },
          },
        ],
      })

      const { root } = parseWithSlots(
        `<div><slot @foo:model-Value="handler" /></div>`,
      )
      const slotNode = (root.codegenNode! as VNodeCall)
        .children as ElementNode[]
      const propertiesObj = (slotNode[0].codegenNode! as RenderSlotCall)
        .arguments[2]
      expect(propertiesObj).toMatchObject({
        properties: [
          {
            key: {
              type: NodeTypes.SIMPLE_EXPRESSION,
              content: 'onFoo:modelValue',
            },
            value: {
              type: NodeTypes.SIMPLE_EXPRESSION,
              content: `handler`,
              isStatic: false,
            },
          },
        ],
      })
    })
  })

  describe('errors', () => {
    test('error on extraneous children w/ named default slot', () => {
      const onError = vi.fn()
      const source = `<Comp><template #default>foo</template>bar</Comp>`
      parseWithSlots(source, { onError })
      const index = source.indexOf('bar')
      expect(onError.mock.calls[0][0]).toMatchObject({
        code: ErrorCodes.X_V_SLOT_EXTRANEOUS_DEFAULT_SLOT_CHILDREN,
        loc: {
          start: {
            offset: index,
            line: 1,
            column: index + 1,
          },
          end: {
            offset: index + 3,
            line: 1,
            column: index + 4,
          },
        },
      })
    })

    test('error on duplicated slot names', () => {
      const onError = vi.fn()
      const source = `<Comp><template #foo></template><template #foo></template></Comp>`
      parseWithSlots(source, { onError })
      const index = source.lastIndexOf('#foo')
      expect(onError.mock.calls[0][0]).toMatchObject({
        code: ErrorCodes.X_V_SLOT_DUPLICATE_SLOT_NAMES,
        loc: {
          start: {
            offset: index,
            line: 1,
            column: index + 1,
          },
          end: {
            offset: index + 4,
            line: 1,
            column: index + 5,
          },
        },
      })
    })

    test('error on invalid mixed slot usage', () => {
      const onError = vi.fn()
      const source = `<Comp v-slot="foo"><template #foo></template></Comp>`
      parseWithSlots(source, { onError })
      const index = source.lastIndexOf('#foo')
      expect(onError.mock.calls[0][0]).toMatchObject({
        code: ErrorCodes.X_V_SLOT_MIXED_SLOT_USAGE,
        loc: {
          start: {
            offset: index,
            line: 1,
            column: index + 1,
          },
          end: {
            offset: index + 4,
            line: 1,
            column: index + 5,
          },
        },
      })
    })

    test('error on v-slot usage on plain elements', () => {
      const onError = vi.fn()
      const source = `<div v-slot/>`
      parseWithSlots(source, { onError })
      const index = source.indexOf('v-slot')
      expect(onError.mock.calls[0][0]).toMatchObject({
        code: ErrorCodes.X_V_SLOT_MISPLACED,
        loc: {
          start: {
            offset: index,
            line: 1,
            column: index + 1,
          },
          end: {
            offset: index + 6,
            line: 1,
            column: index + 7,
          },
        },
      })
    })
  })

  describe(`with whitespace: 'preserve'`, () => {
    test('named default slot + implicit whitespace content', () => {
      const source = `
      <Comp>
        <template #header> Header </template>
        <template #default> Default </template>
      </Comp>
      `
      const { root } = parseWithSlots(source, {
        whitespace: 'preserve',
      })

      expect(
        `Extraneous children found when component already has explicitly named default slot.`,
      ).not.toHaveBeenWarned()
      expect(generate(root, { prefixIdentifiers: true }).code).toMatchSnapshot()
    })

    test('implicit default slot', () => {
      const source = `
      <Comp>
        <template #header> Header </template>
        <p/>
      </Comp>
      `
      const { root } = parseWithSlots(source, {
        whitespace: 'preserve',
      })

      expect(
        `Extraneous children found when component already has explicitly named default slot.`,
      ).not.toHaveBeenWarned()
      expect(generate(root, { prefixIdentifiers: true }).code).toMatchSnapshot()
    })

    test('should not generate whitespace only default slot', () => {
      const source = `
      <Comp>
        <template #header> Header </template>
        <template #footer> Footer </template>
      </Comp>
      `
      const { root } = parseWithSlots(source, {
        whitespace: 'preserve',
      })

      // slots is vnodeCall's children as an ObjectExpression
      const slots = (root as any).children[0].codegenNode.children
        .properties as ObjectExpression['properties']

      // should be: header, footer, _ (no default)
      expect(slots.length).toBe(3)
      expect(
        slots.some(p => (p.key as SimpleExpressionNode).content === 'default'),
      ).toBe(false)

      expect(generate(root, { prefixIdentifiers: true }).code).toMatchSnapshot()
    })
  })
})<|MERGE_RESOLUTION|>--- conflicted
+++ resolved
@@ -494,13 +494,8 @@
           .children[0] as ComponentNode
         flag = (innerComp.codegenNode as VNodeCall).patchFlag
       }
-<<<<<<< HEAD
       if (expectedPatchFlag) {
-        expect(flag).toBe(genFlagText(expectedPatchFlag))
-=======
-      if (shouldForce) {
         expect(flag).toBe(PatchFlags.DYNAMIC_SLOTS)
->>>>>>> e26fd7b1
       } else {
         expect(flag).toBeUndefined()
       }
