--- conflicted
+++ resolved
@@ -3,13 +3,8 @@
   transform,
   NodeTypes,
   generate,
-<<<<<<< HEAD
   type CompilerOptions,
-  getBaseTransformPreset
-=======
-  CompilerOptions,
   getBaseTransformPreset,
->>>>>>> 3ee3d266
 } from '../../src'
 import { RENDER_SLOT, SET_BLOCK_TRACKING } from '../../src/runtimeHelpers'
 
