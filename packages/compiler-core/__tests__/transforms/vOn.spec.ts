--- conflicted
+++ resolved
@@ -8,11 +8,7 @@
   NodeTypes,
   type ObjectExpression,
   transform,
-<<<<<<< HEAD
-  type VNodeCall
-=======
-  VNodeCall,
->>>>>>> 3ee3d266
+  type VNodeCall,
 } from '../../src'
 import { transformOn } from '../../src/transforms/vOn'
 import { transformElement } from '../../src/transforms/transformElement'
