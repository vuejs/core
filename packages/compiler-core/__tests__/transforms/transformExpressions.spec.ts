import {
  baseParse as parse,
  transform,
  ElementNode,
  DirectiveNode,
  NodeTypes,
  CompilerOptions,
  InterpolationNode,
  ConstantTypes,
  BindingTypes,
  baseCompile
} from '../../src'
import { transformIf } from '../../src/transforms/vIf'
import { transformExpression } from '../../src/transforms/transformExpression'
import { PatchFlagNames, PatchFlags } from '../../../shared/src'

function parseWithExpressionTransform(
  template: string,
  options: CompilerOptions = {}
) {
  const ast = parse(template)
  transform(ast, {
    prefixIdentifiers: true,
    nodeTransforms: [transformIf, transformExpression],
    ...options
  })
  return ast.children[0]
}

describe('compiler: expression transform', () => {
  test('interpolation (root)', () => {
    const node = parseWithExpressionTransform(`{{ foo }}`) as InterpolationNode
    expect(node.content).toMatchObject({
      type: NodeTypes.SIMPLE_EXPRESSION,
      content: `_ctx.foo`
    })
  })

  test('empty interpolation', () => {
    const node = parseWithExpressionTransform(`{{}}`) as InterpolationNode
    const node2 = parseWithExpressionTransform(`{{ }}`) as InterpolationNode
    const node3 = parseWithExpressionTransform(
      `<div>{{ }}</div>`
    ) as ElementNode

    const objectToBeMatched = {
      type: NodeTypes.SIMPLE_EXPRESSION,
      content: ``
    }
    expect(node.content).toMatchObject(objectToBeMatched)
    expect(node2.content).toMatchObject(objectToBeMatched)
    expect((node3.children[0] as InterpolationNode).content).toMatchObject(
      objectToBeMatched
    )
  })

  test('interpolation (children)', () => {
    const el = parseWithExpressionTransform(
      `<div>{{ foo }}</div>`
    ) as ElementNode
    const node = el.children[0] as InterpolationNode
    expect(node.content).toMatchObject({
      type: NodeTypes.SIMPLE_EXPRESSION,
      content: `_ctx.foo`
    })
  })

  test('interpolation (complex)', () => {
    const el = parseWithExpressionTransform(
      `<div>{{ foo + bar(baz.qux) }}</div>`
    ) as ElementNode
    const node = el.children[0] as InterpolationNode
    expect(node.content).toMatchObject({
      type: NodeTypes.COMPOUND_EXPRESSION,
      children: [
        { content: `_ctx.foo` },
        ` + `,
        { content: `_ctx.bar` },
        `(`,
        { content: `_ctx.baz` },
        `.`,
        { content: `qux` },
        `)`
      ]
    })
  })

  test('directive value', () => {
    const node = parseWithExpressionTransform(
      `<div v-foo:arg="baz"/>`
    ) as ElementNode
    const arg = (node.props[0] as DirectiveNode).arg!
    expect(arg).toMatchObject({
      type: NodeTypes.SIMPLE_EXPRESSION,
      content: `arg`
    })
    const exp = (node.props[0] as DirectiveNode).exp!
    expect(exp).toMatchObject({
      type: NodeTypes.SIMPLE_EXPRESSION,
      content: `_ctx.baz`
    })
  })

  test('dynamic directive arg', () => {
    const node = parseWithExpressionTransform(
      `<div v-foo:[arg]="baz"/>`
    ) as ElementNode
    const arg = (node.props[0] as DirectiveNode).arg!
    expect(arg).toMatchObject({
      type: NodeTypes.SIMPLE_EXPRESSION,
      content: `_ctx.arg`
    })
    const exp = (node.props[0] as DirectiveNode).exp!
    expect(exp).toMatchObject({
      type: NodeTypes.SIMPLE_EXPRESSION,
      content: `_ctx.baz`
    })
  })

  test('should prefix complex expressions', () => {
    const node = parseWithExpressionTransform(
      `{{ foo(baz + 1, { key: kuz }) }}`
    ) as InterpolationNode
    // should parse into compound expression
    expect(node.content).toMatchObject({
      type: NodeTypes.COMPOUND_EXPRESSION,
      children: [
        {
          content: `_ctx.foo`,
          loc: {
            source: `foo`,
            start: {
              offset: 3,
              line: 1,
              column: 4
            },
            end: {
              offset: 6,
              line: 1,
              column: 7
            }
          }
        },
        `(`,
        {
          content: `_ctx.baz`,
          loc: {
            source: `baz`,
            start: {
              offset: 7,
              line: 1,
              column: 8
            },
            end: {
              offset: 10,
              line: 1,
              column: 11
            }
          }
        },
        ` + 1, { key: `,
        {
          content: `_ctx.kuz`,
          loc: {
            source: `kuz`,
            start: {
              offset: 23,
              line: 1,
              column: 24
            },
            end: {
              offset: 26,
              line: 1,
              column: 27
            }
          }
        },
        ` })`
      ]
    })
  })

  test('should not prefix whitelisted globals', () => {
    const node = parseWithExpressionTransform(
      `{{ Math.max(1, 2) }}`
    ) as InterpolationNode
    expect(node.content).toMatchObject({
      type: NodeTypes.COMPOUND_EXPRESSION,
      children: [{ content: `Math` }, `.`, { content: `max` }, `(1, 2)`]
    })
  })

  test('should not prefix reserved literals', () => {
    function assert(exp: string) {
      const node = parseWithExpressionTransform(
        `{{ ${exp} }}`
      ) as InterpolationNode
      expect(node.content).toMatchObject({
        type: NodeTypes.SIMPLE_EXPRESSION,
        content: exp
      })
    }
    assert(`true`)
    assert(`false`)
    assert(`null`)
    assert(`this`)
  })

  test('should not prefix id of a function declaration', () => {
    const node = parseWithExpressionTransform(
      `{{ function foo() { return bar } }}`
    ) as InterpolationNode
    expect(node.content).toMatchObject({
      type: NodeTypes.COMPOUND_EXPRESSION,
      children: [
        `function `,
        { content: `foo` },
        `() { return `,
        { content: `_ctx.bar` },
        ` }`
      ]
    })
  })

  test('should not prefix params of a function expression', () => {
    const node = parseWithExpressionTransform(
      `{{ foo => foo + bar }}`
    ) as InterpolationNode
    expect(node.content).toMatchObject({
      type: NodeTypes.COMPOUND_EXPRESSION,
      children: [
        { content: `foo` },
        ` => `,
        { content: `foo` },
        ` + `,
        { content: `_ctx.bar` }
      ]
    })
  })

  test('should prefix default value of a function expression param', () => {
    const node = parseWithExpressionTransform(
      `{{ (foo = baz) => foo + bar }}`
    ) as InterpolationNode
    expect(node.content).toMatchObject({
      type: NodeTypes.COMPOUND_EXPRESSION,
      children: [
        `(`,
        { content: `foo` },
        ` = `,
        { content: `_ctx.baz` },
        `) => `,
        { content: `foo` },
        ` + `,
        { content: `_ctx.bar` }
      ]
    })
  })

  test('should not prefix function param destructuring', () => {
    const node = parseWithExpressionTransform(
      `{{ ({ foo }) => foo + bar }}`
    ) as InterpolationNode
    expect(node.content).toMatchObject({
      type: NodeTypes.COMPOUND_EXPRESSION,
      children: [
        `({ `,
        { content: `foo` },
        ` }) => `,
        { content: `foo` },
        ` + `,
        { content: `_ctx.bar` }
      ]
    })
  })

  test('function params should not affect out of scope identifiers', () => {
    const node = parseWithExpressionTransform(
      `{{ { a: foo => foo, b: foo } }}`
    ) as InterpolationNode
    expect(node.content).toMatchObject({
      type: NodeTypes.COMPOUND_EXPRESSION,
      children: [
        `{ a: `,
        { content: `foo` },
        ` => `,
        { content: `foo` },
        `, b: `,
        { content: `_ctx.foo` },
        ` }`
      ]
    })
  })

  test('should prefix default value of function param destructuring', () => {
    const node = parseWithExpressionTransform(
      `{{ ({ foo = bar }) => foo + bar }}`
    ) as InterpolationNode
    expect(node.content).toMatchObject({
      type: NodeTypes.COMPOUND_EXPRESSION,
      children: [
        `({ `,
        { content: `foo` },
        ` = `,
        { content: `_ctx.bar` },
        ` }) => `,
        { content: `foo` },
        ` + `,
        { content: `_ctx.bar` }
      ]
    })
  })
  test('should not prefix an object property key', () => {
    const node = parseWithExpressionTransform(
      `{{ { foo() { baz() }, value: bar } }}`
    ) as InterpolationNode
    expect(node.content).toMatchObject({
      type: NodeTypes.COMPOUND_EXPRESSION,
      children: [
        `{ foo() { `,
        { content: `_ctx.baz` },
        `() }, value: `,
        { content: `_ctx.bar` },
        ` }`
      ]
    })
  })

  test('should not duplicate object key with same name as value', () => {
    const node = parseWithExpressionTransform(
      `{{ { foo: foo } }}`
    ) as InterpolationNode
    expect(node.content).toMatchObject({
      type: NodeTypes.COMPOUND_EXPRESSION,
      children: [`{ foo: `, { content: `_ctx.foo` }, ` }`]
    })
  })

  test('should prefix a computed object property key', () => {
    const node = parseWithExpressionTransform(
      `{{ { [foo]: bar } }}`
    ) as InterpolationNode
    expect(node.content).toMatchObject({
      type: NodeTypes.COMPOUND_EXPRESSION,
      children: [
        `{ [`,
        { content: `_ctx.foo` },
        `]: `,
        { content: `_ctx.bar` },
        ` }`
      ]
    })
  })

  test('should prefix object property shorthand value', () => {
    const node = parseWithExpressionTransform(
      `{{ { foo } }}`
    ) as InterpolationNode
    expect(node.content).toMatchObject({
      type: NodeTypes.COMPOUND_EXPRESSION,
      children: [`{ foo: `, { content: `_ctx.foo` }, ` }`]
    })
  })

  test('should not prefix id in a member expression', () => {
    const node = parseWithExpressionTransform(
      `{{ foo.bar.baz }}`
    ) as InterpolationNode
    expect(node.content).toMatchObject({
      type: NodeTypes.COMPOUND_EXPRESSION,
      children: [
        { content: `_ctx.foo` },
        `.`,
        { content: `bar` },
        `.`,
        { content: `baz` }
      ]
    })
  })

  test('should prefix computed id in a member expression', () => {
    const node = parseWithExpressionTransform(
      `{{ foo[bar][baz] }}`
    ) as InterpolationNode
    expect(node.content).toMatchObject({
      type: NodeTypes.COMPOUND_EXPRESSION,
      children: [
        { content: `_ctx.foo` },
        `[`,
        { content: `_ctx.bar` },
        `][`,
        { content: '_ctx.baz' },
        `]`
      ]
    })
  })

  test('should handle parse error', () => {
    const onError = vi.fn()
    parseWithExpressionTransform(`{{ a( }}`, { onError })
    expect(onError.mock.calls[0][0].message).toMatch(
      `Error parsing JavaScript expression: Unexpected token`
    )
  })

  test('should prefix in assignment', () => {
    const node = parseWithExpressionTransform(
      `{{ x = 1 }}`
    ) as InterpolationNode
    expect(node.content).toMatchObject({
      type: NodeTypes.COMPOUND_EXPRESSION,
      children: [{ content: `_ctx.x` }, ` = 1`]
    })
  })

  test('should prefix in assignment pattern', () => {
    const node = parseWithExpressionTransform(
      `{{ { x, y: [z] } = obj }}`
    ) as InterpolationNode
    expect(node.content).toMatchObject({
      type: NodeTypes.COMPOUND_EXPRESSION,
      children: [
        `{ x: `,
        { content: `_ctx.x` },
        `, y: [`,
        { content: `_ctx.z` },
        `] } = `,
        { content: `_ctx.obj` }
      ]
    })
  })

  // #8295
  test('should treat floating point number literals as constant', () => {
    const node = parseWithExpressionTransform(
      `{{ [1, 2.1] }}`
    ) as InterpolationNode
    expect(node.content).toMatchObject({
      constType: ConstantTypes.CAN_STRINGIFY
    })
  })

  describe('ES Proposals support', () => {
    test('bigInt', () => {
      const node = parseWithExpressionTransform(
        `{{ 13000n }}`
      ) as InterpolationNode
      expect(node.content).toMatchObject({
        type: NodeTypes.SIMPLE_EXPRESSION,
        content: `13000n`,
        isStatic: false,
        constType: ConstantTypes.CAN_STRINGIFY
      })
    })

    test('nullish coalescing', () => {
      const node = parseWithExpressionTransform(
        `{{ a ?? b }}`
      ) as InterpolationNode
      expect(node.content).toMatchObject({
        type: NodeTypes.COMPOUND_EXPRESSION,
        children: [{ content: `_ctx.a` }, ` ?? `, { content: `_ctx.b` }]
      })
    })

    test('optional chaining', () => {
      const node = parseWithExpressionTransform(
        `{{ a?.b?.c }}`
      ) as InterpolationNode
      expect(node.content).toMatchObject({
        type: NodeTypes.COMPOUND_EXPRESSION,
        children: [
          { content: `_ctx.a` },
          `?.`,
          { content: `b` },
          `?.`,
          { content: `c` }
        ]
      })
    })

    test('Enabling additional plugins', () => {
      // enabling pipeline operator to replace filters:
      const node = parseWithExpressionTransform(`{{ a |> uppercase }}`, {
        expressionPlugins: [
          [
            'pipelineOperator',
            {
              proposal: 'minimal'
            }
          ]
        ]
      }) as InterpolationNode
      expect(node.content).toMatchObject({
        type: NodeTypes.COMPOUND_EXPRESSION,
        children: [{ content: `_ctx.a` }, ` |> `, { content: `_ctx.uppercase` }]
      })
    })
  })

  describe('bindingMetadata', () => {
    const bindingMetadata = {
      props: BindingTypes.PROPS,
      setup: BindingTypes.SETUP_MAYBE_REF,
      setupConst: BindingTypes.SETUP_CONST,
      data: BindingTypes.DATA,
      options: BindingTypes.OPTIONS,
      reactive: BindingTypes.SETUP_REACTIVE_CONST,
      literal: BindingTypes.LITERAL_CONST
    }

    function compileWithBindingMetadata(
      template: string,
      options?: CompilerOptions
    ) {
      return baseCompile(template, {
        prefixIdentifiers: true,
        bindingMetadata,
        ...options
      })
    }

    test('non-inline mode', () => {
      const { code } = compileWithBindingMetadata(
        `<div>{{ props }} {{ setup }} {{ data }} {{ options }}</div>`
      )
      expect(code).toMatch(`$props.props`)
      expect(code).toMatch(`$setup.setup`)
      expect(code).toMatch(`$data.data`)
      expect(code).toMatch(`$options.options`)
      expect(code).toMatch(`_ctx, _cache, $props, $setup, $data, $options`)
      expect(code).toMatchSnapshot()
    })

    test('inline mode', () => {
      const { code } = compileWithBindingMetadata(
        `<div>{{ props }} {{ setup }} {{ setupConst }} {{ data }} {{ options }}</div>`,
        { inline: true }
      )
      expect(code).toMatch(`__props.props`)
      expect(code).toMatch(`_unref(setup)`)
      expect(code).toMatch(`_toDisplayString(setupConst)`)
      expect(code).toMatch(`_ctx.data`)
      expect(code).toMatch(`_ctx.options`)
      expect(code).toMatchSnapshot()
    })

<<<<<<< HEAD
    test('should not prefix temp variable of for...in', () => {
      const { code } = compileWithBindingMetadata(
        `<div @click="() => {
          for (const x in list) {
            log(x)
          }         
        }"/>`
      )
      expect(code).not.toMatch(`_ctx.x`)
      expect(code).toMatchSnapshot()
    })

    test('should not prefix temp variable of for...of', () => {
      const { code } = compileWithBindingMetadata(
        `<div @click="() => {
          for (const x of list) {
            log(x)
          }         
        }"/>`
      )
      expect(code).not.toMatch(`_ctx.x`)
      expect(code).toMatchSnapshot()
=======
    test('literal const handling', () => {
      const { code } = compileWithBindingMetadata(`<div>{{ literal }}</div>`, {
        inline: true
      })
      expect(code).toMatch(`toDisplayString(literal)`)
      // #7973 should skip patch for literal const
      expect(code).not.toMatch(
        `${PatchFlags.TEXT} /* ${PatchFlagNames[PatchFlags.TEXT]} */`
      )
    })

    test('literal const handling， non-inline mode', () => {
      const { code } = compileWithBindingMetadata(`<div>{{ literal }}</div>`)
      expect(code).toMatch(`toDisplayString($setup.literal)`)
      // #7973 should skip patch for literal const
      expect(code).not.toMatch(
        `${PatchFlags.TEXT} /* ${PatchFlagNames[PatchFlags.TEXT]} */`
      )
    })

    test('reactive const handling', () => {
      const { code } = compileWithBindingMetadata(`<div>{{ reactive }}</div>`, {
        inline: true
      })
      // #7973 should not skip patch for reactive const
      expect(code).toMatch(
        `${PatchFlags.TEXT} /* ${PatchFlagNames[PatchFlags.TEXT]} */`
      )
>>>>>>> 3be4e3cb
    })
  })
})<|MERGE_RESOLUTION|>--- conflicted
+++ resolved
@@ -531,7 +531,31 @@
       expect(code).toMatch(`_ctx, _cache, $props, $setup, $data, $options`)
       expect(code).toMatchSnapshot()
     })
-
+    
+    test('should not prefix temp variable of for...in', () => {
+      const { code } = compileWithBindingMetadata(
+        `<div @click="() => {
+          for (const x in list) {
+            log(x)
+          }         
+        }"/>`
+      )
+      expect(code).not.toMatch(`_ctx.x`)
+      expect(code).toMatchSnapshot()
+    })
+
+    test('should not prefix temp variable of for...of', () => {
+      const { code } = compileWithBindingMetadata(
+        `<div @click="() => {
+          for (const x of list) {
+            log(x)
+          }         
+        }"/>`
+      )
+      expect(code).not.toMatch(`_ctx.x`)
+      expect(code).toMatchSnapshot()
+    })
+    
     test('inline mode', () => {
       const { code } = compileWithBindingMetadata(
         `<div>{{ props }} {{ setup }} {{ setupConst }} {{ data }} {{ options }}</div>`,
@@ -545,30 +569,6 @@
       expect(code).toMatchSnapshot()
     })
 
-<<<<<<< HEAD
-    test('should not prefix temp variable of for...in', () => {
-      const { code } = compileWithBindingMetadata(
-        `<div @click="() => {
-          for (const x in list) {
-            log(x)
-          }         
-        }"/>`
-      )
-      expect(code).not.toMatch(`_ctx.x`)
-      expect(code).toMatchSnapshot()
-    })
-
-    test('should not prefix temp variable of for...of', () => {
-      const { code } = compileWithBindingMetadata(
-        `<div @click="() => {
-          for (const x of list) {
-            log(x)
-          }         
-        }"/>`
-      )
-      expect(code).not.toMatch(`_ctx.x`)
-      expect(code).toMatchSnapshot()
-=======
     test('literal const handling', () => {
       const { code } = compileWithBindingMetadata(`<div>{{ literal }}</div>`, {
         inline: true
@@ -597,7 +597,6 @@
       expect(code).toMatch(
         `${PatchFlags.TEXT} /* ${PatchFlagNames[PatchFlags.TEXT]} */`
       )
->>>>>>> 3be4e3cb
     })
   })
 })