--- conflicted
+++ resolved
@@ -4,13 +4,8 @@
   transform,
   NodeTypes,
   generate,
-<<<<<<< HEAD
   type ForNode,
-  type ElementNode
-=======
-  ForNode,
-  ElementNode,
->>>>>>> 3ee3d266
+  type ElementNode,
 } from '../../src'
 import { transformFor } from '../../src/transforms/vFor'
 import { transformText } from '../../src/transforms/transformText'
