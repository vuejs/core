--- conflicted
+++ resolved
@@ -3,21 +3,12 @@
   transform,
   NodeTypes,
   generate,
-<<<<<<< HEAD
   type CompilerOptions,
   type VNodeCall,
   type IfNode,
   type ElementNode,
   type ForNode,
-  ConstantTypes
-=======
-  CompilerOptions,
-  VNodeCall,
-  IfNode,
-  ElementNode,
-  ForNode,
   ConstantTypes,
->>>>>>> 3ee3d266
 } from '../../src'
 import {
   FRAGMENT,
