--- conflicted
+++ resolved
@@ -659,7 +659,6 @@
       expect(generate(root).code).toMatchSnapshot()
     })
 
-<<<<<<< HEAD
     test('hoist element with static ref', () => {
       const { root, args } = transformWithHoist(
         `<div><span ref="o"></span></div>`,
@@ -696,7 +695,9 @@
           }
         ]
       ])
-=======
+      expect(generate(root).code).toMatchSnapshot()
+    })
+
     test('should NOT hoist elements with cached handlers', () => {
       const { root } = transformWithHoist(`<div><div @click="foo"/></div>`, {
         prefixIdentifiers: true,
@@ -705,7 +706,6 @@
 
       expect(root.cached).toBe(1)
       expect(root.hoists.length).toBe(0)
->>>>>>> 58593c47
       expect(generate(root).code).toMatchSnapshot()
     })
   })
