import { baseParse as parse } from '../../src/parse'
import { transform } from '../../src/transform'
import { transformIf } from '../../src/transforms/vIf'
import { transformElement } from '../../src/transforms/transformElement'
import { transformSlotOutlet } from '../../src/transforms/transformSlotOutlet'
import {
  type CommentNode,
  type ConditionalExpression,
  type ElementNode,
  ElementTypes,
  type IfBranchNode,
  type IfConditionalExpression,
  type IfNode,
  NodeTypes,
<<<<<<< HEAD
  type SimpleExpressionNode,
  type TextNode,
  type VNodeCall
=======
  SimpleExpressionNode,
  TextNode,
  VNodeCall,
>>>>>>> 3ee3d266
} from '../../src/ast'
import { ErrorCodes } from '../../src/errors'
import { type CompilerOptions, generate, TO_HANDLERS } from '../../src'
import {
  CREATE_COMMENT,
  FRAGMENT,
  MERGE_PROPS,
  NORMALIZE_PROPS,
  RENDER_SLOT,
} from '../../src/runtimeHelpers'
import { createObjectMatcher } from '../testUtils'

function parseWithIfTransform(
  template: string,
  options: CompilerOptions = {},
  returnIndex: number = 0,
  childrenLen: number = 1,
) {
  const ast = parse(template, options)
  transform(ast, {
    nodeTransforms: [transformIf, transformSlotOutlet, transformElement],
    ...options,
  })
  if (!options.onError) {
    expect(ast.children.length).toBe(childrenLen)
    for (let i = 0; i < childrenLen; i++) {
      expect(ast.children[i].type).toBe(NodeTypes.IF)
    }
  }
  return {
    root: ast,
    node: ast.children[returnIndex] as IfNode & {
      codegenNode: IfConditionalExpression
    },
  }
}

describe('compiler: v-if', () => {
  describe('transform', () => {
    test('basic v-if', () => {
      const { node } = parseWithIfTransform(`<div v-if="ok"/>`)
      expect(node.type).toBe(NodeTypes.IF)
      expect(node.branches.length).toBe(1)
      expect((node.branches[0].condition as SimpleExpressionNode).content).toBe(
        `ok`,
      )
      expect(node.branches[0].children.length).toBe(1)
      expect(node.branches[0].children[0].type).toBe(NodeTypes.ELEMENT)
      expect((node.branches[0].children[0] as ElementNode).tag).toBe(`div`)
    })

    test('template v-if', () => {
      const { node } = parseWithIfTransform(
        `<template v-if="ok"><div/>hello<p/></template>`,
      )
      expect(node.type).toBe(NodeTypes.IF)
      expect(node.branches.length).toBe(1)
      expect((node.branches[0].condition as SimpleExpressionNode).content).toBe(
        `ok`,
      )
      expect(node.branches[0].children.length).toBe(3)
      expect(node.branches[0].children[0].type).toBe(NodeTypes.ELEMENT)
      expect((node.branches[0].children[0] as ElementNode).tag).toBe(`div`)
      expect(node.branches[0].children[1].type).toBe(NodeTypes.TEXT)
      expect((node.branches[0].children[1] as TextNode).content).toBe(`hello`)
      expect(node.branches[0].children[2].type).toBe(NodeTypes.ELEMENT)
      expect((node.branches[0].children[2] as ElementNode).tag).toBe(`p`)
    })

    test('component v-if', () => {
      const { node } = parseWithIfTransform(`<Component v-if="ok"></Component>`)
      expect(node.type).toBe(NodeTypes.IF)
      expect(node.branches.length).toBe(1)
      expect((node.branches[0].children[0] as ElementNode).tag).toBe(
        `Component`,
      )
      expect((node.branches[0].children[0] as ElementNode).tagType).toBe(
        ElementTypes.COMPONENT,
      )
      // #2058 since a component may fail to resolve and fallback to a plain
      // element, it still needs to be made a block
      expect(
        ((node.branches[0].children[0] as ElementNode)!
          .codegenNode as VNodeCall)!.isBlock,
      ).toBe(true)
    })

    test('v-if + v-else', () => {
      const { node } = parseWithIfTransform(`<div v-if="ok"/><p v-else/>`)
      expect(node.type).toBe(NodeTypes.IF)
      expect(node.branches.length).toBe(2)

      const b1 = node.branches[0]
      expect((b1.condition as SimpleExpressionNode).content).toBe(`ok`)
      expect(b1.children.length).toBe(1)
      expect(b1.children[0].type).toBe(NodeTypes.ELEMENT)
      expect((b1.children[0] as ElementNode).tag).toBe(`div`)

      const b2 = node.branches[1]
      expect(b2.condition).toBeUndefined()
      expect(b2.children.length).toBe(1)
      expect(b2.children[0].type).toBe(NodeTypes.ELEMENT)
      expect((b2.children[0] as ElementNode).tag).toBe(`p`)
    })

    test('v-if + v-else-if', () => {
      const { node } = parseWithIfTransform(
        `<div v-if="ok"/><p v-else-if="orNot"/>`,
      )
      expect(node.type).toBe(NodeTypes.IF)
      expect(node.branches.length).toBe(2)

      const b1 = node.branches[0]
      expect((b1.condition as SimpleExpressionNode).content).toBe(`ok`)
      expect(b1.children.length).toBe(1)
      expect(b1.children[0].type).toBe(NodeTypes.ELEMENT)
      expect((b1.children[0] as ElementNode).tag).toBe(`div`)

      const b2 = node.branches[1]
      expect((b2.condition as SimpleExpressionNode).content).toBe(`orNot`)
      expect(b2.children.length).toBe(1)
      expect(b2.children[0].type).toBe(NodeTypes.ELEMENT)
      expect((b2.children[0] as ElementNode).tag).toBe(`p`)
    })

    test('v-if + v-else-if + v-else', () => {
      const { node } = parseWithIfTransform(
        `<div v-if="ok"/><p v-else-if="orNot"/><template v-else>fine</template>`,
      )
      expect(node.type).toBe(NodeTypes.IF)
      expect(node.branches.length).toBe(3)

      const b1 = node.branches[0]
      expect((b1.condition as SimpleExpressionNode).content).toBe(`ok`)
      expect(b1.children.length).toBe(1)
      expect(b1.children[0].type).toBe(NodeTypes.ELEMENT)
      expect((b1.children[0] as ElementNode).tag).toBe(`div`)

      const b2 = node.branches[1]
      expect((b2.condition as SimpleExpressionNode).content).toBe(`orNot`)
      expect(b2.children.length).toBe(1)
      expect(b2.children[0].type).toBe(NodeTypes.ELEMENT)
      expect((b2.children[0] as ElementNode).tag).toBe(`p`)

      const b3 = node.branches[2]
      expect(b3.condition).toBeUndefined()
      expect(b3.children.length).toBe(1)
      expect(b3.children[0].type).toBe(NodeTypes.TEXT)
      expect((b3.children[0] as TextNode).content).toBe(`fine`)
    })

    test('comment between branches', () => {
      const { node } = parseWithIfTransform(`
        <div v-if="ok"/>
        <!--foo-->
        <p v-else-if="orNot"/>
        <!--bar-->
        <template v-else>fine</template>
      `)
      expect(node.type).toBe(NodeTypes.IF)
      expect(node.branches.length).toBe(3)

      const b1 = node.branches[0]
      expect((b1.condition as SimpleExpressionNode).content).toBe(`ok`)
      expect(b1.children.length).toBe(1)
      expect(b1.children[0].type).toBe(NodeTypes.ELEMENT)
      expect((b1.children[0] as ElementNode).tag).toBe(`div`)

      const b2 = node.branches[1]
      expect((b2.condition as SimpleExpressionNode).content).toBe(`orNot`)
      expect(b2.children.length).toBe(2)
      expect(b2.children[0].type).toBe(NodeTypes.COMMENT)
      expect((b2.children[0] as CommentNode).content).toBe(`foo`)
      expect(b2.children[1].type).toBe(NodeTypes.ELEMENT)
      expect((b2.children[1] as ElementNode).tag).toBe(`p`)

      const b3 = node.branches[2]
      expect(b3.condition).toBeUndefined()
      expect(b3.children.length).toBe(2)
      expect(b3.children[0].type).toBe(NodeTypes.COMMENT)
      expect((b3.children[0] as CommentNode).content).toBe(`bar`)
      expect(b3.children[1].type).toBe(NodeTypes.TEXT)
      expect((b3.children[1] as TextNode).content).toBe(`fine`)
    })

    test('should prefix v-if condition', () => {
      const { node } = parseWithIfTransform(`<div v-if="ok"/>`, {
        prefixIdentifiers: true,
      })
      expect(node.branches[0].condition).toMatchObject({
        type: NodeTypes.SIMPLE_EXPRESSION,
        content: `_ctx.ok`,
      })
    })
  })

  describe('errors', () => {
    test('error on v-else missing adjacent v-if', () => {
      const onError = vi.fn()

      const { node: node1 } = parseWithIfTransform(`<div v-else/>`, { onError })
      expect(onError.mock.calls[0]).toMatchObject([
        {
          code: ErrorCodes.X_V_ELSE_NO_ADJACENT_IF,
          loc: node1.loc,
        },
      ])

      const { node: node2 } = parseWithIfTransform(
        `<div/><div v-else/>`,
        { onError },
        1,
      )
      expect(onError.mock.calls[1]).toMatchObject([
        {
          code: ErrorCodes.X_V_ELSE_NO_ADJACENT_IF,
          loc: node2.loc,
        },
      ])

      const { node: node3 } = parseWithIfTransform(
        `<div/>foo<div v-else/>`,
        { onError },
        2,
      )
      expect(onError.mock.calls[2]).toMatchObject([
        {
          code: ErrorCodes.X_V_ELSE_NO_ADJACENT_IF,
          loc: node3.loc,
        },
      ])
    })

    test('error on v-else-if missing adjacent v-if or v-else-if', () => {
      const onError = vi.fn()

      const { node: node1 } = parseWithIfTransform(`<div v-else-if="foo"/>`, {
        onError,
      })
      expect(onError.mock.calls[0]).toMatchObject([
        {
          code: ErrorCodes.X_V_ELSE_NO_ADJACENT_IF,
          loc: node1.loc,
        },
      ])

      const { node: node2 } = parseWithIfTransform(
        `<div/><div v-else-if="foo"/>`,
        { onError },
        1,
      )
      expect(onError.mock.calls[1]).toMatchObject([
        {
          code: ErrorCodes.X_V_ELSE_NO_ADJACENT_IF,
          loc: node2.loc,
        },
      ])

      const { node: node3 } = parseWithIfTransform(
        `<div/>foo<div v-else-if="foo"/>`,
        { onError },
        2,
      )
      expect(onError.mock.calls[2]).toMatchObject([
        {
          code: ErrorCodes.X_V_ELSE_NO_ADJACENT_IF,
          loc: node3.loc,
        },
      ])

      const {
        node: { branches },
      } = parseWithIfTransform(
        `<div v-if="notOk"/><div v-else/><div v-else-if="ok"/>`,
        { onError },
        0,
      )

      expect(onError.mock.calls[3]).toMatchObject([
        {
          code: ErrorCodes.X_V_ELSE_NO_ADJACENT_IF,
          loc: branches[branches.length - 1].loc,
        },
      ])
    })

    test('error on user key', () => {
      const onError = vi.fn()
      // dynamic
      parseWithIfTransform(
        `<div v-if="ok" :key="a + 1" /><div v-else :key="a + 1" />`,
        { onError },
      )
      expect(onError.mock.calls[0]).toMatchObject([
        {
          code: ErrorCodes.X_V_IF_SAME_KEY,
        },
      ])
      // static
      parseWithIfTransform(`<div v-if="ok" key="1" /><div v-else key="1" />`, {
        onError,
      })
      expect(onError.mock.calls[1]).toMatchObject([
        {
          code: ErrorCodes.X_V_IF_SAME_KEY,
        },
      ])
    })
  })

  describe('codegen', () => {
    function assertSharedCodegen(
      node: IfConditionalExpression,
      depth: number = 0,
      hasElse: boolean = false,
    ) {
      expect(node).toMatchObject({
        type: NodeTypes.JS_CONDITIONAL_EXPRESSION,
        test: {
          content: `ok`,
        },
        consequent: {
          type: NodeTypes.VNODE_CALL,
          isBlock: true,
        },
        alternate:
          depth < 1
            ? hasElse
              ? {
                  type: NodeTypes.VNODE_CALL,
                  isBlock: true,
                }
              : {
                  type: NodeTypes.JS_CALL_EXPRESSION,
                  callee: CREATE_COMMENT,
                }
            : {
                type: NodeTypes.JS_CONDITIONAL_EXPRESSION,
                test: {
                  content: `orNot`,
                },
                consequent: {
                  type: NodeTypes.VNODE_CALL,
                  isBlock: true,
                },
                alternate: hasElse
                  ? {
                      type: NodeTypes.VNODE_CALL,
                      isBlock: true,
                    }
                  : {
                      type: NodeTypes.JS_CALL_EXPRESSION,
                      callee: CREATE_COMMENT,
                    },
              },
      })
    }

    test('basic v-if', () => {
      const {
        root,
        node: { codegenNode },
      } = parseWithIfTransform(`<div v-if="ok"/>`)
      assertSharedCodegen(codegenNode)
      expect(codegenNode.consequent).toMatchObject({
        tag: `"div"`,
        props: createObjectMatcher({ key: `[0]` }),
      })
      expect(codegenNode.alternate).toMatchObject({
        type: NodeTypes.JS_CALL_EXPRESSION,
        callee: CREATE_COMMENT,
      })
      expect(generate(root).code).toMatchSnapshot()
    })

    test('template v-if', () => {
      const {
        root,
        node: { codegenNode },
      } = parseWithIfTransform(`<template v-if="ok"><div/>hello<p/></template>`)
      assertSharedCodegen(codegenNode)
      expect(codegenNode.consequent).toMatchObject({
        tag: FRAGMENT,
        props: createObjectMatcher({ key: `[0]` }),
        children: [
          { type: NodeTypes.ELEMENT, tag: 'div' },
          { type: NodeTypes.TEXT, content: `hello` },
          { type: NodeTypes.ELEMENT, tag: 'p' },
        ],
      })
      expect(codegenNode.alternate).toMatchObject({
        type: NodeTypes.JS_CALL_EXPRESSION,
        callee: CREATE_COMMENT,
      })
      expect(generate(root).code).toMatchSnapshot()
    })

    test('template v-if w/ single <slot/> child', () => {
      const {
        root,
        node: { codegenNode },
      } = parseWithIfTransform(`<template v-if="ok"><slot/></template>`)
      expect(codegenNode.consequent).toMatchObject({
        type: NodeTypes.JS_CALL_EXPRESSION,
        callee: RENDER_SLOT,
        arguments: ['$slots', '"default"', createObjectMatcher({ key: `[0]` })],
      })
      expect(generate(root).code).toMatchSnapshot()
    })

    test('v-if on <slot/>', () => {
      const {
        root,
        node: { codegenNode },
      } = parseWithIfTransform(`<slot v-if="ok"></slot>`)
      expect(codegenNode.consequent).toMatchObject({
        type: NodeTypes.JS_CALL_EXPRESSION,
        callee: RENDER_SLOT,
        arguments: ['$slots', '"default"', createObjectMatcher({ key: `[0]` })],
      })
      expect(generate(root).code).toMatchSnapshot()
    })

    test('v-if + v-else', () => {
      const {
        root,
        node: { codegenNode },
      } = parseWithIfTransform(`<div v-if="ok"/><p v-else/>`)
      assertSharedCodegen(codegenNode, 0, true)
      expect(codegenNode.consequent).toMatchObject({
        tag: `"div"`,
        props: createObjectMatcher({ key: `[0]` }),
      })
      expect(codegenNode.alternate).toMatchObject({
        tag: `"p"`,
        props: createObjectMatcher({ key: `[1]` }),
      })
      expect(generate(root).code).toMatchSnapshot()
    })

    test('v-if + v-else-if', () => {
      const {
        root,
        node: { codegenNode },
      } = parseWithIfTransform(`<div v-if="ok"/><p v-else-if="orNot" />`)
      assertSharedCodegen(codegenNode, 1)
      expect(codegenNode.consequent).toMatchObject({
        tag: `"div"`,
        props: createObjectMatcher({ key: `[0]` }),
      })
      const branch2 = codegenNode.alternate as ConditionalExpression
      expect(branch2.consequent).toMatchObject({
        tag: `"p"`,
        props: createObjectMatcher({ key: `[1]` }),
      })
      expect(generate(root).code).toMatchSnapshot()
    })

    test('v-if + v-else-if + v-else', () => {
      const {
        root,
        node: { codegenNode },
      } = parseWithIfTransform(
        `<div v-if="ok"/><p v-else-if="orNot"/><template v-else>fine</template>`,
      )
      assertSharedCodegen(codegenNode, 1, true)
      expect(codegenNode.consequent).toMatchObject({
        tag: `"div"`,
        props: createObjectMatcher({ key: `[0]` }),
      })
      const branch2 = codegenNode.alternate as ConditionalExpression
      expect(branch2.consequent).toMatchObject({
        tag: `"p"`,
        props: createObjectMatcher({ key: `[1]` }),
      })
      expect(branch2.alternate).toMatchObject({
        tag: FRAGMENT,
        props: createObjectMatcher({ key: `[2]` }),
        children: [
          {
            type: NodeTypes.TEXT,
            content: `fine`,
          },
        ],
      })
      expect(generate(root).code).toMatchSnapshot()
    })

    test('multiple v-if that are sibling nodes should have different keys', () => {
      const { root } = parseWithIfTransform(
        `<div v-if="ok"/><p v-if="orNot"/>`,
        {},
        0 /* returnIndex, just give the default value */,
        2 /* childrenLen */,
      )

      const ifNode = root.children[0] as IfNode & {
        codegenNode: IfConditionalExpression
      }
      expect(ifNode.codegenNode.consequent).toMatchObject({
        tag: `"div"`,
        props: createObjectMatcher({ key: `[0]` }),
      })
      const ifNode2 = root.children[1] as IfNode & {
        codegenNode: IfConditionalExpression
      }
      expect(ifNode2.codegenNode.consequent).toMatchObject({
        tag: `"p"`,
        props: createObjectMatcher({ key: `[1]` }),
      })
      expect(generate(root).code).toMatchSnapshot()
    })

    test('increasing key: v-if + v-else-if + v-else', () => {
      const { root } = parseWithIfTransform(
        `<div v-if="ok"/><p v-else/><div v-if="another"/><p v-else-if="orNot"/><p v-else/>`,
        {},
        0 /* returnIndex, just give the default value */,
        2 /* childrenLen */,
      )
      const ifNode = root.children[0] as IfNode & {
        codegenNode: IfConditionalExpression
      }
      expect(ifNode.codegenNode.consequent).toMatchObject({
        tag: `"div"`,
        props: createObjectMatcher({ key: `[0]` }),
      })
      expect(ifNode.codegenNode.alternate).toMatchObject({
        tag: `"p"`,
        props: createObjectMatcher({ key: `[1]` }),
      })
      const ifNode2 = root.children[1] as IfNode & {
        codegenNode: IfConditionalExpression
      }
      expect(ifNode2.codegenNode.consequent).toMatchObject({
        tag: `"div"`,
        props: createObjectMatcher({ key: `[2]` }),
      })
      const branch = ifNode2.codegenNode.alternate as IfConditionalExpression
      expect(branch.consequent).toMatchObject({
        tag: `"p"`,
        props: createObjectMatcher({ key: `[3]` }),
      })
      expect(branch.alternate).toMatchObject({
        tag: `"p"`,
        props: createObjectMatcher({ key: `[4]` }),
      })
      expect(generate(root).code).toMatchSnapshot()
    })

    test('key injection (only v-bind)', () => {
      const {
        node: { codegenNode },
      } = parseWithIfTransform(`<div v-if="ok" v-bind="obj"/>`)
      const branch1 = codegenNode.consequent as VNodeCall
      expect(branch1.props).toMatchObject({
        type: NodeTypes.JS_CALL_EXPRESSION,
        callee: NORMALIZE_PROPS,
        arguments: [
          {
            type: NodeTypes.JS_CALL_EXPRESSION,
            callee: MERGE_PROPS,
            arguments: [
              createObjectMatcher({ key: `[0]` }),
              { content: `obj` },
            ],
          },
        ],
      })
    })

    test('key injection (before v-bind)', () => {
      const {
        node: { codegenNode },
      } = parseWithIfTransform(`<div v-if="ok" id="foo" v-bind="obj"/>`)
      const branch1 = codegenNode.consequent as VNodeCall
      expect(branch1.props).toMatchObject({
        type: NodeTypes.JS_CALL_EXPRESSION,
        callee: MERGE_PROPS,
        arguments: [
          createObjectMatcher({
            key: '[0]',
            id: 'foo',
          }),
          { content: `obj` },
        ],
      })
    })

    test('key injection (after v-bind)', () => {
      const {
        node: { codegenNode },
      } = parseWithIfTransform(`<div v-if="ok" v-bind="obj" id="foo"/>`)
      const branch1 = codegenNode.consequent as VNodeCall
      expect(branch1.props).toMatchObject({
        type: NodeTypes.JS_CALL_EXPRESSION,
        callee: MERGE_PROPS,
        arguments: [
          createObjectMatcher({ key: `[0]` }),
          { content: `obj` },
          createObjectMatcher({
            id: 'foo',
          }),
        ],
      })
    })

    test('key injection (w/ custom directive)', () => {
      const {
        node: { codegenNode },
      } = parseWithIfTransform(`<div v-if="ok" v-foo />`)
      const branch1 = codegenNode.consequent as VNodeCall
      expect(branch1.directives).not.toBeUndefined()
      expect(branch1.props).toMatchObject(createObjectMatcher({ key: `[0]` }))
    })

    // #6631
    test('avoid duplicate keys', () => {
      const {
        node: { codegenNode },
      } = parseWithIfTransform(`<div v-if="ok" key="custom_key" v-bind="obj"/>`)
      const branch1 = codegenNode.consequent as VNodeCall
      expect(branch1.props).toMatchObject({
        type: NodeTypes.JS_CALL_EXPRESSION,
        callee: MERGE_PROPS,
        arguments: [
          createObjectMatcher({
            key: 'custom_key',
          }),
          { content: `obj` },
        ],
      })
    })

    test('with spaces between branches', () => {
      const {
        node: { codegenNode },
      } = parseWithIfTransform(
        `<div v-if="ok"/> <div v-else-if="no"/> <div v-else/>`,
      )
      expect(codegenNode.consequent).toMatchObject({
        tag: `"div"`,
        props: createObjectMatcher({ key: `[0]` }),
      })
      const branch = codegenNode.alternate as ConditionalExpression
      expect(branch.consequent).toMatchObject({
        tag: `"div"`,
        props: createObjectMatcher({ key: `[1]` }),
      })
      expect(branch.alternate).toMatchObject({
        tag: `"div"`,
        props: createObjectMatcher({ key: `[2]` }),
      })
    })

    test('with comments', () => {
      const { node } = parseWithIfTransform(`
          <template v-if="ok">
            <!--comment1-->
            <div v-if="ok2">
              <!--comment2-->
            </div>
            <!--comment3-->
            <b v-else/>
            <!--comment4-->
            <p/>
          </template>
        `)
      expect(node.type).toBe(NodeTypes.IF)
      expect(node.branches.length).toBe(1)

      const b1 = node.branches[0]
      expect((b1.condition as SimpleExpressionNode).content).toBe(`ok`)
      expect(b1.children.length).toBe(4)

      expect(b1.children[0].type).toBe(NodeTypes.COMMENT)
      expect((b1.children[0] as CommentNode).content).toBe(`comment1`)

      expect(b1.children[1].type).toBe(NodeTypes.IF)
      expect((b1.children[1] as IfNode).branches.length).toBe(2)
      const b1b1: ElementNode = (b1.children[1] as IfNode).branches[0]
        .children[0] as ElementNode
      expect(b1b1.type).toBe(NodeTypes.ELEMENT)
      expect(b1b1.tag).toBe('div')
      expect(b1b1.children[0].type).toBe(NodeTypes.COMMENT)
      expect((b1b1.children[0] as CommentNode).content).toBe('comment2')

      const b1b2: IfBranchNode = (b1.children[1] as IfNode)
        .branches[1] as IfBranchNode
      expect(b1b2.children[0].type).toBe(NodeTypes.COMMENT)
      expect((b1b2.children[0] as CommentNode).content).toBe(`comment3`)
      expect(b1b2.children[1].type).toBe(NodeTypes.ELEMENT)
      expect((b1b2.children[1] as ElementNode).tag).toBe(`b`)

      expect(b1.children[2].type).toBe(NodeTypes.COMMENT)
      expect((b1.children[2] as CommentNode).content).toBe(`comment4`)

      expect(b1.children[3].type).toBe(NodeTypes.ELEMENT)
      expect((b1.children[3] as ElementNode).tag).toBe(`p`)
    })

    // #6843
    test('should parse correctly with comments: true in prod', () => {
      __DEV__ = false
      parseWithIfTransform(
        `
          <template v-if="ok">
            <!--comment1-->
            <div v-if="ok2">
              <!--comment2-->
            </div>
            <!--comment3-->
            <b v-else/>
            <!--comment4-->
            <p/>
          </template>
        `,
        { comments: true },
      )
      __DEV__ = true
    })
  })

  test('v-on with v-if', () => {
    const {
      node: { codegenNode },
    } = parseWithIfTransform(
      `<button v-on="{ click: clickEvent }" v-if="true">w/ v-if</button>`,
    )

    expect((codegenNode.consequent as any).props.type).toBe(
      NodeTypes.JS_CALL_EXPRESSION,
    )
    expect((codegenNode.consequent as any).props.callee).toBe(MERGE_PROPS)
    expect(
      (codegenNode.consequent as any).props.arguments[0].properties[0].value
        .content,
    ).toBe('0')
    expect((codegenNode.consequent as any).props.arguments[1].callee).toBe(
      TO_HANDLERS,
    )
  })
})<|MERGE_RESOLUTION|>--- conflicted
+++ resolved
@@ -12,15 +12,9 @@
   type IfConditionalExpression,
   type IfNode,
   NodeTypes,
-<<<<<<< HEAD
   type SimpleExpressionNode,
   type TextNode,
-  type VNodeCall
-=======
-  SimpleExpressionNode,
-  TextNode,
-  VNodeCall,
->>>>>>> 3ee3d266
+  type VNodeCall,
 } from '../../src/ast'
 import { ErrorCodes } from '../../src/errors'
 import { type CompilerOptions, generate, TO_HANDLERS } from '../../src'
