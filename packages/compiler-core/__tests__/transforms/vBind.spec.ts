import {
  baseParse as parse,
  transform,
  type ElementNode,
  type ObjectExpression,
  type CompilerOptions,
  ErrorCodes,
  type VNodeCall,
  NodeTypes,
<<<<<<< HEAD
  type CallExpression
=======
  CallExpression,
>>>>>>> 3ee3d266
} from '../../src'
import { transformBind } from '../../src/transforms/vBind'
import { transformElement } from '../../src/transforms/transformElement'
import {
  CAMELIZE,
  helperNameMap,
  NORMALIZE_PROPS,
} from '../../src/runtimeHelpers'
import { transformExpression } from '../../src/transforms/transformExpression'

function parseWithVBind(
  template: string,
  options: CompilerOptions = {},
): ElementNode {
  const ast = parse(template)
  transform(ast, {
    nodeTransforms: [
      ...(options.prefixIdentifiers ? [transformExpression] : []),
      transformElement,
    ],
    directiveTransforms: {
      bind: transformBind,
    },
    ...options,
  })
  return ast.children[0] as ElementNode
}

describe('compiler: transform v-bind', () => {
  test('basic', () => {
    const node = parseWithVBind(`<div v-bind:id="id"/>`)
    const props = (node.codegenNode as VNodeCall).props as ObjectExpression
    expect(props.properties[0]).toMatchObject({
      key: {
        content: `id`,
        isStatic: true,
        loc: {
          start: {
            line: 1,
            column: 13,
          },
          end: {
            line: 1,
            column: 15,
          },
        },
      },
      value: {
        content: `id`,
        isStatic: false,
        loc: {
          start: {
            line: 1,
            column: 17,
          },
          end: {
            line: 1,
            column: 19,
          },
        },
      },
    })
  })

  test('dynamic arg', () => {
    const node = parseWithVBind(`<div v-bind:[id]="id"/>`)
    const props = (node.codegenNode as VNodeCall).props as CallExpression
    expect(props).toMatchObject({
      type: NodeTypes.JS_CALL_EXPRESSION,
      callee: NORMALIZE_PROPS,
      arguments: [
        {
          type: NodeTypes.JS_OBJECT_EXPRESSION,
          properties: [
            {
              key: {
                content: `id || ""`,
                isStatic: false,
              },
              value: {
                content: `id`,
                isStatic: false,
              },
            },
          ],
        },
      ],
    })
  })

  test('should error if no expression', () => {
    const onError = vi.fn()
    const node = parseWithVBind(`<div v-bind:arg />`, { onError })
    const props = (node.codegenNode as VNodeCall).props as ObjectExpression
    expect(onError.mock.calls[0][0]).toMatchObject({
      code: ErrorCodes.X_V_BIND_NO_EXPRESSION,
      loc: {
        start: {
          line: 1,
          column: 6,
        },
        end: {
          line: 1,
          column: 16,
        },
      },
    })
    expect(props.properties[0]).toMatchObject({
      key: {
        content: `arg`,
        isStatic: true,
      },
      value: {
        content: ``,
        isStatic: true,
      },
    })
  })

  test('.camel modifier', () => {
    const node = parseWithVBind(`<div v-bind:foo-bar.camel="id"/>`)
    const props = (node.codegenNode as VNodeCall).props as ObjectExpression
    expect(props.properties[0]).toMatchObject({
      key: {
        content: `fooBar`,
        isStatic: true,
      },
      value: {
        content: `id`,
        isStatic: false,
      },
    })
  })

  test('.camel modifier w/ dynamic arg', () => {
    const node = parseWithVBind(`<div v-bind:[foo].camel="id"/>`)
    const props = (node.codegenNode as VNodeCall).props as CallExpression
    expect(props).toMatchObject({
      type: NodeTypes.JS_CALL_EXPRESSION,
      callee: NORMALIZE_PROPS,
      arguments: [
        {
          type: NodeTypes.JS_OBJECT_EXPRESSION,
          properties: [
            {
              key: {
                content: `_${helperNameMap[CAMELIZE]}(foo || "")`,
                isStatic: false,
              },
              value: {
                content: `id`,
                isStatic: false,
              },
            },
          ],
        },
      ],
    })
  })

  test('.camel modifier w/ dynamic arg + prefixIdentifiers', () => {
    const node = parseWithVBind(`<div v-bind:[foo(bar)].camel="id"/>`, {
      prefixIdentifiers: true,
    })
    const props = (node.codegenNode as VNodeCall).props as CallExpression
    expect(props).toMatchObject({
      type: NodeTypes.JS_CALL_EXPRESSION,
      callee: NORMALIZE_PROPS,
      arguments: [
        {
          type: NodeTypes.JS_OBJECT_EXPRESSION,
          properties: [
            {
              key: {
                children: [
                  `_${helperNameMap[CAMELIZE]}(`,
                  `(`,
                  { content: `_ctx.foo` },
                  `(`,
                  { content: `_ctx.bar` },
                  `)`,
                  `) || ""`,
                  `)`,
                ],
              },
              value: {
                content: `_ctx.id`,
                isStatic: false,
              },
            },
          ],
        },
      ],
    })
  })

  test('.prop modifier', () => {
    const node = parseWithVBind(`<div v-bind:fooBar.prop="id"/>`)
    const props = (node.codegenNode as VNodeCall).props as ObjectExpression
    expect(props.properties[0]).toMatchObject({
      key: {
        content: `.fooBar`,
        isStatic: true,
      },
      value: {
        content: `id`,
        isStatic: false,
      },
    })
  })

  test('.prop modifier w/ dynamic arg', () => {
    const node = parseWithVBind(`<div v-bind:[fooBar].prop="id"/>`)
    const props = (node.codegenNode as VNodeCall).props as CallExpression
    expect(props).toMatchObject({
      type: NodeTypes.JS_CALL_EXPRESSION,
      callee: NORMALIZE_PROPS,
      arguments: [
        {
          type: NodeTypes.JS_OBJECT_EXPRESSION,
          properties: [
            {
              key: {
                content: '`.${fooBar || ""}`',
                isStatic: false,
              },
              value: {
                content: `id`,
                isStatic: false,
              },
            },
          ],
        },
      ],
    })
  })

  test('.prop modifier w/ dynamic arg + prefixIdentifiers', () => {
    const node = parseWithVBind(`<div v-bind:[foo(bar)].prop="id"/>`, {
      prefixIdentifiers: true,
    })
    const props = (node.codegenNode as VNodeCall).props as CallExpression
    expect(props).toMatchObject({
      type: NodeTypes.JS_CALL_EXPRESSION,
      callee: NORMALIZE_PROPS,
      arguments: [
        {
          type: NodeTypes.JS_OBJECT_EXPRESSION,
          properties: [
            {
              key: {
                children: [
                  `'.' + (`,
                  `(`,
                  { content: `_ctx.foo` },
                  `(`,
                  { content: `_ctx.bar` },
                  `)`,
                  `) || ""`,
                  `)`,
                ],
              },
              value: {
                content: `_ctx.id`,
                isStatic: false,
              },
            },
          ],
        },
      ],
    })
  })

  test('.prop modifier (shorthand)', () => {
    const node = parseWithVBind(`<div .fooBar="id"/>`)
    const props = (node.codegenNode as VNodeCall).props as ObjectExpression
    expect(props.properties[0]).toMatchObject({
      key: {
        content: `.fooBar`,
        isStatic: true,
      },
      value: {
        content: `id`,
        isStatic: false,
      },
    })
  })

  test('.attr modifier', () => {
    const node = parseWithVBind(`<div v-bind:foo-bar.attr="id"/>`)
    const props = (node.codegenNode as VNodeCall).props as ObjectExpression
    expect(props.properties[0]).toMatchObject({
      key: {
        content: `^foo-bar`,
        isStatic: true,
      },
      value: {
        content: `id`,
        isStatic: false,
      },
    })
  })
})<|MERGE_RESOLUTION|>--- conflicted
+++ resolved
@@ -7,11 +7,7 @@
   ErrorCodes,
   type VNodeCall,
   NodeTypes,
-<<<<<<< HEAD
-  type CallExpression
-=======
-  CallExpression,
->>>>>>> 3ee3d266
+  type CallExpression,
 } from '../../src'
 import { transformBind } from '../../src/transforms/vBind'
 import { transformElement } from '../../src/transforms/transformElement'
