--- conflicted
+++ resolved
@@ -9,19 +9,11 @@
 import {
   type ForNode,
   NodeTypes,
-<<<<<<< HEAD
   type SimpleExpressionNode,
   type ElementNode,
   type InterpolationNode,
   type ForCodegenNode,
-  ConstantTypes
-=======
-  SimpleExpressionNode,
-  ElementNode,
-  InterpolationNode,
-  ForCodegenNode,
   ConstantTypes,
->>>>>>> 3ee3d266
 } from '../../src/ast'
 import { ErrorCodes } from '../../src/errors'
 import { type CompilerOptions, generate } from '../../src'
