// Jest Snapshot v1, https://goo.gl/fbAQLP

exports[`scopeId compiler support should push scopeId for hoisted nodes 1`] = `
"import { createVNode as _createVNode, toDisplayString as _toDisplayString, createTextVNode as _createTextVNode, openBlock as _openBlock, createBlock as _createBlock, setScopeId as _setScopeId } from \\"vue\\"

_setScopeId(\\"test\\")
const _hoisted_1 = /*#__PURE__*/_createVNode(\\"div\\", null, \\"hello\\", -1 /* HOISTED */)
const _hoisted_2 = /*#__PURE__*/_createVNode(\\"div\\", null, \\"world\\", -1 /* HOISTED */)
_setScopeId(null)

export function render(_ctx, _cache) {
  return (_openBlock(), _createBlock(\\"div\\", null, [
    _hoisted_1,
    _createTextVNode(_toDisplayString(_ctx.foo), 1 /* TEXT */),
    _hoisted_2
  ]))
}"
`;

exports[`scopeId compiler support should wrap default slot 1`] = `
"import { createVNode as _createVNode, resolveComponent as _resolveComponent, withCtx as _withCtx, openBlock as _openBlock, createBlock as _createBlock } from \\"vue\\"

export function render(_ctx, _cache) {
  const _component_Child = _resolveComponent(\\"Child\\")

  return (_openBlock(), _createBlock(_component_Child, null, {
    default: _withCtx(() => [
      _createVNode(\\"div\\")
    ]),
    _: 1 /* STABLE */
  }))
}"
`;

exports[`scopeId compiler support should wrap dynamic slots 1`] = `
"import { createVNode as _createVNode, resolveComponent as _resolveComponent, withCtx as _withCtx, renderList as _renderList, createSlots as _createSlots, openBlock as _openBlock, createBlock as _createBlock } from \\"vue\\"

export function render(_ctx, _cache) {
  const _component_Child = _resolveComponent(\\"Child\\")

  return (_openBlock(), _createBlock(_component_Child, null, _createSlots({ _: 2 /* DYNAMIC */ }, [
    (_ctx.ok)
      ? {
          name: \\"foo\\",
          fn: _withCtx(() => [
            _createVNode(\\"div\\")
          ])
        }
      : undefined,
    _renderList(_ctx.list, (i) => {
      return {
        name: i,
        fn: _withCtx(() => [
          _createVNode(\\"div\\")
        ])
      }
    })
  ]), 1024 /* DYNAMIC_SLOTS */))
}"
`;

exports[`scopeId compiler support should wrap named slots 1`] = `
"import { toDisplayString as _toDisplayString, createTextVNode as _createTextVNode, createVNode as _createVNode, resolveComponent as _resolveComponent, withCtx as _withCtx, openBlock as _openBlock, createBlock as _createBlock } from \\"vue\\"

export function render(_ctx, _cache) {
  const _component_Child = _resolveComponent(\\"Child\\")

  return (_openBlock(), _createBlock(_component_Child, null, {
    foo: _withCtx(({ msg }) => [
      _createTextVNode(_toDisplayString(msg), 1 /* TEXT */)
    ]),
    bar: _withCtx(() => [
      _createVNode(\\"div\\")
    ]),
    _: 1 /* STABLE */
  }))
<<<<<<< HEAD
})"
`;

exports[`scopeId compiler support should wrap render function 1`] = `
"import { openBlock as _openBlock, createBlock as _createBlock, withScopeId as _withScopeId } from \\"vue\\"
const _withId = /*#__PURE__*/_withScopeId(\\"test\\")

export const render = /*#__PURE__*/_withId((_ctx, _cache) => {
  return (_openBlock(), _createBlock(\\"div\\"))
})"
=======
}"
>>>>>>> 86ceef43
`;<|MERGE_RESOLUTION|>--- conflicted
+++ resolved
@@ -74,7 +74,6 @@
     ]),
     _: 1 /* STABLE */
   }))
-<<<<<<< HEAD
 })"
 `;
 
@@ -85,7 +84,5 @@
 export const render = /*#__PURE__*/_withId((_ctx, _cache) => {
   return (_openBlock(), _createBlock(\\"div\\"))
 })"
-=======
 }"
->>>>>>> 86ceef43
 `;