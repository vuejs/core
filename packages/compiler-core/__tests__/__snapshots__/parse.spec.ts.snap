// Vitest Snapshot v1

exports[`compiler: parse > Errors > ABRUPT_CLOSING_OF_EMPTY_COMMENT > <template><!--></template> 1`] = `
{
  "cached": 0,
  "children": [
    {
      "children": [
        {
          "content": "",
          "loc": {
            "end": {
              "column": 16,
              "line": 1,
              "offset": 15,
            },
            "source": "<!-->",
            "start": {
              "column": 11,
              "line": 1,
              "offset": 10,
            },
          },
          "type": 3,
        },
      ],
      "codegenNode": undefined,
      "isSelfClosing": false,
      "loc": {
        "end": {
          "column": 27,
          "line": 1,
          "offset": 26,
        },
        "source": "<template><!--></template>",
        "start": {
          "column": 1,
          "line": 1,
          "offset": 0,
        },
      },
      "ns": 0,
      "props": [],
      "tag": "template",
      "tagType": 0,
      "type": 1,
    },
  ],
  "codegenNode": undefined,
  "components": [],
  "directives": [],
  "helpers": Set {},
  "hoists": [],
  "imports": [],
  "loc": {
    "end": {
      "column": 27,
      "line": 1,
      "offset": 26,
    },
    "source": "<template><!--></template>",
    "start": {
      "column": 1,
      "line": 1,
      "offset": 0,
    },
  },
  "temps": 0,
  "type": 0,
}
`;

exports[`compiler: parse > Errors > ABRUPT_CLOSING_OF_EMPTY_COMMENT > <template><!---></template> 1`] = `
{
  "cached": 0,
  "children": [
    {
      "children": [
        {
          "content": "",
          "loc": {
            "end": {
              "column": 17,
              "line": 1,
              "offset": 16,
            },
            "source": "<!--->",
            "start": {
              "column": 11,
              "line": 1,
              "offset": 10,
            },
          },
          "type": 3,
        },
      ],
      "codegenNode": undefined,
      "isSelfClosing": false,
      "loc": {
        "end": {
          "column": 28,
          "line": 1,
          "offset": 27,
        },
        "source": "<template><!---></template>",
        "start": {
          "column": 1,
          "line": 1,
          "offset": 0,
        },
      },
      "ns": 0,
      "props": [],
      "tag": "template",
      "tagType": 0,
      "type": 1,
    },
  ],
  "codegenNode": undefined,
  "components": [],
  "directives": [],
  "helpers": Set {},
  "hoists": [],
  "imports": [],
  "loc": {
    "end": {
      "column": 28,
      "line": 1,
      "offset": 27,
    },
    "source": "<template><!---></template>",
    "start": {
      "column": 1,
      "line": 1,
      "offset": 0,
    },
  },
  "temps": 0,
  "type": 0,
}
`;

exports[`compiler: parse > Errors > ABRUPT_CLOSING_OF_EMPTY_COMMENT > <template><!----></template> 1`] = `
{
  "cached": 0,
  "children": [
    {
      "children": [
        {
          "content": "",
          "loc": {
            "end": {
              "column": 18,
              "line": 1,
              "offset": 17,
            },
            "source": "<!---->",
            "start": {
              "column": 11,
              "line": 1,
              "offset": 10,
            },
          },
          "type": 3,
        },
      ],
      "codegenNode": undefined,
      "isSelfClosing": false,
      "loc": {
        "end": {
          "column": 29,
          "line": 1,
          "offset": 28,
        },
        "source": "<template><!----></template>",
        "start": {
          "column": 1,
          "line": 1,
          "offset": 0,
        },
      },
      "ns": 0,
      "props": [],
      "tag": "template",
      "tagType": 0,
      "type": 1,
    },
  ],
  "codegenNode": undefined,
  "components": [],
  "directives": [],
  "helpers": Set {},
  "hoists": [],
  "imports": [],
  "loc": {
    "end": {
      "column": 29,
      "line": 1,
      "offset": 28,
    },
    "source": "<template><!----></template>",
    "start": {
      "column": 1,
      "line": 1,
      "offset": 0,
    },
  },
  "temps": 0,
  "type": 0,
}
`;

exports[`compiler: parse > Errors > CDATA_IN_HTML_CONTENT > <template><![CDATA[cdata]]></template> 1`] = `
{
  "cached": 0,
  "children": [
    {
      "children": [
        {
          "content": "[CDATA[cdata]]",
          "loc": {
            "end": {
              "column": 28,
              "line": 1,
              "offset": 27,
            },
            "source": "<![CDATA[cdata]]>",
            "start": {
              "column": 11,
              "line": 1,
              "offset": 10,
            },
          },
          "type": 3,
        },
      ],
      "codegenNode": undefined,
      "isSelfClosing": false,
      "loc": {
        "end": {
          "column": 39,
          "line": 1,
          "offset": 38,
        },
        "source": "<template><![CDATA[cdata]]></template>",
        "start": {
          "column": 1,
          "line": 1,
          "offset": 0,
        },
      },
      "ns": 0,
      "props": [],
      "tag": "template",
      "tagType": 0,
      "type": 1,
    },
  ],
  "codegenNode": undefined,
  "components": [],
  "directives": [],
  "helpers": Set {},
  "hoists": [],
  "imports": [],
  "loc": {
    "end": {
      "column": 39,
      "line": 1,
      "offset": 38,
    },
    "source": "<template><![CDATA[cdata]]></template>",
    "start": {
      "column": 1,
      "line": 1,
      "offset": 0,
    },
  },
  "temps": 0,
  "type": 0,
}
`;

exports[`compiler: parse > Errors > CDATA_IN_HTML_CONTENT > <template><svg><![CDATA[cdata]]></svg></template> 1`] = `
{
  "cached": 0,
  "children": [
    {
      "children": [
        {
          "children": [
            {
              "content": "cdata",
              "loc": {
                "end": {
                  "column": 30,
                  "line": 1,
                  "offset": 29,
                },
                "source": "cdata",
                "start": {
                  "column": 25,
                  "line": 1,
                  "offset": 24,
                },
              },
              "type": 2,
            },
          ],
          "codegenNode": undefined,
          "isSelfClosing": false,
          "loc": {
            "end": {
              "column": 39,
              "line": 1,
              "offset": 38,
            },
            "source": "<svg><![CDATA[cdata]]></svg>",
            "start": {
              "column": 11,
              "line": 1,
              "offset": 10,
            },
          },
          "ns": 1,
          "props": [],
          "tag": "svg",
          "tagType": 0,
          "type": 1,
        },
      ],
      "codegenNode": undefined,
      "isSelfClosing": false,
      "loc": {
        "end": {
          "column": 50,
          "line": 1,
          "offset": 49,
        },
        "source": "<template><svg><![CDATA[cdata]]></svg></template>",
        "start": {
          "column": 1,
          "line": 1,
          "offset": 0,
        },
      },
      "ns": 0,
      "props": [],
      "tag": "template",
      "tagType": 0,
      "type": 1,
    },
  ],
  "codegenNode": undefined,
  "components": [],
  "directives": [],
  "helpers": Set {},
  "hoists": [],
  "imports": [],
  "loc": {
    "end": {
      "column": 50,
      "line": 1,
      "offset": 49,
    },
    "source": "<template><svg><![CDATA[cdata]]></svg></template>",
    "start": {
      "column": 1,
      "line": 1,
      "offset": 0,
    },
  },
  "temps": 0,
  "type": 0,
}
`;

exports[`compiler: parse > Errors > DUPLICATE_ATTRIBUTE > <template><div id="" id=""></div></template> 1`] = `
{
  "cached": 0,
  "children": [
    {
      "children": [
        {
          "children": [],
          "codegenNode": undefined,
          "isSelfClosing": false,
          "loc": {
            "end": {
              "column": 34,
              "line": 1,
              "offset": 33,
            },
            "source": "<div id=\\"\\" id=\\"\\"></div>",
            "start": {
              "column": 11,
              "line": 1,
              "offset": 10,
            },
          },
          "ns": 0,
          "props": [
            {
              "loc": {
                "end": {
                  "column": 21,
                  "line": 1,
                  "offset": 20,
                },
                "source": "id=\\"\\"",
                "start": {
                  "column": 16,
                  "line": 1,
                  "offset": 15,
                },
              },
              "name": "id",
              "type": 6,
              "value": {
                "content": "",
                "loc": {
                  "end": {
                    "column": 21,
                    "line": 1,
                    "offset": 20,
                  },
                  "source": "\\"\\"",
                  "start": {
                    "column": 19,
                    "line": 1,
                    "offset": 18,
                  },
                },
                "type": 2,
              },
            },
            {
              "loc": {
                "end": {
                  "column": 27,
                  "line": 1,
                  "offset": 26,
                },
                "source": "id=\\"\\"",
                "start": {
                  "column": 22,
                  "line": 1,
                  "offset": 21,
                },
              },
              "name": "id",
              "type": 6,
              "value": {
                "content": "",
                "loc": {
                  "end": {
                    "column": 27,
                    "line": 1,
                    "offset": 26,
                  },
                  "source": "\\"\\"",
                  "start": {
                    "column": 25,
                    "line": 1,
                    "offset": 24,
                  },
                },
                "type": 2,
              },
            },
          ],
          "tag": "div",
          "tagType": 0,
          "type": 1,
        },
      ],
      "codegenNode": undefined,
      "isSelfClosing": false,
      "loc": {
        "end": {
          "column": 45,
          "line": 1,
          "offset": 44,
        },
        "source": "<template><div id=\\"\\" id=\\"\\"></div></template>",
        "start": {
          "column": 1,
          "line": 1,
          "offset": 0,
        },
      },
      "ns": 0,
      "props": [],
      "tag": "template",
      "tagType": 0,
      "type": 1,
    },
  ],
  "codegenNode": undefined,
  "components": [],
  "directives": [],
  "helpers": Set {},
  "hoists": [],
  "imports": [],
  "loc": {
    "end": {
      "column": 45,
      "line": 1,
      "offset": 44,
    },
    "source": "<template><div id=\\"\\" id=\\"\\"></div></template>",
    "start": {
      "column": 1,
      "line": 1,
      "offset": 0,
    },
  },
  "temps": 0,
  "type": 0,
}
`;

exports[`compiler: parse > Errors > END_TAG_WITH_ATTRIBUTES > <template><div></div id=""></template> 1`] = `
{
  "cached": 0,
  "children": [
    {
      "children": [
        {
          "children": [],
          "codegenNode": undefined,
          "isSelfClosing": false,
          "loc": {
            "end": {
              "column": 28,
              "line": 1,
              "offset": 27,
            },
            "source": "<div></div id=\\"\\">",
            "start": {
              "column": 11,
              "line": 1,
              "offset": 10,
            },
          },
          "ns": 0,
          "props": [],
          "tag": "div",
          "tagType": 0,
          "type": 1,
        },
      ],
      "codegenNode": undefined,
      "isSelfClosing": false,
      "loc": {
        "end": {
          "column": 39,
          "line": 1,
          "offset": 38,
        },
        "source": "<template><div></div id=\\"\\"></template>",
        "start": {
          "column": 1,
          "line": 1,
          "offset": 0,
        },
      },
      "ns": 0,
      "props": [],
      "tag": "template",
      "tagType": 0,
      "type": 1,
    },
  ],
  "codegenNode": undefined,
  "components": [],
  "directives": [],
  "helpers": Set {},
  "hoists": [],
  "imports": [],
  "loc": {
    "end": {
      "column": 39,
      "line": 1,
      "offset": 38,
    },
    "source": "<template><div></div id=\\"\\"></template>",
    "start": {
      "column": 1,
      "line": 1,
      "offset": 0,
    },
  },
  "temps": 0,
  "type": 0,
}
`;

exports[`compiler: parse > Errors > END_TAG_WITH_TRAILING_SOLIDUS > <template><div></div/></template> 1`] = `
{
  "cached": 0,
  "children": [
    {
      "children": [
        {
          "children": [],
          "codegenNode": undefined,
          "isSelfClosing": false,
          "loc": {
            "end": {
              "column": 23,
              "line": 1,
              "offset": 22,
            },
            "source": "<div></div/>",
            "start": {
              "column": 11,
              "line": 1,
              "offset": 10,
            },
          },
          "ns": 0,
          "props": [],
          "tag": "div",
          "tagType": 0,
          "type": 1,
        },
      ],
      "codegenNode": undefined,
      "isSelfClosing": false,
      "loc": {
        "end": {
          "column": 34,
          "line": 1,
          "offset": 33,
        },
        "source": "<template><div></div/></template>",
        "start": {
          "column": 1,
          "line": 1,
          "offset": 0,
        },
      },
      "ns": 0,
      "props": [],
      "tag": "template",
      "tagType": 0,
      "type": 1,
    },
  ],
  "codegenNode": undefined,
  "components": [],
  "directives": [],
  "helpers": Set {},
  "hoists": [],
  "imports": [],
  "loc": {
    "end": {
      "column": 34,
      "line": 1,
      "offset": 33,
    },
    "source": "<template><div></div/></template>",
    "start": {
      "column": 1,
      "line": 1,
      "offset": 0,
    },
  },
  "temps": 0,
  "type": 0,
}
`;

exports[`compiler: parse > Errors > EOF_BEFORE_TAG_NAME > <template>< 1`] = `
{
  "cached": 0,
  "children": [
    {
      "children": [
        {
          "content": "<",
          "loc": {
            "end": {
              "column": 12,
              "line": 1,
              "offset": 11,
            },
            "source": "<",
            "start": {
              "column": 11,
              "line": 1,
              "offset": 10,
            },
          },
          "type": 2,
        },
      ],
      "codegenNode": undefined,
      "isSelfClosing": false,
      "loc": {
        "end": {
          "column": 12,
          "line": 1,
          "offset": 11,
        },
        "source": "<template><",
        "start": {
          "column": 1,
          "line": 1,
          "offset": 0,
        },
      },
      "ns": 0,
      "props": [],
      "tag": "template",
      "tagType": 0,
      "type": 1,
    },
  ],
  "codegenNode": undefined,
  "components": [],
  "directives": [],
  "helpers": Set {},
  "hoists": [],
  "imports": [],
  "loc": {
    "end": {
      "column": 12,
      "line": 1,
      "offset": 11,
    },
    "source": "<template><",
    "start": {
      "column": 1,
      "line": 1,
      "offset": 0,
    },
  },
  "temps": 0,
  "type": 0,
}
`;

exports[`compiler: parse > Errors > EOF_BEFORE_TAG_NAME > <template></ 1`] = `
{
  "cached": 0,
  "children": [
    {
      "children": [
        {
          "content": "</",
          "loc": {
            "end": {
              "column": 13,
              "line": 1,
              "offset": 12,
            },
            "source": "</",
            "start": {
              "column": 11,
              "line": 1,
              "offset": 10,
            },
          },
          "type": 2,
        },
      ],
      "codegenNode": undefined,
      "isSelfClosing": false,
      "loc": {
        "end": {
          "column": 13,
          "line": 1,
          "offset": 12,
        },
        "source": "<template></",
        "start": {
          "column": 1,
          "line": 1,
          "offset": 0,
        },
      },
      "ns": 0,
      "props": [],
      "tag": "template",
      "tagType": 0,
      "type": 1,
    },
  ],
  "codegenNode": undefined,
  "components": [],
  "directives": [],
  "helpers": Set {},
  "hoists": [],
  "imports": [],
  "loc": {
    "end": {
      "column": 13,
      "line": 1,
      "offset": 12,
    },
    "source": "<template></",
    "start": {
      "column": 1,
      "line": 1,
      "offset": 0,
    },
  },
  "temps": 0,
  "type": 0,
}
`;

exports[`compiler: parse > Errors > EOF_IN_CDATA > <template><svg><![CDATA[ 1`] = `
{
  "cached": 0,
  "children": [
    {
      "children": [
        {
          "children": [],
          "codegenNode": undefined,
          "isSelfClosing": false,
          "loc": {
            "end": {
              "column": 25,
              "line": 1,
              "offset": 24,
            },
            "source": "<svg><![CDATA[",
            "start": {
              "column": 11,
              "line": 1,
              "offset": 10,
            },
          },
          "ns": 1,
          "props": [],
          "tag": "svg",
          "tagType": 0,
          "type": 1,
        },
      ],
      "codegenNode": undefined,
      "isSelfClosing": false,
      "loc": {
        "end": {
          "column": 25,
          "line": 1,
          "offset": 24,
        },
        "source": "<template><svg><![CDATA[",
        "start": {
          "column": 1,
          "line": 1,
          "offset": 0,
        },
      },
      "ns": 0,
      "props": [],
      "tag": "template",
      "tagType": 0,
      "type": 1,
    },
  ],
  "codegenNode": undefined,
  "components": [],
  "directives": [],
  "helpers": Set {},
  "hoists": [],
  "imports": [],
  "loc": {
    "end": {
      "column": 25,
      "line": 1,
      "offset": 24,
    },
    "source": "<template><svg><![CDATA[",
    "start": {
      "column": 1,
      "line": 1,
      "offset": 0,
    },
  },
  "temps": 0,
  "type": 0,
}
`;

exports[`compiler: parse > Errors > EOF_IN_CDATA > <template><svg><![CDATA[cdata 1`] = `
{
  "cached": 0,
  "children": [
    {
      "children": [
        {
          "children": [
            {
              "content": "cdata",
              "loc": {
                "end": {
                  "column": 30,
                  "line": 1,
                  "offset": 29,
                },
                "source": "cdata",
                "start": {
                  "column": 25,
                  "line": 1,
                  "offset": 24,
                },
              },
              "type": 2,
            },
          ],
          "codegenNode": undefined,
          "isSelfClosing": false,
          "loc": {
            "end": {
              "column": 30,
              "line": 1,
              "offset": 29,
            },
            "source": "<svg><![CDATA[cdata",
            "start": {
              "column": 11,
              "line": 1,
              "offset": 10,
            },
          },
          "ns": 1,
          "props": [],
          "tag": "svg",
          "tagType": 0,
          "type": 1,
        },
      ],
      "codegenNode": undefined,
      "isSelfClosing": false,
      "loc": {
        "end": {
          "column": 30,
          "line": 1,
          "offset": 29,
        },
        "source": "<template><svg><![CDATA[cdata",
        "start": {
          "column": 1,
          "line": 1,
          "offset": 0,
        },
      },
      "ns": 0,
      "props": [],
      "tag": "template",
      "tagType": 0,
      "type": 1,
    },
  ],
  "codegenNode": undefined,
  "components": [],
  "directives": [],
  "helpers": Set {},
  "hoists": [],
  "imports": [],
  "loc": {
    "end": {
      "column": 30,
      "line": 1,
      "offset": 29,
    },
    "source": "<template><svg><![CDATA[cdata",
    "start": {
      "column": 1,
      "line": 1,
      "offset": 0,
    },
  },
  "temps": 0,
  "type": 0,
}
`;

exports[`compiler: parse > Errors > EOF_IN_COMMENT > <template><! 1`] = `
{
  "cached": 0,
  "children": [
    {
      "children": [
        {
          "content": "",
          "loc": {
            "end": {
              "column": 13,
              "line": 1,
              "offset": 12,
            },
            "source": "<!",
            "start": {
              "column": 11,
              "line": 1,
              "offset": 10,
            },
          },
          "type": 3,
        },
      ],
      "codegenNode": undefined,
      "isSelfClosing": false,
      "loc": {
        "end": {
          "column": 13,
          "line": 1,
          "offset": 12,
        },
        "source": "<template><!",
        "start": {
          "column": 1,
          "line": 1,
          "offset": 0,
        },
      },
      "ns": 0,
      "props": [],
      "tag": "template",
      "tagType": 0,
      "type": 1,
    },
  ],
  "codegenNode": undefined,
  "components": [],
  "directives": [],
  "helpers": Set {},
  "hoists": [],
  "imports": [],
  "loc": {
    "end": {
      "column": 13,
      "line": 1,
      "offset": 12,
    },
    "source": "<template><!",
    "start": {
      "column": 1,
      "line": 1,
      "offset": 0,
    },
  },
  "temps": 0,
  "type": 0,
}
`;

exports[`compiler: parse > Errors > EOF_IN_COMMENT > <template><!- 1`] = `
{
  "cached": 0,
  "children": [
    {
      "children": [
        {
          "content": "-",
          "loc": {
            "end": {
              "column": 14,
              "line": 1,
              "offset": 13,
            },
            "source": "<!-",
            "start": {
              "column": 11,
              "line": 1,
              "offset": 10,
            },
          },
          "type": 3,
        },
      ],
      "codegenNode": undefined,
      "isSelfClosing": false,
      "loc": {
        "end": {
          "column": 14,
          "line": 1,
          "offset": 13,
        },
        "source": "<template><!-",
        "start": {
          "column": 1,
          "line": 1,
          "offset": 0,
        },
      },
      "ns": 0,
      "props": [],
      "tag": "template",
      "tagType": 0,
      "type": 1,
    },
  ],
  "codegenNode": undefined,
  "components": [],
  "directives": [],
  "helpers": Set {},
  "hoists": [],
  "imports": [],
  "loc": {
    "end": {
      "column": 14,
      "line": 1,
      "offset": 13,
    },
    "source": "<template><!-",
    "start": {
      "column": 1,
      "line": 1,
      "offset": 0,
    },
  },
  "temps": 0,
  "type": 0,
}
`;

exports[`compiler: parse > Errors > EOF_IN_COMMENT > <template><!-- 1`] = `
{
  "cached": 0,
  "children": [
    {
      "children": [
        {
          "content": "",
          "loc": {
            "end": {
              "column": 15,
              "line": 1,
              "offset": 14,
            },
            "source": "<!--",
            "start": {
              "column": 11,
              "line": 1,
              "offset": 10,
            },
          },
          "type": 3,
        },
      ],
      "codegenNode": undefined,
      "isSelfClosing": false,
      "loc": {
        "end": {
          "column": 15,
          "line": 1,
          "offset": 14,
        },
        "source": "<template><!--",
        "start": {
          "column": 1,
          "line": 1,
          "offset": 0,
        },
      },
      "ns": 0,
      "props": [],
      "tag": "template",
      "tagType": 0,
      "type": 1,
    },
  ],
  "codegenNode": undefined,
  "components": [],
  "directives": [],
  "helpers": Set {},
  "hoists": [],
  "imports": [],
  "loc": {
    "end": {
      "column": 15,
      "line": 1,
      "offset": 14,
    },
    "source": "<template><!--",
    "start": {
      "column": 1,
      "line": 1,
      "offset": 0,
    },
  },
  "temps": 0,
  "type": 0,
}
`;

exports[`compiler: parse > Errors > EOF_IN_COMMENT > <template><!--comment 1`] = `
{
  "cached": 0,
  "children": [
    {
      "children": [
        {
          "content": "comment",
          "loc": {
            "end": {
              "column": 22,
              "line": 1,
              "offset": 21,
            },
            "source": "<!--comment",
            "start": {
              "column": 11,
              "line": 1,
              "offset": 10,
            },
          },
          "type": 3,
        },
      ],
      "codegenNode": undefined,
      "isSelfClosing": false,
      "loc": {
        "end": {
          "column": 22,
          "line": 1,
          "offset": 21,
        },
        "source": "<template><!--comment",
        "start": {
          "column": 1,
          "line": 1,
          "offset": 0,
        },
      },
      "ns": 0,
      "props": [],
      "tag": "template",
      "tagType": 0,
      "type": 1,
    },
  ],
  "codegenNode": undefined,
  "components": [],
  "directives": [],
  "helpers": Set {},
  "hoists": [],
  "imports": [],
  "loc": {
    "end": {
      "column": 22,
      "line": 1,
      "offset": 21,
    },
    "source": "<template><!--comment",
    "start": {
      "column": 1,
      "line": 1,
      "offset": 0,
    },
  },
  "temps": 0,
  "type": 0,
}
`;

exports[`compiler: parse > Errors > EOF_IN_COMMENT > <template><!abc 1`] = `
{
  "cached": 0,
  "children": [
    {
      "children": [
        {
          "content": "abc",
          "loc": {
            "end": {
              "column": 16,
              "line": 1,
              "offset": 15,
            },
            "source": "<!abc",
            "start": {
              "column": 11,
              "line": 1,
              "offset": 10,
            },
          },
          "type": 3,
        },
      ],
      "codegenNode": undefined,
      "isSelfClosing": false,
      "loc": {
        "end": {
          "column": 16,
          "line": 1,
          "offset": 15,
        },
        "source": "<template><!abc",
        "start": {
          "column": 1,
          "line": 1,
          "offset": 0,
        },
      },
      "ns": 0,
      "props": [],
      "tag": "template",
      "tagType": 0,
      "type": 1,
    },
  ],
  "codegenNode": undefined,
  "components": [],
  "directives": [],
  "helpers": Set {},
  "hoists": [],
  "imports": [],
  "loc": {
    "end": {
      "column": 16,
      "line": 1,
      "offset": 15,
    },
    "source": "<template><!abc",
    "start": {
      "column": 1,
      "line": 1,
      "offset": 0,
    },
  },
  "temps": 0,
  "type": 0,
}
`;

exports[`compiler: parse > Errors > EOF_IN_SCRIPT_HTML_COMMENT_LIKE_TEXT > <script><!--console.log('hello') 1`] = `
{
  "cached": 0,
  "children": [
    {
      "children": [
        {
          "content": "<!--console.log('hello')",
          "loc": {
            "end": {
              "column": 33,
              "line": 1,
              "offset": 32,
            },
            "source": "<!--console.log('hello')",
            "start": {
              "column": 9,
              "line": 1,
              "offset": 8,
            },
          },
          "type": 2,
        },
      ],
      "codegenNode": undefined,
      "isSelfClosing": false,
      "loc": {
        "end": {
          "column": 33,
          "line": 1,
          "offset": 32,
        },
        "source": "<script><!--console.log('hello')",
        "start": {
          "column": 1,
          "line": 1,
          "offset": 0,
        },
      },
      "ns": 0,
      "props": [],
      "tag": "script",
      "tagType": 0,
      "type": 1,
    },
  ],
  "codegenNode": undefined,
  "components": [],
  "directives": [],
  "helpers": Set {},
  "hoists": [],
  "imports": [],
  "loc": {
    "end": {
      "column": 33,
      "line": 1,
      "offset": 32,
    },
    "source": "<script><!--console.log('hello')",
    "start": {
      "column": 1,
      "line": 1,
      "offset": 0,
    },
  },
  "temps": 0,
  "type": 0,
}
`;

exports[`compiler: parse > Errors > EOF_IN_SCRIPT_HTML_COMMENT_LIKE_TEXT > <script>console.log('hello') 1`] = `
{
  "cached": 0,
  "children": [
    {
      "children": [
        {
          "content": "console.log('hello')",
          "loc": {
            "end": {
              "column": 29,
              "line": 1,
              "offset": 28,
            },
            "source": "console.log('hello')",
            "start": {
              "column": 9,
              "line": 1,
              "offset": 8,
            },
          },
          "type": 2,
        },
      ],
      "codegenNode": undefined,
      "isSelfClosing": false,
      "loc": {
        "end": {
          "column": 29,
          "line": 1,
          "offset": 28,
        },
        "source": "<script>console.log('hello')",
        "start": {
          "column": 1,
          "line": 1,
          "offset": 0,
        },
      },
      "ns": 0,
      "props": [],
      "tag": "script",
      "tagType": 0,
      "type": 1,
    },
  ],
  "codegenNode": undefined,
  "components": [],
  "directives": [],
  "helpers": Set {},
  "hoists": [],
  "imports": [],
  "loc": {
    "end": {
      "column": 29,
      "line": 1,
      "offset": 28,
    },
    "source": "<script>console.log('hello')",
    "start": {
      "column": 1,
      "line": 1,
      "offset": 0,
    },
  },
  "temps": 0,
  "type": 0,
}
`;

exports[`compiler: parse > Errors > EOF_IN_TAG > <div></div 1`] = `
{
  "cached": 0,
  "children": [
    {
      "children": [],
      "codegenNode": undefined,
      "isSelfClosing": false,
      "loc": {
        "end": {
          "column": 11,
          "line": 1,
          "offset": 10,
        },
        "source": "<div></div",
        "start": {
          "column": 1,
          "line": 1,
          "offset": 0,
        },
      },
      "ns": 0,
      "props": [],
      "tag": "div",
      "tagType": 0,
      "type": 1,
    },
  ],
  "codegenNode": undefined,
  "components": [],
  "directives": [],
  "helpers": Set {},
  "hoists": [],
  "imports": [],
  "loc": {
    "end": {
      "column": 11,
      "line": 1,
      "offset": 10,
    },
    "source": "<div></div",
    "start": {
      "column": 1,
      "line": 1,
      "offset": 0,
    },
  },
  "temps": 0,
  "type": 0,
}
`;

exports[`compiler: parse > Errors > EOF_IN_TAG > <template><div  1`] = `
{
  "cached": 0,
  "children": [
    {
      "children": [
        {
          "children": [],
          "codegenNode": undefined,
          "isSelfClosing": false,
          "loc": {
            "end": {
              "column": 16,
              "line": 1,
              "offset": 15,
            },
            "source": "<div ",
            "start": {
              "column": 11,
              "line": 1,
              "offset": 10,
            },
          },
          "ns": 0,
          "props": [],
          "tag": "div",
          "tagType": 0,
          "type": 1,
        },
      ],
      "codegenNode": undefined,
      "isSelfClosing": false,
      "loc": {
        "end": {
          "column": 16,
          "line": 1,
          "offset": 15,
        },
        "source": "<template><div ",
        "start": {
          "column": 1,
          "line": 1,
          "offset": 0,
        },
      },
      "ns": 0,
      "props": [],
      "tag": "template",
      "tagType": 0,
      "type": 1,
    },
  ],
  "codegenNode": undefined,
  "components": [],
  "directives": [],
  "helpers": Set {},
  "hoists": [],
  "imports": [],
  "loc": {
    "end": {
      "column": 16,
      "line": 1,
      "offset": 15,
    },
    "source": "<template><div ",
    "start": {
      "column": 1,
      "line": 1,
      "offset": 0,
    },
  },
  "temps": 0,
  "type": 0,
}
`;

exports[`compiler: parse > Errors > EOF_IN_TAG > <template><div 1`] = `
{
  "cached": 0,
  "children": [
    {
      "children": [
        {
          "children": [],
          "codegenNode": undefined,
          "isSelfClosing": false,
          "loc": {
            "end": {
              "column": 15,
              "line": 1,
              "offset": 14,
            },
            "source": "<div",
            "start": {
              "column": 11,
              "line": 1,
              "offset": 10,
            },
          },
          "ns": 0,
          "props": [],
          "tag": "div",
          "tagType": 0,
          "type": 1,
        },
      ],
      "codegenNode": undefined,
      "isSelfClosing": false,
      "loc": {
        "end": {
          "column": 15,
          "line": 1,
          "offset": 14,
        },
        "source": "<template><div",
        "start": {
          "column": 1,
          "line": 1,
          "offset": 0,
        },
      },
      "ns": 0,
      "props": [],
      "tag": "template",
      "tagType": 0,
      "type": 1,
    },
  ],
  "codegenNode": undefined,
  "components": [],
  "directives": [],
  "helpers": Set {},
  "hoists": [],
  "imports": [],
  "loc": {
    "end": {
      "column": 15,
      "line": 1,
      "offset": 14,
    },
    "source": "<template><div",
    "start": {
      "column": 1,
      "line": 1,
      "offset": 0,
    },
  },
  "temps": 0,
  "type": 0,
}
`;

exports[`compiler: parse > Errors > EOF_IN_TAG > <template><div id  1`] = `
{
  "cached": 0,
  "children": [
    {
      "children": [
        {
          "children": [],
          "codegenNode": undefined,
          "isSelfClosing": false,
          "loc": {
            "end": {
              "column": 19,
              "line": 1,
              "offset": 18,
            },
            "source": "<div id ",
            "start": {
              "column": 11,
              "line": 1,
              "offset": 10,
            },
          },
          "ns": 0,
          "props": [
            {
              "loc": {
                "end": {
                  "column": 18,
                  "line": 1,
                  "offset": 17,
                },
                "source": "id",
                "start": {
                  "column": 16,
                  "line": 1,
                  "offset": 15,
                },
              },
              "name": "id",
              "type": 6,
              "value": undefined,
            },
          ],
          "tag": "div",
          "tagType": 0,
          "type": 1,
        },
      ],
      "codegenNode": undefined,
      "isSelfClosing": false,
      "loc": {
        "end": {
          "column": 19,
          "line": 1,
          "offset": 18,
        },
        "source": "<template><div id ",
        "start": {
          "column": 1,
          "line": 1,
          "offset": 0,
        },
      },
      "ns": 0,
      "props": [],
      "tag": "template",
      "tagType": 0,
      "type": 1,
    },
  ],
  "codegenNode": undefined,
  "components": [],
  "directives": [],
  "helpers": Set {},
  "hoists": [],
  "imports": [],
  "loc": {
    "end": {
      "column": 19,
      "line": 1,
      "offset": 18,
    },
    "source": "<template><div id ",
    "start": {
      "column": 1,
      "line": 1,
      "offset": 0,
    },
  },
  "temps": 0,
  "type": 0,
}
`;

exports[`compiler: parse > Errors > EOF_IN_TAG > <template><div id = 1`] = `
{
  "cached": 0,
  "children": [
    {
      "children": [
        {
          "children": [],
          "codegenNode": undefined,
          "isSelfClosing": false,
          "loc": {
            "end": {
              "column": 20,
              "line": 1,
              "offset": 19,
            },
            "source": "<div id =",
            "start": {
              "column": 11,
              "line": 1,
              "offset": 10,
            },
          },
          "ns": 0,
          "props": [
            {
              "loc": {
                "end": {
                  "column": 20,
                  "line": 1,
                  "offset": 19,
                },
                "source": "id =",
                "start": {
                  "column": 16,
                  "line": 1,
                  "offset": 15,
                },
              },
              "name": "id",
              "type": 6,
              "value": undefined,
            },
          ],
          "tag": "div",
          "tagType": 0,
          "type": 1,
        },
      ],
      "codegenNode": undefined,
      "isSelfClosing": false,
      "loc": {
        "end": {
          "column": 20,
          "line": 1,
          "offset": 19,
        },
        "source": "<template><div id =",
        "start": {
          "column": 1,
          "line": 1,
          "offset": 0,
        },
      },
      "ns": 0,
      "props": [],
      "tag": "template",
      "tagType": 0,
      "type": 1,
    },
  ],
  "codegenNode": undefined,
  "components": [],
  "directives": [],
  "helpers": Set {},
  "hoists": [],
  "imports": [],
  "loc": {
    "end": {
      "column": 20,
      "line": 1,
      "offset": 19,
    },
    "source": "<template><div id =",
    "start": {
      "column": 1,
      "line": 1,
      "offset": 0,
    },
  },
  "temps": 0,
  "type": 0,
}
`;

exports[`compiler: parse > Errors > EOF_IN_TAG > <template><div id 1`] = `
{
  "cached": 0,
  "children": [
    {
      "children": [
        {
          "children": [],
          "codegenNode": undefined,
          "isSelfClosing": false,
          "loc": {
            "end": {
              "column": 18,
              "line": 1,
              "offset": 17,
            },
            "source": "<div id",
            "start": {
              "column": 11,
              "line": 1,
              "offset": 10,
            },
          },
          "ns": 0,
          "props": [
            {
              "loc": {
                "end": {
                  "column": 18,
                  "line": 1,
                  "offset": 17,
                },
                "source": "id",
                "start": {
                  "column": 16,
                  "line": 1,
                  "offset": 15,
                },
              },
              "name": "id",
              "type": 6,
              "value": undefined,
            },
          ],
          "tag": "div",
          "tagType": 0,
          "type": 1,
        },
      ],
      "codegenNode": undefined,
      "isSelfClosing": false,
      "loc": {
        "end": {
          "column": 18,
          "line": 1,
          "offset": 17,
        },
        "source": "<template><div id",
        "start": {
          "column": 1,
          "line": 1,
          "offset": 0,
        },
      },
      "ns": 0,
      "props": [],
      "tag": "template",
      "tagType": 0,
      "type": 1,
    },
  ],
  "codegenNode": undefined,
  "components": [],
  "directives": [],
  "helpers": Set {},
  "hoists": [],
  "imports": [],
  "loc": {
    "end": {
      "column": 18,
      "line": 1,
      "offset": 17,
    },
    "source": "<template><div id",
    "start": {
      "column": 1,
      "line": 1,
      "offset": 0,
    },
  },
  "temps": 0,
  "type": 0,
}
`;

exports[`compiler: parse > Errors > EOF_IN_TAG > <template><div id="abc 1`] = `
{
  "cached": 0,
  "children": [
    {
      "children": [
        {
          "children": [],
          "codegenNode": undefined,
          "isSelfClosing": false,
          "loc": {
            "end": {
              "column": 23,
              "line": 1,
              "offset": 22,
            },
            "source": "<div id=\\"abc",
            "start": {
              "column": 11,
              "line": 1,
              "offset": 10,
            },
          },
          "ns": 0,
          "props": [
            {
              "loc": {
                "end": {
                  "column": 23,
                  "line": 1,
                  "offset": 22,
                },
                "source": "id=\\"abc",
                "start": {
                  "column": 16,
                  "line": 1,
                  "offset": 15,
                },
              },
              "name": "id",
              "type": 6,
              "value": {
                "content": "abc",
                "loc": {
                  "end": {
                    "column": 23,
                    "line": 1,
                    "offset": 22,
                  },
                  "source": "\\"abc",
                  "start": {
                    "column": 19,
                    "line": 1,
                    "offset": 18,
                  },
                },
                "type": 2,
              },
            },
          ],
          "tag": "div",
          "tagType": 0,
          "type": 1,
        },
      ],
      "codegenNode": undefined,
      "isSelfClosing": false,
      "loc": {
        "end": {
          "column": 23,
          "line": 1,
          "offset": 22,
        },
        "source": "<template><div id=\\"abc",
        "start": {
          "column": 1,
          "line": 1,
          "offset": 0,
        },
      },
      "ns": 0,
      "props": [],
      "tag": "template",
      "tagType": 0,
      "type": 1,
    },
  ],
  "codegenNode": undefined,
  "components": [],
  "directives": [],
  "helpers": Set {},
  "hoists": [],
  "imports": [],
  "loc": {
    "end": {
      "column": 23,
      "line": 1,
      "offset": 22,
    },
    "source": "<template><div id=\\"abc",
    "start": {
      "column": 1,
      "line": 1,
      "offset": 0,
    },
  },
  "temps": 0,
  "type": 0,
}
`;

exports[`compiler: parse > Errors > EOF_IN_TAG > <template><div id="abc" 1`] = `
{
  "cached": 0,
  "children": [
    {
      "children": [
        {
          "children": [],
          "codegenNode": undefined,
          "isSelfClosing": false,
          "loc": {
            "end": {
              "column": 24,
              "line": 1,
              "offset": 23,
            },
            "source": "<div id=\\"abc\\"",
            "start": {
              "column": 11,
              "line": 1,
              "offset": 10,
            },
          },
          "ns": 0,
          "props": [
            {
              "loc": {
                "end": {
                  "column": 24,
                  "line": 1,
                  "offset": 23,
                },
                "source": "id=\\"abc\\"",
                "start": {
                  "column": 16,
                  "line": 1,
                  "offset": 15,
                },
              },
              "name": "id",
              "type": 6,
              "value": {
                "content": "abc",
                "loc": {
                  "end": {
                    "column": 24,
                    "line": 1,
                    "offset": 23,
                  },
                  "source": "\\"abc\\"",
                  "start": {
                    "column": 19,
                    "line": 1,
                    "offset": 18,
                  },
                },
                "type": 2,
              },
            },
          ],
          "tag": "div",
          "tagType": 0,
          "type": 1,
        },
      ],
      "codegenNode": undefined,
      "isSelfClosing": false,
      "loc": {
        "end": {
          "column": 24,
          "line": 1,
          "offset": 23,
        },
        "source": "<template><div id=\\"abc\\"",
        "start": {
          "column": 1,
          "line": 1,
          "offset": 0,
        },
      },
      "ns": 0,
      "props": [],
      "tag": "template",
      "tagType": 0,
      "type": 1,
    },
  ],
  "codegenNode": undefined,
  "components": [],
  "directives": [],
  "helpers": Set {},
  "hoists": [],
  "imports": [],
  "loc": {
    "end": {
      "column": 24,
      "line": 1,
      "offset": 23,
    },
    "source": "<template><div id=\\"abc\\"",
    "start": {
      "column": 1,
      "line": 1,
      "offset": 0,
    },
  },
  "temps": 0,
  "type": 0,
}
`;

exports[`compiler: parse > Errors > EOF_IN_TAG > <template><div id="abc"/ 1`] = `
{
  "cached": 0,
  "children": [
    {
      "children": [
        {
          "children": [],
          "codegenNode": undefined,
          "isSelfClosing": false,
          "loc": {
            "end": {
              "column": 25,
              "line": 1,
              "offset": 24,
            },
            "source": "<div id=\\"abc\\"/",
            "start": {
              "column": 11,
              "line": 1,
              "offset": 10,
            },
          },
          "ns": 0,
          "props": [
            {
              "loc": {
                "end": {
                  "column": 24,
                  "line": 1,
                  "offset": 23,
                },
                "source": "id=\\"abc\\"",
                "start": {
                  "column": 16,
                  "line": 1,
                  "offset": 15,
                },
              },
              "name": "id",
              "type": 6,
              "value": {
                "content": "abc",
                "loc": {
                  "end": {
                    "column": 24,
                    "line": 1,
                    "offset": 23,
                  },
                  "source": "\\"abc\\"",
                  "start": {
                    "column": 19,
                    "line": 1,
                    "offset": 18,
                  },
                },
                "type": 2,
              },
            },
          ],
          "tag": "div",
          "tagType": 0,
          "type": 1,
        },
      ],
      "codegenNode": undefined,
      "isSelfClosing": false,
      "loc": {
        "end": {
          "column": 25,
          "line": 1,
          "offset": 24,
        },
        "source": "<template><div id=\\"abc\\"/",
        "start": {
          "column": 1,
          "line": 1,
          "offset": 0,
        },
      },
      "ns": 0,
      "props": [],
      "tag": "template",
      "tagType": 0,
      "type": 1,
    },
  ],
  "codegenNode": undefined,
  "components": [],
  "directives": [],
  "helpers": Set {},
  "hoists": [],
  "imports": [],
  "loc": {
    "end": {
      "column": 25,
      "line": 1,
      "offset": 24,
    },
    "source": "<template><div id=\\"abc\\"/",
    "start": {
      "column": 1,
      "line": 1,
      "offset": 0,
    },
  },
  "temps": 0,
  "type": 0,
}
`;

exports[`compiler: parse > Errors > EOF_IN_TAG > <template><div id='abc 1`] = `
{
  "cached": 0,
  "children": [
    {
      "children": [
        {
          "children": [],
          "codegenNode": undefined,
          "isSelfClosing": false,
          "loc": {
            "end": {
              "column": 23,
              "line": 1,
              "offset": 22,
            },
            "source": "<div id='abc",
            "start": {
              "column": 11,
              "line": 1,
              "offset": 10,
            },
          },
          "ns": 0,
          "props": [
            {
              "loc": {
                "end": {
                  "column": 23,
                  "line": 1,
                  "offset": 22,
                },
                "source": "id='abc",
                "start": {
                  "column": 16,
                  "line": 1,
                  "offset": 15,
                },
              },
              "name": "id",
              "type": 6,
              "value": {
                "content": "abc",
                "loc": {
                  "end": {
                    "column": 23,
                    "line": 1,
                    "offset": 22,
                  },
                  "source": "'abc",
                  "start": {
                    "column": 19,
                    "line": 1,
                    "offset": 18,
                  },
                },
                "type": 2,
              },
            },
          ],
          "tag": "div",
          "tagType": 0,
          "type": 1,
        },
      ],
      "codegenNode": undefined,
      "isSelfClosing": false,
      "loc": {
        "end": {
          "column": 23,
          "line": 1,
          "offset": 22,
        },
        "source": "<template><div id='abc",
        "start": {
          "column": 1,
          "line": 1,
          "offset": 0,
        },
      },
      "ns": 0,
      "props": [],
      "tag": "template",
      "tagType": 0,
      "type": 1,
    },
  ],
  "codegenNode": undefined,
  "components": [],
  "directives": [],
  "helpers": Set {},
  "hoists": [],
  "imports": [],
  "loc": {
    "end": {
      "column": 23,
      "line": 1,
      "offset": 22,
    },
    "source": "<template><div id='abc",
    "start": {
      "column": 1,
      "line": 1,
      "offset": 0,
    },
  },
  "temps": 0,
  "type": 0,
}
`;

exports[`compiler: parse > Errors > EOF_IN_TAG > <template><div id='abc' 1`] = `
{
  "cached": 0,
  "children": [
    {
      "children": [
        {
          "children": [],
          "codegenNode": undefined,
          "isSelfClosing": false,
          "loc": {
            "end": {
              "column": 24,
              "line": 1,
              "offset": 23,
            },
            "source": "<div id='abc'",
            "start": {
              "column": 11,
              "line": 1,
              "offset": 10,
            },
          },
          "ns": 0,
          "props": [
            {
              "loc": {
                "end": {
                  "column": 24,
                  "line": 1,
                  "offset": 23,
                },
                "source": "id='abc'",
                "start": {
                  "column": 16,
                  "line": 1,
                  "offset": 15,
                },
              },
              "name": "id",
              "type": 6,
              "value": {
                "content": "abc",
                "loc": {
                  "end": {
                    "column": 24,
                    "line": 1,
                    "offset": 23,
                  },
                  "source": "'abc'",
                  "start": {
                    "column": 19,
                    "line": 1,
                    "offset": 18,
                  },
                },
                "type": 2,
              },
            },
          ],
          "tag": "div",
          "tagType": 0,
          "type": 1,
        },
      ],
      "codegenNode": undefined,
      "isSelfClosing": false,
      "loc": {
        "end": {
          "column": 24,
          "line": 1,
          "offset": 23,
        },
        "source": "<template><div id='abc'",
        "start": {
          "column": 1,
          "line": 1,
          "offset": 0,
        },
      },
      "ns": 0,
      "props": [],
      "tag": "template",
      "tagType": 0,
      "type": 1,
    },
  ],
  "codegenNode": undefined,
  "components": [],
  "directives": [],
  "helpers": Set {},
  "hoists": [],
  "imports": [],
  "loc": {
    "end": {
      "column": 24,
      "line": 1,
      "offset": 23,
    },
    "source": "<template><div id='abc'",
    "start": {
      "column": 1,
      "line": 1,
      "offset": 0,
    },
  },
  "temps": 0,
  "type": 0,
}
`;

exports[`compiler: parse > Errors > EOF_IN_TAG > <template><div id='abc'/ 1`] = `
{
  "cached": 0,
  "children": [
    {
      "children": [
        {
          "children": [],
          "codegenNode": undefined,
          "isSelfClosing": false,
          "loc": {
            "end": {
              "column": 25,
              "line": 1,
              "offset": 24,
            },
            "source": "<div id='abc'/",
            "start": {
              "column": 11,
              "line": 1,
              "offset": 10,
            },
          },
          "ns": 0,
          "props": [
            {
              "loc": {
                "end": {
                  "column": 24,
                  "line": 1,
                  "offset": 23,
                },
                "source": "id='abc'",
                "start": {
                  "column": 16,
                  "line": 1,
                  "offset": 15,
                },
              },
              "name": "id",
              "type": 6,
              "value": {
                "content": "abc",
                "loc": {
                  "end": {
                    "column": 24,
                    "line": 1,
                    "offset": 23,
                  },
                  "source": "'abc'",
                  "start": {
                    "column": 19,
                    "line": 1,
                    "offset": 18,
                  },
                },
                "type": 2,
              },
            },
          ],
          "tag": "div",
          "tagType": 0,
          "type": 1,
        },
      ],
      "codegenNode": undefined,
      "isSelfClosing": false,
      "loc": {
        "end": {
          "column": 25,
          "line": 1,
          "offset": 24,
        },
        "source": "<template><div id='abc'/",
        "start": {
          "column": 1,
          "line": 1,
          "offset": 0,
        },
      },
      "ns": 0,
      "props": [],
      "tag": "template",
      "tagType": 0,
      "type": 1,
    },
  ],
  "codegenNode": undefined,
  "components": [],
  "directives": [],
  "helpers": Set {},
  "hoists": [],
  "imports": [],
  "loc": {
    "end": {
      "column": 25,
      "line": 1,
      "offset": 24,
    },
    "source": "<template><div id='abc'/",
    "start": {
      "column": 1,
      "line": 1,
      "offset": 0,
    },
  },
  "temps": 0,
  "type": 0,
}
`;

exports[`compiler: parse > Errors > EOF_IN_TAG > <template><div id=abc / 1`] = `
{
  "cached": 0,
  "children": [
    {
      "children": [
        {
          "children": [],
          "codegenNode": undefined,
          "isSelfClosing": false,
          "loc": {
            "end": {
              "column": 24,
              "line": 1,
              "offset": 23,
            },
            "source": "<div id=abc /",
            "start": {
              "column": 11,
              "line": 1,
              "offset": 10,
            },
          },
          "ns": 0,
          "props": [
            {
              "loc": {
                "end": {
                  "column": 22,
                  "line": 1,
                  "offset": 21,
                },
                "source": "id=abc",
                "start": {
                  "column": 16,
                  "line": 1,
                  "offset": 15,
                },
              },
              "name": "id",
              "type": 6,
              "value": {
                "content": "abc",
                "loc": {
                  "end": {
                    "column": 22,
                    "line": 1,
                    "offset": 21,
                  },
                  "source": "abc",
                  "start": {
                    "column": 19,
                    "line": 1,
                    "offset": 18,
                  },
                },
                "type": 2,
              },
            },
          ],
          "tag": "div",
          "tagType": 0,
          "type": 1,
        },
      ],
      "codegenNode": undefined,
      "isSelfClosing": false,
      "loc": {
        "end": {
          "column": 24,
          "line": 1,
          "offset": 23,
        },
        "source": "<template><div id=abc /",
        "start": {
          "column": 1,
          "line": 1,
          "offset": 0,
        },
      },
      "ns": 0,
      "props": [],
      "tag": "template",
      "tagType": 0,
      "type": 1,
    },
  ],
  "codegenNode": undefined,
  "components": [],
  "directives": [],
  "helpers": Set {},
  "hoists": [],
  "imports": [],
  "loc": {
    "end": {
      "column": 24,
      "line": 1,
      "offset": 23,
    },
    "source": "<template><div id=abc /",
    "start": {
      "column": 1,
      "line": 1,
      "offset": 0,
    },
  },
  "temps": 0,
  "type": 0,
}
`;

exports[`compiler: parse > Errors > EOF_IN_TAG > <template><div id=abc 1`] = `
{
  "cached": 0,
  "children": [
    {
      "children": [
        {
          "children": [],
          "codegenNode": undefined,
          "isSelfClosing": false,
          "loc": {
            "end": {
              "column": 22,
              "line": 1,
              "offset": 21,
            },
            "source": "<div id=abc",
            "start": {
              "column": 11,
              "line": 1,
              "offset": 10,
            },
          },
          "ns": 0,
          "props": [
            {
              "loc": {
                "end": {
                  "column": 22,
                  "line": 1,
                  "offset": 21,
                },
                "source": "id=abc",
                "start": {
                  "column": 16,
                  "line": 1,
                  "offset": 15,
                },
              },
              "name": "id",
              "type": 6,
              "value": {
                "content": "abc",
                "loc": {
                  "end": {
                    "column": 22,
                    "line": 1,
                    "offset": 21,
                  },
                  "source": "abc",
                  "start": {
                    "column": 19,
                    "line": 1,
                    "offset": 18,
                  },
                },
                "type": 2,
              },
            },
          ],
          "tag": "div",
          "tagType": 0,
          "type": 1,
        },
      ],
      "codegenNode": undefined,
      "isSelfClosing": false,
      "loc": {
        "end": {
          "column": 22,
          "line": 1,
          "offset": 21,
        },
        "source": "<template><div id=abc",
        "start": {
          "column": 1,
          "line": 1,
          "offset": 0,
        },
      },
      "ns": 0,
      "props": [],
      "tag": "template",
      "tagType": 0,
      "type": 1,
    },
  ],
  "codegenNode": undefined,
  "components": [],
  "directives": [],
  "helpers": Set {},
  "hoists": [],
  "imports": [],
  "loc": {
    "end": {
      "column": 22,
      "line": 1,
      "offset": 21,
    },
    "source": "<template><div id=abc",
    "start": {
      "column": 1,
      "line": 1,
      "offset": 0,
    },
  },
  "temps": 0,
  "type": 0,
}
`;

exports[`compiler: parse > Errors > INCORRECTLY_CLOSED_COMMENT > <template><!--comment--!></template> 1`] = `
{
  "cached": 0,
  "children": [
    {
      "children": [
        {
          "content": "comment",
          "loc": {
            "end": {
              "column": 26,
              "line": 1,
              "offset": 25,
            },
            "source": "<!--comment--!>",
            "start": {
              "column": 11,
              "line": 1,
              "offset": 10,
            },
          },
          "type": 3,
        },
      ],
      "codegenNode": undefined,
      "isSelfClosing": false,
      "loc": {
        "end": {
          "column": 37,
          "line": 1,
          "offset": 36,
        },
        "source": "<template><!--comment--!></template>",
        "start": {
          "column": 1,
          "line": 1,
          "offset": 0,
        },
      },
      "ns": 0,
      "props": [],
      "tag": "template",
      "tagType": 0,
      "type": 1,
    },
  ],
  "codegenNode": undefined,
  "components": [],
  "directives": [],
  "helpers": Set {},
  "hoists": [],
  "imports": [],
  "loc": {
    "end": {
      "column": 37,
      "line": 1,
      "offset": 36,
    },
    "source": "<template><!--comment--!></template>",
    "start": {
      "column": 1,
      "line": 1,
      "offset": 0,
    },
  },
  "temps": 0,
  "type": 0,
}
`;

exports[`compiler: parse > Errors > INCORRECTLY_OPENED_COMMENT > <!DOCTYPE html> 1`] = `
{
  "cached": 0,
  "children": [
    {
      "content": "DOCTYPE html",
      "loc": {
        "end": {
          "column": 16,
          "line": 1,
          "offset": 15,
        },
        "source": "<!DOCTYPE html>",
        "start": {
          "column": 1,
          "line": 1,
          "offset": 0,
        },
      },
      "type": 3,
    },
  ],
  "codegenNode": undefined,
  "components": [],
  "directives": [],
  "helpers": Set {},
  "hoists": [],
  "imports": [],
  "loc": {
    "end": {
      "column": 16,
      "line": 1,
      "offset": 15,
    },
    "source": "<!DOCTYPE html>",
    "start": {
      "column": 1,
      "line": 1,
      "offset": 0,
    },
  },
  "temps": 0,
  "type": 0,
}
`;

exports[`compiler: parse > Errors > INCORRECTLY_OPENED_COMMENT > <template><!></template> 1`] = `
{
  "cached": 0,
  "children": [
    {
      "children": [
        {
          "content": "",
          "loc": {
            "end": {
              "column": 14,
              "line": 1,
              "offset": 13,
            },
            "source": "<!>",
            "start": {
              "column": 11,
              "line": 1,
              "offset": 10,
            },
          },
          "type": 3,
        },
      ],
      "codegenNode": undefined,
      "isSelfClosing": false,
      "loc": {
        "end": {
          "column": 25,
          "line": 1,
          "offset": 24,
        },
        "source": "<template><!></template>",
        "start": {
          "column": 1,
          "line": 1,
          "offset": 0,
        },
      },
      "ns": 0,
      "props": [],
      "tag": "template",
      "tagType": 0,
      "type": 1,
    },
  ],
  "codegenNode": undefined,
  "components": [],
  "directives": [],
  "helpers": Set {},
  "hoists": [],
  "imports": [],
  "loc": {
    "end": {
      "column": 25,
      "line": 1,
      "offset": 24,
    },
    "source": "<template><!></template>",
    "start": {
      "column": 1,
      "line": 1,
      "offset": 0,
    },
  },
  "temps": 0,
  "type": 0,
}
`;

exports[`compiler: parse > Errors > INCORRECTLY_OPENED_COMMENT > <template><!-></template> 1`] = `
{
  "cached": 0,
  "children": [
    {
      "children": [
        {
          "content": "-",
          "loc": {
            "end": {
              "column": 15,
              "line": 1,
              "offset": 14,
            },
            "source": "<!->",
            "start": {
              "column": 11,
              "line": 1,
              "offset": 10,
            },
          },
          "type": 3,
        },
      ],
      "codegenNode": undefined,
      "isSelfClosing": false,
      "loc": {
        "end": {
          "column": 26,
          "line": 1,
          "offset": 25,
        },
        "source": "<template><!-></template>",
        "start": {
          "column": 1,
          "line": 1,
          "offset": 0,
        },
      },
      "ns": 0,
      "props": [],
      "tag": "template",
      "tagType": 0,
      "type": 1,
    },
  ],
  "codegenNode": undefined,
  "components": [],
  "directives": [],
  "helpers": Set {},
  "hoists": [],
  "imports": [],
  "loc": {
    "end": {
      "column": 26,
      "line": 1,
      "offset": 25,
    },
    "source": "<template><!-></template>",
    "start": {
      "column": 1,
      "line": 1,
      "offset": 0,
    },
  },
  "temps": 0,
  "type": 0,
}
`;

exports[`compiler: parse > Errors > INCORRECTLY_OPENED_COMMENT > <template><!ELEMENT br EMPTY></template> 1`] = `
{
  "cached": 0,
  "children": [
    {
      "children": [
        {
          "content": "ELEMENT br EMPTY",
          "loc": {
            "end": {
              "column": 30,
              "line": 1,
              "offset": 29,
            },
            "source": "<!ELEMENT br EMPTY>",
            "start": {
              "column": 11,
              "line": 1,
              "offset": 10,
            },
          },
          "type": 3,
        },
      ],
      "codegenNode": undefined,
      "isSelfClosing": false,
      "loc": {
        "end": {
          "column": 41,
          "line": 1,
          "offset": 40,
        },
        "source": "<template><!ELEMENT br EMPTY></template>",
        "start": {
          "column": 1,
          "line": 1,
          "offset": 0,
        },
      },
      "ns": 0,
      "props": [],
      "tag": "template",
      "tagType": 0,
      "type": 1,
    },
  ],
  "codegenNode": undefined,
  "components": [],
  "directives": [],
  "helpers": Set {},
  "hoists": [],
  "imports": [],
  "loc": {
    "end": {
      "column": 41,
      "line": 1,
      "offset": 40,
    },
    "source": "<template><!ELEMENT br EMPTY></template>",
    "start": {
      "column": 1,
      "line": 1,
      "offset": 0,
    },
  },
  "temps": 0,
  "type": 0,
}
`;

exports[`compiler: parse > Errors > INVALID_FIRST_CHARACTER_OF_TAG_NAME > <template></�></template> 1`] = `
{
  "cached": 0,
  "children": [
    {
      "children": [
        {
          "content": "�",
          "loc": {
            "end": {
              "column": 15,
              "line": 1,
              "offset": 14,
            },
            "source": "</�>",
            "start": {
              "column": 11,
              "line": 1,
              "offset": 10,
            },
          },
          "type": 3,
        },
      ],
      "codegenNode": undefined,
      "isSelfClosing": false,
      "loc": {
        "end": {
          "column": 26,
          "line": 1,
          "offset": 25,
        },
        "source": "<template></�></template>",
        "start": {
          "column": 1,
          "line": 1,
          "offset": 0,
        },
      },
      "ns": 0,
      "props": [],
      "tag": "template",
      "tagType": 0,
      "type": 1,
    },
  ],
  "codegenNode": undefined,
  "components": [],
  "directives": [],
  "helpers": Set {},
  "hoists": [],
  "imports": [],
  "loc": {
    "end": {
      "column": 26,
      "line": 1,
      "offset": 25,
    },
    "source": "<template></�></template>",
    "start": {
      "column": 1,
      "line": 1,
      "offset": 0,
    },
  },
  "temps": 0,
  "type": 0,
}
`;

exports[`compiler: parse > Errors > INVALID_FIRST_CHARACTER_OF_TAG_NAME > <template><�></template> 1`] = `
{
  "cached": 0,
  "children": [
    {
      "children": [
        {
          "content": "<�>",
          "loc": {
            "end": {
              "column": 14,
              "line": 1,
              "offset": 13,
            },
            "source": "<�>",
            "start": {
              "column": 11,
              "line": 1,
              "offset": 10,
            },
          },
          "type": 2,
        },
      ],
      "codegenNode": undefined,
      "isSelfClosing": false,
      "loc": {
        "end": {
          "column": 25,
          "line": 1,
          "offset": 24,
        },
        "source": "<template><�></template>",
        "start": {
          "column": 1,
          "line": 1,
          "offset": 0,
        },
      },
      "ns": 0,
      "props": [],
      "tag": "template",
      "tagType": 0,
      "type": 1,
    },
  ],
  "codegenNode": undefined,
  "components": [],
  "directives": [],
  "helpers": Set {},
  "hoists": [],
  "imports": [],
  "loc": {
    "end": {
      "column": 25,
      "line": 1,
      "offset": 24,
    },
    "source": "<template><�></template>",
    "start": {
      "column": 1,
      "line": 1,
      "offset": 0,
    },
  },
  "temps": 0,
  "type": 0,
}
`;

exports[`compiler: parse > Errors > INVALID_FIRST_CHARACTER_OF_TAG_NAME > <template>{{a < b}}</template> 1`] = `
{
  "cached": 0,
  "children": [
    {
      "children": [
        {
          "content": {
            "constType": 0,
            "content": "a < b",
            "isStatic": false,
            "loc": {
              "end": {
                "column": 18,
                "line": 1,
                "offset": 17,
              },
              "source": "a < b",
              "start": {
                "column": 13,
                "line": 1,
                "offset": 12,
              },
            },
            "type": 4,
          },
          "loc": {
            "end": {
              "column": 20,
              "line": 1,
              "offset": 19,
            },
            "source": "{{a < b}}",
            "start": {
              "column": 11,
              "line": 1,
              "offset": 10,
            },
          },
          "type": 5,
        },
      ],
      "codegenNode": undefined,
      "isSelfClosing": false,
      "loc": {
        "end": {
          "column": 31,
          "line": 1,
          "offset": 30,
        },
        "source": "<template>{{a < b}}</template>",
        "start": {
          "column": 1,
          "line": 1,
          "offset": 0,
        },
      },
      "ns": 0,
      "props": [],
      "tag": "template",
      "tagType": 0,
      "type": 1,
    },
  ],
  "codegenNode": undefined,
  "components": [],
  "directives": [],
  "helpers": Set {},
  "hoists": [],
  "imports": [],
  "loc": {
    "end": {
      "column": 31,
      "line": 1,
      "offset": 30,
    },
    "source": "<template>{{a < b}}</template>",
    "start": {
      "column": 1,
      "line": 1,
      "offset": 0,
    },
  },
  "temps": 0,
  "type": 0,
}
`;

exports[`compiler: parse > Errors > INVALID_FIRST_CHARACTER_OF_TAG_NAME > <template>a < b</template> 1`] = `
{
  "cached": 0,
  "children": [
    {
      "children": [
        {
          "content": "a < b",
          "loc": {
            "end": {
              "column": 16,
              "line": 1,
              "offset": 15,
            },
            "source": "a < b",
            "start": {
              "column": 11,
              "line": 1,
              "offset": 10,
            },
          },
          "type": 2,
        },
      ],
      "codegenNode": undefined,
      "isSelfClosing": false,
      "loc": {
        "end": {
          "column": 27,
          "line": 1,
          "offset": 26,
        },
        "source": "<template>a < b</template>",
        "start": {
          "column": 1,
          "line": 1,
          "offset": 0,
        },
      },
      "ns": 0,
      "props": [],
      "tag": "template",
      "tagType": 0,
      "type": 1,
    },
  ],
  "codegenNode": undefined,
  "components": [],
  "directives": [],
  "helpers": Set {},
  "hoists": [],
  "imports": [],
  "loc": {
    "end": {
      "column": 27,
      "line": 1,
      "offset": 26,
    },
    "source": "<template>a < b</template>",
    "start": {
      "column": 1,
      "line": 1,
      "offset": 0,
    },
  },
  "temps": 0,
  "type": 0,
}
`;

exports[`compiler: parse > Errors > INVALID_FIRST_CHARACTER_OF_TAG_NAME > <template>a </ b</template> 1`] = `
{
  "cached": 0,
  "children": [
    {
      "children": [
        {
          "content": "a ",
          "loc": {
            "end": {
              "column": 13,
              "line": 1,
              "offset": 12,
            },
            "source": "a ",
            "start": {
              "column": 11,
              "line": 1,
              "offset": 10,
            },
          },
          "type": 2,
        },
        {
          "content": " b</template",
          "loc": {
            "end": {
              "column": 28,
              "line": 1,
              "offset": 27,
            },
            "source": "</ b</template>",
            "start": {
              "column": 13,
              "line": 1,
              "offset": 12,
            },
          },
          "type": 3,
        },
      ],
      "codegenNode": undefined,
      "isSelfClosing": false,
      "loc": {
        "end": {
          "column": 28,
          "line": 1,
          "offset": 27,
        },
        "source": "<template>a </ b</template>",
        "start": {
          "column": 1,
          "line": 1,
          "offset": 0,
        },
      },
      "ns": 0,
      "props": [],
      "tag": "template",
      "tagType": 0,
      "type": 1,
    },
  ],
  "codegenNode": undefined,
  "components": [],
  "directives": [],
  "helpers": Set {},
  "hoists": [],
  "imports": [],
  "loc": {
    "end": {
      "column": 28,
      "line": 1,
      "offset": 27,
    },
    "source": "<template>a </ b</template>",
    "start": {
      "column": 1,
      "line": 1,
      "offset": 0,
    },
  },
  "temps": 0,
  "type": 0,
}
`;

exports[`compiler: parse > Errors > MISSING_ATTRIBUTE_VALUE > <template><div id= /></div></template> 1`] = `
{
  "cached": 0,
  "children": [
    {
      "children": [
        {
          "children": [],
          "codegenNode": undefined,
          "isSelfClosing": false,
          "loc": {
            "end": {
              "column": 28,
              "line": 1,
              "offset": 27,
            },
            "source": "<div id= /></div>",
            "start": {
              "column": 11,
              "line": 1,
              "offset": 10,
            },
          },
          "ns": 0,
          "props": [
            {
              "loc": {
                "end": {
                  "column": 21,
                  "line": 1,
                  "offset": 20,
                },
                "source": "id= /",
                "start": {
                  "column": 16,
                  "line": 1,
                  "offset": 15,
                },
              },
              "name": "id",
              "type": 6,
              "value": {
                "content": "/",
                "loc": {
                  "end": {
                    "column": 21,
                    "line": 1,
                    "offset": 20,
                  },
                  "source": "/",
                  "start": {
                    "column": 20,
                    "line": 1,
                    "offset": 19,
                  },
                },
                "type": 2,
              },
            },
          ],
          "tag": "div",
          "tagType": 0,
          "type": 1,
        },
      ],
      "codegenNode": undefined,
      "isSelfClosing": false,
      "loc": {
        "end": {
          "column": 39,
          "line": 1,
          "offset": 38,
        },
        "source": "<template><div id= /></div></template>",
        "start": {
          "column": 1,
          "line": 1,
          "offset": 0,
        },
      },
      "ns": 0,
      "props": [],
      "tag": "template",
      "tagType": 0,
      "type": 1,
    },
  ],
  "codegenNode": undefined,
  "components": [],
  "directives": [],
  "helpers": Set {},
  "hoists": [],
  "imports": [],
  "loc": {
    "end": {
      "column": 39,
      "line": 1,
      "offset": 38,
    },
    "source": "<template><div id= /></div></template>",
    "start": {
      "column": 1,
      "line": 1,
      "offset": 0,
    },
  },
  "temps": 0,
  "type": 0,
}
`;

exports[`compiler: parse > Errors > MISSING_ATTRIBUTE_VALUE > <template><div id= ></div></template> 1`] = `
{
  "cached": 0,
  "children": [
    {
      "children": [
        {
          "children": [],
          "codegenNode": undefined,
          "isSelfClosing": false,
          "loc": {
            "end": {
              "column": 27,
              "line": 1,
              "offset": 26,
            },
            "source": "<div id= ></div>",
            "start": {
              "column": 11,
              "line": 1,
              "offset": 10,
            },
          },
          "ns": 0,
          "props": [
            {
              "loc": {
                "end": {
                  "column": 20,
                  "line": 1,
                  "offset": 19,
                },
                "source": "id= ",
                "start": {
                  "column": 16,
                  "line": 1,
                  "offset": 15,
                },
              },
              "name": "id",
              "type": 6,
              "value": undefined,
            },
          ],
          "tag": "div",
          "tagType": 0,
          "type": 1,
        },
      ],
      "codegenNode": undefined,
      "isSelfClosing": false,
      "loc": {
        "end": {
          "column": 38,
          "line": 1,
          "offset": 37,
        },
        "source": "<template><div id= ></div></template>",
        "start": {
          "column": 1,
          "line": 1,
          "offset": 0,
        },
      },
      "ns": 0,
      "props": [],
      "tag": "template",
      "tagType": 0,
      "type": 1,
    },
  ],
  "codegenNode": undefined,
  "components": [],
  "directives": [],
  "helpers": Set {},
  "hoists": [],
  "imports": [],
  "loc": {
    "end": {
      "column": 38,
      "line": 1,
      "offset": 37,
    },
    "source": "<template><div id= ></div></template>",
    "start": {
      "column": 1,
      "line": 1,
      "offset": 0,
    },
  },
  "temps": 0,
  "type": 0,
}
`;

exports[`compiler: parse > Errors > MISSING_ATTRIBUTE_VALUE > <template><div id=></div></template> 1`] = `
{
  "cached": 0,
  "children": [
    {
      "children": [
        {
          "children": [],
          "codegenNode": undefined,
          "isSelfClosing": false,
          "loc": {
            "end": {
              "column": 26,
              "line": 1,
              "offset": 25,
            },
            "source": "<div id=></div>",
            "start": {
              "column": 11,
              "line": 1,
              "offset": 10,
            },
          },
          "ns": 0,
          "props": [
            {
              "loc": {
                "end": {
                  "column": 19,
                  "line": 1,
                  "offset": 18,
                },
                "source": "id=",
                "start": {
                  "column": 16,
                  "line": 1,
                  "offset": 15,
                },
              },
              "name": "id",
              "type": 6,
              "value": undefined,
            },
          ],
          "tag": "div",
          "tagType": 0,
          "type": 1,
        },
      ],
      "codegenNode": undefined,
      "isSelfClosing": false,
      "loc": {
        "end": {
          "column": 37,
          "line": 1,
          "offset": 36,
        },
        "source": "<template><div id=></div></template>",
        "start": {
          "column": 1,
          "line": 1,
          "offset": 0,
        },
      },
      "ns": 0,
      "props": [],
      "tag": "template",
      "tagType": 0,
      "type": 1,
    },
  ],
  "codegenNode": undefined,
  "components": [],
  "directives": [],
  "helpers": Set {},
  "hoists": [],
  "imports": [],
  "loc": {
    "end": {
      "column": 37,
      "line": 1,
      "offset": 36,
    },
    "source": "<template><div id=></div></template>",
    "start": {
      "column": 1,
      "line": 1,
      "offset": 0,
    },
  },
  "temps": 0,
  "type": 0,
}
`;

exports[`compiler: parse > Errors > MISSING_END_TAG_NAME > <template></></template> 1`] = `
{
  "cached": 0,
  "children": [
    {
      "children": [],
      "codegenNode": undefined,
      "isSelfClosing": false,
      "loc": {
        "end": {
          "column": 25,
          "line": 1,
          "offset": 24,
        },
        "source": "<template></></template>",
        "start": {
          "column": 1,
          "line": 1,
          "offset": 0,
        },
      },
      "ns": 0,
      "props": [],
      "tag": "template",
      "tagType": 0,
      "type": 1,
    },
  ],
  "codegenNode": undefined,
  "components": [],
  "directives": [],
  "helpers": Set {},
  "hoists": [],
  "imports": [],
  "loc": {
    "end": {
      "column": 25,
      "line": 1,
      "offset": 24,
    },
    "source": "<template></></template>",
    "start": {
      "column": 1,
      "line": 1,
      "offset": 0,
    },
  },
  "temps": 0,
  "type": 0,
}
`;

exports[`compiler: parse > Errors > MISSING_WHITESPACE_BETWEEN_ATTRIBUTES > <template><div id="foo"\\x0d;\\x0a;class="bar"></div></template> 1`] = `
{
  "cached": 0,
  "children": [
    {
      "children": [
        {
          "children": [],
          "codegenNode": undefined,
          "isSelfClosing": false,
          "loc": {
            "end": {
              "column": 19,
              "line": 2,
              "offset": 43,
            },
            "source": "<div id=\\"foo\\"
class=\\"bar\\"></div>",
            "start": {
              "column": 11,
              "line": 1,
              "offset": 10,
            },
          },
          "ns": 0,
          "props": [
            {
              "loc": {
                "end": {
                  "column": 24,
                  "line": 1,
                  "offset": 23,
                },
                "source": "id=\\"foo\\"",
                "start": {
                  "column": 16,
                  "line": 1,
                  "offset": 15,
                },
              },
              "name": "id",
              "type": 6,
              "value": {
                "content": "foo",
                "loc": {
                  "end": {
                    "column": 24,
                    "line": 1,
                    "offset": 23,
                  },
                  "source": "\\"foo\\"",
                  "start": {
                    "column": 19,
                    "line": 1,
                    "offset": 18,
                  },
                },
                "type": 2,
              },
            },
            {
              "loc": {
                "end": {
                  "column": 12,
                  "line": 2,
                  "offset": 36,
                },
                "source": "class=\\"bar\\"",
                "start": {
                  "column": 1,
                  "line": 2,
                  "offset": 25,
                },
              },
              "name": "class",
              "type": 6,
              "value": {
                "content": "bar",
                "loc": {
                  "end": {
                    "column": 12,
                    "line": 2,
                    "offset": 36,
                  },
                  "source": "\\"bar\\"",
                  "start": {
                    "column": 7,
                    "line": 2,
                    "offset": 31,
                  },
                },
                "type": 2,
              },
            },
          ],
          "tag": "div",
          "tagType": 0,
          "type": 1,
        },
      ],
      "codegenNode": undefined,
      "isSelfClosing": false,
      "loc": {
        "end": {
          "column": 30,
          "line": 2,
          "offset": 54,
        },
        "source": "<template><div id=\\"foo\\"
class=\\"bar\\"></div></template>",
        "start": {
          "column": 1,
          "line": 1,
          "offset": 0,
        },
      },
      "ns": 0,
      "props": [],
      "tag": "template",
      "tagType": 0,
      "type": 1,
    },
  ],
  "codegenNode": undefined,
  "components": [],
  "directives": [],
  "helpers": Set {},
  "hoists": [],
  "imports": [],
  "loc": {
    "end": {
      "column": 30,
      "line": 2,
      "offset": 54,
    },
    "source": "<template><div id=\\"foo\\"
class=\\"bar\\"></div></template>",
    "start": {
      "column": 1,
      "line": 1,
      "offset": 0,
    },
  },
  "temps": 0,
  "type": 0,
}
`;

exports[`compiler: parse > Errors > MISSING_WHITESPACE_BETWEEN_ATTRIBUTES > <template><div id="foo"class="bar"></div></template> 1`] = `
{
  "cached": 0,
  "children": [
    {
      "children": [
        {
          "children": [],
          "codegenNode": undefined,
          "isSelfClosing": false,
          "loc": {
            "end": {
              "column": 42,
              "line": 1,
              "offset": 41,
            },
            "source": "<div id=\\"foo\\"class=\\"bar\\"></div>",
            "start": {
              "column": 11,
              "line": 1,
              "offset": 10,
            },
          },
          "ns": 0,
          "props": [
            {
              "loc": {
                "end": {
                  "column": 24,
                  "line": 1,
                  "offset": 23,
                },
                "source": "id=\\"foo\\"",
                "start": {
                  "column": 16,
                  "line": 1,
                  "offset": 15,
                },
              },
              "name": "id",
              "type": 6,
              "value": {
                "content": "foo",
                "loc": {
                  "end": {
                    "column": 24,
                    "line": 1,
                    "offset": 23,
                  },
                  "source": "\\"foo\\"",
                  "start": {
                    "column": 19,
                    "line": 1,
                    "offset": 18,
                  },
                },
                "type": 2,
              },
            },
            {
              "loc": {
                "end": {
                  "column": 35,
                  "line": 1,
                  "offset": 34,
                },
                "source": "class=\\"bar\\"",
                "start": {
                  "column": 24,
                  "line": 1,
                  "offset": 23,
                },
              },
              "name": "class",
              "type": 6,
              "value": {
                "content": "bar",
                "loc": {
                  "end": {
                    "column": 35,
                    "line": 1,
                    "offset": 34,
                  },
                  "source": "\\"bar\\"",
                  "start": {
                    "column": 30,
                    "line": 1,
                    "offset": 29,
                  },
                },
                "type": 2,
              },
            },
          ],
          "tag": "div",
          "tagType": 0,
          "type": 1,
        },
      ],
      "codegenNode": undefined,
      "isSelfClosing": false,
      "loc": {
        "end": {
          "column": 53,
          "line": 1,
          "offset": 52,
        },
        "source": "<template><div id=\\"foo\\"class=\\"bar\\"></div></template>",
        "start": {
          "column": 1,
          "line": 1,
          "offset": 0,
        },
      },
      "ns": 0,
      "props": [],
      "tag": "template",
      "tagType": 0,
      "type": 1,
    },
  ],
  "codegenNode": undefined,
  "components": [],
  "directives": [],
  "helpers": Set {},
  "hoists": [],
  "imports": [],
  "loc": {
    "end": {
      "column": 53,
      "line": 1,
      "offset": 52,
    },
    "source": "<template><div id=\\"foo\\"class=\\"bar\\"></div></template>",
    "start": {
      "column": 1,
      "line": 1,
      "offset": 0,
    },
  },
  "temps": 0,
  "type": 0,
}
`;

exports[`compiler: parse > Errors > NESTED_COMMENT > <template><!--a<!-- 1`] = `
{
  "cached": 0,
  "children": [
    {
      "children": [
        {
          "content": "a<!--",
          "loc": {
            "end": {
              "column": 20,
              "line": 1,
              "offset": 19,
            },
            "source": "<!--a<!--",
            "start": {
              "column": 11,
              "line": 1,
              "offset": 10,
            },
          },
          "type": 3,
        },
      ],
      "codegenNode": undefined,
      "isSelfClosing": false,
      "loc": {
        "end": {
          "column": 20,
          "line": 1,
          "offset": 19,
        },
        "source": "<template><!--a<!--",
        "start": {
          "column": 1,
          "line": 1,
          "offset": 0,
        },
      },
      "ns": 0,
      "props": [],
      "tag": "template",
      "tagType": 0,
      "type": 1,
    },
  ],
  "codegenNode": undefined,
  "components": [],
  "directives": [],
  "helpers": Set {},
  "hoists": [],
  "imports": [],
  "loc": {
    "end": {
      "column": 20,
      "line": 1,
      "offset": 19,
    },
    "source": "<template><!--a<!--",
    "start": {
      "column": 1,
      "line": 1,
      "offset": 0,
    },
  },
  "temps": 0,
  "type": 0,
}
`;

exports[`compiler: parse > Errors > NESTED_COMMENT > <template><!--a<!--></template> 1`] = `
{
  "cached": 0,
  "children": [
    {
      "children": [
        {
          "content": "a<!",
          "loc": {
            "end": {
              "column": 21,
              "line": 1,
              "offset": 20,
            },
            "source": "<!--a<!-->",
            "start": {
              "column": 11,
              "line": 1,
              "offset": 10,
            },
          },
          "type": 3,
        },
      ],
      "codegenNode": undefined,
      "isSelfClosing": false,
      "loc": {
        "end": {
          "column": 32,
          "line": 1,
          "offset": 31,
        },
        "source": "<template><!--a<!--></template>",
        "start": {
          "column": 1,
          "line": 1,
          "offset": 0,
        },
      },
      "ns": 0,
      "props": [],
      "tag": "template",
      "tagType": 0,
      "type": 1,
    },
  ],
  "codegenNode": undefined,
  "components": [],
  "directives": [],
  "helpers": Set {},
  "hoists": [],
  "imports": [],
  "loc": {
    "end": {
      "column": 32,
      "line": 1,
      "offset": 31,
    },
    "source": "<template><!--a<!--></template>",
    "start": {
      "column": 1,
      "line": 1,
      "offset": 0,
    },
  },
  "temps": 0,
  "type": 0,
}
`;

exports[`compiler: parse > Errors > NESTED_COMMENT > <template><!--a<!--b<!----></template> 1`] = `
{
  "cached": 0,
  "children": [
    {
      "children": [
        {
          "content": "a<!--b<!--",
          "loc": {
            "end": {
              "column": 28,
              "line": 1,
              "offset": 27,
            },
            "source": "<!--a<!--b<!---->",
            "start": {
              "column": 11,
              "line": 1,
              "offset": 10,
            },
          },
          "type": 3,
        },
      ],
      "codegenNode": undefined,
      "isSelfClosing": false,
      "loc": {
        "end": {
          "column": 39,
          "line": 1,
          "offset": 38,
        },
        "source": "<template><!--a<!--b<!----></template>",
        "start": {
          "column": 1,
          "line": 1,
          "offset": 0,
        },
      },
      "ns": 0,
      "props": [],
      "tag": "template",
      "tagType": 0,
      "type": 1,
    },
  ],
  "codegenNode": undefined,
  "components": [],
  "directives": [],
  "helpers": Set {},
  "hoists": [],
  "imports": [],
  "loc": {
    "end": {
      "column": 39,
      "line": 1,
      "offset": 38,
    },
    "source": "<template><!--a<!--b<!----></template>",
    "start": {
      "column": 1,
      "line": 1,
      "offset": 0,
    },
  },
  "temps": 0,
  "type": 0,
}
`;

exports[`compiler: parse > Errors > NESTED_COMMENT > <template><!--a<!--b<!--c--></template> 1`] = `
{
  "cached": 0,
  "children": [
    {
      "children": [
        {
          "content": "a<!--b<!--c",
          "loc": {
            "end": {
              "column": 29,
              "line": 1,
              "offset": 28,
            },
            "source": "<!--a<!--b<!--c-->",
            "start": {
              "column": 11,
              "line": 1,
              "offset": 10,
            },
          },
          "type": 3,
        },
      ],
      "codegenNode": undefined,
      "isSelfClosing": false,
      "loc": {
        "end": {
          "column": 40,
          "line": 1,
          "offset": 39,
        },
        "source": "<template><!--a<!--b<!--c--></template>",
        "start": {
          "column": 1,
          "line": 1,
          "offset": 0,
        },
      },
      "ns": 0,
      "props": [],
      "tag": "template",
      "tagType": 0,
      "type": 1,
    },
  ],
  "codegenNode": undefined,
  "components": [],
  "directives": [],
  "helpers": Set {},
  "hoists": [],
  "imports": [],
  "loc": {
    "end": {
      "column": 40,
      "line": 1,
      "offset": 39,
    },
    "source": "<template><!--a<!--b<!--c--></template>",
    "start": {
      "column": 1,
      "line": 1,
      "offset": 0,
    },
  },
  "temps": 0,
  "type": 0,
}
`;

exports[`compiler: parse > Errors > NESTED_COMMENT > <template><!--a<!--b--></template> 1`] = `
{
  "cached": 0,
  "children": [
    {
      "children": [
        {
          "content": "a<!--b",
          "loc": {
            "end": {
              "column": 24,
              "line": 1,
              "offset": 23,
            },
            "source": "<!--a<!--b-->",
            "start": {
              "column": 11,
              "line": 1,
              "offset": 10,
            },
          },
          "type": 3,
        },
      ],
      "codegenNode": undefined,
      "isSelfClosing": false,
      "loc": {
        "end": {
          "column": 35,
          "line": 1,
          "offset": 34,
        },
        "source": "<template><!--a<!--b--></template>",
        "start": {
          "column": 1,
          "line": 1,
          "offset": 0,
        },
      },
      "ns": 0,
      "props": [],
      "tag": "template",
      "tagType": 0,
      "type": 1,
    },
  ],
  "codegenNode": undefined,
  "components": [],
  "directives": [],
  "helpers": Set {},
  "hoists": [],
  "imports": [],
  "loc": {
    "end": {
      "column": 35,
      "line": 1,
      "offset": 34,
    },
    "source": "<template><!--a<!--b--></template>",
    "start": {
      "column": 1,
      "line": 1,
      "offset": 0,
    },
  },
  "temps": 0,
  "type": 0,
}
`;

exports[`compiler: parse > Errors > UNEXPECTED_CHARACTER_IN_ATTRIBUTE_NAME > <template><div a"bc=''></div></template> 1`] = `
{
  "cached": 0,
  "children": [
    {
      "children": [
        {
          "children": [],
          "codegenNode": undefined,
          "isSelfClosing": false,
          "loc": {
            "end": {
              "column": 30,
              "line": 1,
              "offset": 29,
            },
            "source": "<div a\\"bc=''></div>",
            "start": {
              "column": 11,
              "line": 1,
              "offset": 10,
            },
          },
          "ns": 0,
          "props": [
            {
              "loc": {
                "end": {
                  "column": 23,
                  "line": 1,
                  "offset": 22,
                },
                "source": "a\\"bc=''",
                "start": {
                  "column": 16,
                  "line": 1,
                  "offset": 15,
                },
              },
              "name": "a\\"bc",
              "type": 6,
              "value": {
                "content": "",
                "loc": {
                  "end": {
                    "column": 23,
                    "line": 1,
                    "offset": 22,
                  },
                  "source": "''",
                  "start": {
                    "column": 21,
                    "line": 1,
                    "offset": 20,
                  },
                },
                "type": 2,
              },
            },
          ],
          "tag": "div",
          "tagType": 0,
          "type": 1,
        },
      ],
      "codegenNode": undefined,
      "isSelfClosing": false,
      "loc": {
        "end": {
          "column": 41,
          "line": 1,
          "offset": 40,
        },
        "source": "<template><div a\\"bc=''></div></template>",
        "start": {
          "column": 1,
          "line": 1,
          "offset": 0,
        },
      },
      "ns": 0,
      "props": [],
      "tag": "template",
      "tagType": 0,
      "type": 1,
    },
  ],
  "codegenNode": undefined,
  "components": [],
  "directives": [],
  "helpers": Set {},
  "hoists": [],
  "imports": [],
  "loc": {
    "end": {
      "column": 41,
      "line": 1,
      "offset": 40,
    },
    "source": "<template><div a\\"bc=''></div></template>",
    "start": {
      "column": 1,
      "line": 1,
      "offset": 0,
    },
  },
  "temps": 0,
  "type": 0,
}
`;

exports[`compiler: parse > Errors > UNEXPECTED_CHARACTER_IN_ATTRIBUTE_NAME > <template><div a'bc=''></div></template> 1`] = `
{
  "cached": 0,
  "children": [
    {
      "children": [
        {
          "children": [],
          "codegenNode": undefined,
          "isSelfClosing": false,
          "loc": {
            "end": {
              "column": 30,
              "line": 1,
              "offset": 29,
            },
            "source": "<div a'bc=''></div>",
            "start": {
              "column": 11,
              "line": 1,
              "offset": 10,
            },
          },
          "ns": 0,
          "props": [
            {
              "loc": {
                "end": {
                  "column": 23,
                  "line": 1,
                  "offset": 22,
                },
                "source": "a'bc=''",
                "start": {
                  "column": 16,
                  "line": 1,
                  "offset": 15,
                },
              },
              "name": "a'bc",
              "type": 6,
              "value": {
                "content": "",
                "loc": {
                  "end": {
                    "column": 23,
                    "line": 1,
                    "offset": 22,
                  },
                  "source": "''",
                  "start": {
                    "column": 21,
                    "line": 1,
                    "offset": 20,
                  },
                },
                "type": 2,
              },
            },
          ],
          "tag": "div",
          "tagType": 0,
          "type": 1,
        },
      ],
      "codegenNode": undefined,
      "isSelfClosing": false,
      "loc": {
        "end": {
          "column": 41,
          "line": 1,
          "offset": 40,
        },
        "source": "<template><div a'bc=''></div></template>",
        "start": {
          "column": 1,
          "line": 1,
          "offset": 0,
        },
      },
      "ns": 0,
      "props": [],
      "tag": "template",
      "tagType": 0,
      "type": 1,
    },
  ],
  "codegenNode": undefined,
  "components": [],
  "directives": [],
  "helpers": Set {},
  "hoists": [],
  "imports": [],
  "loc": {
    "end": {
      "column": 41,
      "line": 1,
      "offset": 40,
    },
    "source": "<template><div a'bc=''></div></template>",
    "start": {
      "column": 1,
      "line": 1,
      "offset": 0,
    },
  },
  "temps": 0,
  "type": 0,
}
`;

exports[`compiler: parse > Errors > UNEXPECTED_CHARACTER_IN_ATTRIBUTE_NAME > <template><div a<bc=''></div></template> 1`] = `
{
  "cached": 0,
  "children": [
    {
      "children": [
        {
          "children": [],
          "codegenNode": undefined,
          "isSelfClosing": false,
          "loc": {
            "end": {
              "column": 30,
              "line": 1,
              "offset": 29,
            },
            "source": "<div a<bc=''></div>",
            "start": {
              "column": 11,
              "line": 1,
              "offset": 10,
            },
          },
          "ns": 0,
          "props": [
            {
              "loc": {
                "end": {
                  "column": 23,
                  "line": 1,
                  "offset": 22,
                },
                "source": "a<bc=''",
                "start": {
                  "column": 16,
                  "line": 1,
                  "offset": 15,
                },
              },
              "name": "a<bc",
              "type": 6,
              "value": {
                "content": "",
                "loc": {
                  "end": {
                    "column": 23,
                    "line": 1,
                    "offset": 22,
                  },
                  "source": "''",
                  "start": {
                    "column": 21,
                    "line": 1,
                    "offset": 20,
                  },
                },
                "type": 2,
              },
            },
          ],
          "tag": "div",
          "tagType": 0,
          "type": 1,
        },
      ],
      "codegenNode": undefined,
      "isSelfClosing": false,
      "loc": {
        "end": {
          "column": 41,
          "line": 1,
          "offset": 40,
        },
        "source": "<template><div a<bc=''></div></template>",
        "start": {
          "column": 1,
          "line": 1,
          "offset": 0,
        },
      },
      "ns": 0,
      "props": [],
      "tag": "template",
      "tagType": 0,
      "type": 1,
    },
  ],
  "codegenNode": undefined,
  "components": [],
  "directives": [],
  "helpers": Set {},
  "hoists": [],
  "imports": [],
  "loc": {
    "end": {
      "column": 41,
      "line": 1,
      "offset": 40,
    },
    "source": "<template><div a<bc=''></div></template>",
    "start": {
      "column": 1,
      "line": 1,
      "offset": 0,
    },
  },
  "temps": 0,
  "type": 0,
}
`;

exports[`compiler: parse > Errors > UNEXPECTED_CHARACTER_IN_UNQUOTED_ATTRIBUTE_VALUE > <template><div foo=bar"></div></template> 1`] = `
{
  "cached": 0,
  "children": [
    {
      "children": [
        {
          "children": [],
          "codegenNode": undefined,
          "isSelfClosing": false,
          "loc": {
            "end": {
              "column": 31,
              "line": 1,
              "offset": 30,
            },
            "source": "<div foo=bar\\"></div>",
            "start": {
              "column": 11,
              "line": 1,
              "offset": 10,
            },
          },
          "ns": 0,
          "props": [
            {
              "loc": {
                "end": {
                  "column": 24,
                  "line": 1,
                  "offset": 23,
                },
                "source": "foo=bar\\"",
                "start": {
                  "column": 16,
                  "line": 1,
                  "offset": 15,
                },
              },
              "name": "foo",
              "type": 6,
              "value": {
                "content": "bar\\"",
                "loc": {
                  "end": {
                    "column": 24,
                    "line": 1,
                    "offset": 23,
                  },
                  "source": "bar\\"",
                  "start": {
                    "column": 20,
                    "line": 1,
                    "offset": 19,
                  },
                },
                "type": 2,
              },
            },
          ],
          "tag": "div",
          "tagType": 0,
          "type": 1,
        },
      ],
      "codegenNode": undefined,
      "isSelfClosing": false,
      "loc": {
        "end": {
          "column": 42,
          "line": 1,
          "offset": 41,
        },
        "source": "<template><div foo=bar\\"></div></template>",
        "start": {
          "column": 1,
          "line": 1,
          "offset": 0,
        },
      },
      "ns": 0,
      "props": [],
      "tag": "template",
      "tagType": 0,
      "type": 1,
    },
  ],
  "codegenNode": undefined,
  "components": [],
  "directives": [],
  "helpers": Set {},
  "hoists": [],
  "imports": [],
  "loc": {
    "end": {
      "column": 42,
      "line": 1,
      "offset": 41,
    },
    "source": "<template><div foo=bar\\"></div></template>",
    "start": {
      "column": 1,
      "line": 1,
      "offset": 0,
    },
  },
  "temps": 0,
  "type": 0,
}
`;

exports[`compiler: parse > Errors > UNEXPECTED_CHARACTER_IN_UNQUOTED_ATTRIBUTE_VALUE > <template><div foo=bar'></div></template> 1`] = `
{
  "cached": 0,
  "children": [
    {
      "children": [
        {
          "children": [],
          "codegenNode": undefined,
          "isSelfClosing": false,
          "loc": {
            "end": {
              "column": 31,
              "line": 1,
              "offset": 30,
            },
            "source": "<div foo=bar'></div>",
            "start": {
              "column": 11,
              "line": 1,
              "offset": 10,
            },
          },
          "ns": 0,
          "props": [
            {
              "loc": {
                "end": {
                  "column": 24,
                  "line": 1,
                  "offset": 23,
                },
                "source": "foo=bar'",
                "start": {
                  "column": 16,
                  "line": 1,
                  "offset": 15,
                },
              },
              "name": "foo",
              "type": 6,
              "value": {
                "content": "bar'",
                "loc": {
                  "end": {
                    "column": 24,
                    "line": 1,
                    "offset": 23,
                  },
                  "source": "bar'",
                  "start": {
                    "column": 20,
                    "line": 1,
                    "offset": 19,
                  },
                },
                "type": 2,
              },
            },
          ],
          "tag": "div",
          "tagType": 0,
          "type": 1,
        },
      ],
      "codegenNode": undefined,
      "isSelfClosing": false,
      "loc": {
        "end": {
          "column": 42,
          "line": 1,
          "offset": 41,
        },
        "source": "<template><div foo=bar'></div></template>",
        "start": {
          "column": 1,
          "line": 1,
          "offset": 0,
        },
      },
      "ns": 0,
      "props": [],
      "tag": "template",
      "tagType": 0,
      "type": 1,
    },
  ],
  "codegenNode": undefined,
  "components": [],
  "directives": [],
  "helpers": Set {},
  "hoists": [],
  "imports": [],
  "loc": {
    "end": {
      "column": 42,
      "line": 1,
      "offset": 41,
    },
    "source": "<template><div foo=bar'></div></template>",
    "start": {
      "column": 1,
      "line": 1,
      "offset": 0,
    },
  },
  "temps": 0,
  "type": 0,
}
`;

exports[`compiler: parse > Errors > UNEXPECTED_CHARACTER_IN_UNQUOTED_ATTRIBUTE_VALUE > <template><div foo=bar<div></div></template> 1`] = `
{
  "cached": 0,
  "children": [
    {
      "children": [
        {
          "children": [],
          "codegenNode": undefined,
          "isSelfClosing": false,
          "loc": {
            "end": {
              "column": 34,
              "line": 1,
              "offset": 33,
            },
            "source": "<div foo=bar<div></div>",
            "start": {
              "column": 11,
              "line": 1,
              "offset": 10,
            },
          },
          "ns": 0,
          "props": [
            {
              "loc": {
                "end": {
                  "column": 27,
                  "line": 1,
                  "offset": 26,
                },
                "source": "foo=bar<div",
                "start": {
                  "column": 16,
                  "line": 1,
                  "offset": 15,
                },
              },
              "name": "foo",
              "type": 6,
              "value": {
                "content": "bar<div",
                "loc": {
                  "end": {
                    "column": 27,
                    "line": 1,
                    "offset": 26,
                  },
                  "source": "bar<div",
                  "start": {
                    "column": 20,
                    "line": 1,
                    "offset": 19,
                  },
                },
                "type": 2,
              },
            },
          ],
          "tag": "div",
          "tagType": 0,
          "type": 1,
        },
      ],
      "codegenNode": undefined,
      "isSelfClosing": false,
      "loc": {
        "end": {
          "column": 45,
          "line": 1,
          "offset": 44,
        },
        "source": "<template><div foo=bar<div></div></template>",
        "start": {
          "column": 1,
          "line": 1,
          "offset": 0,
        },
      },
      "ns": 0,
      "props": [],
      "tag": "template",
      "tagType": 0,
      "type": 1,
    },
  ],
  "codegenNode": undefined,
  "components": [],
  "directives": [],
  "helpers": Set {},
  "hoists": [],
  "imports": [],
  "loc": {
    "end": {
      "column": 45,
      "line": 1,
      "offset": 44,
    },
    "source": "<template><div foo=bar<div></div></template>",
    "start": {
      "column": 1,
      "line": 1,
      "offset": 0,
    },
  },
  "temps": 0,
  "type": 0,
}
`;

exports[`compiler: parse > Errors > UNEXPECTED_CHARACTER_IN_UNQUOTED_ATTRIBUTE_VALUE > <template><div foo=bar=baz></div></template> 1`] = `
{
  "cached": 0,
  "children": [
    {
      "children": [
        {
          "children": [],
          "codegenNode": undefined,
          "isSelfClosing": false,
          "loc": {
            "end": {
              "column": 34,
              "line": 1,
              "offset": 33,
            },
            "source": "<div foo=bar=baz></div>",
            "start": {
              "column": 11,
              "line": 1,
              "offset": 10,
            },
          },
          "ns": 0,
          "props": [
            {
              "loc": {
                "end": {
                  "column": 27,
                  "line": 1,
                  "offset": 26,
                },
                "source": "foo=bar=baz",
                "start": {
                  "column": 16,
                  "line": 1,
                  "offset": 15,
                },
              },
              "name": "foo",
              "type": 6,
              "value": {
                "content": "bar=baz",
                "loc": {
                  "end": {
                    "column": 27,
                    "line": 1,
                    "offset": 26,
                  },
                  "source": "bar=baz",
                  "start": {
                    "column": 20,
                    "line": 1,
                    "offset": 19,
                  },
                },
                "type": 2,
              },
            },
          ],
          "tag": "div",
          "tagType": 0,
          "type": 1,
        },
      ],
      "codegenNode": undefined,
      "isSelfClosing": false,
      "loc": {
        "end": {
          "column": 45,
          "line": 1,
          "offset": 44,
        },
        "source": "<template><div foo=bar=baz></div></template>",
        "start": {
          "column": 1,
          "line": 1,
          "offset": 0,
        },
      },
      "ns": 0,
      "props": [],
      "tag": "template",
      "tagType": 0,
      "type": 1,
    },
  ],
  "codegenNode": undefined,
  "components": [],
  "directives": [],
  "helpers": Set {},
  "hoists": [],
  "imports": [],
  "loc": {
    "end": {
      "column": 45,
      "line": 1,
      "offset": 44,
    },
    "source": "<template><div foo=bar=baz></div></template>",
    "start": {
      "column": 1,
      "line": 1,
      "offset": 0,
    },
  },
  "temps": 0,
  "type": 0,
}
`;

exports[`compiler: parse > Errors > UNEXPECTED_CHARACTER_IN_UNQUOTED_ATTRIBUTE_VALUE > <template><div foo=bar\`></div></template> 1`] = `
{
  "cached": 0,
  "children": [
    {
      "children": [
        {
          "children": [],
          "codegenNode": undefined,
          "isSelfClosing": false,
          "loc": {
            "end": {
              "column": 31,
              "line": 1,
              "offset": 30,
            },
            "source": "<div foo=bar\`></div>",
            "start": {
              "column": 11,
              "line": 1,
              "offset": 10,
            },
          },
          "ns": 0,
          "props": [
            {
              "loc": {
                "end": {
                  "column": 24,
                  "line": 1,
                  "offset": 23,
                },
                "source": "foo=bar\`",
                "start": {
                  "column": 16,
                  "line": 1,
                  "offset": 15,
                },
              },
              "name": "foo",
              "type": 6,
              "value": {
                "content": "bar\`",
                "loc": {
                  "end": {
                    "column": 24,
                    "line": 1,
                    "offset": 23,
                  },
                  "source": "bar\`",
                  "start": {
                    "column": 20,
                    "line": 1,
                    "offset": 19,
                  },
                },
                "type": 2,
              },
            },
          ],
          "tag": "div",
          "tagType": 0,
          "type": 1,
        },
      ],
      "codegenNode": undefined,
      "isSelfClosing": false,
      "loc": {
        "end": {
          "column": 42,
          "line": 1,
          "offset": 41,
        },
        "source": "<template><div foo=bar\`></div></template>",
        "start": {
          "column": 1,
          "line": 1,
          "offset": 0,
        },
      },
      "ns": 0,
      "props": [],
      "tag": "template",
      "tagType": 0,
      "type": 1,
    },
  ],
  "codegenNode": undefined,
  "components": [],
  "directives": [],
  "helpers": Set {},
  "hoists": [],
  "imports": [],
  "loc": {
    "end": {
      "column": 42,
      "line": 1,
      "offset": 41,
    },
    "source": "<template><div foo=bar\`></div></template>",
    "start": {
      "column": 1,
      "line": 1,
      "offset": 0,
    },
  },
  "temps": 0,
  "type": 0,
}
`;

exports[`compiler: parse > Errors > UNEXPECTED_EQUALS_SIGN_BEFORE_ATTRIBUTE_NAME > <template><div =></div></template> 1`] = `
{
  "cached": 0,
  "children": [
    {
      "children": [
        {
          "children": [],
          "codegenNode": undefined,
          "isSelfClosing": false,
          "loc": {
            "end": {
              "column": 24,
              "line": 1,
              "offset": 23,
            },
            "source": "<div =></div>",
            "start": {
              "column": 11,
              "line": 1,
              "offset": 10,
            },
          },
          "ns": 0,
          "props": [
            {
              "loc": {
                "end": {
                  "column": 17,
                  "line": 1,
                  "offset": 16,
                },
                "source": "=",
                "start": {
                  "column": 16,
                  "line": 1,
                  "offset": 15,
                },
              },
              "name": "=",
              "type": 6,
              "value": undefined,
            },
          ],
          "tag": "div",
          "tagType": 0,
          "type": 1,
        },
      ],
      "codegenNode": undefined,
      "isSelfClosing": false,
      "loc": {
        "end": {
          "column": 35,
          "line": 1,
          "offset": 34,
        },
        "source": "<template><div =></div></template>",
        "start": {
          "column": 1,
          "line": 1,
          "offset": 0,
        },
      },
      "ns": 0,
      "props": [],
      "tag": "template",
      "tagType": 0,
      "type": 1,
    },
  ],
  "codegenNode": undefined,
  "components": [],
  "directives": [],
  "helpers": Set {},
  "hoists": [],
  "imports": [],
  "loc": {
    "end": {
      "column": 35,
      "line": 1,
      "offset": 34,
    },
    "source": "<template><div =></div></template>",
    "start": {
      "column": 1,
      "line": 1,
      "offset": 0,
    },
  },
  "temps": 0,
  "type": 0,
}
`;

exports[`compiler: parse > Errors > UNEXPECTED_EQUALS_SIGN_BEFORE_ATTRIBUTE_NAME > <template><div =foo=bar></div></template> 1`] = `
{
  "cached": 0,
  "children": [
    {
      "children": [
        {
          "children": [],
          "codegenNode": undefined,
          "isSelfClosing": false,
          "loc": {
            "end": {
              "column": 31,
              "line": 1,
              "offset": 30,
            },
            "source": "<div =foo=bar></div>",
            "start": {
              "column": 11,
              "line": 1,
              "offset": 10,
            },
          },
          "ns": 0,
          "props": [
            {
              "loc": {
                "end": {
                  "column": 24,
                  "line": 1,
                  "offset": 23,
                },
                "source": "=foo=bar",
                "start": {
                  "column": 16,
                  "line": 1,
                  "offset": 15,
                },
              },
              "name": "=foo",
              "type": 6,
              "value": {
                "content": "bar",
                "loc": {
                  "end": {
                    "column": 24,
                    "line": 1,
                    "offset": 23,
                  },
                  "source": "bar",
                  "start": {
                    "column": 21,
                    "line": 1,
                    "offset": 20,
                  },
                },
                "type": 2,
              },
            },
          ],
          "tag": "div",
          "tagType": 0,
          "type": 1,
        },
      ],
      "codegenNode": undefined,
      "isSelfClosing": false,
      "loc": {
        "end": {
          "column": 42,
          "line": 1,
          "offset": 41,
        },
        "source": "<template><div =foo=bar></div></template>",
        "start": {
          "column": 1,
          "line": 1,
          "offset": 0,
        },
      },
      "ns": 0,
      "props": [],
      "tag": "template",
      "tagType": 0,
      "type": 1,
    },
  ],
  "codegenNode": undefined,
  "components": [],
  "directives": [],
  "helpers": Set {},
  "hoists": [],
  "imports": [],
  "loc": {
    "end": {
      "column": 42,
      "line": 1,
      "offset": 41,
    },
    "source": "<template><div =foo=bar></div></template>",
    "start": {
      "column": 1,
      "line": 1,
      "offset": 0,
    },
  },
  "temps": 0,
  "type": 0,
}
`;

exports[`compiler: parse > Errors > UNEXPECTED_QUESTION_MARK_INSTEAD_OF_TAG_NAME > <template><?xml?></template> 1`] = `
{
  "cached": 0,
  "children": [
    {
      "children": [
        {
          "content": "?xml?",
          "loc": {
            "end": {
              "column": 18,
              "line": 1,
              "offset": 17,
            },
            "source": "<?xml?>",
            "start": {
              "column": 11,
              "line": 1,
              "offset": 10,
            },
          },
          "type": 3,
        },
      ],
      "codegenNode": undefined,
      "isSelfClosing": false,
      "loc": {
        "end": {
          "column": 29,
          "line": 1,
          "offset": 28,
        },
        "source": "<template><?xml?></template>",
        "start": {
          "column": 1,
          "line": 1,
          "offset": 0,
        },
      },
      "ns": 0,
      "props": [],
      "tag": "template",
      "tagType": 0,
      "type": 1,
    },
  ],
  "codegenNode": undefined,
  "components": [],
  "directives": [],
  "helpers": Set {},
  "hoists": [],
  "imports": [],
  "loc": {
    "end": {
      "column": 29,
      "line": 1,
      "offset": 28,
    },
    "source": "<template><?xml?></template>",
    "start": {
      "column": 1,
      "line": 1,
      "offset": 0,
    },
  },
  "temps": 0,
  "type": 0,
}
`;

exports[`compiler: parse > Errors > UNEXPECTED_SOLIDUS_IN_TAG > <template><div a/b></div></template> 1`] = `
{
  "cached": 0,
  "children": [
    {
      "children": [
        {
          "children": [],
          "codegenNode": undefined,
          "isSelfClosing": false,
          "loc": {
            "end": {
              "column": 26,
              "line": 1,
              "offset": 25,
            },
            "source": "<div a/b></div>",
            "start": {
              "column": 11,
              "line": 1,
              "offset": 10,
            },
          },
          "ns": 0,
          "props": [
            {
              "loc": {
                "end": {
                  "column": 17,
                  "line": 1,
                  "offset": 16,
                },
                "source": "a",
                "start": {
                  "column": 16,
                  "line": 1,
                  "offset": 15,
                },
              },
              "name": "a",
              "type": 6,
              "value": undefined,
            },
            {
              "loc": {
                "end": {
                  "column": 19,
                  "line": 1,
                  "offset": 18,
                },
                "source": "b",
                "start": {
                  "column": 18,
                  "line": 1,
                  "offset": 17,
                },
              },
              "name": "b",
              "type": 6,
              "value": undefined,
            },
          ],
          "tag": "div",
          "tagType": 0,
          "type": 1,
        },
      ],
      "codegenNode": undefined,
      "isSelfClosing": false,
      "loc": {
        "end": {
          "column": 37,
          "line": 1,
          "offset": 36,
        },
        "source": "<template><div a/b></div></template>",
        "start": {
          "column": 1,
          "line": 1,
          "offset": 0,
        },
      },
      "ns": 0,
      "props": [],
      "tag": "template",
      "tagType": 0,
      "type": 1,
    },
  ],
  "codegenNode": undefined,
  "components": [],
  "directives": [],
  "helpers": Set {},
  "hoists": [],
  "imports": [],
  "loc": {
    "end": {
      "column": 37,
      "line": 1,
      "offset": 36,
    },
    "source": "<template><div a/b></div></template>",
    "start": {
      "column": 1,
      "line": 1,
      "offset": 0,
    },
  },
  "temps": 0,
  "type": 0,
}
`;

<<<<<<< HEAD
exports[`compiler: parse Errors X_COLON_BEFORE_DIRECTIVE <div :v-foo="obj" /> 1`] = `
{
  "cached": 0,
  "children": [
    {
      "children": [],
      "codegenNode": undefined,
      "isSelfClosing": true,
      "loc": {
        "end": {
          "column": 21,
          "line": 1,
          "offset": 20,
        },
        "source": "<div :v-foo="obj" />",
        "start": {
          "column": 1,
          "line": 1,
          "offset": 0,
        },
      },
      "ns": 0,
      "props": [
        {
          "arg": {
            "constType": 3,
            "content": "v-foo",
            "isStatic": true,
            "loc": {
              "end": {
                "column": 12,
                "line": 1,
                "offset": 11,
              },
              "source": "v-foo",
              "start": {
                "column": 7,
                "line": 1,
                "offset": 6,
              },
            },
            "type": 4,
          },
          "exp": {
            "constType": 0,
            "content": "obj",
            "isStatic": false,
            "loc": {
              "end": {
                "column": 17,
                "line": 1,
                "offset": 16,
              },
              "source": "obj",
              "start": {
                "column": 14,
                "line": 1,
                "offset": 13,
              },
            },
            "type": 4,
          },
          "loc": {
            "end": {
              "column": 18,
              "line": 1,
              "offset": 17,
            },
            "source": ":v-foo="obj"",
            "start": {
              "column": 6,
              "line": 1,
              "offset": 5,
            },
          },
          "modifiers": [],
          "name": "bind",
          "type": 7,
        },
      ],
      "tag": "div",
      "tagType": 0,
      "type": 1,
    },
  ],
  "codegenNode": undefined,
  "components": [],
  "directives": [],
  "helpers": Set {},
  "hoists": [],
  "imports": [],
  "loc": {
    "end": {
      "column": 21,
      "line": 1,
      "offset": 20,
    },
    "source": "<div :v-foo="obj" />",
    "start": {
      "column": 1,
      "line": 1,
      "offset": 0,
    },
  },
  "temps": 0,
  "type": 0,
}
`;

exports[`compiler: parse Errors X_INVALID_END_TAG <svg><![CDATA[</div>]]></svg> 1`] = `
=======
exports[`compiler: parse > Errors > X_INVALID_END_TAG > <svg><![CDATA[</div>]]></svg> 1`] = `
>>>>>>> 78b86150
{
  "cached": 0,
  "children": [
    {
      "children": [
        {
          "content": "</div>",
          "loc": {
            "end": {
              "column": 21,
              "line": 1,
              "offset": 20,
            },
            "source": "</div>",
            "start": {
              "column": 15,
              "line": 1,
              "offset": 14,
            },
          },
          "type": 2,
        },
      ],
      "codegenNode": undefined,
      "isSelfClosing": false,
      "loc": {
        "end": {
          "column": 30,
          "line": 1,
          "offset": 29,
        },
        "source": "<svg><![CDATA[</div>]]></svg>",
        "start": {
          "column": 1,
          "line": 1,
          "offset": 0,
        },
      },
      "ns": 1,
      "props": [],
      "tag": "svg",
      "tagType": 0,
      "type": 1,
    },
  ],
  "codegenNode": undefined,
  "components": [],
  "directives": [],
  "helpers": Set {},
  "hoists": [],
  "imports": [],
  "loc": {
    "end": {
      "column": 30,
      "line": 1,
      "offset": 29,
    },
    "source": "<svg><![CDATA[</div>]]></svg>",
    "start": {
      "column": 1,
      "line": 1,
      "offset": 0,
    },
  },
  "temps": 0,
  "type": 0,
}
`;

exports[`compiler: parse > Errors > X_INVALID_END_TAG > <svg><!--</div>--></svg> 1`] = `
{
  "cached": 0,
  "children": [
    {
      "children": [
        {
          "content": "</div>",
          "loc": {
            "end": {
              "column": 19,
              "line": 1,
              "offset": 18,
            },
            "source": "<!--</div>-->",
            "start": {
              "column": 6,
              "line": 1,
              "offset": 5,
            },
          },
          "type": 3,
        },
      ],
      "codegenNode": undefined,
      "isSelfClosing": false,
      "loc": {
        "end": {
          "column": 25,
          "line": 1,
          "offset": 24,
        },
        "source": "<svg><!--</div>--></svg>",
        "start": {
          "column": 1,
          "line": 1,
          "offset": 0,
        },
      },
      "ns": 1,
      "props": [],
      "tag": "svg",
      "tagType": 0,
      "type": 1,
    },
  ],
  "codegenNode": undefined,
  "components": [],
  "directives": [],
  "helpers": Set {},
  "hoists": [],
  "imports": [],
  "loc": {
    "end": {
      "column": 25,
      "line": 1,
      "offset": 24,
    },
    "source": "<svg><!--</div>--></svg>",
    "start": {
      "column": 1,
      "line": 1,
      "offset": 0,
    },
  },
  "temps": 0,
  "type": 0,
}
`;

exports[`compiler: parse > Errors > X_INVALID_END_TAG > <template></div></div></template> 1`] = `
{
  "cached": 0,
  "children": [
    {
      "children": [],
      "codegenNode": undefined,
      "isSelfClosing": false,
      "loc": {
        "end": {
          "column": 34,
          "line": 1,
          "offset": 33,
        },
        "source": "<template></div></div></template>",
        "start": {
          "column": 1,
          "line": 1,
          "offset": 0,
        },
      },
      "ns": 0,
      "props": [],
      "tag": "template",
      "tagType": 0,
      "type": 1,
    },
  ],
  "codegenNode": undefined,
  "components": [],
  "directives": [],
  "helpers": Set {},
  "hoists": [],
  "imports": [],
  "loc": {
    "end": {
      "column": 34,
      "line": 1,
      "offset": 33,
    },
    "source": "<template></div></div></template>",
    "start": {
      "column": 1,
      "line": 1,
      "offset": 0,
    },
  },
  "temps": 0,
  "type": 0,
}
`;

exports[`compiler: parse > Errors > X_INVALID_END_TAG > <template></div></template> 1`] = `
{
  "cached": 0,
  "children": [
    {
      "children": [],
      "codegenNode": undefined,
      "isSelfClosing": false,
      "loc": {
        "end": {
          "column": 28,
          "line": 1,
          "offset": 27,
        },
        "source": "<template></div></template>",
        "start": {
          "column": 1,
          "line": 1,
          "offset": 0,
        },
      },
      "ns": 0,
      "props": [],
      "tag": "template",
      "tagType": 0,
      "type": 1,
    },
  ],
  "codegenNode": undefined,
  "components": [],
  "directives": [],
  "helpers": Set {},
  "hoists": [],
  "imports": [],
  "loc": {
    "end": {
      "column": 28,
      "line": 1,
      "offset": 27,
    },
    "source": "<template></div></template>",
    "start": {
      "column": 1,
      "line": 1,
      "offset": 0,
    },
  },
  "temps": 0,
  "type": 0,
}
`;

exports[`compiler: parse > Errors > X_INVALID_END_TAG > <template>{{'</div>'}}</template> 1`] = `
{
  "cached": 0,
  "children": [
    {
      "children": [
        {
          "content": {
            "constType": 0,
            "content": "'</div>'",
            "isStatic": false,
            "loc": {
              "end": {
                "column": 21,
                "line": 1,
                "offset": 20,
              },
              "source": "'</div>'",
              "start": {
                "column": 13,
                "line": 1,
                "offset": 12,
              },
            },
            "type": 4,
          },
          "loc": {
            "end": {
              "column": 23,
              "line": 1,
              "offset": 22,
            },
            "source": "{{'</div>'}}",
            "start": {
              "column": 11,
              "line": 1,
              "offset": 10,
            },
          },
          "type": 5,
        },
      ],
      "codegenNode": undefined,
      "isSelfClosing": false,
      "loc": {
        "end": {
          "column": 34,
          "line": 1,
          "offset": 33,
        },
        "source": "<template>{{'</div>'}}</template>",
        "start": {
          "column": 1,
          "line": 1,
          "offset": 0,
        },
      },
      "ns": 0,
      "props": [],
      "tag": "template",
      "tagType": 0,
      "type": 1,
    },
  ],
  "codegenNode": undefined,
  "components": [],
  "directives": [],
  "helpers": Set {},
  "hoists": [],
  "imports": [],
  "loc": {
    "end": {
      "column": 34,
      "line": 1,
      "offset": 33,
    },
    "source": "<template>{{'</div>'}}</template>",
    "start": {
      "column": 1,
      "line": 1,
      "offset": 0,
    },
  },
  "temps": 0,
  "type": 0,
}
`;

exports[`compiler: parse > Errors > X_INVALID_END_TAG > <textarea></div></textarea> 1`] = `
{
  "cached": 0,
  "children": [
    {
      "children": [
        {
          "content": "</div>",
          "loc": {
            "end": {
              "column": 17,
              "line": 1,
              "offset": 16,
            },
            "source": "</div>",
            "start": {
              "column": 11,
              "line": 1,
              "offset": 10,
            },
          },
          "type": 2,
        },
      ],
      "codegenNode": undefined,
      "isSelfClosing": false,
      "loc": {
        "end": {
          "column": 28,
          "line": 1,
          "offset": 27,
        },
        "source": "<textarea></div></textarea>",
        "start": {
          "column": 1,
          "line": 1,
          "offset": 0,
        },
      },
      "ns": 0,
      "props": [],
      "tag": "textarea",
      "tagType": 0,
      "type": 1,
    },
  ],
  "codegenNode": undefined,
  "components": [],
  "directives": [],
  "helpers": Set {},
  "hoists": [],
  "imports": [],
  "loc": {
    "end": {
      "column": 28,
      "line": 1,
      "offset": 27,
    },
    "source": "<textarea></div></textarea>",
    "start": {
      "column": 1,
      "line": 1,
      "offset": 0,
    },
  },
  "temps": 0,
  "type": 0,
}
`;

exports[`compiler: parse > Errors > X_MISSING_DYNAMIC_DIRECTIVE_ARGUMENT_END > <div v-foo:[sef fsef] /> 1`] = `
{
  "cached": 0,
  "children": [
    {
      "children": [],
      "codegenNode": undefined,
      "isSelfClosing": true,
      "loc": {
        "end": {
          "column": 25,
          "line": 1,
          "offset": 24,
        },
        "source": "<div v-foo:[sef fsef] />",
        "start": {
          "column": 1,
          "line": 1,
          "offset": 0,
        },
      },
      "ns": 0,
      "props": [
        {
          "arg": {
            "constType": 0,
            "content": "sef",
            "isStatic": false,
            "loc": {
              "end": {
                "column": 16,
                "line": 1,
                "offset": 15,
              },
              "source": "[sef",
              "start": {
                "column": 12,
                "line": 1,
                "offset": 11,
              },
            },
            "type": 4,
          },
          "exp": undefined,
          "loc": {
            "end": {
              "column": 16,
              "line": 1,
              "offset": 15,
            },
            "source": "v-foo:[sef",
            "start": {
              "column": 6,
              "line": 1,
              "offset": 5,
            },
          },
          "modifiers": [],
          "name": "foo",
          "type": 7,
        },
        {
          "loc": {
            "end": {
              "column": 22,
              "line": 1,
              "offset": 21,
            },
            "source": "fsef]",
            "start": {
              "column": 17,
              "line": 1,
              "offset": 16,
            },
          },
          "name": "fsef]",
          "type": 6,
          "value": undefined,
        },
      ],
      "tag": "div",
      "tagType": 0,
      "type": 1,
    },
  ],
  "codegenNode": undefined,
  "components": [],
  "directives": [],
  "helpers": Set {},
  "hoists": [],
  "imports": [],
  "loc": {
    "end": {
      "column": 25,
      "line": 1,
      "offset": 24,
    },
    "source": "<div v-foo:[sef fsef] />",
    "start": {
      "column": 1,
      "line": 1,
      "offset": 0,
    },
  },
  "temps": 0,
  "type": 0,
}
`;

exports[`compiler: parse > Errors > X_MISSING_END_TAG > <template><div> 1`] = `
{
  "cached": 0,
  "children": [
    {
      "children": [
        {
          "children": [],
          "codegenNode": undefined,
          "isSelfClosing": false,
          "loc": {
            "end": {
              "column": 16,
              "line": 1,
              "offset": 15,
            },
            "source": "<div>",
            "start": {
              "column": 11,
              "line": 1,
              "offset": 10,
            },
          },
          "ns": 0,
          "props": [],
          "tag": "div",
          "tagType": 0,
          "type": 1,
        },
      ],
      "codegenNode": undefined,
      "isSelfClosing": false,
      "loc": {
        "end": {
          "column": 16,
          "line": 1,
          "offset": 15,
        },
        "source": "<template><div>",
        "start": {
          "column": 1,
          "line": 1,
          "offset": 0,
        },
      },
      "ns": 0,
      "props": [],
      "tag": "template",
      "tagType": 0,
      "type": 1,
    },
  ],
  "codegenNode": undefined,
  "components": [],
  "directives": [],
  "helpers": Set {},
  "hoists": [],
  "imports": [],
  "loc": {
    "end": {
      "column": 16,
      "line": 1,
      "offset": 15,
    },
    "source": "<template><div>",
    "start": {
      "column": 1,
      "line": 1,
      "offset": 0,
    },
  },
  "temps": 0,
  "type": 0,
}
`;

exports[`compiler: parse > Errors > X_MISSING_END_TAG > <template><div></template> 1`] = `
{
  "cached": 0,
  "children": [
    {
      "children": [
        {
          "children": [],
          "codegenNode": undefined,
          "isSelfClosing": false,
          "loc": {
            "end": {
              "column": 16,
              "line": 1,
              "offset": 15,
            },
            "source": "<div>",
            "start": {
              "column": 11,
              "line": 1,
              "offset": 10,
            },
          },
          "ns": 0,
          "props": [],
          "tag": "div",
          "tagType": 0,
          "type": 1,
        },
      ],
      "codegenNode": undefined,
      "isSelfClosing": false,
      "loc": {
        "end": {
          "column": 27,
          "line": 1,
          "offset": 26,
        },
        "source": "<template><div></template>",
        "start": {
          "column": 1,
          "line": 1,
          "offset": 0,
        },
      },
      "ns": 0,
      "props": [],
      "tag": "template",
      "tagType": 0,
      "type": 1,
    },
  ],
  "codegenNode": undefined,
  "components": [],
  "directives": [],
  "helpers": Set {},
  "hoists": [],
  "imports": [],
  "loc": {
    "end": {
      "column": 27,
      "line": 1,
      "offset": 26,
    },
    "source": "<template><div></template>",
    "start": {
      "column": 1,
      "line": 1,
      "offset": 0,
    },
  },
  "temps": 0,
  "type": 0,
}
`;

exports[`compiler: parse > Errors > X_MISSING_INTERPOLATION_END > {{ 1`] = `
{
  "cached": 0,
  "children": [
    {
      "content": "{{",
      "loc": {
        "end": {
          "column": 3,
          "line": 1,
          "offset": 2,
        },
        "source": "{{",
        "start": {
          "column": 1,
          "line": 1,
          "offset": 0,
        },
      },
      "type": 2,
    },
  ],
  "codegenNode": undefined,
  "components": [],
  "directives": [],
  "helpers": Set {},
  "hoists": [],
  "imports": [],
  "loc": {
    "end": {
      "column": 3,
      "line": 1,
      "offset": 2,
    },
    "source": "{{",
    "start": {
      "column": 1,
      "line": 1,
      "offset": 0,
    },
  },
  "temps": 0,
  "type": 0,
}
`;

exports[`compiler: parse > Errors > X_MISSING_INTERPOLATION_END > {{ foo 1`] = `
{
  "cached": 0,
  "children": [
    {
      "content": "{{ foo",
      "loc": {
        "end": {
          "column": 7,
          "line": 1,
          "offset": 6,
        },
        "source": "{{ foo",
        "start": {
          "column": 1,
          "line": 1,
          "offset": 0,
        },
      },
      "type": 2,
    },
  ],
  "codegenNode": undefined,
  "components": [],
  "directives": [],
  "helpers": Set {},
  "hoists": [],
  "imports": [],
  "loc": {
    "end": {
      "column": 7,
      "line": 1,
      "offset": 6,
    },
    "source": "{{ foo",
    "start": {
      "column": 1,
      "line": 1,
      "offset": 0,
    },
  },
  "temps": 0,
  "type": 0,
}
`;

exports[`compiler: parse > Errors > X_MISSING_INTERPOLATION_END > {{}} 1`] = `
{
  "cached": 0,
  "children": [
    {
      "content": {
        "constType": 0,
        "content": "",
        "isStatic": false,
        "loc": {
          "end": {
            "column": 3,
            "line": 1,
            "offset": 2,
          },
          "source": "",
          "start": {
            "column": 3,
            "line": 1,
            "offset": 2,
          },
        },
        "type": 4,
      },
      "loc": {
        "end": {
          "column": 5,
          "line": 1,
          "offset": 4,
        },
        "source": "{{}}",
        "start": {
          "column": 1,
          "line": 1,
          "offset": 0,
        },
      },
      "type": 5,
    },
  ],
  "codegenNode": undefined,
  "components": [],
  "directives": [],
  "helpers": Set {},
  "hoists": [],
  "imports": [],
  "loc": {
    "end": {
      "column": 5,
      "line": 1,
      "offset": 4,
    },
    "source": "{{}}",
    "start": {
      "column": 1,
      "line": 1,
      "offset": 0,
    },
  },
  "temps": 0,
  "type": 0,
}
`;

exports[`compiler: parse > invalid html 1`] = `
{
  "cached": 0,
  "children": [
    {
      "children": [
        {
          "children": [],
          "codegenNode": undefined,
          "isSelfClosing": false,
          "loc": {
            "end": {
              "column": 1,
              "line": 3,
              "offset": 13,
            },
            "source": "<span>
",
            "start": {
              "column": 1,
              "line": 2,
              "offset": 6,
            },
          },
          "ns": 0,
          "props": [],
          "tag": "span",
          "tagType": 0,
          "type": 1,
        },
      ],
      "codegenNode": undefined,
      "isSelfClosing": false,
      "loc": {
        "end": {
          "column": 7,
          "line": 3,
          "offset": 19,
        },
        "source": "<div>
<span>
</div>",
        "start": {
          "column": 1,
          "line": 1,
          "offset": 0,
        },
      },
      "ns": 0,
      "props": [],
      "tag": "div",
      "tagType": 0,
      "type": 1,
    },
  ],
  "codegenNode": undefined,
  "components": [],
  "directives": [],
  "helpers": Set {},
  "hoists": [],
  "imports": [],
  "loc": {
    "end": {
      "column": 8,
      "line": 4,
      "offset": 27,
    },
    "source": "<div>
<span>
</div>
</span>",
    "start": {
      "column": 1,
      "line": 1,
      "offset": 0,
    },
  },
  "temps": 0,
  "type": 0,
}
`;

exports[`compiler: parse > self closing multiple tag 1`] = `
{
  "cached": 0,
  "children": [
    {
      "children": [],
      "codegenNode": undefined,
      "isSelfClosing": true,
      "loc": {
        "end": {
          "column": 37,
          "line": 1,
          "offset": 36,
        },
        "source": "<div :class=\\"{ some: condition }\\" />",
        "start": {
          "column": 1,
          "line": 1,
          "offset": 0,
        },
      },
      "ns": 0,
      "props": [
        {
          "arg": {
            "constType": 3,
            "content": "class",
            "isStatic": true,
            "loc": {
              "end": {
                "column": 12,
                "line": 1,
                "offset": 11,
              },
              "source": "class",
              "start": {
                "column": 7,
                "line": 1,
                "offset": 6,
              },
            },
            "type": 4,
          },
          "exp": {
            "constType": 0,
            "content": "{ some: condition }",
            "isStatic": false,
            "loc": {
              "end": {
                "column": 33,
                "line": 1,
                "offset": 32,
              },
              "source": "{ some: condition }",
              "start": {
                "column": 14,
                "line": 1,
                "offset": 13,
              },
            },
            "type": 4,
          },
          "loc": {
            "end": {
              "column": 34,
              "line": 1,
              "offset": 33,
            },
            "source": ":class=\\"{ some: condition }\\"",
            "start": {
              "column": 6,
              "line": 1,
              "offset": 5,
            },
          },
          "modifiers": [],
          "name": "bind",
          "type": 7,
        },
      ],
      "tag": "div",
      "tagType": 0,
      "type": 1,
    },
    {
      "children": [],
      "codegenNode": undefined,
      "isSelfClosing": true,
      "loc": {
        "end": {
          "column": 37,
          "line": 2,
          "offset": 73,
        },
        "source": "<p v-bind:style=\\"{ color: 'red' }\\"/>",
        "start": {
          "column": 1,
          "line": 2,
          "offset": 37,
        },
      },
      "ns": 0,
      "props": [
        {
          "arg": {
            "constType": 3,
            "content": "style",
            "isStatic": true,
            "loc": {
              "end": {
                "column": 16,
                "line": 2,
                "offset": 52,
              },
              "source": "style",
              "start": {
                "column": 11,
                "line": 2,
                "offset": 47,
              },
            },
            "type": 4,
          },
          "exp": {
            "constType": 0,
            "content": "{ color: 'red' }",
            "isStatic": false,
            "loc": {
              "end": {
                "column": 34,
                "line": 2,
                "offset": 70,
              },
              "source": "{ color: 'red' }",
              "start": {
                "column": 18,
                "line": 2,
                "offset": 54,
              },
            },
            "type": 4,
          },
          "loc": {
            "end": {
              "column": 35,
              "line": 2,
              "offset": 71,
            },
            "source": "v-bind:style=\\"{ color: 'red' }\\"",
            "start": {
              "column": 4,
              "line": 2,
              "offset": 40,
            },
          },
          "modifiers": [],
          "name": "bind",
          "type": 7,
        },
      ],
      "tag": "p",
      "tagType": 0,
      "type": 1,
    },
  ],
  "codegenNode": undefined,
  "components": [],
  "directives": [],
  "helpers": Set {},
  "hoists": [],
  "imports": [],
  "loc": {
    "end": {
      "column": 37,
      "line": 2,
      "offset": 73,
    },
    "source": "<div :class=\\"{ some: condition }\\" />
<p v-bind:style=\\"{ color: 'red' }\\"/>",
    "start": {
      "column": 1,
      "line": 1,
      "offset": 0,
    },
  },
  "temps": 0,
  "type": 0,
}
`;

exports[`compiler: parse > valid html 1`] = `
{
  "cached": 0,
  "children": [
    {
      "children": [
        {
          "children": [],
          "codegenNode": undefined,
          "isSelfClosing": true,
          "loc": {
            "end": {
              "column": 39,
              "line": 2,
              "offset": 73,
            },
            "source": "<p v-bind:style=\\"{ color: 'red' }\\"/>",
            "start": {
              "column": 3,
              "line": 2,
              "offset": 37,
            },
          },
          "ns": 0,
          "props": [
            {
              "arg": {
                "constType": 3,
                "content": "style",
                "isStatic": true,
                "loc": {
                  "end": {
                    "column": 18,
                    "line": 2,
                    "offset": 52,
                  },
                  "source": "style",
                  "start": {
                    "column": 13,
                    "line": 2,
                    "offset": 47,
                  },
                },
                "type": 4,
              },
              "exp": {
                "constType": 0,
                "content": "{ color: 'red' }",
                "isStatic": false,
                "loc": {
                  "end": {
                    "column": 36,
                    "line": 2,
                    "offset": 70,
                  },
                  "source": "{ color: 'red' }",
                  "start": {
                    "column": 20,
                    "line": 2,
                    "offset": 54,
                  },
                },
                "type": 4,
              },
              "loc": {
                "end": {
                  "column": 37,
                  "line": 2,
                  "offset": 71,
                },
                "source": "v-bind:style=\\"{ color: 'red' }\\"",
                "start": {
                  "column": 6,
                  "line": 2,
                  "offset": 40,
                },
              },
              "modifiers": [],
              "name": "bind",
              "type": 7,
            },
          ],
          "tag": "p",
          "tagType": 0,
          "type": 1,
        },
        {
          "content": " a comment with <html> inside it ",
          "loc": {
            "end": {
              "column": 43,
              "line": 3,
              "offset": 116,
            },
            "source": "<!-- a comment with <html> inside it -->",
            "start": {
              "column": 3,
              "line": 3,
              "offset": 76,
            },
          },
          "type": 3,
        },
      ],
      "codegenNode": undefined,
      "isSelfClosing": false,
      "loc": {
        "end": {
          "column": 7,
          "line": 4,
          "offset": 123,
        },
        "source": "<div :class=\\"{ some: condition }\\">
  <p v-bind:style=\\"{ color: 'red' }\\"/>
  <!-- a comment with <html> inside it -->
</div>",
        "start": {
          "column": 1,
          "line": 1,
          "offset": 0,
        },
      },
      "ns": 0,
      "props": [
        {
          "arg": {
            "constType": 3,
            "content": "class",
            "isStatic": true,
            "loc": {
              "end": {
                "column": 12,
                "line": 1,
                "offset": 11,
              },
              "source": "class",
              "start": {
                "column": 7,
                "line": 1,
                "offset": 6,
              },
            },
            "type": 4,
          },
          "exp": {
            "constType": 0,
            "content": "{ some: condition }",
            "isStatic": false,
            "loc": {
              "end": {
                "column": 33,
                "line": 1,
                "offset": 32,
              },
              "source": "{ some: condition }",
              "start": {
                "column": 14,
                "line": 1,
                "offset": 13,
              },
            },
            "type": 4,
          },
          "loc": {
            "end": {
              "column": 34,
              "line": 1,
              "offset": 33,
            },
            "source": ":class=\\"{ some: condition }\\"",
            "start": {
              "column": 6,
              "line": 1,
              "offset": 5,
            },
          },
          "modifiers": [],
          "name": "bind",
          "type": 7,
        },
      ],
      "tag": "div",
      "tagType": 0,
      "type": 1,
    },
  ],
  "codegenNode": undefined,
  "components": [],
  "directives": [],
  "helpers": Set {},
  "hoists": [],
  "imports": [],
  "loc": {
    "end": {
      "column": 7,
      "line": 4,
      "offset": 123,
    },
    "source": "<div :class=\\"{ some: condition }\\">
  <p v-bind:style=\\"{ color: 'red' }\\"/>
  <!-- a comment with <html> inside it -->
</div>",
    "start": {
      "column": 1,
      "line": 1,
      "offset": 0,
    },
  },
  "temps": 0,
  "type": 0,
}
`;<|MERGE_RESOLUTION|>--- conflicted
+++ resolved
@@ -5832,8 +5832,7 @@
 }
 `;
 
-<<<<<<< HEAD
-exports[`compiler: parse Errors X_COLON_BEFORE_DIRECTIVE <div :v-foo="obj" /> 1`] = `
+exports[`compiler: parse > Errors > X_COLON_BEFORE_DIRECTIVE > <div :v-foo="obj" /> 1`] = `
 {
   "cached": 0,
   "children": [
@@ -5847,7 +5846,7 @@
           "line": 1,
           "offset": 20,
         },
-        "source": "<div :v-foo="obj" />",
+        "source": "<div :v-foo=\\"obj\\" />",
         "start": {
           "column": 1,
           "line": 1,
@@ -5901,7 +5900,7 @@
               "line": 1,
               "offset": 17,
             },
-            "source": ":v-foo="obj"",
+            "source": ":v-foo=\\"obj\\"",
             "start": {
               "column": 6,
               "line": 1,
@@ -5930,22 +5929,19 @@
       "line": 1,
       "offset": 20,
     },
-    "source": "<div :v-foo="obj" />",
-    "start": {
-      "column": 1,
-      "line": 1,
-      "offset": 0,
-    },
-  },
-  "temps": 0,
-  "type": 0,
-}
-`;
-
-exports[`compiler: parse Errors X_INVALID_END_TAG <svg><![CDATA[</div>]]></svg> 1`] = `
-=======
+    "source": "<div :v-foo=\\"obj\\" />",
+    "start": {
+      "column": 1,
+      "line": 1,
+      "offset": 0,
+    },
+  },
+  "temps": 0,
+  "type": 0,
+}
+`;
+
 exports[`compiler: parse > Errors > X_INVALID_END_TAG > <svg><![CDATA[</div>]]></svg> 1`] = `
->>>>>>> 78b86150
 {
   "cached": 0,
   "children": [
