// Vitest Snapshot v1

exports[`compiler: parse > Errors > ABRUPT_CLOSING_OF_EMPTY_COMMENT > <template><!--></template> 1`] = `
{
  "cached": 0,
  "children": [
    {
      "children": [
        {
          "content": "",
          "loc": {
            "end": {
              "column": 16,
              "line": 1,
              "offset": 15,
            },
            "source": "<!-->",
            "start": {
              "column": 11,
              "line": 1,
              "offset": 10,
            },
          },
          "type": 3,
        },
      ],
      "codegenNode": undefined,
      "isSelfClosing": false,
      "loc": {
        "end": {
          "column": 27,
          "line": 1,
          "offset": 26,
        },
        "source": "<template><!--></template>",
        "start": {
          "column": 1,
          "line": 1,
          "offset": 0,
        },
      },
      "ns": 0,
      "props": [],
      "tag": "template",
      "tagType": 0,
      "type": 1,
    },
  ],
  "codegenNode": undefined,
  "components": [],
  "directives": [],
  "helpers": Set {},
  "hoists": [],
  "imports": [],
  "loc": {
    "end": {
      "column": 27,
      "line": 1,
      "offset": 26,
    },
    "source": "<template><!--></template>",
    "start": {
      "column": 1,
      "line": 1,
      "offset": 0,
    },
  },
  "temps": 0,
  "type": 0,
}
`;

exports[`compiler: parse > Errors > ABRUPT_CLOSING_OF_EMPTY_COMMENT > <template><!---></template> 1`] = `
{
  "cached": 0,
  "children": [
    {
      "children": [
        {
          "content": "",
          "loc": {
            "end": {
              "column": 17,
              "line": 1,
              "offset": 16,
            },
            "source": "<!--->",
            "start": {
              "column": 11,
              "line": 1,
              "offset": 10,
            },
          },
          "type": 3,
        },
      ],
      "codegenNode": undefined,
      "isSelfClosing": false,
      "loc": {
        "end": {
          "column": 28,
          "line": 1,
          "offset": 27,
        },
        "source": "<template><!---></template>",
        "start": {
          "column": 1,
          "line": 1,
          "offset": 0,
        },
      },
      "ns": 0,
      "props": [],
      "tag": "template",
      "tagType": 0,
      "type": 1,
    },
  ],
  "codegenNode": undefined,
  "components": [],
  "directives": [],
  "helpers": Set {},
  "hoists": [],
  "imports": [],
  "loc": {
    "end": {
      "column": 28,
      "line": 1,
      "offset": 27,
    },
    "source": "<template><!---></template>",
    "start": {
      "column": 1,
      "line": 1,
      "offset": 0,
    },
  },
  "temps": 0,
  "type": 0,
}
`;

exports[`compiler: parse > Errors > ABRUPT_CLOSING_OF_EMPTY_COMMENT > <template><!----></template> 1`] = `
{
  "cached": 0,
  "children": [
    {
      "children": [
        {
          "content": "",
          "loc": {
            "end": {
              "column": 18,
              "line": 1,
              "offset": 17,
            },
            "source": "<!---->",
            "start": {
              "column": 11,
              "line": 1,
              "offset": 10,
            },
          },
          "type": 3,
        },
      ],
      "codegenNode": undefined,
      "isSelfClosing": false,
      "loc": {
        "end": {
          "column": 29,
          "line": 1,
          "offset": 28,
        },
        "source": "<template><!----></template>",
        "start": {
          "column": 1,
          "line": 1,
          "offset": 0,
        },
      },
      "ns": 0,
      "props": [],
      "tag": "template",
      "tagType": 0,
      "type": 1,
    },
  ],
  "codegenNode": undefined,
  "components": [],
  "directives": [],
  "helpers": Set {},
  "hoists": [],
  "imports": [],
  "loc": {
    "end": {
      "column": 29,
      "line": 1,
      "offset": 28,
    },
    "source": "<template><!----></template>",
    "start": {
      "column": 1,
      "line": 1,
      "offset": 0,
    },
  },
  "temps": 0,
  "type": 0,
}
`;

exports[`compiler: parse > Errors > CDATA_IN_HTML_CONTENT > <template><![CDATA[cdata]]></template> 1`] = `
{
  "cached": 0,
  "children": [
    {
      "children": [
        {
          "content": "[CDATA[cdata]]",
          "loc": {
            "end": {
              "column": 28,
              "line": 1,
              "offset": 27,
            },
            "source": "<![CDATA[cdata]]>",
            "start": {
              "column": 11,
              "line": 1,
              "offset": 10,
            },
          },
          "type": 3,
        },
      ],
      "codegenNode": undefined,
      "isSelfClosing": false,
      "loc": {
        "end": {
          "column": 39,
          "line": 1,
          "offset": 38,
        },
        "source": "<template><![CDATA[cdata]]></template>",
        "start": {
          "column": 1,
          "line": 1,
          "offset": 0,
        },
      },
      "ns": 0,
      "props": [],
      "tag": "template",
      "tagType": 0,
      "type": 1,
    },
  ],
  "codegenNode": undefined,
  "components": [],
  "directives": [],
  "helpers": Set {},
  "hoists": [],
  "imports": [],
  "loc": {
    "end": {
      "column": 39,
      "line": 1,
      "offset": 38,
    },
    "source": "<template><![CDATA[cdata]]></template>",
    "start": {
      "column": 1,
      "line": 1,
      "offset": 0,
    },
  },
  "temps": 0,
  "type": 0,
}
`;

exports[`compiler: parse > Errors > CDATA_IN_HTML_CONTENT > <template><svg><![CDATA[cdata]]></svg></template> 1`] = `
{
  "cached": 0,
  "children": [
    {
      "children": [
        {
          "children": [
            {
              "content": "cdata",
              "loc": {
                "end": {
                  "column": 30,
                  "line": 1,
                  "offset": 29,
                },
                "source": "cdata",
                "start": {
                  "column": 25,
                  "line": 1,
                  "offset": 24,
                },
              },
              "type": 2,
            },
          ],
          "codegenNode": undefined,
          "isSelfClosing": false,
          "loc": {
            "end": {
              "column": 39,
              "line": 1,
              "offset": 38,
            },
            "source": "<svg><![CDATA[cdata]]></svg>",
            "start": {
              "column": 11,
              "line": 1,
              "offset": 10,
            },
          },
          "ns": 1,
          "props": [],
          "tag": "svg",
          "tagType": 0,
          "type": 1,
        },
      ],
      "codegenNode": undefined,
      "isSelfClosing": false,
      "loc": {
        "end": {
          "column": 50,
          "line": 1,
          "offset": 49,
        },
        "source": "<template><svg><![CDATA[cdata]]></svg></template>",
        "start": {
          "column": 1,
          "line": 1,
          "offset": 0,
        },
      },
      "ns": 0,
      "props": [],
      "tag": "template",
      "tagType": 0,
      "type": 1,
    },
  ],
  "codegenNode": undefined,
  "components": [],
  "directives": [],
  "helpers": Set {},
  "hoists": [],
  "imports": [],
  "loc": {
    "end": {
      "column": 50,
      "line": 1,
      "offset": 49,
    },
    "source": "<template><svg><![CDATA[cdata]]></svg></template>",
    "start": {
      "column": 1,
      "line": 1,
      "offset": 0,
    },
  },
  "temps": 0,
  "type": 0,
}
`;

exports[`compiler: parse > Errors > DUPLICATE_ATTRIBUTE > <template><div id="" id=""></div></template> 1`] = `
{
  "cached": 0,
  "children": [
    {
      "children": [
        {
          "children": [],
          "codegenNode": undefined,
          "isSelfClosing": false,
          "loc": {
            "end": {
              "column": 34,
              "line": 1,
              "offset": 33,
            },
            "source": "<div id=\\"\\" id=\\"\\"></div>",
            "start": {
              "column": 11,
              "line": 1,
              "offset": 10,
            },
          },
          "ns": 0,
          "props": [
            {
              "loc": {
                "end": {
                  "column": 21,
                  "line": 1,
                  "offset": 20,
                },
                "source": "id=\\"\\"",
                "start": {
                  "column": 16,
                  "line": 1,
                  "offset": 15,
                },
              },
              "name": "id",
              "type": 6,
              "value": {
                "content": "",
                "loc": {
                  "end": {
                    "column": 21,
                    "line": 1,
                    "offset": 20,
                  },
                  "source": "\\"\\"",
                  "start": {
                    "column": 19,
                    "line": 1,
                    "offset": 18,
                  },
                },
                "type": 2,
              },
            },
            {
              "loc": {
                "end": {
                  "column": 27,
                  "line": 1,
                  "offset": 26,
                },
                "source": "id=\\"\\"",
                "start": {
                  "column": 22,
                  "line": 1,
                  "offset": 21,
                },
              },
              "name": "id",
              "type": 6,
              "value": {
                "content": "",
                "loc": {
                  "end": {
                    "column": 27,
                    "line": 1,
                    "offset": 26,
                  },
                  "source": "\\"\\"",
                  "start": {
                    "column": 25,
                    "line": 1,
                    "offset": 24,
                  },
                },
                "type": 2,
              },
            },
          ],
          "tag": "div",
          "tagType": 0,
          "type": 1,
        },
      ],
      "codegenNode": undefined,
      "isSelfClosing": false,
      "loc": {
        "end": {
          "column": 45,
          "line": 1,
          "offset": 44,
        },
        "source": "<template><div id=\\"\\" id=\\"\\"></div></template>",
        "start": {
          "column": 1,
          "line": 1,
          "offset": 0,
        },
      },
      "ns": 0,
      "props": [],
      "tag": "template",
      "tagType": 0,
      "type": 1,
    },
  ],
  "codegenNode": undefined,
  "components": [],
  "directives": [],
  "helpers": Set {},
  "hoists": [],
  "imports": [],
  "loc": {
    "end": {
      "column": 45,
      "line": 1,
      "offset": 44,
    },
    "source": "<template><div id=\\"\\" id=\\"\\"></div></template>",
    "start": {
      "column": 1,
      "line": 1,
      "offset": 0,
    },
  },
  "temps": 0,
  "type": 0,
}
`;

exports[`compiler: parse > Errors > END_TAG_WITH_ATTRIBUTES > <template><div></div id=""></template> 1`] = `
{
  "cached": 0,
  "children": [
    {
      "children": [
        {
          "children": [],
          "codegenNode": undefined,
          "isSelfClosing": false,
          "loc": {
            "end": {
              "column": 28,
              "line": 1,
              "offset": 27,
            },
            "source": "<div></div id=\\"\\">",
            "start": {
              "column": 11,
              "line": 1,
              "offset": 10,
            },
          },
          "ns": 0,
          "props": [],
          "tag": "div",
          "tagType": 0,
          "type": 1,
        },
      ],
      "codegenNode": undefined,
      "isSelfClosing": false,
      "loc": {
        "end": {
          "column": 39,
          "line": 1,
          "offset": 38,
        },
        "source": "<template><div></div id=\\"\\"></template>",
        "start": {
          "column": 1,
          "line": 1,
          "offset": 0,
        },
      },
      "ns": 0,
      "props": [],
      "tag": "template",
      "tagType": 0,
      "type": 1,
    },
  ],
  "codegenNode": undefined,
  "components": [],
  "directives": [],
  "helpers": Set {},
  "hoists": [],
  "imports": [],
  "loc": {
    "end": {
      "column": 39,
      "line": 1,
      "offset": 38,
    },
    "source": "<template><div></div id=\\"\\"></template>",
    "start": {
      "column": 1,
      "line": 1,
      "offset": 0,
    },
  },
  "temps": 0,
  "type": 0,
}
`;

exports[`compiler: parse > Errors > END_TAG_WITH_TRAILING_SOLIDUS > <template><div></div/></template> 1`] = `
{
  "cached": 0,
  "children": [
    {
      "children": [
        {
          "children": [],
          "codegenNode": undefined,
          "isSelfClosing": false,
          "loc": {
            "end": {
              "column": 23,
              "line": 1,
              "offset": 22,
            },
            "source": "<div></div/>",
            "start": {
              "column": 11,
              "line": 1,
              "offset": 10,
            },
          },
          "ns": 0,
          "props": [],
          "tag": "div",
          "tagType": 0,
          "type": 1,
        },
      ],
      "codegenNode": undefined,
      "isSelfClosing": false,
      "loc": {
        "end": {
          "column": 34,
          "line": 1,
          "offset": 33,
        },
        "source": "<template><div></div/></template>",
        "start": {
          "column": 1,
          "line": 1,
          "offset": 0,
        },
      },
      "ns": 0,
      "props": [],
      "tag": "template",
      "tagType": 0,
      "type": 1,
    },
  ],
  "codegenNode": undefined,
  "components": [],
  "directives": [],
  "helpers": Set {},
  "hoists": [],
  "imports": [],
  "loc": {
    "end": {
      "column": 34,
      "line": 1,
      "offset": 33,
    },
    "source": "<template><div></div/></template>",
    "start": {
      "column": 1,
      "line": 1,
      "offset": 0,
    },
  },
  "temps": 0,
  "type": 0,
}
`;

exports[`compiler: parse > Errors > EOF_BEFORE_TAG_NAME > <template>< 1`] = `
{
  "cached": 0,
  "children": [
    {
      "children": [
        {
          "content": "<",
          "loc": {
            "end": {
              "column": 12,
              "line": 1,
              "offset": 11,
            },
            "source": "<",
            "start": {
              "column": 11,
              "line": 1,
              "offset": 10,
            },
          },
          "type": 2,
        },
      ],
      "codegenNode": undefined,
      "isSelfClosing": false,
      "loc": {
        "end": {
          "column": 12,
          "line": 1,
          "offset": 11,
        },
        "source": "<template><",
        "start": {
          "column": 1,
          "line": 1,
          "offset": 0,
        },
      },
      "ns": 0,
      "props": [],
      "tag": "template",
      "tagType": 0,
      "type": 1,
    },
  ],
  "codegenNode": undefined,
  "components": [],
  "directives": [],
  "helpers": Set {},
  "hoists": [],
  "imports": [],
  "loc": {
    "end": {
      "column": 12,
      "line": 1,
      "offset": 11,
    },
    "source": "<template><",
    "start": {
      "column": 1,
      "line": 1,
      "offset": 0,
    },
  },
  "temps": 0,
  "type": 0,
}
`;

exports[`compiler: parse > Errors > EOF_BEFORE_TAG_NAME > <template></ 1`] = `
{
  "cached": 0,
  "children": [
    {
      "children": [
        {
          "content": "</",
          "loc": {
            "end": {
              "column": 13,
              "line": 1,
              "offset": 12,
            },
            "source": "</",
            "start": {
              "column": 11,
              "line": 1,
              "offset": 10,
            },
          },
          "type": 2,
        },
      ],
      "codegenNode": undefined,
      "isSelfClosing": false,
      "loc": {
        "end": {
          "column": 13,
          "line": 1,
          "offset": 12,
        },
        "source": "<template></",
        "start": {
          "column": 1,
          "line": 1,
          "offset": 0,
        },
      },
      "ns": 0,
      "props": [],
      "tag": "template",
      "tagType": 0,
      "type": 1,
    },
  ],
  "codegenNode": undefined,
  "components": [],
  "directives": [],
  "helpers": Set {},
  "hoists": [],
  "imports": [],
  "loc": {
    "end": {
      "column": 13,
      "line": 1,
      "offset": 12,
    },
    "source": "<template></",
    "start": {
      "column": 1,
      "line": 1,
      "offset": 0,
    },
  },
  "temps": 0,
  "type": 0,
}
`;

exports[`compiler: parse > Errors > EOF_IN_CDATA > <template><svg><![CDATA[ 1`] = `
{
  "cached": 0,
  "children": [
    {
      "children": [
        {
          "children": [],
          "codegenNode": undefined,
          "isSelfClosing": false,
          "loc": {
            "end": {
              "column": 25,
              "line": 1,
              "offset": 24,
            },
            "source": "<svg><![CDATA[",
            "start": {
              "column": 11,
              "line": 1,
              "offset": 10,
            },
          },
          "ns": 1,
          "props": [],
          "tag": "svg",
          "tagType": 0,
          "type": 1,
        },
      ],
      "codegenNode": undefined,
      "isSelfClosing": false,
      "loc": {
        "end": {
          "column": 25,
          "line": 1,
          "offset": 24,
        },
        "source": "<template><svg><![CDATA[",
        "start": {
          "column": 1,
          "line": 1,
          "offset": 0,
        },
      },
      "ns": 0,
      "props": [],
      "tag": "template",
      "tagType": 0,
      "type": 1,
    },
  ],
  "codegenNode": undefined,
  "components": [],
  "directives": [],
  "helpers": Set {},
  "hoists": [],
  "imports": [],
  "loc": {
    "end": {
      "column": 25,
      "line": 1,
      "offset": 24,
    },
    "source": "<template><svg><![CDATA[",
    "start": {
      "column": 1,
      "line": 1,
      "offset": 0,
    },
  },
  "temps": 0,
  "type": 0,
}
`;

exports[`compiler: parse > Errors > EOF_IN_CDATA > <template><svg><![CDATA[cdata 1`] = `
{
  "cached": 0,
  "children": [
    {
      "children": [
        {
          "children": [
            {
              "content": "cdata",
              "loc": {
                "end": {
                  "column": 30,
                  "line": 1,
                  "offset": 29,
                },
                "source": "cdata",
                "start": {
                  "column": 25,
                  "line": 1,
                  "offset": 24,
                },
              },
              "type": 2,
            },
          ],
          "codegenNode": undefined,
          "isSelfClosing": false,
          "loc": {
            "end": {
              "column": 30,
              "line": 1,
              "offset": 29,
            },
            "source": "<svg><![CDATA[cdata",
            "start": {
              "column": 11,
              "line": 1,
              "offset": 10,
            },
          },
          "ns": 1,
          "props": [],
          "tag": "svg",
          "tagType": 0,
          "type": 1,
        },
      ],
      "codegenNode": undefined,
      "isSelfClosing": false,
      "loc": {
        "end": {
          "column": 30,
          "line": 1,
          "offset": 29,
        },
        "source": "<template><svg><![CDATA[cdata",
        "start": {
          "column": 1,
          "line": 1,
          "offset": 0,
        },
      },
      "ns": 0,
      "props": [],
      "tag": "template",
      "tagType": 0,
      "type": 1,
    },
  ],
  "codegenNode": undefined,
  "components": [],
  "directives": [],
  "helpers": Set {},
  "hoists": [],
  "imports": [],
  "loc": {
    "end": {
      "column": 30,
      "line": 1,
      "offset": 29,
    },
    "source": "<template><svg><![CDATA[cdata",
    "start": {
      "column": 1,
      "line": 1,
      "offset": 0,
    },
  },
  "temps": 0,
  "type": 0,
}
`;

exports[`compiler: parse > Errors > EOF_IN_COMMENT > <template><! 1`] = `
{
  "cached": 0,
  "children": [
    {
      "children": [
        {
          "content": "",
          "loc": {
            "end": {
              "column": 13,
              "line": 1,
              "offset": 12,
            },
            "source": "<!",
            "start": {
              "column": 11,
              "line": 1,
              "offset": 10,
            },
          },
          "type": 3,
        },
      ],
      "codegenNode": undefined,
      "isSelfClosing": false,
      "loc": {
        "end": {
          "column": 13,
          "line": 1,
          "offset": 12,
        },
        "source": "<template><!",
        "start": {
          "column": 1,
          "line": 1,
          "offset": 0,
        },
      },
      "ns": 0,
      "props": [],
      "tag": "template",
      "tagType": 0,
      "type": 1,
    },
  ],
  "codegenNode": undefined,
  "components": [],
  "directives": [],
  "helpers": Set {},
  "hoists": [],
  "imports": [],
  "loc": {
    "end": {
      "column": 13,
      "line": 1,
      "offset": 12,
    },
    "source": "<template><!",
    "start": {
      "column": 1,
      "line": 1,
      "offset": 0,
    },
  },
  "temps": 0,
  "type": 0,
}
`;

exports[`compiler: parse > Errors > EOF_IN_COMMENT > <template><!- 1`] = `
{
  "cached": 0,
  "children": [
    {
      "children": [
        {
          "content": "-",
          "loc": {
            "end": {
              "column": 14,
              "line": 1,
              "offset": 13,
            },
            "source": "<!-",
            "start": {
              "column": 11,
              "line": 1,
              "offset": 10,
            },
          },
          "type": 3,
        },
      ],
      "codegenNode": undefined,
      "isSelfClosing": false,
      "loc": {
        "end": {
          "column": 14,
          "line": 1,
          "offset": 13,
        },
        "source": "<template><!-",
        "start": {
          "column": 1,
          "line": 1,
          "offset": 0,
        },
      },
      "ns": 0,
      "props": [],
      "tag": "template",
      "tagType": 0,
      "type": 1,
    },
  ],
  "codegenNode": undefined,
  "components": [],
  "directives": [],
  "helpers": Set {},
  "hoists": [],
  "imports": [],
  "loc": {
    "end": {
      "column": 14,
      "line": 1,
      "offset": 13,
    },
    "source": "<template><!-",
    "start": {
      "column": 1,
      "line": 1,
      "offset": 0,
    },
  },
  "temps": 0,
  "type": 0,
}
`;

exports[`compiler: parse > Errors > EOF_IN_COMMENT > <template><!-- 1`] = `
{
  "cached": 0,
  "children": [
    {
      "children": [
        {
          "content": "",
          "loc": {
            "end": {
              "column": 15,
              "line": 1,
              "offset": 14,
            },
            "source": "<!--",
            "start": {
              "column": 11,
              "line": 1,
              "offset": 10,
            },
          },
          "type": 3,
        },
      ],
      "codegenNode": undefined,
      "isSelfClosing": false,
      "loc": {
        "end": {
          "column": 15,
          "line": 1,
          "offset": 14,
        },
        "source": "<template><!--",
        "start": {
          "column": 1,
          "line": 1,
          "offset": 0,
        },
      },
      "ns": 0,
      "props": [],
      "tag": "template",
      "tagType": 0,
      "type": 1,
    },
  ],
  "codegenNode": undefined,
  "components": [],
  "directives": [],
  "helpers": Set {},
  "hoists": [],
  "imports": [],
  "loc": {
    "end": {
      "column": 15,
      "line": 1,
      "offset": 14,
    },
    "source": "<template><!--",
    "start": {
      "column": 1,
      "line": 1,
      "offset": 0,
    },
  },
  "temps": 0,
  "type": 0,
}
`;

exports[`compiler: parse > Errors > EOF_IN_COMMENT > <template><!--comment 1`] = `
{
  "cached": 0,
  "children": [
    {
      "children": [
        {
          "content": "comment",
          "loc": {
            "end": {
              "column": 22,
              "line": 1,
              "offset": 21,
            },
            "source": "<!--comment",
            "start": {
              "column": 11,
              "line": 1,
              "offset": 10,
            },
          },
          "type": 3,
        },
      ],
      "codegenNode": undefined,
      "isSelfClosing": false,
      "loc": {
        "end": {
          "column": 22,
          "line": 1,
          "offset": 21,
        },
        "source": "<template><!--comment",
        "start": {
          "column": 1,
          "line": 1,
          "offset": 0,
        },
      },
      "ns": 0,
      "props": [],
      "tag": "template",
      "tagType": 0,
      "type": 1,
    },
  ],
  "codegenNode": undefined,
  "components": [],
  "directives": [],
  "helpers": Set {},
  "hoists": [],
  "imports": [],
  "loc": {
    "end": {
      "column": 22,
      "line": 1,
      "offset": 21,
    },
    "source": "<template><!--comment",
    "start": {
      "column": 1,
      "line": 1,
      "offset": 0,
    },
  },
  "temps": 0,
  "type": 0,
}
`;

exports[`compiler: parse > Errors > EOF_IN_COMMENT > <template><!abc 1`] = `
{
  "cached": 0,
  "children": [
    {
      "children": [
        {
          "content": "abc",
          "loc": {
            "end": {
              "column": 16,
              "line": 1,
              "offset": 15,
            },
            "source": "<!abc",
            "start": {
              "column": 11,
              "line": 1,
              "offset": 10,
            },
          },
          "type": 3,
        },
      ],
      "codegenNode": undefined,
      "isSelfClosing": false,
      "loc": {
        "end": {
          "column": 16,
          "line": 1,
          "offset": 15,
        },
        "source": "<template><!abc",
        "start": {
          "column": 1,
          "line": 1,
          "offset": 0,
        },
      },
      "ns": 0,
      "props": [],
      "tag": "template",
      "tagType": 0,
      "type": 1,
    },
  ],
  "codegenNode": undefined,
  "components": [],
  "directives": [],
  "helpers": Set {},
  "hoists": [],
  "imports": [],
  "loc": {
    "end": {
      "column": 16,
      "line": 1,
      "offset": 15,
    },
    "source": "<template><!abc",
    "start": {
      "column": 1,
      "line": 1,
      "offset": 0,
    },
  },
  "temps": 0,
  "type": 0,
}
`;

exports[`compiler: parse > Errors > EOF_IN_SCRIPT_HTML_COMMENT_LIKE_TEXT > <script><!--console.log('hello') 1`] = `
{
  "cached": 0,
  "children": [
    {
      "children": [
        {
          "content": "<!--console.log('hello')",
          "loc": {
            "end": {
              "column": 33,
              "line": 1,
              "offset": 32,
            },
            "source": "<!--console.log('hello')",
            "start": {
              "column": 9,
              "line": 1,
              "offset": 8,
            },
          },
          "type": 2,
        },
      ],
      "codegenNode": undefined,
      "isSelfClosing": false,
      "loc": {
        "end": {
          "column": 33,
          "line": 1,
          "offset": 32,
        },
        "source": "<script><!--console.log('hello')",
        "start": {
          "column": 1,
          "line": 1,
          "offset": 0,
        },
      },
      "ns": 0,
      "props": [],
      "tag": "script",
      "tagType": 0,
      "type": 1,
    },
  ],
  "codegenNode": undefined,
  "components": [],
  "directives": [],
  "helpers": Set {},
  "hoists": [],
  "imports": [],
  "loc": {
    "end": {
      "column": 33,
      "line": 1,
      "offset": 32,
    },
    "source": "<script><!--console.log('hello')",
    "start": {
      "column": 1,
      "line": 1,
      "offset": 0,
    },
  },
  "temps": 0,
  "type": 0,
}
`;

exports[`compiler: parse > Errors > EOF_IN_SCRIPT_HTML_COMMENT_LIKE_TEXT > <script>console.log('hello') 1`] = `
{
  "cached": 0,
  "children": [
    {
      "children": [
        {
          "content": "console.log('hello')",
          "loc": {
            "end": {
              "column": 29,
              "line": 1,
              "offset": 28,
            },
            "source": "console.log('hello')",
            "start": {
              "column": 9,
              "line": 1,
              "offset": 8,
            },
          },
          "type": 2,
        },
      ],
      "codegenNode": undefined,
      "isSelfClosing": false,
      "loc": {
        "end": {
          "column": 29,
          "line": 1,
          "offset": 28,
        },
        "source": "<script>console.log('hello')",
        "start": {
          "column": 1,
          "line": 1,
          "offset": 0,
        },
      },
      "ns": 0,
      "props": [],
      "tag": "script",
      "tagType": 0,
      "type": 1,
    },
  ],
  "codegenNode": undefined,
  "components": [],
  "directives": [],
  "helpers": Set {},
  "hoists": [],
  "imports": [],
  "loc": {
    "end": {
      "column": 29,
      "line": 1,
      "offset": 28,
    },
    "source": "<script>console.log('hello')",
    "start": {
      "column": 1,
      "line": 1,
      "offset": 0,
    },
  },
  "temps": 0,
  "type": 0,
}
`;

exports[`compiler: parse > Errors > EOF_IN_TAG > <div></div 1`] = `
{
  "cached": 0,
  "children": [
    {
      "children": [],
      "codegenNode": undefined,
      "isSelfClosing": false,
      "loc": {
        "end": {
          "column": 11,
          "line": 1,
          "offset": 10,
        },
        "source": "<div></div",
        "start": {
          "column": 1,
          "line": 1,
          "offset": 0,
        },
      },
      "ns": 0,
      "props": [],
      "tag": "div",
      "tagType": 0,
      "type": 1,
    },
  ],
  "codegenNode": undefined,
  "components": [],
  "directives": [],
  "helpers": Set {},
  "hoists": [],
  "imports": [],
  "loc": {
    "end": {
      "column": 11,
      "line": 1,
      "offset": 10,
    },
    "source": "<div></div",
    "start": {
      "column": 1,
      "line": 1,
      "offset": 0,
    },
  },
  "temps": 0,
  "type": 0,
}
`;

exports[`compiler: parse > Errors > EOF_IN_TAG > <template><div  1`] = `
{
  "cached": 0,
  "children": [
    {
      "children": [
        {
          "children": [],
          "codegenNode": undefined,
          "isSelfClosing": false,
          "loc": {
            "end": {
              "column": 16,
              "line": 1,
              "offset": 15,
            },
            "source": "<div ",
            "start": {
              "column": 11,
              "line": 1,
              "offset": 10,
            },
          },
          "ns": 0,
          "props": [],
          "tag": "div",
          "tagType": 0,
          "type": 1,
        },
      ],
      "codegenNode": undefined,
      "isSelfClosing": false,
      "loc": {
        "end": {
          "column": 16,
          "line": 1,
          "offset": 15,
        },
        "source": "<template><div ",
        "start": {
          "column": 1,
          "line": 1,
          "offset": 0,
        },
      },
      "ns": 0,
      "props": [],
      "tag": "template",
      "tagType": 0,
      "type": 1,
    },
  ],
  "codegenNode": undefined,
  "components": [],
  "directives": [],
  "helpers": Set {},
  "hoists": [],
  "imports": [],
  "loc": {
    "end": {
      "column": 16,
      "line": 1,
      "offset": 15,
    },
    "source": "<template><div ",
    "start": {
      "column": 1,
      "line": 1,
      "offset": 0,
    },
  },
  "temps": 0,
  "type": 0,
}
`;

exports[`compiler: parse > Errors > EOF_IN_TAG > <template><div 1`] = `
{
  "cached": 0,
  "children": [
    {
      "children": [
        {
          "children": [],
          "codegenNode": undefined,
          "isSelfClosing": false,
          "loc": {
            "end": {
              "column": 15,
              "line": 1,
              "offset": 14,
            },
            "source": "<div",
            "start": {
              "column": 11,
              "line": 1,
              "offset": 10,
            },
          },
          "ns": 0,
          "props": [],
          "tag": "div",
          "tagType": 0,
          "type": 1,
        },
      ],
      "codegenNode": undefined,
      "isSelfClosing": false,
      "loc": {
        "end": {
          "column": 15,
          "line": 1,
          "offset": 14,
        },
        "source": "<template><div",
        "start": {
          "column": 1,
          "line": 1,
          "offset": 0,
        },
      },
      "ns": 0,
      "props": [],
      "tag": "template",
      "tagType": 0,
      "type": 1,
    },
  ],
  "codegenNode": undefined,
  "components": [],
  "directives": [],
  "helpers": Set {},
  "hoists": [],
  "imports": [],
  "loc": {
    "end": {
      "column": 15,
      "line": 1,
      "offset": 14,
    },
    "source": "<template><div",
    "start": {
      "column": 1,
      "line": 1,
      "offset": 0,
    },
  },
  "temps": 0,
  "type": 0,
}
`;

exports[`compiler: parse > Errors > EOF_IN_TAG > <template><div id  1`] = `
{
  "cached": 0,
  "children": [
    {
      "children": [
        {
          "children": [],
          "codegenNode": undefined,
          "isSelfClosing": false,
          "loc": {
            "end": {
              "column": 19,
              "line": 1,
              "offset": 18,
            },
            "source": "<div id ",
            "start": {
              "column": 11,
              "line": 1,
              "offset": 10,
            },
          },
          "ns": 0,
          "props": [
            {
              "loc": {
                "end": {
                  "column": 18,
                  "line": 1,
                  "offset": 17,
                },
                "source": "id",
                "start": {
                  "column": 16,
                  "line": 1,
                  "offset": 15,
                },
              },
              "name": "id",
              "type": 6,
              "value": undefined,
            },
          ],
          "tag": "div",
          "tagType": 0,
          "type": 1,
        },
      ],
      "codegenNode": undefined,
      "isSelfClosing": false,
      "loc": {
        "end": {
          "column": 19,
          "line": 1,
          "offset": 18,
        },
        "source": "<template><div id ",
        "start": {
          "column": 1,
          "line": 1,
          "offset": 0,
        },
      },
      "ns": 0,
      "props": [],
      "tag": "template",
      "tagType": 0,
      "type": 1,
    },
  ],
  "codegenNode": undefined,
  "components": [],
  "directives": [],
  "helpers": Set {},
  "hoists": [],
  "imports": [],
  "loc": {
    "end": {
      "column": 19,
      "line": 1,
      "offset": 18,
    },
    "source": "<template><div id ",
    "start": {
      "column": 1,
      "line": 1,
      "offset": 0,
    },
  },
  "temps": 0,
  "type": 0,
}
`;

exports[`compiler: parse > Errors > EOF_IN_TAG > <template><div id = 1`] = `
{
  "cached": 0,
  "children": [
    {
      "children": [
        {
          "children": [],
          "codegenNode": undefined,
          "isSelfClosing": false,
          "loc": {
            "end": {
              "column": 20,
              "line": 1,
              "offset": 19,
            },
            "source": "<div id =",
            "start": {
              "column": 11,
              "line": 1,
              "offset": 10,
            },
          },
          "ns": 0,
          "props": [
            {
              "loc": {
                "end": {
                  "column": 20,
                  "line": 1,
                  "offset": 19,
                },
                "source": "id =",
                "start": {
                  "column": 16,
                  "line": 1,
                  "offset": 15,
                },
              },
              "name": "id",
              "type": 6,
              "value": undefined,
            },
          ],
          "tag": "div",
          "tagType": 0,
          "type": 1,
        },
      ],
      "codegenNode": undefined,
      "isSelfClosing": false,
      "loc": {
        "end": {
          "column": 20,
          "line": 1,
          "offset": 19,
        },
        "source": "<template><div id =",
        "start": {
          "column": 1,
          "line": 1,
          "offset": 0,
        },
      },
      "ns": 0,
      "props": [],
      "tag": "template",
      "tagType": 0,
      "type": 1,
    },
  ],
  "codegenNode": undefined,
  "components": [],
  "directives": [],
  "helpers": Set {},
  "hoists": [],
  "imports": [],
  "loc": {
    "end": {
      "column": 20,
      "line": 1,
      "offset": 19,
    },
    "source": "<template><div id =",
    "start": {
      "column": 1,
      "line": 1,
      "offset": 0,
    },
  },
  "temps": 0,
  "type": 0,
}
`;

exports[`compiler: parse > Errors > EOF_IN_TAG > <template><div id 1`] = `
{
  "cached": 0,
  "children": [
    {
      "children": [
        {
          "children": [],
          "codegenNode": undefined,
          "isSelfClosing": false,
          "loc": {
            "end": {
              "column": 18,
              "line": 1,
              "offset": 17,
            },
            "source": "<div id",
            "start": {
              "column": 11,
              "line": 1,
              "offset": 10,
            },
          },
          "ns": 0,
          "props": [
            {
              "loc": {
                "end": {
                  "column": 18,
                  "line": 1,
                  "offset": 17,
                },
                "source": "id",
                "start": {
                  "column": 16,
                  "line": 1,
                  "offset": 15,
                },
              },
              "name": "id",
              "type": 6,
              "value": undefined,
            },
          ],
          "tag": "div",
          "tagType": 0,
          "type": 1,
        },
      ],
      "codegenNode": undefined,
      "isSelfClosing": false,
      "loc": {
        "end": {
          "column": 18,
          "line": 1,
          "offset": 17,
        },
        "source": "<template><div id",
        "start": {
          "column": 1,
          "line": 1,
          "offset": 0,
        },
      },
      "ns": 0,
      "props": [],
      "tag": "template",
      "tagType": 0,
      "type": 1,
    },
  ],
  "codegenNode": undefined,
  "components": [],
  "directives": [],
  "helpers": Set {},
  "hoists": [],
  "imports": [],
  "loc": {
    "end": {
      "column": 18,
      "line": 1,
      "offset": 17,
    },
    "source": "<template><div id",
    "start": {
      "column": 1,
      "line": 1,
      "offset": 0,
    },
  },
  "temps": 0,
  "type": 0,
}
`;

exports[`compiler: parse > Errors > EOF_IN_TAG > <template><div id="abc 1`] = `
{
  "cached": 0,
  "children": [
    {
      "children": [
        {
          "children": [],
          "codegenNode": undefined,
          "isSelfClosing": false,
          "loc": {
            "end": {
              "column": 23,
              "line": 1,
              "offset": 22,
            },
            "source": "<div id=\\"abc",
            "start": {
              "column": 11,
              "line": 1,
              "offset": 10,
            },
          },
          "ns": 0,
          "props": [
            {
              "loc": {
                "end": {
                  "column": 23,
                  "line": 1,
                  "offset": 22,
                },
                "source": "id=\\"abc",
                "start": {
                  "column": 16,
                  "line": 1,
                  "offset": 15,
                },
              },
              "name": "id",
              "type": 6,
              "value": {
                "content": "abc",
                "loc": {
                  "end": {
                    "column": 23,
                    "line": 1,
                    "offset": 22,
                  },
                  "source": "\\"abc",
                  "start": {
                    "column": 19,
                    "line": 1,
                    "offset": 18,
                  },
                },
                "type": 2,
              },
            },
          ],
          "tag": "div",
          "tagType": 0,
          "type": 1,
        },
      ],
      "codegenNode": undefined,
      "isSelfClosing": false,
      "loc": {
        "end": {
          "column": 23,
          "line": 1,
          "offset": 22,
        },
        "source": "<template><div id=\\"abc",
        "start": {
          "column": 1,
          "line": 1,
          "offset": 0,
        },
      },
      "ns": 0,
      "props": [],
      "tag": "template",
      "tagType": 0,
      "type": 1,
    },
  ],
  "codegenNode": undefined,
  "components": [],
  "directives": [],
  "helpers": Set {},
  "hoists": [],
  "imports": [],
  "loc": {
    "end": {
      "column": 23,
      "line": 1,
      "offset": 22,
    },
    "source": "<template><div id=\\"abc",
    "start": {
      "column": 1,
      "line": 1,
      "offset": 0,
    },
  },
  "temps": 0,
  "type": 0,
}
`;

exports[`compiler: parse > Errors > EOF_IN_TAG > <template><div id="abc" 1`] = `
{
  "cached": 0,
  "children": [
    {
      "children": [
        {
          "children": [],
          "codegenNode": undefined,
          "isSelfClosing": false,
          "loc": {
            "end": {
              "column": 24,
              "line": 1,
              "offset": 23,
            },
            "source": "<div id=\\"abc\\"",
            "start": {
              "column": 11,
              "line": 1,
              "offset": 10,
            },
          },
          "ns": 0,
          "props": [
            {
              "loc": {
                "end": {
                  "column": 24,
                  "line": 1,
                  "offset": 23,
                },
                "source": "id=\\"abc\\"",
                "start": {
                  "column": 16,
                  "line": 1,
                  "offset": 15,
                },
              },
              "name": "id",
              "type": 6,
              "value": {
                "content": "abc",
                "loc": {
                  "end": {
                    "column": 24,
                    "line": 1,
                    "offset": 23,
                  },
                  "source": "\\"abc\\"",
                  "start": {
                    "column": 19,
                    "line": 1,
                    "offset": 18,
                  },
                },
                "type": 2,
              },
            },
          ],
          "tag": "div",
          "tagType": 0,
          "type": 1,
        },
      ],
      "codegenNode": undefined,
      "isSelfClosing": false,
      "loc": {
        "end": {
          "column": 24,
          "line": 1,
          "offset": 23,
        },
        "source": "<template><div id=\\"abc\\"",
        "start": {
          "column": 1,
          "line": 1,
          "offset": 0,
        },
      },
      "ns": 0,
      "props": [],
      "tag": "template",
      "tagType": 0,
      "type": 1,
    },
  ],
  "codegenNode": undefined,
  "components": [],
  "directives": [],
  "helpers": Set {},
  "hoists": [],
  "imports": [],
  "loc": {
    "end": {
      "column": 24,
      "line": 1,
      "offset": 23,
    },
    "source": "<template><div id=\\"abc\\"",
    "start": {
      "column": 1,
      "line": 1,
      "offset": 0,
    },
  },
  "temps": 0,
  "type": 0,
}
`;

exports[`compiler: parse > Errors > EOF_IN_TAG > <template><div id="abc"/ 1`] = `
{
  "cached": 0,
  "children": [
    {
      "children": [
        {
          "children": [],
          "codegenNode": undefined,
          "isSelfClosing": false,
          "loc": {
            "end": {
              "column": 25,
              "line": 1,
              "offset": 24,
            },
            "source": "<div id=\\"abc\\"/",
            "start": {
              "column": 11,
              "line": 1,
              "offset": 10,
            },
          },
          "ns": 0,
          "props": [
            {
              "loc": {
                "end": {
                  "column": 24,
                  "line": 1,
                  "offset": 23,
                },
                "source": "id=\\"abc\\"",
                "start": {
                  "column": 16,
                  "line": 1,
                  "offset": 15,
                },
              },
              "name": "id",
              "type": 6,
              "value": {
                "content": "abc",
                "loc": {
                  "end": {
                    "column": 24,
                    "line": 1,
                    "offset": 23,
                  },
                  "source": "\\"abc\\"",
                  "start": {
                    "column": 19,
                    "line": 1,
                    "offset": 18,
                  },
                },
                "type": 2,
              },
            },
          ],
          "tag": "div",
          "tagType": 0,
          "type": 1,
        },
      ],
      "codegenNode": undefined,
      "isSelfClosing": false,
      "loc": {
        "end": {
          "column": 25,
          "line": 1,
          "offset": 24,
        },
        "source": "<template><div id=\\"abc\\"/",
        "start": {
          "column": 1,
          "line": 1,
          "offset": 0,
        },
      },
      "ns": 0,
      "props": [],
      "tag": "template",
      "tagType": 0,
      "type": 1,
    },
  ],
  "codegenNode": undefined,
  "components": [],
  "directives": [],
  "helpers": Set {},
  "hoists": [],
  "imports": [],
  "loc": {
    "end": {
      "column": 25,
      "line": 1,
      "offset": 24,
    },
    "source": "<template><div id=\\"abc\\"/",
    "start": {
      "column": 1,
      "line": 1,
      "offset": 0,
    },
  },
  "temps": 0,
  "type": 0,
}
`;

exports[`compiler: parse > Errors > EOF_IN_TAG > <template><div id='abc 1`] = `
{
  "cached": 0,
  "children": [
    {
      "children": [
        {
          "children": [],
          "codegenNode": undefined,
          "isSelfClosing": false,
          "loc": {
            "end": {
              "column": 23,
              "line": 1,
              "offset": 22,
            },
            "source": "<div id='abc",
            "start": {
              "column": 11,
              "line": 1,
              "offset": 10,
            },
          },
          "ns": 0,
          "props": [
            {
              "loc": {
                "end": {
                  "column": 23,
                  "line": 1,
                  "offset": 22,
                },
                "source": "id='abc",
                "start": {
                  "column": 16,
                  "line": 1,
                  "offset": 15,
                },
              },
              "name": "id",
              "type": 6,
              "value": {
                "content": "abc",
                "loc": {
                  "end": {
                    "column": 23,
                    "line": 1,
                    "offset": 22,
                  },
                  "source": "'abc",
                  "start": {
                    "column": 19,
                    "line": 1,
                    "offset": 18,
                  },
                },
                "type": 2,
              },
            },
          ],
          "tag": "div",
          "tagType": 0,
          "type": 1,
        },
      ],
      "codegenNode": undefined,
      "isSelfClosing": false,
      "loc": {
        "end": {
          "column": 23,
          "line": 1,
          "offset": 22,
        },
        "source": "<template><div id='abc",
        "start": {
          "column": 1,
          "line": 1,
          "offset": 0,
        },
      },
      "ns": 0,
      "props": [],
      "tag": "template",
      "tagType": 0,
      "type": 1,
    },
  ],
  "codegenNode": undefined,
  "components": [],
  "directives": [],
  "helpers": Set {},
  "hoists": [],
  "imports": [],
  "loc": {
    "end": {
      "column": 23,
      "line": 1,
      "offset": 22,
    },
    "source": "<template><div id='abc",
    "start": {
      "column": 1,
      "line": 1,
      "offset": 0,
    },
  },
  "temps": 0,
  "type": 0,
}
`;

exports[`compiler: parse > Errors > EOF_IN_TAG > <template><div id='abc' 1`] = `
{
  "cached": 0,
  "children": [
    {
      "children": [
        {
          "children": [],
          "codegenNode": undefined,
          "isSelfClosing": false,
          "loc": {
            "end": {
              "column": 24,
              "line": 1,
              "offset": 23,
            },
            "source": "<div id='abc'",
            "start": {
              "column": 11,
              "line": 1,
              "offset": 10,
            },
          },
          "ns": 0,
          "props": [
            {
              "loc": {
                "end": {
                  "column": 24,
                  "line": 1,
                  "offset": 23,
                },
                "source": "id='abc'",
                "start": {
                  "column": 16,
                  "line": 1,
                  "offset": 15,
                },
              },
              "name": "id",
              "type": 6,
              "value": {
                "content": "abc",
                "loc": {
                  "end": {
                    "column": 24,
                    "line": 1,
                    "offset": 23,
                  },
                  "source": "'abc'",
                  "start": {
                    "column": 19,
                    "line": 1,
                    "offset": 18,
                  },
                },
                "type": 2,
              },
            },
          ],
          "tag": "div",
          "tagType": 0,
          "type": 1,
        },
      ],
      "codegenNode": undefined,
      "isSelfClosing": false,
      "loc": {
        "end": {
          "column": 24,
          "line": 1,
          "offset": 23,
        },
        "source": "<template><div id='abc'",
        "start": {
          "column": 1,
          "line": 1,
          "offset": 0,
        },
      },
      "ns": 0,
      "props": [],
      "tag": "template",
      "tagType": 0,
      "type": 1,
    },
  ],
  "codegenNode": undefined,
  "components": [],
  "directives": [],
  "helpers": Set {},
  "hoists": [],
  "imports": [],
  "loc": {
    "end": {
      "column": 24,
      "line": 1,
      "offset": 23,
    },
    "source": "<template><div id='abc'",
    "start": {
      "column": 1,
      "line": 1,
      "offset": 0,
    },
  },
  "temps": 0,
  "type": 0,
}
`;

exports[`compiler: parse > Errors > EOF_IN_TAG > <template><div id='abc'/ 1`] = `
{
  "cached": 0,
  "children": [
    {
      "children": [
        {
          "children": [],
          "codegenNode": undefined,
          "isSelfClosing": false,
          "loc": {
            "end": {
              "column": 25,
              "line": 1,
              "offset": 24,
            },
            "source": "<div id='abc'/",
            "start": {
              "column": 11,
              "line": 1,
              "offset": 10,
            },
          },
          "ns": 0,
          "props": [
            {
              "loc": {
                "end": {
                  "column": 24,
                  "line": 1,
                  "offset": 23,
                },
                "source": "id='abc'",
                "start": {
                  "column": 16,
                  "line": 1,
                  "offset": 15,
                },
              },
              "name": "id",
              "type": 6,
              "value": {
                "content": "abc",
                "loc": {
                  "end": {
                    "column": 24,
                    "line": 1,
                    "offset": 23,
                  },
                  "source": "'abc'",
                  "start": {
                    "column": 19,
                    "line": 1,
                    "offset": 18,
                  },
                },
                "type": 2,
              },
            },
          ],
          "tag": "div",
          "tagType": 0,
          "type": 1,
        },
      ],
      "codegenNode": undefined,
      "isSelfClosing": false,
      "loc": {
        "end": {
          "column": 25,
          "line": 1,
          "offset": 24,
        },
        "source": "<template><div id='abc'/",
        "start": {
          "column": 1,
          "line": 1,
          "offset": 0,
        },
      },
      "ns": 0,
      "props": [],
      "tag": "template",
      "tagType": 0,
      "type": 1,
    },
  ],
  "codegenNode": undefined,
  "components": [],
  "directives": [],
  "helpers": Set {},
  "hoists": [],
  "imports": [],
  "loc": {
    "end": {
      "column": 25,
      "line": 1,
      "offset": 24,
    },
    "source": "<template><div id='abc'/",
    "start": {
      "column": 1,
      "line": 1,
      "offset": 0,
    },
  },
  "temps": 0,
  "type": 0,
}
`;

exports[`compiler: parse > Errors > EOF_IN_TAG > <template><div id=abc / 1`] = `
{
  "cached": 0,
  "children": [
    {
      "children": [
        {
          "children": [],
          "codegenNode": undefined,
          "isSelfClosing": false,
          "loc": {
            "end": {
              "column": 24,
              "line": 1,
              "offset": 23,
            },
            "source": "<div id=abc /",
            "start": {
              "column": 11,
              "line": 1,
              "offset": 10,
            },
          },
          "ns": 0,
          "props": [
            {
              "loc": {
                "end": {
                  "column": 22,
                  "line": 1,
                  "offset": 21,
                },
                "source": "id=abc",
                "start": {
                  "column": 16,
                  "line": 1,
                  "offset": 15,
                },
              },
              "name": "id",
              "type": 6,
              "value": {
                "content": "abc",
                "loc": {
                  "end": {
                    "column": 22,
                    "line": 1,
                    "offset": 21,
                  },
                  "source": "abc",
                  "start": {
                    "column": 19,
                    "line": 1,
                    "offset": 18,
                  },
                },
                "type": 2,
              },
            },
          ],
          "tag": "div",
          "tagType": 0,
          "type": 1,
        },
      ],
      "codegenNode": undefined,
      "isSelfClosing": false,
      "loc": {
        "end": {
          "column": 24,
          "line": 1,
          "offset": 23,
        },
        "source": "<template><div id=abc /",
        "start": {
          "column": 1,
          "line": 1,
          "offset": 0,
        },
      },
      "ns": 0,
      "props": [],
      "tag": "template",
      "tagType": 0,
      "type": 1,
    },
  ],
  "codegenNode": undefined,
  "components": [],
  "directives": [],
  "helpers": Set {},
  "hoists": [],
  "imports": [],
  "loc": {
    "end": {
      "column": 24,
      "line": 1,
      "offset": 23,
    },
    "source": "<template><div id=abc /",
    "start": {
      "column": 1,
      "line": 1,
      "offset": 0,
    },
  },
  "temps": 0,
  "type": 0,
}
`;

exports[`compiler: parse > Errors > EOF_IN_TAG > <template><div id=abc 1`] = `
{
  "cached": 0,
  "children": [
    {
      "children": [
        {
          "children": [],
          "codegenNode": undefined,
          "isSelfClosing": false,
          "loc": {
            "end": {
              "column": 22,
              "line": 1,
              "offset": 21,
            },
            "source": "<div id=abc",
            "start": {
              "column": 11,
              "line": 1,
              "offset": 10,
            },
          },
          "ns": 0,
          "props": [
            {
              "loc": {
                "end": {
                  "column": 22,
                  "line": 1,
                  "offset": 21,
                },
                "source": "id=abc",
                "start": {
                  "column": 16,
                  "line": 1,
                  "offset": 15,
                },
              },
              "name": "id",
              "type": 6,
              "value": {
                "content": "abc",
                "loc": {
                  "end": {
                    "column": 22,
                    "line": 1,
                    "offset": 21,
                  },
                  "source": "abc",
                  "start": {
                    "column": 19,
                    "line": 1,
                    "offset": 18,
                  },
                },
                "type": 2,
              },
            },
          ],
          "tag": "div",
          "tagType": 0,
          "type": 1,
        },
      ],
      "codegenNode": undefined,
      "isSelfClosing": false,
      "loc": {
        "end": {
          "column": 22,
          "line": 1,
          "offset": 21,
        },
        "source": "<template><div id=abc",
        "start": {
          "column": 1,
          "line": 1,
          "offset": 0,
        },
      },
      "ns": 0,
      "props": [],
      "tag": "template",
      "tagType": 0,
      "type": 1,
    },
  ],
  "codegenNode": undefined,
  "components": [],
  "directives": [],
  "helpers": Set {},
  "hoists": [],
  "imports": [],
  "loc": {
    "end": {
      "column": 22,
      "line": 1,
      "offset": 21,
    },
    "source": "<template><div id=abc",
    "start": {
      "column": 1,
      "line": 1,
      "offset": 0,
    },
  },
  "temps": 0,
  "type": 0,
}
`;

exports[`compiler: parse > Errors > INCORRECTLY_CLOSED_COMMENT > <template><!--comment--!></template> 1`] = `
{
  "cached": 0,
  "children": [
    {
      "children": [
        {
          "content": "comment",
          "loc": {
            "end": {
              "column": 26,
              "line": 1,
              "offset": 25,
            },
            "source": "<!--comment--!>",
            "start": {
              "column": 11,
              "line": 1,
              "offset": 10,
            },
          },
          "type": 3,
        },
      ],
      "codegenNode": undefined,
      "isSelfClosing": false,
      "loc": {
        "end": {
          "column": 37,
          "line": 1,
          "offset": 36,
        },
        "source": "<template><!--comment--!></template>",
        "start": {
          "column": 1,
          "line": 1,
          "offset": 0,
        },
      },
      "ns": 0,
      "props": [],
      "tag": "template",
      "tagType": 0,
      "type": 1,
    },
  ],
  "codegenNode": undefined,
  "components": [],
  "directives": [],
  "helpers": Set {},
  "hoists": [],
  "imports": [],
  "loc": {
    "end": {
      "column": 37,
      "line": 1,
      "offset": 36,
    },
    "source": "<template><!--comment--!></template>",
    "start": {
      "column": 1,
      "line": 1,
      "offset": 0,
    },
  },
  "temps": 0,
  "type": 0,
}
`;

exports[`compiler: parse > Errors > INCORRECTLY_OPENED_COMMENT > <!DOCTYPE html> 1`] = `
{
  "cached": 0,
  "children": [
    {
      "content": "DOCTYPE html",
      "loc": {
        "end": {
          "column": 16,
          "line": 1,
          "offset": 15,
        },
        "source": "<!DOCTYPE html>",
        "start": {
          "column": 1,
          "line": 1,
          "offset": 0,
        },
      },
      "type": 3,
    },
  ],
  "codegenNode": undefined,
  "components": [],
  "directives": [],
  "helpers": Set {},
  "hoists": [],
  "imports": [],
  "loc": {
    "end": {
      "column": 16,
      "line": 1,
      "offset": 15,
    },
    "source": "<!DOCTYPE html>",
    "start": {
      "column": 1,
      "line": 1,
      "offset": 0,
    },
  },
  "temps": 0,
  "type": 0,
}
`;

exports[`compiler: parse > Errors > INCORRECTLY_OPENED_COMMENT > <template><!></template> 1`] = `
{
  "cached": 0,
  "children": [
    {
      "children": [
        {
          "content": "",
          "loc": {
            "end": {
              "column": 14,
              "line": 1,
              "offset": 13,
            },
            "source": "<!>",
            "start": {
              "column": 11,
              "line": 1,
              "offset": 10,
            },
          },
          "type": 3,
        },
      ],
      "codegenNode": undefined,
      "isSelfClosing": false,
      "loc": {
        "end": {
          "column": 25,
          "line": 1,
          "offset": 24,
        },
        "source": "<template><!></template>",
        "start": {
          "column": 1,
          "line": 1,
          "offset": 0,
        },
      },
      "ns": 0,
      "props": [],
      "tag": "template",
      "tagType": 0,
      "type": 1,
    },
  ],
  "codegenNode": undefined,
  "components": [],
  "directives": [],
  "helpers": Set {},
  "hoists": [],
  "imports": [],
  "loc": {
    "end": {
      "column": 25,
      "line": 1,
      "offset": 24,
    },
    "source": "<template><!></template>",
    "start": {
      "column": 1,
      "line": 1,
      "offset": 0,
    },
  },
  "temps": 0,
  "type": 0,
}
`;

exports[`compiler: parse > Errors > INCORRECTLY_OPENED_COMMENT > <template><!-></template> 1`] = `
{
  "cached": 0,
  "children": [
    {
      "children": [
        {
          "content": "-",
          "loc": {
            "end": {
              "column": 15,
              "line": 1,
              "offset": 14,
            },
            "source": "<!->",
            "start": {
              "column": 11,
              "line": 1,
              "offset": 10,
            },
          },
          "type": 3,
        },
      ],
      "codegenNode": undefined,
      "isSelfClosing": false,
      "loc": {
        "end": {
          "column": 26,
          "line": 1,
          "offset": 25,
        },
        "source": "<template><!-></template>",
        "start": {
          "column": 1,
          "line": 1,
          "offset": 0,
        },
      },
      "ns": 0,
      "props": [],
      "tag": "template",
      "tagType": 0,
      "type": 1,
    },
  ],
  "codegenNode": undefined,
  "components": [],
  "directives": [],
  "helpers": Set {},
  "hoists": [],
  "imports": [],
  "loc": {
    "end": {
      "column": 26,
      "line": 1,
      "offset": 25,
    },
    "source": "<template><!-></template>",
    "start": {
      "column": 1,
      "line": 1,
      "offset": 0,
    },
  },
  "temps": 0,
  "type": 0,
}
`;

exports[`compiler: parse > Errors > INCORRECTLY_OPENED_COMMENT > <template><!ELEMENT br EMPTY></template> 1`] = `
{
  "cached": 0,
  "children": [
    {
      "children": [
        {
          "content": "ELEMENT br EMPTY",
          "loc": {
            "end": {
              "column": 30,
              "line": 1,
              "offset": 29,
            },
            "source": "<!ELEMENT br EMPTY>",
            "start": {
              "column": 11,
              "line": 1,
              "offset": 10,
            },
          },
          "type": 3,
        },
      ],
      "codegenNode": undefined,
      "isSelfClosing": false,
      "loc": {
        "end": {
          "column": 41,
          "line": 1,
          "offset": 40,
        },
        "source": "<template><!ELEMENT br EMPTY></template>",
        "start": {
          "column": 1,
          "line": 1,
          "offset": 0,
        },
      },
      "ns": 0,
      "props": [],
      "tag": "template",
      "tagType": 0,
      "type": 1,
    },
  ],
  "codegenNode": undefined,
  "components": [],
  "directives": [],
  "helpers": Set {},
  "hoists": [],
  "imports": [],
  "loc": {
    "end": {
      "column": 41,
      "line": 1,
      "offset": 40,
    },
    "source": "<template><!ELEMENT br EMPTY></template>",
    "start": {
      "column": 1,
      "line": 1,
      "offset": 0,
    },
  },
  "temps": 0,
  "type": 0,
}
`;

exports[`compiler: parse > Errors > INVALID_FIRST_CHARACTER_OF_TAG_NAME > <template></�></template> 1`] = `
{
  "cached": 0,
  "children": [
    {
      "children": [
        {
          "content": "�",
          "loc": {
            "end": {
              "column": 15,
              "line": 1,
              "offset": 14,
            },
            "source": "</�>",
            "start": {
              "column": 11,
              "line": 1,
              "offset": 10,
            },
          },
          "type": 3,
        },
      ],
      "codegenNode": undefined,
      "isSelfClosing": false,
      "loc": {
        "end": {
          "column": 26,
          "line": 1,
          "offset": 25,
        },
        "source": "<template></�></template>",
        "start": {
          "column": 1,
          "line": 1,
          "offset": 0,
        },
      },
      "ns": 0,
      "props": [],
      "tag": "template",
      "tagType": 0,
      "type": 1,
    },
  ],
  "codegenNode": undefined,
  "components": [],
  "directives": [],
  "helpers": Set {},
  "hoists": [],
  "imports": [],
  "loc": {
    "end": {
      "column": 26,
      "line": 1,
      "offset": 25,
    },
    "source": "<template></�></template>",
    "start": {
      "column": 1,
      "line": 1,
      "offset": 0,
    },
  },
  "temps": 0,
  "type": 0,
}
`;

exports[`compiler: parse > Errors > INVALID_FIRST_CHARACTER_OF_TAG_NAME > <template><�></template> 1`] = `
{
  "cached": 0,
  "children": [
    {
      "children": [
        {
          "content": "<�>",
          "loc": {
            "end": {
              "column": 14,
              "line": 1,
              "offset": 13,
            },
            "source": "<�>",
            "start": {
              "column": 11,
              "line": 1,
              "offset": 10,
            },
          },
          "type": 2,
        },
      ],
      "codegenNode": undefined,
      "isSelfClosing": false,
      "loc": {
        "end": {
          "column": 25,
          "line": 1,
          "offset": 24,
        },
        "source": "<template><�></template>",
        "start": {
          "column": 1,
          "line": 1,
          "offset": 0,
        },
      },
      "ns": 0,
      "props": [],
      "tag": "template",
      "tagType": 0,
      "type": 1,
    },
  ],
  "codegenNode": undefined,
  "components": [],
  "directives": [],
  "helpers": Set {},
  "hoists": [],
  "imports": [],
  "loc": {
    "end": {
      "column": 25,
      "line": 1,
      "offset": 24,
    },
    "source": "<template><�></template>",
    "start": {
      "column": 1,
      "line": 1,
      "offset": 0,
    },
  },
  "temps": 0,
  "type": 0,
}
`;

exports[`compiler: parse > Errors > INVALID_FIRST_CHARACTER_OF_TAG_NAME > <template>{{a < b}}</template> 1`] = `
{
  "cached": 0,
  "children": [
    {
      "children": [
        {
          "content": {
            "constType": 0,
            "content": "a < b",
            "isStatic": false,
            "loc": {
              "end": {
                "column": 18,
                "line": 1,
                "offset": 17,
              },
              "source": "a < b",
              "start": {
                "column": 13,
                "line": 1,
                "offset": 12,
              },
            },
            "type": 4,
          },
          "loc": {
            "end": {
              "column": 20,
              "line": 1,
              "offset": 19,
            },
            "source": "{{a < b}}",
            "start": {
              "column": 11,
              "line": 1,
              "offset": 10,
            },
          },
          "type": 5,
        },
      ],
      "codegenNode": undefined,
      "isSelfClosing": false,
      "loc": {
        "end": {
          "column": 31,
          "line": 1,
          "offset": 30,
        },
        "source": "<template>{{a < b}}</template>",
        "start": {
          "column": 1,
          "line": 1,
          "offset": 0,
        },
      },
      "ns": 0,
      "props": [],
      "tag": "template",
      "tagType": 0,
      "type": 1,
    },
  ],
  "codegenNode": undefined,
  "components": [],
  "directives": [],
  "helpers": Set {},
  "hoists": [],
  "imports": [],
  "loc": {
    "end": {
      "column": 31,
      "line": 1,
      "offset": 30,
    },
    "source": "<template>{{a < b}}</template>",
    "start": {
      "column": 1,
      "line": 1,
      "offset": 0,
    },
  },
  "temps": 0,
  "type": 0,
}
`;

exports[`compiler: parse > Errors > INVALID_FIRST_CHARACTER_OF_TAG_NAME > <template>a < b</template> 1`] = `
{
  "cached": 0,
  "children": [
    {
      "children": [
        {
          "content": "a < b",
          "loc": {
            "end": {
              "column": 16,
              "line": 1,
              "offset": 15,
            },
            "source": "a < b",
            "start": {
              "column": 11,
              "line": 1,
              "offset": 10,
            },
          },
          "type": 2,
        },
      ],
      "codegenNode": undefined,
      "isSelfClosing": false,
      "loc": {
        "end": {
          "column": 27,
          "line": 1,
          "offset": 26,
        },
        "source": "<template>a < b</template>",
        "start": {
          "column": 1,
          "line": 1,
          "offset": 0,
        },
      },
      "ns": 0,
      "props": [],
      "tag": "template",
      "tagType": 0,
      "type": 1,
    },
  ],
  "codegenNode": undefined,
  "components": [],
  "directives": [],
  "helpers": Set {},
  "hoists": [],
  "imports": [],
  "loc": {
    "end": {
      "column": 27,
      "line": 1,
      "offset": 26,
    },
    "source": "<template>a < b</template>",
    "start": {
      "column": 1,
      "line": 1,
      "offset": 0,
    },
  },
  "temps": 0,
  "type": 0,
}
`;

exports[`compiler: parse > Errors > INVALID_FIRST_CHARACTER_OF_TAG_NAME > <template>a </ b</template> 1`] = `
{
  "cached": 0,
  "children": [
    {
      "children": [
        {
          "content": "a ",
          "loc": {
            "end": {
              "column": 13,
              "line": 1,
              "offset": 12,
            },
            "source": "a ",
            "start": {
              "column": 11,
              "line": 1,
              "offset": 10,
            },
          },
          "type": 2,
        },
        {
          "content": " b</template",
          "loc": {
            "end": {
              "column": 28,
              "line": 1,
              "offset": 27,
            },
            "source": "</ b</template>",
            "start": {
              "column": 13,
              "line": 1,
              "offset": 12,
            },
          },
          "type": 3,
        },
      ],
      "codegenNode": undefined,
      "isSelfClosing": false,
      "loc": {
        "end": {
          "column": 28,
          "line": 1,
          "offset": 27,
        },
        "source": "<template>a </ b</template>",
        "start": {
          "column": 1,
          "line": 1,
          "offset": 0,
        },
      },
      "ns": 0,
      "props": [],
      "tag": "template",
      "tagType": 0,
      "type": 1,
    },
  ],
  "codegenNode": undefined,
  "components": [],
  "directives": [],
  "helpers": Set {},
  "hoists": [],
  "imports": [],
  "loc": {
    "end": {
      "column": 28,
      "line": 1,
      "offset": 27,
    },
    "source": "<template>a </ b</template>",
    "start": {
      "column": 1,
      "line": 1,
      "offset": 0,
    },
  },
  "temps": 0,
  "type": 0,
}
`;

exports[`compiler: parse > Errors > MISSING_ATTRIBUTE_VALUE > <template><div id= /></div></template> 1`] = `
{
  "cached": 0,
  "children": [
    {
      "children": [
        {
          "children": [],
          "codegenNode": undefined,
          "isSelfClosing": false,
          "loc": {
            "end": {
              "column": 28,
              "line": 1,
              "offset": 27,
            },
            "source": "<div id= /></div>",
            "start": {
              "column": 11,
              "line": 1,
              "offset": 10,
            },
          },
          "ns": 0,
          "props": [
            {
              "loc": {
                "end": {
                  "column": 21,
                  "line": 1,
                  "offset": 20,
                },
                "source": "id= /",
                "start": {
                  "column": 16,
                  "line": 1,
                  "offset": 15,
                },
              },
              "name": "id",
              "type": 6,
              "value": {
                "content": "/",
                "loc": {
                  "end": {
                    "column": 21,
                    "line": 1,
                    "offset": 20,
                  },
                  "source": "/",
                  "start": {
                    "column": 20,
                    "line": 1,
                    "offset": 19,
                  },
                },
                "type": 2,
              },
            },
          ],
          "tag": "div",
          "tagType": 0,
          "type": 1,
        },
      ],
      "codegenNode": undefined,
      "isSelfClosing": false,
      "loc": {
        "end": {
          "column": 39,
          "line": 1,
          "offset": 38,
        },
        "source": "<template><div id= /></div></template>",
        "start": {
          "column": 1,
          "line": 1,
          "offset": 0,
        },
      },
      "ns": 0,
      "props": [],
      "tag": "template",
      "tagType": 0,
      "type": 1,
    },
  ],
  "codegenNode": undefined,
  "components": [],
  "directives": [],
  "helpers": Set {},
  "hoists": [],
  "imports": [],
  "loc": {
    "end": {
      "column": 39,
      "line": 1,
      "offset": 38,
    },
    "source": "<template><div id= /></div></template>",
    "start": {
      "column": 1,
      "line": 1,
      "offset": 0,
    },
  },
  "temps": 0,
  "type": 0,
}
`;

exports[`compiler: parse > Errors > MISSING_ATTRIBUTE_VALUE > <template><div id= ></div></template> 1`] = `
{
  "cached": 0,
  "children": [
    {
      "children": [
        {
          "children": [],
          "codegenNode": undefined,
          "isSelfClosing": false,
          "loc": {
            "end": {
              "column": 27,
              "line": 1,
              "offset": 26,
            },
            "source": "<div id= ></div>",
            "start": {
              "column": 11,
              "line": 1,
              "offset": 10,
            },
          },
          "ns": 0,
          "props": [
            {
              "loc": {
                "end": {
                  "column": 20,
                  "line": 1,
                  "offset": 19,
                },
                "source": "id= ",
                "start": {
                  "column": 16,
                  "line": 1,
                  "offset": 15,
                },
              },
              "name": "id",
              "type": 6,
              "value": undefined,
            },
          ],
          "tag": "div",
          "tagType": 0,
          "type": 1,
        },
      ],
      "codegenNode": undefined,
      "isSelfClosing": false,
      "loc": {
        "end": {
          "column": 38,
          "line": 1,
          "offset": 37,
        },
        "source": "<template><div id= ></div></template>",
        "start": {
          "column": 1,
          "line": 1,
          "offset": 0,
        },
      },
      "ns": 0,
      "props": [],
      "tag": "template",
      "tagType": 0,
      "type": 1,
    },
  ],
  "codegenNode": undefined,
  "components": [],
  "directives": [],
  "helpers": Set {},
  "hoists": [],
  "imports": [],
  "loc": {
    "end": {
      "column": 38,
      "line": 1,
      "offset": 37,
    },
    "source": "<template><div id= ></div></template>",
    "start": {
      "column": 1,
      "line": 1,
      "offset": 0,
    },
  },
  "temps": 0,
  "type": 0,
}
`;

exports[`compiler: parse > Errors > MISSING_ATTRIBUTE_VALUE > <template><div id=></div></template> 1`] = `
{
  "cached": 0,
  "children": [
    {
      "children": [
        {
          "children": [],
          "codegenNode": undefined,
          "isSelfClosing": false,
          "loc": {
            "end": {
              "column": 26,
              "line": 1,
              "offset": 25,
            },
            "source": "<div id=></div>",
            "start": {
              "column": 11,
              "line": 1,
              "offset": 10,
            },
          },
          "ns": 0,
          "props": [
            {
              "loc": {
                "end": {
                  "column": 19,
                  "line": 1,
                  "offset": 18,
                },
                "source": "id=",
                "start": {
                  "column": 16,
                  "line": 1,
                  "offset": 15,
                },
              },
              "name": "id",
              "type": 6,
              "value": undefined,
            },
          ],
          "tag": "div",
          "tagType": 0,
          "type": 1,
        },
      ],
      "codegenNode": undefined,
      "isSelfClosing": false,
      "loc": {
        "end": {
          "column": 37,
          "line": 1,
          "offset": 36,
        },
        "source": "<template><div id=></div></template>",
        "start": {
          "column": 1,
          "line": 1,
          "offset": 0,
        },
      },
      "ns": 0,
      "props": [],
      "tag": "template",
      "tagType": 0,
      "type": 1,
    },
  ],
  "codegenNode": undefined,
  "components": [],
  "directives": [],
  "helpers": Set {},
  "hoists": [],
  "imports": [],
  "loc": {
    "end": {
      "column": 37,
      "line": 1,
      "offset": 36,
    },
    "source": "<template><div id=></div></template>",
    "start": {
      "column": 1,
      "line": 1,
      "offset": 0,
    },
  },
  "temps": 0,
  "type": 0,
}
`;

exports[`compiler: parse > Errors > MISSING_END_TAG_NAME > <template></></template> 1`] = `
{
  "cached": 0,
  "children": [
    {
      "children": [],
      "codegenNode": undefined,
      "isSelfClosing": false,
      "loc": {
        "end": {
          "column": 25,
          "line": 1,
          "offset": 24,
        },
        "source": "<template></></template>",
        "start": {
          "column": 1,
          "line": 1,
          "offset": 0,
        },
      },
      "ns": 0,
      "props": [],
      "tag": "template",
      "tagType": 0,
      "type": 1,
    },
  ],
  "codegenNode": undefined,
  "components": [],
  "directives": [],
  "helpers": Set {},
  "hoists": [],
  "imports": [],
  "loc": {
    "end": {
      "column": 25,
      "line": 1,
      "offset": 24,
    },
    "source": "<template></></template>",
    "start": {
      "column": 1,
      "line": 1,
      "offset": 0,
    },
  },
  "temps": 0,
  "type": 0,
}
`;

exports[`compiler: parse > Errors > MISSING_WHITESPACE_BETWEEN_ATTRIBUTES > <template><div id="foo"\\x0d;\\x0a;class="bar"></div></template> 1`] = `
{
  "cached": 0,
  "children": [
    {
      "children": [
        {
          "children": [],
          "codegenNode": undefined,
          "isSelfClosing": false,
          "loc": {
            "end": {
              "column": 19,
              "line": 2,
              "offset": 43,
            },
            "source": "<div id=\\"foo\\"
class=\\"bar\\"></div>",
            "start": {
              "column": 11,
              "line": 1,
              "offset": 10,
            },
          },
          "ns": 0,
          "props": [
            {
              "loc": {
                "end": {
                  "column": 24,
                  "line": 1,
                  "offset": 23,
                },
                "source": "id=\\"foo\\"",
                "start": {
                  "column": 16,
                  "line": 1,
                  "offset": 15,
                },
              },
              "name": "id",
              "type": 6,
              "value": {
                "content": "foo",
                "loc": {
                  "end": {
                    "column": 24,
                    "line": 1,
                    "offset": 23,
                  },
                  "source": "\\"foo\\"",
                  "start": {
                    "column": 19,
                    "line": 1,
                    "offset": 18,
                  },
                },
                "type": 2,
              },
            },
            {
              "loc": {
                "end": {
                  "column": 12,
                  "line": 2,
                  "offset": 36,
                },
                "source": "class=\\"bar\\"",
                "start": {
                  "column": 1,
                  "line": 2,
                  "offset": 25,
                },
              },
              "name": "class",
              "type": 6,
              "value": {
                "content": "bar",
                "loc": {
                  "end": {
                    "column": 12,
                    "line": 2,
                    "offset": 36,
                  },
                  "source": "\\"bar\\"",
                  "start": {
                    "column": 7,
                    "line": 2,
                    "offset": 31,
                  },
                },
                "type": 2,
              },
            },
          ],
          "tag": "div",
          "tagType": 0,
          "type": 1,
        },
      ],
      "codegenNode": undefined,
      "isSelfClosing": false,
      "loc": {
        "end": {
          "column": 30,
          "line": 2,
          "offset": 54,
        },
        "source": "<template><div id=\\"foo\\"
class=\\"bar\\"></div></template>",
        "start": {
          "column": 1,
          "line": 1,
          "offset": 0,
        },
      },
      "ns": 0,
      "props": [],
      "tag": "template",
      "tagType": 0,
      "type": 1,
    },
  ],
  "codegenNode": undefined,
  "components": [],
  "directives": [],
  "helpers": Set {},
  "hoists": [],
  "imports": [],
  "loc": {
    "end": {
      "column": 30,
      "line": 2,
      "offset": 54,
    },
    "source": "<template><div id=\\"foo\\"
class=\\"bar\\"></div></template>",
    "start": {
      "column": 1,
      "line": 1,
      "offset": 0,
    },
  },
  "temps": 0,
  "type": 0,
}
`;

exports[`compiler: parse > Errors > MISSING_WHITESPACE_BETWEEN_ATTRIBUTES > <template><div id="foo"class="bar"></div></template> 1`] = `
{
  "cached": 0,
  "children": [
    {
      "children": [
        {
          "children": [],
          "codegenNode": undefined,
          "isSelfClosing": false,
          "loc": {
            "end": {
              "column": 42,
              "line": 1,
              "offset": 41,
            },
            "source": "<div id=\\"foo\\"class=\\"bar\\"></div>",
            "start": {
              "column": 11,
              "line": 1,
              "offset": 10,
            },
          },
          "ns": 0,
          "props": [
            {
              "loc": {
                "end": {
                  "column": 24,
                  "line": 1,
                  "offset": 23,
                },
                "source": "id=\\"foo\\"",
                "start": {
                  "column": 16,
                  "line": 1,
                  "offset": 15,
                },
              },
              "name": "id",
              "type": 6,
              "value": {
                "content": "foo",
                "loc": {
                  "end": {
                    "column": 24,
                    "line": 1,
                    "offset": 23,
                  },
                  "source": "\\"foo\\"",
                  "start": {
                    "column": 19,
                    "line": 1,
                    "offset": 18,
                  },
                },
                "type": 2,
              },
            },
            {
              "loc": {
                "end": {
                  "column": 35,
                  "line": 1,
                  "offset": 34,
                },
                "source": "class=\\"bar\\"",
                "start": {
                  "column": 24,
                  "line": 1,
                  "offset": 23,
                },
              },
              "name": "class",
              "type": 6,
              "value": {
                "content": "bar",
                "loc": {
                  "end": {
                    "column": 35,
                    "line": 1,
                    "offset": 34,
                  },
                  "source": "\\"bar\\"",
                  "start": {
                    "column": 30,
                    "line": 1,
                    "offset": 29,
                  },
                },
                "type": 2,
              },
            },
          ],
          "tag": "div",
          "tagType": 0,
          "type": 1,
        },
      ],
      "codegenNode": undefined,
      "isSelfClosing": false,
      "loc": {
        "end": {
          "column": 53,
          "line": 1,
          "offset": 52,
        },
        "source": "<template><div id=\\"foo\\"class=\\"bar\\"></div></template>",
        "start": {
          "column": 1,
          "line": 1,
          "offset": 0,
        },
      },
      "ns": 0,
      "props": [],
      "tag": "template",
      "tagType": 0,
      "type": 1,
    },
  ],
  "codegenNode": undefined,
  "components": [],
  "directives": [],
  "helpers": Set {},
  "hoists": [],
  "imports": [],
  "loc": {
    "end": {
      "column": 53,
      "line": 1,
      "offset": 52,
    },
    "source": "<template><div id=\\"foo\\"class=\\"bar\\"></div></template>",
    "start": {
      "column": 1,
      "line": 1,
      "offset": 0,
    },
  },
  "temps": 0,
  "type": 0,
}
`;

exports[`compiler: parse > Errors > NESTED_COMMENT > <template><!--a<!-- 1`] = `
{
  "cached": 0,
  "children": [
    {
      "children": [
        {
          "content": "a<!--",
          "loc": {
            "end": {
              "column": 20,
              "line": 1,
              "offset": 19,
            },
            "source": "<!--a<!--",
            "start": {
              "column": 11,
              "line": 1,
              "offset": 10,
            },
          },
          "type": 3,
        },
      ],
      "codegenNode": undefined,
      "isSelfClosing": false,
      "loc": {
        "end": {
          "column": 20,
          "line": 1,
          "offset": 19,
        },
        "source": "<template><!--a<!--",
        "start": {
          "column": 1,
          "line": 1,
          "offset": 0,
        },
      },
      "ns": 0,
      "props": [],
      "tag": "template",
      "tagType": 0,
      "type": 1,
    },
  ],
  "codegenNode": undefined,
  "components": [],
  "directives": [],
  "helpers": Set {},
  "hoists": [],
  "imports": [],
  "loc": {
    "end": {
      "column": 20,
      "line": 1,
      "offset": 19,
    },
    "source": "<template><!--a<!--",
    "start": {
      "column": 1,
      "line": 1,
      "offset": 0,
    },
  },
  "temps": 0,
  "type": 0,
}
`;

exports[`compiler: parse > Errors > NESTED_COMMENT > <template><!--a<!--></template> 1`] = `
{
  "cached": 0,
  "children": [
    {
      "children": [
        {
          "content": "a<!",
          "loc": {
            "end": {
              "column": 21,
              "line": 1,
              "offset": 20,
            },
            "source": "<!--a<!-->",
            "start": {
              "column": 11,
              "line": 1,
              "offset": 10,
            },
          },
          "type": 3,
        },
      ],
      "codegenNode": undefined,
      "isSelfClosing": false,
      "loc": {
        "end": {
          "column": 32,
          "line": 1,
          "offset": 31,
        },
        "source": "<template><!--a<!--></template>",
        "start": {
          "column": 1,
          "line": 1,
          "offset": 0,
        },
      },
      "ns": 0,
      "props": [],
      "tag": "template",
      "tagType": 0,
      "type": 1,
    },
  ],
  "codegenNode": undefined,
  "components": [],
  "directives": [],
  "helpers": Set {},
  "hoists": [],
  "imports": [],
  "loc": {
    "end": {
      "column": 32,
      "line": 1,
      "offset": 31,
    },
    "source": "<template><!--a<!--></template>",
    "start": {
      "column": 1,
      "line": 1,
      "offset": 0,
    },
  },
  "temps": 0,
  "type": 0,
}
`;

exports[`compiler: parse > Errors > NESTED_COMMENT > <template><!--a<!--b<!----></template> 1`] = `
{
  "cached": 0,
  "children": [
    {
      "children": [
        {
          "content": "a<!--b<!--",
          "loc": {
            "end": {
              "column": 28,
              "line": 1,
              "offset": 27,
            },
            "source": "<!--a<!--b<!---->",
            "start": {
              "column": 11,
              "line": 1,
              "offset": 10,
            },
          },
          "type": 3,
        },
      ],
      "codegenNode": undefined,
      "isSelfClosing": false,
      "loc": {
        "end": {
          "column": 39,
          "line": 1,
          "offset": 38,
        },
        "source": "<template><!--a<!--b<!----></template>",
        "start": {
          "column": 1,
          "line": 1,
          "offset": 0,
        },
      },
      "ns": 0,
      "props": [],
      "tag": "template",
      "tagType": 0,
      "type": 1,
    },
  ],
  "codegenNode": undefined,
  "components": [],
  "directives": [],
  "helpers": Set {},
  "hoists": [],
  "imports": [],
  "loc": {
    "end": {
      "column": 39,
      "line": 1,
      "offset": 38,
    },
    "source": "<template><!--a<!--b<!----></template>",
    "start": {
      "column": 1,
      "line": 1,
      "offset": 0,
    },
  },
  "temps": 0,
  "type": 0,
}
`;

exports[`compiler: parse > Errors > NESTED_COMMENT > <template><!--a<!--b<!--c--></template> 1`] = `
{
  "cached": 0,
  "children": [
    {
      "children": [
        {
          "content": "a<!--b<!--c",
          "loc": {
            "end": {
              "column": 29,
              "line": 1,
              "offset": 28,
            },
            "source": "<!--a<!--b<!--c-->",
            "start": {
              "column": 11,
              "line": 1,
              "offset": 10,
            },
          },
          "type": 3,
        },
      ],
      "codegenNode": undefined,
      "isSelfClosing": false,
      "loc": {
        "end": {
          "column": 40,
          "line": 1,
          "offset": 39,
        },
        "source": "<template><!--a<!--b<!--c--></template>",
        "start": {
          "column": 1,
          "line": 1,
          "offset": 0,
        },
      },
      "ns": 0,
      "props": [],
      "tag": "template",
      "tagType": 0,
      "type": 1,
    },
  ],
  "codegenNode": undefined,
  "components": [],
  "directives": [],
  "helpers": Set {},
  "hoists": [],
  "imports": [],
  "loc": {
    "end": {
      "column": 40,
      "line": 1,
      "offset": 39,
    },
    "source": "<template><!--a<!--b<!--c--></template>",
    "start": {
      "column": 1,
      "line": 1,
      "offset": 0,
    },
  },
  "temps": 0,
  "type": 0,
}
`;

exports[`compiler: parse > Errors > NESTED_COMMENT > <template><!--a<!--b--></template> 1`] = `
{
  "cached": 0,
  "children": [
    {
      "children": [
        {
          "content": "a<!--b",
          "loc": {
            "end": {
              "column": 24,
              "line": 1,
              "offset": 23,
            },
            "source": "<!--a<!--b-->",
            "start": {
              "column": 11,
              "line": 1,
              "offset": 10,
            },
          },
          "type": 3,
        },
      ],
      "codegenNode": undefined,
      "isSelfClosing": false,
      "loc": {
        "end": {
          "column": 35,
          "line": 1,
          "offset": 34,
        },
        "source": "<template><!--a<!--b--></template>",
        "start": {
          "column": 1,
          "line": 1,
          "offset": 0,
        },
      },
      "ns": 0,
      "props": [],
      "tag": "template",
      "tagType": 0,
      "type": 1,
    },
  ],
  "codegenNode": undefined,
  "components": [],
  "directives": [],
  "helpers": Set {},
  "hoists": [],
  "imports": [],
  "loc": {
    "end": {
      "column": 35,
      "line": 1,
      "offset": 34,
    },
    "source": "<template><!--a<!--b--></template>",
    "start": {
      "column": 1,
      "line": 1,
      "offset": 0,
    },
  },
  "temps": 0,
  "type": 0,
}
`;

exports[`compiler: parse > Errors > UNEXPECTED_CHARACTER_IN_ATTRIBUTE_NAME > <template><div a"bc=''></div></template> 1`] = `
{
  "cached": 0,
  "children": [
    {
      "children": [
        {
          "children": [],
          "codegenNode": undefined,
          "isSelfClosing": false,
          "loc": {
            "end": {
              "column": 30,
              "line": 1,
              "offset": 29,
            },
            "source": "<div a\\"bc=''></div>",
            "start": {
              "column": 11,
              "line": 1,
              "offset": 10,
            },
          },
          "ns": 0,
          "props": [
            {
              "loc": {
                "end": {
                  "column": 23,
                  "line": 1,
                  "offset": 22,
                },
                "source": "a\\"bc=''",
                "start": {
                  "column": 16,
                  "line": 1,
                  "offset": 15,
                },
              },
              "name": "a\\"bc",
              "type": 6,
              "value": {
                "content": "",
                "loc": {
                  "end": {
                    "column": 23,
                    "line": 1,
                    "offset": 22,
                  },
                  "source": "''",
                  "start": {
                    "column": 21,
                    "line": 1,
                    "offset": 20,
                  },
                },
                "type": 2,
              },
            },
          ],
          "tag": "div",
          "tagType": 0,
          "type": 1,
        },
      ],
      "codegenNode": undefined,
      "isSelfClosing": false,
      "loc": {
        "end": {
          "column": 41,
          "line": 1,
          "offset": 40,
        },
        "source": "<template><div a\\"bc=''></div></template>",
        "start": {
          "column": 1,
          "line": 1,
          "offset": 0,
        },
      },
      "ns": 0,
      "props": [],
      "tag": "template",
      "tagType": 0,
      "type": 1,
    },
  ],
  "codegenNode": undefined,
  "components": [],
  "directives": [],
  "helpers": Set {},
  "hoists": [],
  "imports": [],
  "loc": {
    "end": {
      "column": 41,
      "line": 1,
      "offset": 40,
    },
    "source": "<template><div a\\"bc=''></div></template>",
    "start": {
      "column": 1,
      "line": 1,
      "offset": 0,
    },
  },
  "temps": 0,
  "type": 0,
}
`;

exports[`compiler: parse > Errors > UNEXPECTED_CHARACTER_IN_ATTRIBUTE_NAME > <template><div a'bc=''></div></template> 1`] = `
{
  "cached": 0,
  "children": [
    {
      "children": [
        {
          "children": [],
          "codegenNode": undefined,
          "isSelfClosing": false,
          "loc": {
            "end": {
              "column": 30,
              "line": 1,
              "offset": 29,
            },
            "source": "<div a'bc=''></div>",
            "start": {
              "column": 11,
              "line": 1,
              "offset": 10,
            },
          },
          "ns": 0,
          "props": [
            {
              "loc": {
                "end": {
                  "column": 23,
                  "line": 1,
                  "offset": 22,
                },
                "source": "a'bc=''",
                "start": {
                  "column": 16,
                  "line": 1,
                  "offset": 15,
                },
              },
              "name": "a'bc",
              "type": 6,
              "value": {
                "content": "",
                "loc": {
                  "end": {
                    "column": 23,
                    "line": 1,
                    "offset": 22,
                  },
                  "source": "''",
                  "start": {
                    "column": 21,
                    "line": 1,
                    "offset": 20,
                  },
                },
                "type": 2,
              },
            },
          ],
          "tag": "div",
          "tagType": 0,
          "type": 1,
        },
      ],
      "codegenNode": undefined,
      "isSelfClosing": false,
      "loc": {
        "end": {
          "column": 41,
          "line": 1,
          "offset": 40,
        },
        "source": "<template><div a'bc=''></div></template>",
        "start": {
          "column": 1,
          "line": 1,
          "offset": 0,
        },
      },
      "ns": 0,
      "props": [],
      "tag": "template",
      "tagType": 0,
      "type": 1,
    },
  ],
  "codegenNode": undefined,
  "components": [],
  "directives": [],
  "helpers": Set {},
  "hoists": [],
  "imports": [],
  "loc": {
    "end": {
      "column": 41,
      "line": 1,
      "offset": 40,
    },
    "source": "<template><div a'bc=''></div></template>",
    "start": {
      "column": 1,
      "line": 1,
      "offset": 0,
    },
  },
  "temps": 0,
  "type": 0,
}
`;

exports[`compiler: parse > Errors > UNEXPECTED_CHARACTER_IN_ATTRIBUTE_NAME > <template><div a<bc=''></div></template> 1`] = `
{
  "cached": 0,
  "children": [
    {
      "children": [
        {
          "children": [],
          "codegenNode": undefined,
          "isSelfClosing": false,
          "loc": {
            "end": {
              "column": 30,
              "line": 1,
              "offset": 29,
            },
            "source": "<div a<bc=''></div>",
            "start": {
              "column": 11,
              "line": 1,
              "offset": 10,
            },
          },
          "ns": 0,
          "props": [
            {
              "loc": {
                "end": {
                  "column": 23,
                  "line": 1,
                  "offset": 22,
                },
                "source": "a<bc=''",
                "start": {
                  "column": 16,
                  "line": 1,
                  "offset": 15,
                },
              },
              "name": "a<bc",
              "type": 6,
              "value": {
                "content": "",
                "loc": {
                  "end": {
                    "column": 23,
                    "line": 1,
                    "offset": 22,
                  },
                  "source": "''",
                  "start": {
                    "column": 21,
                    "line": 1,
                    "offset": 20,
                  },
                },
                "type": 2,
              },
            },
          ],
          "tag": "div",
          "tagType": 0,
          "type": 1,
        },
      ],
      "codegenNode": undefined,
      "isSelfClosing": false,
      "loc": {
        "end": {
          "column": 41,
          "line": 1,
          "offset": 40,
        },
        "source": "<template><div a<bc=''></div></template>",
        "start": {
          "column": 1,
          "line": 1,
          "offset": 0,
        },
      },
      "ns": 0,
      "props": [],
      "tag": "template",
      "tagType": 0,
      "type": 1,
    },
  ],
  "codegenNode": undefined,
  "components": [],
  "directives": [],
  "helpers": Set {},
  "hoists": [],
  "imports": [],
  "loc": {
    "end": {
      "column": 41,
      "line": 1,
      "offset": 40,
    },
    "source": "<template><div a<bc=''></div></template>",
    "start": {
      "column": 1,
      "line": 1,
      "offset": 0,
    },
  },
  "temps": 0,
  "type": 0,
}
`;

exports[`compiler: parse > Errors > UNEXPECTED_CHARACTER_IN_UNQUOTED_ATTRIBUTE_VALUE > <template><div foo=bar"></div></template> 1`] = `
{
  "cached": 0,
  "children": [
    {
      "children": [
        {
          "children": [],
          "codegenNode": undefined,
          "isSelfClosing": false,
          "loc": {
            "end": {
              "column": 31,
              "line": 1,
              "offset": 30,
            },
            "source": "<div foo=bar\\"></div>",
            "start": {
              "column": 11,
              "line": 1,
              "offset": 10,
            },
          },
          "ns": 0,
          "props": [
            {
              "loc": {
                "end": {
                  "column": 24,
                  "line": 1,
                  "offset": 23,
                },
                "source": "foo=bar\\"",
                "start": {
                  "column": 16,
                  "line": 1,
                  "offset": 15,
                },
              },
              "name": "foo",
              "type": 6,
              "value": {
                "content": "bar\\"",
                "loc": {
                  "end": {
                    "column": 24,
                    "line": 1,
                    "offset": 23,
                  },
                  "source": "bar\\"",
                  "start": {
                    "column": 20,
                    "line": 1,
                    "offset": 19,
                  },
                },
                "type": 2,
              },
            },
          ],
          "tag": "div",
          "tagType": 0,
          "type": 1,
        },
      ],
      "codegenNode": undefined,
      "isSelfClosing": false,
      "loc": {
        "end": {
          "column": 42,
          "line": 1,
          "offset": 41,
        },
        "source": "<template><div foo=bar\\"></div></template>",
        "start": {
          "column": 1,
          "line": 1,
          "offset": 0,
        },
      },
      "ns": 0,
      "props": [],
      "tag": "template",
      "tagType": 0,
      "type": 1,
    },
  ],
  "codegenNode": undefined,
  "components": [],
  "directives": [],
  "helpers": Set {},
  "hoists": [],
  "imports": [],
  "loc": {
    "end": {
      "column": 42,
      "line": 1,
      "offset": 41,
    },
    "source": "<template><div foo=bar\\"></div></template>",
    "start": {
      "column": 1,
      "line": 1,
      "offset": 0,
    },
  },
  "temps": 0,
  "type": 0,
}
`;

exports[`compiler: parse > Errors > UNEXPECTED_CHARACTER_IN_UNQUOTED_ATTRIBUTE_VALUE > <template><div foo=bar'></div></template> 1`] = `
{
  "cached": 0,
  "children": [
    {
      "children": [
        {
          "children": [],
          "codegenNode": undefined,
          "isSelfClosing": false,
          "loc": {
            "end": {
              "column": 31,
              "line": 1,
              "offset": 30,
            },
            "source": "<div foo=bar'></div>",
            "start": {
              "column": 11,
              "line": 1,
              "offset": 10,
            },
          },
          "ns": 0,
          "props": [
            {
              "loc": {
                "end": {
                  "column": 24,
                  "line": 1,
                  "offset": 23,
                },
                "source": "foo=bar'",
                "start": {
                  "column": 16,
                  "line": 1,
                  "offset": 15,
                },
              },
              "name": "foo",
              "type": 6,
              "value": {
                "content": "bar'",
                "loc": {
                  "end": {
                    "column": 24,
                    "line": 1,
                    "offset": 23,
                  },
                  "source": "bar'",
                  "start": {
                    "column": 20,
                    "line": 1,
                    "offset": 19,
                  },
                },
                "type": 2,
              },
            },
          ],
          "tag": "div",
          "tagType": 0,
          "type": 1,
        },
      ],
      "codegenNode": undefined,
      "isSelfClosing": false,
      "loc": {
        "end": {
          "column": 42,
          "line": 1,
          "offset": 41,
        },
        "source": "<template><div foo=bar'></div></template>",
        "start": {
          "column": 1,
          "line": 1,
          "offset": 0,
        },
      },
      "ns": 0,
      "props": [],
      "tag": "template",
      "tagType": 0,
      "type": 1,
    },
  ],
  "codegenNode": undefined,
  "components": [],
  "directives": [],
  "helpers": Set {},
  "hoists": [],
  "imports": [],
  "loc": {
    "end": {
      "column": 42,
      "line": 1,
      "offset": 41,
    },
    "source": "<template><div foo=bar'></div></template>",
    "start": {
      "column": 1,
      "line": 1,
      "offset": 0,
    },
  },
  "temps": 0,
  "type": 0,
}
`;

exports[`compiler: parse > Errors > UNEXPECTED_CHARACTER_IN_UNQUOTED_ATTRIBUTE_VALUE > <template><div foo=bar<div></div></template> 1`] = `
{
  "cached": 0,
  "children": [
    {
      "children": [
        {
          "children": [],
          "codegenNode": undefined,
          "isSelfClosing": false,
          "loc": {
            "end": {
              "column": 34,
              "line": 1,
              "offset": 33,
            },
            "source": "<div foo=bar<div></div>",
            "start": {
              "column": 11,
              "line": 1,
              "offset": 10,
            },
          },
          "ns": 0,
          "props": [
            {
              "loc": {
                "end": {
                  "column": 27,
                  "line": 1,
                  "offset": 26,
                },
                "source": "foo=bar<div",
                "start": {
                  "column": 16,
                  "line": 1,
                  "offset": 15,
                },
              },
              "name": "foo",
              "type": 6,
              "value": {
                "content": "bar<div",
                "loc": {
                  "end": {
                    "column": 27,
                    "line": 1,
                    "offset": 26,
                  },
                  "source": "bar<div",
                  "start": {
                    "column": 20,
                    "line": 1,
                    "offset": 19,
                  },
                },
                "type": 2,
              },
            },
          ],
          "tag": "div",
          "tagType": 0,
          "type": 1,
        },
      ],
      "codegenNode": undefined,
      "isSelfClosing": false,
      "loc": {
        "end": {
          "column": 45,
          "line": 1,
          "offset": 44,
        },
        "source": "<template><div foo=bar<div></div></template>",
        "start": {
          "column": 1,
          "line": 1,
          "offset": 0,
        },
      },
      "ns": 0,
      "props": [],
      "tag": "template",
      "tagType": 0,
      "type": 1,
    },
  ],
  "codegenNode": undefined,
  "components": [],
  "directives": [],
  "helpers": Set {},
  "hoists": [],
  "imports": [],
  "loc": {
    "end": {
      "column": 45,
      "line": 1,
      "offset": 44,
    },
    "source": "<template><div foo=bar<div></div></template>",
    "start": {
      "column": 1,
      "line": 1,
      "offset": 0,
    },
  },
  "temps": 0,
  "type": 0,
}
`;

exports[`compiler: parse > Errors > UNEXPECTED_CHARACTER_IN_UNQUOTED_ATTRIBUTE_VALUE > <template><div foo=bar=baz></div></template> 1`] = `
{
  "cached": 0,
  "children": [
    {
      "children": [
        {
          "children": [],
          "codegenNode": undefined,
          "isSelfClosing": false,
          "loc": {
            "end": {
              "column": 34,
              "line": 1,
              "offset": 33,
            },
            "source": "<div foo=bar=baz></div>",
            "start": {
              "column": 11,
              "line": 1,
              "offset": 10,
            },
          },
          "ns": 0,
          "props": [
            {
              "loc": {
                "end": {
                  "column": 27,
                  "line": 1,
                  "offset": 26,
                },
                "source": "foo=bar=baz",
                "start": {
                  "column": 16,
                  "line": 1,
                  "offset": 15,
                },
              },
              "name": "foo",
              "type": 6,
              "value": {
                "content": "bar=baz",
                "loc": {
                  "end": {
                    "column": 27,
                    "line": 1,
                    "offset": 26,
                  },
                  "source": "bar=baz",
                  "start": {
                    "column": 20,
                    "line": 1,
                    "offset": 19,
                  },
                },
                "type": 2,
              },
            },
          ],
          "tag": "div",
          "tagType": 0,
          "type": 1,
        },
      ],
      "codegenNode": undefined,
      "isSelfClosing": false,
      "loc": {
        "end": {
          "column": 45,
          "line": 1,
          "offset": 44,
        },
        "source": "<template><div foo=bar=baz></div></template>",
        "start": {
          "column": 1,
          "line": 1,
          "offset": 0,
        },
      },
      "ns": 0,
      "props": [],
      "tag": "template",
      "tagType": 0,
      "type": 1,
    },
  ],
  "codegenNode": undefined,
  "components": [],
  "directives": [],
  "helpers": Set {},
  "hoists": [],
  "imports": [],
  "loc": {
    "end": {
      "column": 45,
      "line": 1,
      "offset": 44,
    },
    "source": "<template><div foo=bar=baz></div></template>",
    "start": {
      "column": 1,
      "line": 1,
      "offset": 0,
    },
  },
  "temps": 0,
  "type": 0,
}
`;

exports[`compiler: parse > Errors > UNEXPECTED_CHARACTER_IN_UNQUOTED_ATTRIBUTE_VALUE > <template><div foo=bar\`></div></template> 1`] = `
{
  "cached": 0,
  "children": [
    {
      "children": [
        {
          "children": [],
          "codegenNode": undefined,
          "isSelfClosing": false,
          "loc": {
            "end": {
              "column": 31,
              "line": 1,
              "offset": 30,
            },
            "source": "<div foo=bar\`></div>",
            "start": {
              "column": 11,
              "line": 1,
              "offset": 10,
            },
          },
          "ns": 0,
          "props": [
            {
              "loc": {
                "end": {
                  "column": 24,
                  "line": 1,
                  "offset": 23,
                },
                "source": "foo=bar\`",
                "start": {
                  "column": 16,
                  "line": 1,
                  "offset": 15,
                },
              },
              "name": "foo",
              "type": 6,
              "value": {
                "content": "bar\`",
                "loc": {
                  "end": {
                    "column": 24,
                    "line": 1,
                    "offset": 23,
                  },
                  "source": "bar\`",
                  "start": {
                    "column": 20,
                    "line": 1,
                    "offset": 19,
                  },
                },
                "type": 2,
              },
            },
          ],
          "tag": "div",
          "tagType": 0,
          "type": 1,
        },
      ],
      "codegenNode": undefined,
      "isSelfClosing": false,
      "loc": {
        "end": {
          "column": 42,
          "line": 1,
          "offset": 41,
        },
        "source": "<template><div foo=bar\`></div></template>",
        "start": {
          "column": 1,
          "line": 1,
          "offset": 0,
        },
      },
      "ns": 0,
      "props": [],
      "tag": "template",
      "tagType": 0,
      "type": 1,
    },
  ],
  "codegenNode": undefined,
  "components": [],
  "directives": [],
  "helpers": Set {},
  "hoists": [],
  "imports": [],
  "loc": {
    "end": {
      "column": 42,
      "line": 1,
      "offset": 41,
    },
    "source": "<template><div foo=bar\`></div></template>",
    "start": {
      "column": 1,
      "line": 1,
      "offset": 0,
    },
  },
  "temps": 0,
  "type": 0,
}
`;

exports[`compiler: parse > Errors > UNEXPECTED_EQUALS_SIGN_BEFORE_ATTRIBUTE_NAME > <template><div =></div></template> 1`] = `
{
  "cached": 0,
  "children": [
    {
      "children": [
        {
          "children": [],
          "codegenNode": undefined,
          "isSelfClosing": false,
          "loc": {
            "end": {
              "column": 24,
              "line": 1,
              "offset": 23,
            },
            "source": "<div =></div>",
            "start": {
              "column": 11,
              "line": 1,
              "offset": 10,
            },
          },
          "ns": 0,
          "props": [
            {
              "loc": {
                "end": {
                  "column": 17,
                  "line": 1,
                  "offset": 16,
                },
                "source": "=",
                "start": {
                  "column": 16,
                  "line": 1,
                  "offset": 15,
                },
              },
              "name": "=",
              "type": 6,
              "value": undefined,
            },
          ],
          "tag": "div",
          "tagType": 0,
          "type": 1,
        },
      ],
      "codegenNode": undefined,
      "isSelfClosing": false,
      "loc": {
        "end": {
          "column": 35,
          "line": 1,
          "offset": 34,
        },
        "source": "<template><div =></div></template>",
        "start": {
          "column": 1,
          "line": 1,
          "offset": 0,
        },
      },
      "ns": 0,
      "props": [],
      "tag": "template",
      "tagType": 0,
      "type": 1,
    },
  ],
  "codegenNode": undefined,
  "components": [],
  "directives": [],
  "helpers": Set {},
  "hoists": [],
  "imports": [],
  "loc": {
    "end": {
      "column": 35,
      "line": 1,
      "offset": 34,
    },
    "source": "<template><div =></div></template>",
    "start": {
      "column": 1,
      "line": 1,
      "offset": 0,
    },
  },
  "temps": 0,
  "type": 0,
}
`;

exports[`compiler: parse > Errors > UNEXPECTED_EQUALS_SIGN_BEFORE_ATTRIBUTE_NAME > <template><div =foo=bar></div></template> 1`] = `
{
  "cached": 0,
  "children": [
    {
      "children": [
        {
          "children": [],
          "codegenNode": undefined,
          "isSelfClosing": false,
          "loc": {
            "end": {
              "column": 31,
              "line": 1,
              "offset": 30,
            },
            "source": "<div =foo=bar></div>",
            "start": {
              "column": 11,
              "line": 1,
              "offset": 10,
            },
          },
          "ns": 0,
          "props": [
            {
              "loc": {
                "end": {
                  "column": 24,
                  "line": 1,
                  "offset": 23,
                },
                "source": "=foo=bar",
                "start": {
                  "column": 16,
                  "line": 1,
                  "offset": 15,
                },
              },
              "name": "=foo",
              "type": 6,
              "value": {
                "content": "bar",
                "loc": {
                  "end": {
                    "column": 24,
                    "line": 1,
                    "offset": 23,
                  },
                  "source": "bar",
                  "start": {
                    "column": 21,
                    "line": 1,
                    "offset": 20,
                  },
                },
                "type": 2,
              },
            },
          ],
          "tag": "div",
          "tagType": 0,
          "type": 1,
        },
      ],
      "codegenNode": undefined,
      "isSelfClosing": false,
      "loc": {
        "end": {
          "column": 42,
          "line": 1,
          "offset": 41,
        },
        "source": "<template><div =foo=bar></div></template>",
        "start": {
          "column": 1,
          "line": 1,
          "offset": 0,
        },
      },
      "ns": 0,
      "props": [],
      "tag": "template",
      "tagType": 0,
      "type": 1,
    },
  ],
  "codegenNode": undefined,
  "components": [],
  "directives": [],
  "helpers": Set {},
  "hoists": [],
  "imports": [],
  "loc": {
    "end": {
      "column": 42,
      "line": 1,
      "offset": 41,
    },
    "source": "<template><div =foo=bar></div></template>",
    "start": {
      "column": 1,
      "line": 1,
      "offset": 0,
    },
  },
  "temps": 0,
  "type": 0,
}
`;

exports[`compiler: parse > Errors > UNEXPECTED_QUESTION_MARK_INSTEAD_OF_TAG_NAME > <template><?xml?></template> 1`] = `
{
  "cached": 0,
  "children": [
    {
      "children": [
        {
          "content": "?xml?",
          "loc": {
            "end": {
              "column": 18,
              "line": 1,
              "offset": 17,
            },
            "source": "<?xml?>",
            "start": {
              "column": 11,
              "line": 1,
              "offset": 10,
            },
          },
          "type": 3,
        },
      ],
      "codegenNode": undefined,
      "isSelfClosing": false,
      "loc": {
        "end": {
          "column": 29,
          "line": 1,
          "offset": 28,
        },
        "source": "<template><?xml?></template>",
        "start": {
          "column": 1,
          "line": 1,
          "offset": 0,
        },
      },
      "ns": 0,
      "props": [],
      "tag": "template",
      "tagType": 0,
      "type": 1,
    },
  ],
  "codegenNode": undefined,
  "components": [],
  "directives": [],
  "helpers": Set {},
  "hoists": [],
  "imports": [],
  "loc": {
    "end": {
      "column": 29,
      "line": 1,
      "offset": 28,
    },
    "source": "<template><?xml?></template>",
    "start": {
      "column": 1,
      "line": 1,
      "offset": 0,
    },
  },
  "temps": 0,
  "type": 0,
}
`;

exports[`compiler: parse > Errors > UNEXPECTED_SOLIDUS_IN_TAG > <template><div a/b></div></template> 1`] = `
{
  "cached": 0,
  "children": [
    {
      "children": [
        {
          "children": [],
          "codegenNode": undefined,
          "isSelfClosing": false,
          "loc": {
            "end": {
              "column": 26,
              "line": 1,
              "offset": 25,
            },
            "source": "<div a/b></div>",
            "start": {
              "column": 11,
              "line": 1,
              "offset": 10,
            },
          },
          "ns": 0,
          "props": [
            {
              "loc": {
                "end": {
                  "column": 17,
                  "line": 1,
                  "offset": 16,
                },
                "source": "a",
                "start": {
                  "column": 16,
                  "line": 1,
                  "offset": 15,
                },
              },
              "name": "a",
              "type": 6,
              "value": undefined,
            },
            {
              "loc": {
                "end": {
                  "column": 19,
                  "line": 1,
                  "offset": 18,
                },
                "source": "b",
                "start": {
                  "column": 18,
                  "line": 1,
                  "offset": 17,
                },
              },
              "name": "b",
              "type": 6,
              "value": undefined,
            },
          ],
          "tag": "div",
          "tagType": 0,
          "type": 1,
        },
      ],
      "codegenNode": undefined,
      "isSelfClosing": false,
      "loc": {
        "end": {
          "column": 37,
          "line": 1,
          "offset": 36,
        },
        "source": "<template><div a/b></div></template>",
        "start": {
          "column": 1,
          "line": 1,
          "offset": 0,
        },
      },
      "ns": 0,
      "props": [],
      "tag": "template",
      "tagType": 0,
      "type": 1,
    },
  ],
  "codegenNode": undefined,
  "components": [],
  "directives": [],
  "helpers": Set {},
  "hoists": [],
  "imports": [],
  "loc": {
    "end": {
      "column": 37,
      "line": 1,
      "offset": 36,
    },
    "source": "<template><div a/b></div></template>",
    "start": {
      "column": 1,
      "line": 1,
      "offset": 0,
    },
  },
  "temps": 0,
  "type": 0,
}
`;

<<<<<<< HEAD
exports[`compiler: parse Errors X_DIRECTIVE_SHORTHAND_NO_ARGUMENT <div #="obj" /> 1`] = `
{
  "cached": 0,
  "children": [
    {
      "children": [],
      "codegenNode": undefined,
      "isSelfClosing": true,
      "loc": {
        "end": {
          "column": 16,
          "line": 1,
          "offset": 15,
        },
        "source": "<div #="obj" />",
        "start": {
          "column": 1,
          "line": 1,
          "offset": 0,
        },
      },
      "ns": 0,
      "props": [
        {
          "arg": undefined,
          "exp": {
            "constType": 0,
            "content": "obj",
            "isStatic": false,
            "loc": {
              "end": {
                "column": 12,
                "line": 1,
                "offset": 11,
              },
              "source": "obj",
              "start": {
                "column": 9,
                "line": 1,
                "offset": 8,
              },
            },
            "type": 4,
          },
          "loc": {
            "end": {
              "column": 13,
              "line": 1,
              "offset": 12,
            },
            "source": "#="obj"",
            "start": {
              "column": 6,
              "line": 1,
              "offset": 5,
            },
          },
          "modifiers": [
            "",
          ],
          "name": "slot",
          "type": 7,
        },
      ],
      "tag": "div",
      "tagType": 0,
      "type": 1,
    },
  ],
  "codegenNode": undefined,
  "components": [],
  "directives": [],
  "helpers": Set {},
  "hoists": [],
  "imports": [],
  "loc": {
    "end": {
      "column": 16,
      "line": 1,
      "offset": 15,
    },
    "source": "<div #="obj" />",
    "start": {
      "column": 1,
      "line": 1,
      "offset": 0,
    },
  },
  "temps": 0,
  "type": 0,
}
`;

exports[`compiler: parse Errors X_DIRECTIVE_SHORTHAND_NO_ARGUMENT <div .="obj" /> 1`] = `
{
  "cached": 0,
  "children": [
    {
      "children": [],
      "codegenNode": undefined,
      "isSelfClosing": true,
      "loc": {
        "end": {
          "column": 16,
          "line": 1,
          "offset": 15,
        },
        "source": "<div .="obj" />",
        "start": {
          "column": 1,
          "line": 1,
          "offset": 0,
        },
      },
      "ns": 0,
      "props": [
        {
          "arg": undefined,
          "exp": {
            "constType": 0,
            "content": "obj",
            "isStatic": false,
            "loc": {
              "end": {
                "column": 12,
                "line": 1,
                "offset": 11,
              },
              "source": "obj",
              "start": {
                "column": 9,
                "line": 1,
                "offset": 8,
              },
            },
            "type": 4,
          },
          "loc": {
            "end": {
              "column": 13,
              "line": 1,
              "offset": 12,
            },
            "source": ".="obj"",
            "start": {
              "column": 6,
              "line": 1,
              "offset": 5,
            },
          },
          "modifiers": [
            "",
            "prop",
          ],
          "name": "bind",
          "type": 7,
        },
      ],
      "tag": "div",
      "tagType": 0,
      "type": 1,
    },
  ],
  "codegenNode": undefined,
  "components": [],
  "directives": [],
  "helpers": Set {},
  "hoists": [],
  "imports": [],
  "loc": {
    "end": {
      "column": 16,
      "line": 1,
      "offset": 15,
    },
    "source": "<div .="obj" />",
    "start": {
      "column": 1,
      "line": 1,
      "offset": 0,
    },
  },
  "temps": 0,
  "type": 0,
}
`;

exports[`compiler: parse Errors X_DIRECTIVE_SHORTHAND_NO_ARGUMENT <div :="obj" /> 1`] = `
{
  "cached": 0,
  "children": [
    {
      "children": [],
      "codegenNode": undefined,
      "isSelfClosing": true,
      "loc": {
        "end": {
          "column": 16,
          "line": 1,
          "offset": 15,
        },
        "source": "<div :="obj" />",
        "start": {
          "column": 1,
          "line": 1,
          "offset": 0,
        },
      },
      "ns": 0,
      "props": [
        {
          "arg": undefined,
          "exp": {
            "constType": 0,
            "content": "obj",
            "isStatic": false,
            "loc": {
              "end": {
                "column": 12,
                "line": 1,
                "offset": 11,
              },
              "source": "obj",
              "start": {
                "column": 9,
                "line": 1,
                "offset": 8,
              },
            },
            "type": 4,
          },
          "loc": {
            "end": {
              "column": 13,
              "line": 1,
              "offset": 12,
            },
            "source": ":="obj"",
            "start": {
              "column": 6,
              "line": 1,
              "offset": 5,
            },
          },
          "modifiers": [
            "",
          ],
          "name": "bind",
          "type": 7,
        },
      ],
      "tag": "div",
      "tagType": 0,
      "type": 1,
    },
  ],
  "codegenNode": undefined,
  "components": [],
  "directives": [],
  "helpers": Set {},
  "hoists": [],
  "imports": [],
  "loc": {
    "end": {
      "column": 16,
      "line": 1,
      "offset": 15,
    },
    "source": "<div :="obj" />",
    "start": {
      "column": 1,
      "line": 1,
      "offset": 0,
    },
  },
  "temps": 0,
  "type": 0,
}
`;

exports[`compiler: parse Errors X_DIRECTIVE_SHORTHAND_NO_ARGUMENT <div @="obj" /> 1`] = `
{
  "cached": 0,
  "children": [
    {
      "children": [],
      "codegenNode": undefined,
      "isSelfClosing": true,
      "loc": {
        "end": {
          "column": 16,
          "line": 1,
          "offset": 15,
        },
        "source": "<div @="obj" />",
        "start": {
          "column": 1,
          "line": 1,
          "offset": 0,
        },
      },
      "ns": 0,
      "props": [
        {
          "arg": undefined,
          "exp": {
            "constType": 0,
            "content": "obj",
            "isStatic": false,
            "loc": {
              "end": {
                "column": 12,
                "line": 1,
                "offset": 11,
              },
              "source": "obj",
              "start": {
                "column": 9,
                "line": 1,
                "offset": 8,
              },
            },
            "type": 4,
          },
          "loc": {
            "end": {
              "column": 13,
              "line": 1,
              "offset": 12,
            },
            "source": "@="obj"",
            "start": {
              "column": 6,
              "line": 1,
              "offset": 5,
            },
          },
          "modifiers": [
            "",
          ],
          "name": "on",
          "type": 7,
        },
      ],
      "tag": "div",
      "tagType": 0,
      "type": 1,
    },
  ],
  "codegenNode": undefined,
  "components": [],
  "directives": [],
  "helpers": Set {},
  "hoists": [],
  "imports": [],
  "loc": {
    "end": {
      "column": 16,
      "line": 1,
      "offset": 15,
    },
    "source": "<div @="obj" />",
    "start": {
      "column": 1,
      "line": 1,
      "offset": 0,
    },
  },
  "temps": 0,
  "type": 0,
}
`;

exports[`compiler: parse Errors X_INVALID_END_TAG <svg><![CDATA[</div>]]></svg> 1`] = `
=======
exports[`compiler: parse > Errors > X_INVALID_END_TAG > <svg><![CDATA[</div>]]></svg> 1`] = `
>>>>>>> 78b86150
{
  "cached": 0,
  "children": [
    {
      "children": [
        {
          "content": "</div>",
          "loc": {
            "end": {
              "column": 21,
              "line": 1,
              "offset": 20,
            },
            "source": "</div>",
            "start": {
              "column": 15,
              "line": 1,
              "offset": 14,
            },
          },
          "type": 2,
        },
      ],
      "codegenNode": undefined,
      "isSelfClosing": false,
      "loc": {
        "end": {
          "column": 30,
          "line": 1,
          "offset": 29,
        },
        "source": "<svg><![CDATA[</div>]]></svg>",
        "start": {
          "column": 1,
          "line": 1,
          "offset": 0,
        },
      },
      "ns": 1,
      "props": [],
      "tag": "svg",
      "tagType": 0,
      "type": 1,
    },
  ],
  "codegenNode": undefined,
  "components": [],
  "directives": [],
  "helpers": Set {},
  "hoists": [],
  "imports": [],
  "loc": {
    "end": {
      "column": 30,
      "line": 1,
      "offset": 29,
    },
    "source": "<svg><![CDATA[</div>]]></svg>",
    "start": {
      "column": 1,
      "line": 1,
      "offset": 0,
    },
  },
  "temps": 0,
  "type": 0,
}
`;

exports[`compiler: parse > Errors > X_INVALID_END_TAG > <svg><!--</div>--></svg> 1`] = `
{
  "cached": 0,
  "children": [
    {
      "children": [
        {
          "content": "</div>",
          "loc": {
            "end": {
              "column": 19,
              "line": 1,
              "offset": 18,
            },
            "source": "<!--</div>-->",
            "start": {
              "column": 6,
              "line": 1,
              "offset": 5,
            },
          },
          "type": 3,
        },
      ],
      "codegenNode": undefined,
      "isSelfClosing": false,
      "loc": {
        "end": {
          "column": 25,
          "line": 1,
          "offset": 24,
        },
        "source": "<svg><!--</div>--></svg>",
        "start": {
          "column": 1,
          "line": 1,
          "offset": 0,
        },
      },
      "ns": 1,
      "props": [],
      "tag": "svg",
      "tagType": 0,
      "type": 1,
    },
  ],
  "codegenNode": undefined,
  "components": [],
  "directives": [],
  "helpers": Set {},
  "hoists": [],
  "imports": [],
  "loc": {
    "end": {
      "column": 25,
      "line": 1,
      "offset": 24,
    },
    "source": "<svg><!--</div>--></svg>",
    "start": {
      "column": 1,
      "line": 1,
      "offset": 0,
    },
  },
  "temps": 0,
  "type": 0,
}
`;

exports[`compiler: parse > Errors > X_INVALID_END_TAG > <template></div></div></template> 1`] = `
{
  "cached": 0,
  "children": [
    {
      "children": [],
      "codegenNode": undefined,
      "isSelfClosing": false,
      "loc": {
        "end": {
          "column": 34,
          "line": 1,
          "offset": 33,
        },
        "source": "<template></div></div></template>",
        "start": {
          "column": 1,
          "line": 1,
          "offset": 0,
        },
      },
      "ns": 0,
      "props": [],
      "tag": "template",
      "tagType": 0,
      "type": 1,
    },
  ],
  "codegenNode": undefined,
  "components": [],
  "directives": [],
  "helpers": Set {},
  "hoists": [],
  "imports": [],
  "loc": {
    "end": {
      "column": 34,
      "line": 1,
      "offset": 33,
    },
    "source": "<template></div></div></template>",
    "start": {
      "column": 1,
      "line": 1,
      "offset": 0,
    },
  },
  "temps": 0,
  "type": 0,
}
`;

exports[`compiler: parse > Errors > X_INVALID_END_TAG > <template></div></template> 1`] = `
{
  "cached": 0,
  "children": [
    {
      "children": [],
      "codegenNode": undefined,
      "isSelfClosing": false,
      "loc": {
        "end": {
          "column": 28,
          "line": 1,
          "offset": 27,
        },
        "source": "<template></div></template>",
        "start": {
          "column": 1,
          "line": 1,
          "offset": 0,
        },
      },
      "ns": 0,
      "props": [],
      "tag": "template",
      "tagType": 0,
      "type": 1,
    },
  ],
  "codegenNode": undefined,
  "components": [],
  "directives": [],
  "helpers": Set {},
  "hoists": [],
  "imports": [],
  "loc": {
    "end": {
      "column": 28,
      "line": 1,
      "offset": 27,
    },
    "source": "<template></div></template>",
    "start": {
      "column": 1,
      "line": 1,
      "offset": 0,
    },
  },
  "temps": 0,
  "type": 0,
}
`;

exports[`compiler: parse > Errors > X_INVALID_END_TAG > <template>{{'</div>'}}</template> 1`] = `
{
  "cached": 0,
  "children": [
    {
      "children": [
        {
          "content": {
            "constType": 0,
            "content": "'</div>'",
            "isStatic": false,
            "loc": {
              "end": {
                "column": 21,
                "line": 1,
                "offset": 20,
              },
              "source": "'</div>'",
              "start": {
                "column": 13,
                "line": 1,
                "offset": 12,
              },
            },
            "type": 4,
          },
          "loc": {
            "end": {
              "column": 23,
              "line": 1,
              "offset": 22,
            },
            "source": "{{'</div>'}}",
            "start": {
              "column": 11,
              "line": 1,
              "offset": 10,
            },
          },
          "type": 5,
        },
      ],
      "codegenNode": undefined,
      "isSelfClosing": false,
      "loc": {
        "end": {
          "column": 34,
          "line": 1,
          "offset": 33,
        },
        "source": "<template>{{'</div>'}}</template>",
        "start": {
          "column": 1,
          "line": 1,
          "offset": 0,
        },
      },
      "ns": 0,
      "props": [],
      "tag": "template",
      "tagType": 0,
      "type": 1,
    },
  ],
  "codegenNode": undefined,
  "components": [],
  "directives": [],
  "helpers": Set {},
  "hoists": [],
  "imports": [],
  "loc": {
    "end": {
      "column": 34,
      "line": 1,
      "offset": 33,
    },
    "source": "<template>{{'</div>'}}</template>",
    "start": {
      "column": 1,
      "line": 1,
      "offset": 0,
    },
  },
  "temps": 0,
  "type": 0,
}
`;

exports[`compiler: parse > Errors > X_INVALID_END_TAG > <textarea></div></textarea> 1`] = `
{
  "cached": 0,
  "children": [
    {
      "children": [
        {
          "content": "</div>",
          "loc": {
            "end": {
              "column": 17,
              "line": 1,
              "offset": 16,
            },
            "source": "</div>",
            "start": {
              "column": 11,
              "line": 1,
              "offset": 10,
            },
          },
          "type": 2,
        },
      ],
      "codegenNode": undefined,
      "isSelfClosing": false,
      "loc": {
        "end": {
          "column": 28,
          "line": 1,
          "offset": 27,
        },
        "source": "<textarea></div></textarea>",
        "start": {
          "column": 1,
          "line": 1,
          "offset": 0,
        },
      },
      "ns": 0,
      "props": [],
      "tag": "textarea",
      "tagType": 0,
      "type": 1,
    },
  ],
  "codegenNode": undefined,
  "components": [],
  "directives": [],
  "helpers": Set {},
  "hoists": [],
  "imports": [],
  "loc": {
    "end": {
      "column": 28,
      "line": 1,
      "offset": 27,
    },
    "source": "<textarea></div></textarea>",
    "start": {
      "column": 1,
      "line": 1,
      "offset": 0,
    },
  },
  "temps": 0,
  "type": 0,
}
`;

exports[`compiler: parse > Errors > X_MISSING_DYNAMIC_DIRECTIVE_ARGUMENT_END > <div v-foo:[sef fsef] /> 1`] = `
{
  "cached": 0,
  "children": [
    {
      "children": [],
      "codegenNode": undefined,
      "isSelfClosing": true,
      "loc": {
        "end": {
          "column": 25,
          "line": 1,
          "offset": 24,
        },
        "source": "<div v-foo:[sef fsef] />",
        "start": {
          "column": 1,
          "line": 1,
          "offset": 0,
        },
      },
      "ns": 0,
      "props": [
        {
          "arg": {
            "constType": 0,
            "content": "sef",
            "isStatic": false,
            "loc": {
              "end": {
                "column": 16,
                "line": 1,
                "offset": 15,
              },
              "source": "[sef",
              "start": {
                "column": 12,
                "line": 1,
                "offset": 11,
              },
            },
            "type": 4,
          },
          "exp": undefined,
          "loc": {
            "end": {
              "column": 16,
              "line": 1,
              "offset": 15,
            },
            "source": "v-foo:[sef",
            "start": {
              "column": 6,
              "line": 1,
              "offset": 5,
            },
          },
          "modifiers": [],
          "name": "foo",
          "type": 7,
        },
        {
          "loc": {
            "end": {
              "column": 22,
              "line": 1,
              "offset": 21,
            },
            "source": "fsef]",
            "start": {
              "column": 17,
              "line": 1,
              "offset": 16,
            },
          },
          "name": "fsef]",
          "type": 6,
          "value": undefined,
        },
      ],
      "tag": "div",
      "tagType": 0,
      "type": 1,
    },
  ],
  "codegenNode": undefined,
  "components": [],
  "directives": [],
  "helpers": Set {},
  "hoists": [],
  "imports": [],
  "loc": {
    "end": {
      "column": 25,
      "line": 1,
      "offset": 24,
    },
    "source": "<div v-foo:[sef fsef] />",
    "start": {
      "column": 1,
      "line": 1,
      "offset": 0,
    },
  },
  "temps": 0,
  "type": 0,
}
`;

exports[`compiler: parse > Errors > X_MISSING_END_TAG > <template><div> 1`] = `
{
  "cached": 0,
  "children": [
    {
      "children": [
        {
          "children": [],
          "codegenNode": undefined,
          "isSelfClosing": false,
          "loc": {
            "end": {
              "column": 16,
              "line": 1,
              "offset": 15,
            },
            "source": "<div>",
            "start": {
              "column": 11,
              "line": 1,
              "offset": 10,
            },
          },
          "ns": 0,
          "props": [],
          "tag": "div",
          "tagType": 0,
          "type": 1,
        },
      ],
      "codegenNode": undefined,
      "isSelfClosing": false,
      "loc": {
        "end": {
          "column": 16,
          "line": 1,
          "offset": 15,
        },
        "source": "<template><div>",
        "start": {
          "column": 1,
          "line": 1,
          "offset": 0,
        },
      },
      "ns": 0,
      "props": [],
      "tag": "template",
      "tagType": 0,
      "type": 1,
    },
  ],
  "codegenNode": undefined,
  "components": [],
  "directives": [],
  "helpers": Set {},
  "hoists": [],
  "imports": [],
  "loc": {
    "end": {
      "column": 16,
      "line": 1,
      "offset": 15,
    },
    "source": "<template><div>",
    "start": {
      "column": 1,
      "line": 1,
      "offset": 0,
    },
  },
  "temps": 0,
  "type": 0,
}
`;

exports[`compiler: parse > Errors > X_MISSING_END_TAG > <template><div></template> 1`] = `
{
  "cached": 0,
  "children": [
    {
      "children": [
        {
          "children": [],
          "codegenNode": undefined,
          "isSelfClosing": false,
          "loc": {
            "end": {
              "column": 16,
              "line": 1,
              "offset": 15,
            },
            "source": "<div>",
            "start": {
              "column": 11,
              "line": 1,
              "offset": 10,
            },
          },
          "ns": 0,
          "props": [],
          "tag": "div",
          "tagType": 0,
          "type": 1,
        },
      ],
      "codegenNode": undefined,
      "isSelfClosing": false,
      "loc": {
        "end": {
          "column": 27,
          "line": 1,
          "offset": 26,
        },
        "source": "<template><div></template>",
        "start": {
          "column": 1,
          "line": 1,
          "offset": 0,
        },
      },
      "ns": 0,
      "props": [],
      "tag": "template",
      "tagType": 0,
      "type": 1,
    },
  ],
  "codegenNode": undefined,
  "components": [],
  "directives": [],
  "helpers": Set {},
  "hoists": [],
  "imports": [],
  "loc": {
    "end": {
      "column": 27,
      "line": 1,
      "offset": 26,
    },
    "source": "<template><div></template>",
    "start": {
      "column": 1,
      "line": 1,
      "offset": 0,
    },
  },
  "temps": 0,
  "type": 0,
}
`;

exports[`compiler: parse > Errors > X_MISSING_INTERPOLATION_END > {{ 1`] = `
{
  "cached": 0,
  "children": [
    {
      "content": "{{",
      "loc": {
        "end": {
          "column": 3,
          "line": 1,
          "offset": 2,
        },
        "source": "{{",
        "start": {
          "column": 1,
          "line": 1,
          "offset": 0,
        },
      },
      "type": 2,
    },
  ],
  "codegenNode": undefined,
  "components": [],
  "directives": [],
  "helpers": Set {},
  "hoists": [],
  "imports": [],
  "loc": {
    "end": {
      "column": 3,
      "line": 1,
      "offset": 2,
    },
    "source": "{{",
    "start": {
      "column": 1,
      "line": 1,
      "offset": 0,
    },
  },
  "temps": 0,
  "type": 0,
}
`;

exports[`compiler: parse > Errors > X_MISSING_INTERPOLATION_END > {{ foo 1`] = `
{
  "cached": 0,
  "children": [
    {
      "content": "{{ foo",
      "loc": {
        "end": {
          "column": 7,
          "line": 1,
          "offset": 6,
        },
        "source": "{{ foo",
        "start": {
          "column": 1,
          "line": 1,
          "offset": 0,
        },
      },
      "type": 2,
    },
  ],
  "codegenNode": undefined,
  "components": [],
  "directives": [],
  "helpers": Set {},
  "hoists": [],
  "imports": [],
  "loc": {
    "end": {
      "column": 7,
      "line": 1,
      "offset": 6,
    },
    "source": "{{ foo",
    "start": {
      "column": 1,
      "line": 1,
      "offset": 0,
    },
  },
  "temps": 0,
  "type": 0,
}
`;

exports[`compiler: parse > Errors > X_MISSING_INTERPOLATION_END > {{}} 1`] = `
{
  "cached": 0,
  "children": [
    {
      "content": {
        "constType": 0,
        "content": "",
        "isStatic": false,
        "loc": {
          "end": {
            "column": 3,
            "line": 1,
            "offset": 2,
          },
          "source": "",
          "start": {
            "column": 3,
            "line": 1,
            "offset": 2,
          },
        },
        "type": 4,
      },
      "loc": {
        "end": {
          "column": 5,
          "line": 1,
          "offset": 4,
        },
        "source": "{{}}",
        "start": {
          "column": 1,
          "line": 1,
          "offset": 0,
        },
      },
      "type": 5,
    },
  ],
  "codegenNode": undefined,
  "components": [],
  "directives": [],
  "helpers": Set {},
  "hoists": [],
  "imports": [],
  "loc": {
    "end": {
      "column": 5,
      "line": 1,
      "offset": 4,
    },
    "source": "{{}}",
    "start": {
      "column": 1,
      "line": 1,
      "offset": 0,
    },
  },
  "temps": 0,
  "type": 0,
}
`;

exports[`compiler: parse > invalid html 1`] = `
{
  "cached": 0,
  "children": [
    {
      "children": [
        {
          "children": [],
          "codegenNode": undefined,
          "isSelfClosing": false,
          "loc": {
            "end": {
              "column": 1,
              "line": 3,
              "offset": 13,
            },
            "source": "<span>
",
            "start": {
              "column": 1,
              "line": 2,
              "offset": 6,
            },
          },
          "ns": 0,
          "props": [],
          "tag": "span",
          "tagType": 0,
          "type": 1,
        },
      ],
      "codegenNode": undefined,
      "isSelfClosing": false,
      "loc": {
        "end": {
          "column": 7,
          "line": 3,
          "offset": 19,
        },
        "source": "<div>
<span>
</div>",
        "start": {
          "column": 1,
          "line": 1,
          "offset": 0,
        },
      },
      "ns": 0,
      "props": [],
      "tag": "div",
      "tagType": 0,
      "type": 1,
    },
  ],
  "codegenNode": undefined,
  "components": [],
  "directives": [],
  "helpers": Set {},
  "hoists": [],
  "imports": [],
  "loc": {
    "end": {
      "column": 8,
      "line": 4,
      "offset": 27,
    },
    "source": "<div>
<span>
</div>
</span>",
    "start": {
      "column": 1,
      "line": 1,
      "offset": 0,
    },
  },
  "temps": 0,
  "type": 0,
}
`;

exports[`compiler: parse > self closing multiple tag 1`] = `
{
  "cached": 0,
  "children": [
    {
      "children": [],
      "codegenNode": undefined,
      "isSelfClosing": true,
      "loc": {
        "end": {
          "column": 37,
          "line": 1,
          "offset": 36,
        },
        "source": "<div :class=\\"{ some: condition }\\" />",
        "start": {
          "column": 1,
          "line": 1,
          "offset": 0,
        },
      },
      "ns": 0,
      "props": [
        {
          "arg": {
            "constType": 3,
            "content": "class",
            "isStatic": true,
            "loc": {
              "end": {
                "column": 12,
                "line": 1,
                "offset": 11,
              },
              "source": "class",
              "start": {
                "column": 7,
                "line": 1,
                "offset": 6,
              },
            },
            "type": 4,
          },
          "exp": {
            "constType": 0,
            "content": "{ some: condition }",
            "isStatic": false,
            "loc": {
              "end": {
                "column": 33,
                "line": 1,
                "offset": 32,
              },
              "source": "{ some: condition }",
              "start": {
                "column": 14,
                "line": 1,
                "offset": 13,
              },
            },
            "type": 4,
          },
          "loc": {
            "end": {
              "column": 34,
              "line": 1,
              "offset": 33,
            },
            "source": ":class=\\"{ some: condition }\\"",
            "start": {
              "column": 6,
              "line": 1,
              "offset": 5,
            },
          },
          "modifiers": [],
          "name": "bind",
          "type": 7,
        },
      ],
      "tag": "div",
      "tagType": 0,
      "type": 1,
    },
    {
      "children": [],
      "codegenNode": undefined,
      "isSelfClosing": true,
      "loc": {
        "end": {
          "column": 37,
          "line": 2,
          "offset": 73,
        },
        "source": "<p v-bind:style=\\"{ color: 'red' }\\"/>",
        "start": {
          "column": 1,
          "line": 2,
          "offset": 37,
        },
      },
      "ns": 0,
      "props": [
        {
          "arg": {
            "constType": 3,
            "content": "style",
            "isStatic": true,
            "loc": {
              "end": {
                "column": 16,
                "line": 2,
                "offset": 52,
              },
              "source": "style",
              "start": {
                "column": 11,
                "line": 2,
                "offset": 47,
              },
            },
            "type": 4,
          },
          "exp": {
            "constType": 0,
            "content": "{ color: 'red' }",
            "isStatic": false,
            "loc": {
              "end": {
                "column": 34,
                "line": 2,
                "offset": 70,
              },
              "source": "{ color: 'red' }",
              "start": {
                "column": 18,
                "line": 2,
                "offset": 54,
              },
            },
            "type": 4,
          },
          "loc": {
            "end": {
              "column": 35,
              "line": 2,
              "offset": 71,
            },
            "source": "v-bind:style=\\"{ color: 'red' }\\"",
            "start": {
              "column": 4,
              "line": 2,
              "offset": 40,
            },
          },
          "modifiers": [],
          "name": "bind",
          "type": 7,
        },
      ],
      "tag": "p",
      "tagType": 0,
      "type": 1,
    },
  ],
  "codegenNode": undefined,
  "components": [],
  "directives": [],
  "helpers": Set {},
  "hoists": [],
  "imports": [],
  "loc": {
    "end": {
      "column": 37,
      "line": 2,
      "offset": 73,
    },
    "source": "<div :class=\\"{ some: condition }\\" />
<p v-bind:style=\\"{ color: 'red' }\\"/>",
    "start": {
      "column": 1,
      "line": 1,
      "offset": 0,
    },
  },
  "temps": 0,
  "type": 0,
}
`;

exports[`compiler: parse > valid html 1`] = `
{
  "cached": 0,
  "children": [
    {
      "children": [
        {
          "children": [],
          "codegenNode": undefined,
          "isSelfClosing": true,
          "loc": {
            "end": {
              "column": 39,
              "line": 2,
              "offset": 73,
            },
            "source": "<p v-bind:style=\\"{ color: 'red' }\\"/>",
            "start": {
              "column": 3,
              "line": 2,
              "offset": 37,
            },
          },
          "ns": 0,
          "props": [
            {
              "arg": {
                "constType": 3,
                "content": "style",
                "isStatic": true,
                "loc": {
                  "end": {
                    "column": 18,
                    "line": 2,
                    "offset": 52,
                  },
                  "source": "style",
                  "start": {
                    "column": 13,
                    "line": 2,
                    "offset": 47,
                  },
                },
                "type": 4,
              },
              "exp": {
                "constType": 0,
                "content": "{ color: 'red' }",
                "isStatic": false,
                "loc": {
                  "end": {
                    "column": 36,
                    "line": 2,
                    "offset": 70,
                  },
                  "source": "{ color: 'red' }",
                  "start": {
                    "column": 20,
                    "line": 2,
                    "offset": 54,
                  },
                },
                "type": 4,
              },
              "loc": {
                "end": {
                  "column": 37,
                  "line": 2,
                  "offset": 71,
                },
                "source": "v-bind:style=\\"{ color: 'red' }\\"",
                "start": {
                  "column": 6,
                  "line": 2,
                  "offset": 40,
                },
              },
              "modifiers": [],
              "name": "bind",
              "type": 7,
            },
          ],
          "tag": "p",
          "tagType": 0,
          "type": 1,
        },
        {
          "content": " a comment with <html> inside it ",
          "loc": {
            "end": {
              "column": 43,
              "line": 3,
              "offset": 116,
            },
            "source": "<!-- a comment with <html> inside it -->",
            "start": {
              "column": 3,
              "line": 3,
              "offset": 76,
            },
          },
          "type": 3,
        },
      ],
      "codegenNode": undefined,
      "isSelfClosing": false,
      "loc": {
        "end": {
          "column": 7,
          "line": 4,
          "offset": 123,
        },
        "source": "<div :class=\\"{ some: condition }\\">
  <p v-bind:style=\\"{ color: 'red' }\\"/>
  <!-- a comment with <html> inside it -->
</div>",
        "start": {
          "column": 1,
          "line": 1,
          "offset": 0,
        },
      },
      "ns": 0,
      "props": [
        {
          "arg": {
            "constType": 3,
            "content": "class",
            "isStatic": true,
            "loc": {
              "end": {
                "column": 12,
                "line": 1,
                "offset": 11,
              },
              "source": "class",
              "start": {
                "column": 7,
                "line": 1,
                "offset": 6,
              },
            },
            "type": 4,
          },
          "exp": {
            "constType": 0,
            "content": "{ some: condition }",
            "isStatic": false,
            "loc": {
              "end": {
                "column": 33,
                "line": 1,
                "offset": 32,
              },
              "source": "{ some: condition }",
              "start": {
                "column": 14,
                "line": 1,
                "offset": 13,
              },
            },
            "type": 4,
          },
          "loc": {
            "end": {
              "column": 34,
              "line": 1,
              "offset": 33,
            },
            "source": ":class=\\"{ some: condition }\\"",
            "start": {
              "column": 6,
              "line": 1,
              "offset": 5,
            },
          },
          "modifiers": [],
          "name": "bind",
          "type": 7,
        },
      ],
      "tag": "div",
      "tagType": 0,
      "type": 1,
    },
  ],
  "codegenNode": undefined,
  "components": [],
  "directives": [],
  "helpers": Set {},
  "hoists": [],
  "imports": [],
  "loc": {
    "end": {
      "column": 7,
      "line": 4,
      "offset": 123,
    },
    "source": "<div :class=\\"{ some: condition }\\">
  <p v-bind:style=\\"{ color: 'red' }\\"/>
  <!-- a comment with <html> inside it -->
</div>",
    "start": {
      "column": 1,
      "line": 1,
      "offset": 0,
    },
  },
  "temps": 0,
  "type": 0,
}
`;<|MERGE_RESOLUTION|>--- conflicted
+++ resolved
@@ -5832,8 +5832,7 @@
 }
 `;
 
-<<<<<<< HEAD
-exports[`compiler: parse Errors X_DIRECTIVE_SHORTHAND_NO_ARGUMENT <div #="obj" /> 1`] = `
+exports[`compiler: parse > Errors > X_DIRECTIVE_SHORTHAND_NO_ARGUMENT > <div #="obj" /> 1`] = `
 {
   "cached": 0,
   "children": [
@@ -5847,7 +5846,7 @@
           "line": 1,
           "offset": 15,
         },
-        "source": "<div #="obj" />",
+        "source": "<div #=\\"obj\\" />",
         "start": {
           "column": 1,
           "line": 1,
@@ -5883,7 +5882,7 @@
               "line": 1,
               "offset": 12,
             },
-            "source": "#="obj"",
+            "source": "#=\\"obj\\"",
             "start": {
               "column": 6,
               "line": 1,
@@ -5914,19 +5913,19 @@
       "line": 1,
       "offset": 15,
     },
-    "source": "<div #="obj" />",
-    "start": {
-      "column": 1,
-      "line": 1,
-      "offset": 0,
-    },
-  },
-  "temps": 0,
-  "type": 0,
-}
-`;
-
-exports[`compiler: parse Errors X_DIRECTIVE_SHORTHAND_NO_ARGUMENT <div .="obj" /> 1`] = `
+    "source": "<div #=\\"obj\\" />",
+    "start": {
+      "column": 1,
+      "line": 1,
+      "offset": 0,
+    },
+  },
+  "temps": 0,
+  "type": 0,
+}
+`;
+
+exports[`compiler: parse > Errors > X_DIRECTIVE_SHORTHAND_NO_ARGUMENT > <div .="obj" /> 1`] = `
 {
   "cached": 0,
   "children": [
@@ -5940,7 +5939,7 @@
           "line": 1,
           "offset": 15,
         },
-        "source": "<div .="obj" />",
+        "source": "<div .=\\"obj\\" />",
         "start": {
           "column": 1,
           "line": 1,
@@ -5976,7 +5975,7 @@
               "line": 1,
               "offset": 12,
             },
-            "source": ".="obj"",
+            "source": ".=\\"obj\\"",
             "start": {
               "column": 6,
               "line": 1,
@@ -6008,19 +6007,19 @@
       "line": 1,
       "offset": 15,
     },
-    "source": "<div .="obj" />",
-    "start": {
-      "column": 1,
-      "line": 1,
-      "offset": 0,
-    },
-  },
-  "temps": 0,
-  "type": 0,
-}
-`;
-
-exports[`compiler: parse Errors X_DIRECTIVE_SHORTHAND_NO_ARGUMENT <div :="obj" /> 1`] = `
+    "source": "<div .=\\"obj\\" />",
+    "start": {
+      "column": 1,
+      "line": 1,
+      "offset": 0,
+    },
+  },
+  "temps": 0,
+  "type": 0,
+}
+`;
+
+exports[`compiler: parse > Errors > X_DIRECTIVE_SHORTHAND_NO_ARGUMENT > <div :="obj" /> 1`] = `
 {
   "cached": 0,
   "children": [
@@ -6034,7 +6033,7 @@
           "line": 1,
           "offset": 15,
         },
-        "source": "<div :="obj" />",
+        "source": "<div :=\\"obj\\" />",
         "start": {
           "column": 1,
           "line": 1,
@@ -6070,7 +6069,7 @@
               "line": 1,
               "offset": 12,
             },
-            "source": ":="obj"",
+            "source": ":=\\"obj\\"",
             "start": {
               "column": 6,
               "line": 1,
@@ -6101,19 +6100,19 @@
       "line": 1,
       "offset": 15,
     },
-    "source": "<div :="obj" />",
-    "start": {
-      "column": 1,
-      "line": 1,
-      "offset": 0,
-    },
-  },
-  "temps": 0,
-  "type": 0,
-}
-`;
-
-exports[`compiler: parse Errors X_DIRECTIVE_SHORTHAND_NO_ARGUMENT <div @="obj" /> 1`] = `
+    "source": "<div :=\\"obj\\" />",
+    "start": {
+      "column": 1,
+      "line": 1,
+      "offset": 0,
+    },
+  },
+  "temps": 0,
+  "type": 0,
+}
+`;
+
+exports[`compiler: parse > Errors > X_DIRECTIVE_SHORTHAND_NO_ARGUMENT > <div @="obj" /> 1`] = `
 {
   "cached": 0,
   "children": [
@@ -6127,7 +6126,7 @@
           "line": 1,
           "offset": 15,
         },
-        "source": "<div @="obj" />",
+        "source": "<div @=\\"obj\\" />",
         "start": {
           "column": 1,
           "line": 1,
@@ -6163,7 +6162,7 @@
               "line": 1,
               "offset": 12,
             },
-            "source": "@="obj"",
+            "source": "@=\\"obj\\"",
             "start": {
               "column": 6,
               "line": 1,
@@ -6194,22 +6193,19 @@
       "line": 1,
       "offset": 15,
     },
-    "source": "<div @="obj" />",
-    "start": {
-      "column": 1,
-      "line": 1,
-      "offset": 0,
-    },
-  },
-  "temps": 0,
-  "type": 0,
-}
-`;
-
-exports[`compiler: parse Errors X_INVALID_END_TAG <svg><![CDATA[</div>]]></svg> 1`] = `
-=======
+    "source": "<div @=\\"obj\\" />",
+    "start": {
+      "column": 1,
+      "line": 1,
+      "offset": 0,
+    },
+  },
+  "temps": 0,
+  "type": 0,
+}
+`;
+
 exports[`compiler: parse > Errors > X_INVALID_END_TAG > <svg><![CDATA[</div>]]></svg> 1`] = `
->>>>>>> 78b86150
 {
   "cached": 0,
   "children": [
