// Vitest Snapshot v1, https://vitest.dev/guide/snapshot.html

exports[`compiler: parse > Edge Cases > invalid html 1`] = `
{
  "cached": 0,
  "children": [
    {
      "children": [
        {
          "children": [],
          "codegenNode": undefined,
          "loc": {
            "end": {
              "column": 1,
              "line": 3,
              "offset": 13,
            },
            "source": "<span>
",
            "start": {
              "column": 1,
              "line": 2,
              "offset": 6,
            },
          },
          "ns": 0,
          "props": [],
          "tag": "span",
          "tagType": 0,
          "type": 1,
        },
      ],
      "codegenNode": undefined,
      "loc": {
        "end": {
          "column": 7,
          "line": 3,
          "offset": 19,
        },
        "source": "<div>
<span>
</div>",
        "start": {
          "column": 1,
          "line": 1,
          "offset": 0,
        },
      },
      "ns": 0,
      "props": [],
      "tag": "div",
      "tagType": 0,
      "type": 1,
    },
  ],
  "codegenNode": undefined,
  "components": [],
  "directives": [],
  "helpers": Set {},
  "hoists": [],
  "imports": [],
  "loc": {
    "end": {
      "column": 8,
      "line": 4,
      "offset": 27,
    },
    "source": "<div>
<span>
</div>
</span>",
    "start": {
      "column": 1,
      "line": 1,
      "offset": 0,
    },
  },
  "source": "<div>
<span>
</div>
</span>",
  "temps": 0,
  "type": 0,
}
`;

exports[`compiler: parse > Edge Cases > self closing multiple tag 1`] = `
{
  "cached": 0,
  "children": [
    {
      "children": [],
      "codegenNode": undefined,
      "isSelfClosing": true,
      "loc": {
        "end": {
          "column": 37,
          "line": 1,
          "offset": 36,
        },
        "source": "<div :class="{ some: condition }" />",
        "start": {
          "column": 1,
          "line": 1,
          "offset": 0,
        },
      },
      "ns": 0,
      "props": [
        {
          "arg": {
            "constType": 3,
            "content": "class",
            "isStatic": true,
            "loc": {
              "end": {
                "column": 12,
                "line": 1,
                "offset": 11,
              },
              "source": "class",
              "start": {
                "column": 7,
                "line": 1,
                "offset": 6,
              },
            },
            "type": 4,
          },
          "exp": {
            "constType": 0,
            "content": "{ some: condition }",
            "isStatic": false,
            "loc": {
              "end": {
                "column": 33,
                "line": 1,
                "offset": 32,
              },
              "source": "{ some: condition }",
              "start": {
                "column": 14,
                "line": 1,
                "offset": 13,
              },
            },
            "type": 4,
          },
          "loc": {
            "end": {
              "column": 34,
              "line": 1,
              "offset": 33,
            },
            "source": ":class="{ some: condition }"",
            "start": {
              "column": 6,
              "line": 1,
              "offset": 5,
            },
          },
          "modifiers": [],
          "name": "bind",
          "rawName": ":class",
          "type": 7,
        },
      ],
      "tag": "div",
      "tagType": 0,
      "type": 1,
    },
    {
      "children": [],
      "codegenNode": undefined,
      "isSelfClosing": true,
      "loc": {
        "end": {
          "column": 37,
          "line": 2,
          "offset": 73,
        },
        "source": "<p v-bind:style="{ color: 'red' }"/>",
        "start": {
          "column": 1,
          "line": 2,
          "offset": 37,
        },
      },
      "ns": 0,
      "props": [
        {
          "arg": {
            "constType": 3,
            "content": "style",
            "isStatic": true,
            "loc": {
              "end": {
                "column": 16,
                "line": 2,
                "offset": 52,
              },
              "source": "style",
              "start": {
                "column": 11,
                "line": 2,
                "offset": 47,
              },
            },
            "type": 4,
          },
          "exp": {
            "constType": 0,
            "content": "{ color: 'red' }",
            "isStatic": false,
            "loc": {
              "end": {
                "column": 34,
                "line": 2,
                "offset": 70,
              },
              "source": "{ color: 'red' }",
              "start": {
                "column": 18,
                "line": 2,
                "offset": 54,
              },
            },
            "type": 4,
          },
          "loc": {
            "end": {
              "column": 35,
              "line": 2,
              "offset": 71,
            },
            "source": "v-bind:style="{ color: 'red' }"",
            "start": {
              "column": 4,
              "line": 2,
              "offset": 40,
            },
          },
          "modifiers": [],
          "name": "bind",
          "rawName": "v-bind:style",
          "type": 7,
        },
      ],
      "tag": "p",
      "tagType": 0,
      "type": 1,
    },
  ],
  "codegenNode": undefined,
  "components": [],
  "directives": [],
  "helpers": Set {},
  "hoists": [],
  "imports": [],
  "loc": {
    "end": {
      "column": 37,
      "line": 2,
      "offset": 73,
    },
    "source": "<div :class="{ some: condition }" />
<p v-bind:style="{ color: 'red' }"/>",
    "start": {
      "column": 1,
      "line": 1,
      "offset": 0,
    },
  },
  "source": "<div :class="{ some: condition }" />
<p v-bind:style="{ color: 'red' }"/>",
  "temps": 0,
  "type": 0,
}
`;

exports[`compiler: parse > Edge Cases > valid html 1`] = `
{
  "cached": 0,
  "children": [
    {
      "children": [
        {
          "children": [],
          "codegenNode": undefined,
          "isSelfClosing": true,
          "loc": {
            "end": {
              "column": 39,
              "line": 2,
              "offset": 73,
            },
            "source": "<p v-bind:style="{ color: 'red' }"/>",
            "start": {
              "column": 3,
              "line": 2,
              "offset": 37,
            },
          },
          "ns": 0,
          "props": [
            {
              "arg": {
                "constType": 3,
                "content": "style",
                "isStatic": true,
                "loc": {
                  "end": {
                    "column": 18,
                    "line": 2,
                    "offset": 52,
                  },
                  "source": "style",
                  "start": {
                    "column": 13,
                    "line": 2,
                    "offset": 47,
                  },
                },
                "type": 4,
              },
              "exp": {
                "constType": 0,
                "content": "{ color: 'red' }",
                "isStatic": false,
                "loc": {
                  "end": {
                    "column": 36,
                    "line": 2,
                    "offset": 70,
                  },
                  "source": "{ color: 'red' }",
                  "start": {
                    "column": 20,
                    "line": 2,
                    "offset": 54,
                  },
                },
                "type": 4,
              },
              "loc": {
                "end": {
                  "column": 37,
                  "line": 2,
                  "offset": 71,
                },
                "source": "v-bind:style="{ color: 'red' }"",
                "start": {
                  "column": 6,
                  "line": 2,
                  "offset": 40,
                },
              },
              "modifiers": [],
              "name": "bind",
              "rawName": "v-bind:style",
              "type": 7,
            },
          ],
          "tag": "p",
          "tagType": 0,
          "type": 1,
        },
        {
          "content": " a comment with <html> inside it ",
          "loc": {
            "end": {
              "column": 43,
              "line": 3,
              "offset": 116,
            },
            "source": "<!-- a comment with <html> inside it -->",
            "start": {
              "column": 3,
              "line": 3,
              "offset": 76,
            },
          },
          "type": 3,
        },
      ],
      "codegenNode": undefined,
      "loc": {
        "end": {
          "column": 7,
          "line": 4,
          "offset": 123,
        },
        "source": "<div :class="{ some: condition }">
  <p v-bind:style="{ color: 'red' }"/>
  <!-- a comment with <html> inside it -->
</div>",
        "start": {
          "column": 1,
          "line": 1,
          "offset": 0,
        },
      },
      "ns": 0,
      "props": [
        {
          "arg": {
            "constType": 3,
            "content": "class",
            "isStatic": true,
            "loc": {
              "end": {
                "column": 12,
                "line": 1,
                "offset": 11,
              },
              "source": "class",
              "start": {
                "column": 7,
                "line": 1,
                "offset": 6,
              },
            },
            "type": 4,
          },
          "exp": {
            "constType": 0,
            "content": "{ some: condition }",
            "isStatic": false,
            "loc": {
              "end": {
                "column": 33,
                "line": 1,
                "offset": 32,
              },
              "source": "{ some: condition }",
              "start": {
                "column": 14,
                "line": 1,
                "offset": 13,
              },
            },
            "type": 4,
          },
          "loc": {
            "end": {
              "column": 34,
              "line": 1,
              "offset": 33,
            },
            "source": ":class="{ some: condition }"",
            "start": {
              "column": 6,
              "line": 1,
              "offset": 5,
            },
          },
          "modifiers": [],
          "name": "bind",
          "rawName": ":class",
          "type": 7,
        },
      ],
      "tag": "div",
      "tagType": 0,
      "type": 1,
    },
  ],
  "codegenNode": undefined,
  "components": [],
  "directives": [],
  "helpers": Set {},
  "hoists": [],
  "imports": [],
  "loc": {
    "end": {
      "column": 7,
      "line": 4,
      "offset": 123,
    },
    "source": "<div :class="{ some: condition }">
  <p v-bind:style="{ color: 'red' }"/>
  <!-- a comment with <html> inside it -->
</div>",
    "start": {
      "column": 1,
      "line": 1,
      "offset": 0,
    },
  },
  "source": "<div :class="{ some: condition }">
  <p v-bind:style="{ color: 'red' }"/>
  <!-- a comment with <html> inside it -->
</div>",
  "temps": 0,
  "type": 0,
}
`;

exports[`compiler: parse > Errors > CDATA_IN_HTML_CONTENT > <template><![CDATA[cdata]]></template> 1`] = `
{
  "cached": 0,
  "children": [
    {
      "children": [],
      "codegenNode": undefined,
      "loc": {
        "end": {
          "column": 39,
          "line": 1,
          "offset": 38,
        },
        "source": "<template><![CDATA[cdata]]></template>",
        "start": {
          "column": 1,
          "line": 1,
          "offset": 0,
        },
      },
      "ns": 0,
      "props": [],
      "tag": "template",
      "tagType": 0,
      "type": 1,
    },
  ],
  "codegenNode": undefined,
  "components": [],
  "directives": [],
  "helpers": Set {},
  "hoists": [],
  "imports": [],
  "loc": {
    "end": {
      "column": 39,
      "line": 1,
      "offset": 38,
    },
    "source": "<template><![CDATA[cdata]]></template>",
    "start": {
      "column": 1,
      "line": 1,
      "offset": 0,
    },
  },
  "source": "<template><![CDATA[cdata]]></template>",
  "temps": 0,
  "type": 0,
}
`;

exports[`compiler: parse > Errors > CDATA_IN_HTML_CONTENT > <template><svg><![CDATA[cdata]]></svg></template> 1`] = `
{
  "cached": 0,
  "children": [
    {
      "children": [
        {
          "children": [
            {
              "content": "cdata",
              "loc": {
                "end": {
                  "column": 30,
                  "line": 1,
                  "offset": 29,
                },
                "source": "cdata",
                "start": {
                  "column": 25,
                  "line": 1,
                  "offset": 24,
                },
              },
              "type": 2,
            },
          ],
          "codegenNode": undefined,
          "loc": {
            "end": {
              "column": 39,
              "line": 1,
              "offset": 38,
            },
            "source": "<svg><![CDATA[cdata]]></svg>",
            "start": {
              "column": 11,
              "line": 1,
              "offset": 10,
            },
          },
          "ns": 1,
          "props": [],
          "tag": "svg",
          "tagType": 0,
          "type": 1,
        },
      ],
      "codegenNode": undefined,
      "loc": {
        "end": {
          "column": 50,
          "line": 1,
          "offset": 49,
        },
        "source": "<template><svg><![CDATA[cdata]]></svg></template>",
        "start": {
          "column": 1,
          "line": 1,
          "offset": 0,
        },
      },
      "ns": 0,
      "props": [],
      "tag": "template",
      "tagType": 0,
      "type": 1,
    },
  ],
  "codegenNode": undefined,
  "components": [],
  "directives": [],
  "helpers": Set {},
  "hoists": [],
  "imports": [],
  "loc": {
    "end": {
      "column": 50,
      "line": 1,
      "offset": 49,
    },
    "source": "<template><svg><![CDATA[cdata]]></svg></template>",
    "start": {
      "column": 1,
      "line": 1,
      "offset": 0,
    },
  },
  "source": "<template><svg><![CDATA[cdata]]></svg></template>",
  "temps": 0,
  "type": 0,
}
`;

exports[`compiler: parse > Errors > DUPLICATE_ATTRIBUTE > <template><div id="" id=""></div></template> 1`] = `
{
  "cached": 0,
  "children": [
    {
      "children": [
        {
          "children": [],
          "codegenNode": undefined,
          "loc": {
            "end": {
              "column": 34,
              "line": 1,
              "offset": 33,
            },
            "source": "<div id="" id=""></div>",
            "start": {
              "column": 11,
              "line": 1,
              "offset": 10,
            },
          },
          "ns": 0,
          "props": [
            {
              "loc": {
                "end": {
                  "column": 21,
                  "line": 1,
                  "offset": 20,
                },
                "source": "id=""",
                "start": {
                  "column": 16,
                  "line": 1,
                  "offset": 15,
                },
              },
              "name": "id",
              "nameLoc": {
                "end": {
                  "column": 18,
                  "line": 1,
                  "offset": 17,
                },
                "source": "id",
                "start": {
                  "column": 16,
                  "line": 1,
                  "offset": 15,
                },
              },
              "type": 6,
              "value": {
                "content": "",
                "loc": {
                  "end": {
                    "column": 21,
                    "line": 1,
                    "offset": 20,
                  },
                  "source": """",
                  "start": {
                    "column": 19,
                    "line": 1,
                    "offset": 18,
                  },
                },
                "type": 2,
              },
            },
            {
              "loc": {
                "end": {
                  "column": 27,
                  "line": 1,
                  "offset": 26,
                },
                "source": "id=""",
                "start": {
                  "column": 22,
                  "line": 1,
                  "offset": 21,
                },
              },
              "name": "id",
              "nameLoc": {
                "end": {
                  "column": 24,
                  "line": 1,
                  "offset": 23,
                },
                "source": "id",
                "start": {
                  "column": 22,
                  "line": 1,
                  "offset": 21,
                },
              },
              "type": 6,
              "value": {
                "content": "",
                "loc": {
                  "end": {
                    "column": 27,
                    "line": 1,
                    "offset": 26,
                  },
                  "source": """",
                  "start": {
                    "column": 25,
                    "line": 1,
                    "offset": 24,
                  },
                },
                "type": 2,
              },
            },
          ],
          "tag": "div",
          "tagType": 0,
          "type": 1,
        },
      ],
      "codegenNode": undefined,
      "loc": {
        "end": {
          "column": 45,
          "line": 1,
          "offset": 44,
        },
        "source": "<template><div id="" id=""></div></template>",
        "start": {
          "column": 1,
          "line": 1,
          "offset": 0,
        },
      },
      "ns": 0,
      "props": [],
      "tag": "template",
      "tagType": 0,
      "type": 1,
    },
  ],
  "codegenNode": undefined,
  "components": [],
  "directives": [],
  "helpers": Set {},
  "hoists": [],
  "imports": [],
  "loc": {
    "end": {
      "column": 45,
      "line": 1,
      "offset": 44,
    },
    "source": "<template><div id="" id=""></div></template>",
    "start": {
      "column": 1,
      "line": 1,
      "offset": 0,
    },
  },
  "source": "<template><div id="" id=""></div></template>",
  "temps": 0,
  "type": 0,
}
`;

exports[`compiler: parse > Errors > EOF_BEFORE_TAG_NAME > <template>< 1`] = `
{
  "cached": 0,
  "children": [
    {
      "children": [
        {
          "content": "<",
          "loc": {
            "end": {
              "column": 12,
              "line": 1,
              "offset": 11,
            },
            "source": "<",
            "start": {
              "column": 11,
              "line": 1,
              "offset": 10,
            },
          },
          "type": 2,
        },
      ],
      "codegenNode": undefined,
      "loc": {
        "end": {
          "column": 12,
          "line": 1,
          "offset": 11,
        },
        "source": "<template><",
        "start": {
          "column": 1,
          "line": 1,
          "offset": 0,
        },
      },
      "ns": 0,
      "props": [],
      "tag": "template",
      "tagType": 0,
      "type": 1,
    },
  ],
  "codegenNode": undefined,
  "components": [],
  "directives": [],
  "helpers": Set {},
  "hoists": [],
  "imports": [],
  "loc": {
    "end": {
      "column": 12,
      "line": 1,
      "offset": 11,
    },
    "source": "<template><",
    "start": {
      "column": 1,
      "line": 1,
      "offset": 0,
    },
  },
  "source": "<template><",
  "temps": 0,
  "type": 0,
}
`;

exports[`compiler: parse > Errors > EOF_BEFORE_TAG_NAME > <template></ 1`] = `
{
  "cached": 0,
  "children": [
    {
      "children": [
        {
          "content": "</",
          "loc": {
            "end": {
              "column": 13,
              "line": 1,
              "offset": 12,
            },
            "source": "</",
            "start": {
              "column": 11,
              "line": 1,
              "offset": 10,
            },
          },
          "type": 2,
        },
      ],
      "codegenNode": undefined,
      "loc": {
        "end": {
          "column": 13,
          "line": 1,
          "offset": 12,
        },
        "source": "<template></",
        "start": {
          "column": 1,
          "line": 1,
          "offset": 0,
        },
      },
      "ns": 0,
      "props": [],
      "tag": "template",
      "tagType": 0,
      "type": 1,
    },
  ],
  "codegenNode": undefined,
  "components": [],
  "directives": [],
  "helpers": Set {},
  "hoists": [],
  "imports": [],
  "loc": {
    "end": {
      "column": 13,
      "line": 1,
      "offset": 12,
    },
    "source": "<template></",
    "start": {
      "column": 1,
      "line": 1,
      "offset": 0,
    },
  },
  "source": "<template></",
  "temps": 0,
  "type": 0,
}
`;

exports[`compiler: parse > Errors > EOF_IN_CDATA > <template><svg><![CDATA[ 1`] = `
{
  "cached": 0,
  "children": [
    {
      "children": [
        {
          "children": [],
          "codegenNode": undefined,
          "loc": {
            "end": {
              "column": 25,
              "line": 1,
              "offset": 24,
            },
            "source": "<svg><![CDATA[",
            "start": {
              "column": 11,
              "line": 1,
              "offset": 10,
            },
          },
          "ns": 1,
          "props": [],
          "tag": "svg",
          "tagType": 0,
          "type": 1,
        },
      ],
      "codegenNode": undefined,
      "loc": {
        "end": {
          "column": 25,
          "line": 1,
          "offset": 24,
        },
        "source": "<template><svg><![CDATA[",
        "start": {
          "column": 1,
          "line": 1,
          "offset": 0,
        },
      },
      "ns": 0,
      "props": [],
      "tag": "template",
      "tagType": 0,
      "type": 1,
    },
  ],
  "codegenNode": undefined,
  "components": [],
  "directives": [],
  "helpers": Set {},
  "hoists": [],
  "imports": [],
  "loc": {
    "end": {
      "column": 25,
      "line": 1,
      "offset": 24,
    },
    "source": "<template><svg><![CDATA[",
    "start": {
      "column": 1,
      "line": 1,
      "offset": 0,
    },
  },
  "source": "<template><svg><![CDATA[",
  "temps": 0,
  "type": 0,
}
`;

exports[`compiler: parse > Errors > EOF_IN_CDATA > <template><svg><![CDATA[cdata 1`] = `
{
  "cached": 0,
  "children": [
    {
      "children": [
        {
          "children": [
            {
              "content": "cdata",
              "loc": {
                "end": {
                  "column": 30,
                  "line": 1,
                  "offset": 29,
                },
                "source": "cdata",
                "start": {
                  "column": 25,
                  "line": 1,
                  "offset": 24,
                },
              },
              "type": 2,
            },
          ],
          "codegenNode": undefined,
          "loc": {
            "end": {
              "column": 30,
              "line": 1,
              "offset": 29,
            },
            "source": "<svg><![CDATA[cdata",
            "start": {
              "column": 11,
              "line": 1,
              "offset": 10,
            },
          },
          "ns": 1,
          "props": [],
          "tag": "svg",
          "tagType": 0,
          "type": 1,
        },
      ],
      "codegenNode": undefined,
      "loc": {
        "end": {
          "column": 30,
          "line": 1,
          "offset": 29,
        },
        "source": "<template><svg><![CDATA[cdata",
        "start": {
          "column": 1,
          "line": 1,
          "offset": 0,
        },
      },
      "ns": 0,
      "props": [],
      "tag": "template",
      "tagType": 0,
      "type": 1,
    },
  ],
  "codegenNode": undefined,
  "components": [],
  "directives": [],
  "helpers": Set {},
  "hoists": [],
  "imports": [],
  "loc": {
    "end": {
      "column": 30,
      "line": 1,
      "offset": 29,
    },
    "source": "<template><svg><![CDATA[cdata",
    "start": {
      "column": 1,
      "line": 1,
      "offset": 0,
    },
  },
  "source": "<template><svg><![CDATA[cdata",
  "temps": 0,
  "type": 0,
}
`;

exports[`compiler: parse > Errors > EOF_IN_COMMENT > <template><!-- 1`] = `
{
  "cached": 0,
  "children": [
    {
      "children": [],
      "codegenNode": undefined,
      "loc": {
        "end": {
          "column": 15,
          "line": 1,
          "offset": 14,
        },
        "source": "<template><!--",
        "start": {
          "column": 1,
          "line": 1,
          "offset": 0,
        },
      },
      "ns": 0,
      "props": [],
      "tag": "template",
      "tagType": 0,
      "type": 1,
    },
  ],
  "codegenNode": undefined,
  "components": [],
  "directives": [],
  "helpers": Set {},
  "hoists": [],
  "imports": [],
  "loc": {
    "end": {
      "column": 15,
      "line": 1,
      "offset": 14,
    },
    "source": "<template><!--",
    "start": {
      "column": 1,
      "line": 1,
      "offset": 0,
    },
  },
  "source": "<template><!--",
  "temps": 0,
  "type": 0,
}
`;

exports[`compiler: parse > Errors > EOF_IN_COMMENT > <template><!--comment 1`] = `
{
  "cached": 0,
  "children": [
    {
      "children": [
        {
          "content": "comment",
          "loc": {
            "end": {
              "column": 25,
              "line": 1,
              "offset": 24,
            },
            "source": "<!--comment",
            "start": {
              "column": 11,
              "line": 1,
              "offset": 10,
            },
          },
          "type": 3,
        },
      ],
      "codegenNode": undefined,
      "loc": {
        "end": {
          "column": 22,
          "line": 1,
          "offset": 21,
        },
        "source": "<template><!--comment",
        "start": {
          "column": 1,
          "line": 1,
          "offset": 0,
        },
      },
      "ns": 0,
      "props": [],
      "tag": "template",
      "tagType": 0,
      "type": 1,
    },
  ],
  "codegenNode": undefined,
  "components": [],
  "directives": [],
  "helpers": Set {},
  "hoists": [],
  "imports": [],
  "loc": {
    "end": {
      "column": 22,
      "line": 1,
      "offset": 21,
    },
    "source": "<template><!--comment",
    "start": {
      "column": 1,
      "line": 1,
      "offset": 0,
    },
  },
  "source": "<template><!--comment",
  "temps": 0,
  "type": 0,
}
`;

exports[`compiler: parse > Errors > EOF_IN_TAG > <div></div 1`] = `
{
  "cached": 0,
  "children": [
    {
      "children": [],
      "codegenNode": undefined,
      "loc": {
        "end": {
          "column": 11,
          "line": 1,
          "offset": 10,
        },
        "source": "<div></div",
        "start": {
          "column": 1,
          "line": 1,
          "offset": 0,
        },
      },
      "ns": 0,
      "props": [],
      "tag": "div",
      "tagType": 0,
      "type": 1,
    },
  ],
  "codegenNode": undefined,
  "components": [],
  "directives": [],
  "helpers": Set {},
  "hoists": [],
  "imports": [],
  "loc": {
    "end": {
      "column": 11,
      "line": 1,
      "offset": 10,
    },
    "source": "<div></div",
    "start": {
      "column": 1,
      "line": 1,
      "offset": 0,
    },
  },
  "source": "<div></div",
  "temps": 0,
  "type": 0,
}
`;

exports[`compiler: parse > Errors > EOF_IN_TAG > <template><div  1`] = `
{
  "cached": 0,
  "children": [
    {
      "children": [],
      "codegenNode": undefined,
      "loc": {
        "end": {
          "column": 16,
          "line": 1,
          "offset": 15,
        },
        "source": "<template><div ",
        "start": {
          "column": 1,
          "line": 1,
          "offset": 0,
        },
      },
      "ns": 0,
      "props": [],
      "tag": "template",
      "tagType": 0,
      "type": 1,
    },
  ],
  "codegenNode": undefined,
  "components": [],
  "directives": [],
  "helpers": Set {},
  "hoists": [],
  "imports": [],
  "loc": {
    "end": {
      "column": 16,
      "line": 1,
      "offset": 15,
    },
    "source": "<template><div ",
    "start": {
      "column": 1,
      "line": 1,
      "offset": 0,
    },
  },
  "source": "<template><div ",
  "temps": 0,
  "type": 0,
}
`;

exports[`compiler: parse > Errors > EOF_IN_TAG > <template><div 1`] = `
{
  "cached": 0,
  "children": [
    {
      "children": [],
      "codegenNode": undefined,
      "loc": {
        "end": {
          "column": 15,
          "line": 1,
          "offset": 14,
        },
        "source": "<template><div",
        "start": {
          "column": 1,
          "line": 1,
          "offset": 0,
        },
      },
      "ns": 0,
      "props": [],
      "tag": "template",
      "tagType": 0,
      "type": 1,
    },
  ],
  "codegenNode": undefined,
  "components": [],
  "directives": [],
  "helpers": Set {},
  "hoists": [],
  "imports": [],
  "loc": {
    "end": {
      "column": 15,
      "line": 1,
      "offset": 14,
    },
    "source": "<template><div",
    "start": {
      "column": 1,
      "line": 1,
      "offset": 0,
    },
  },
  "source": "<template><div",
  "temps": 0,
  "type": 0,
}
`;

exports[`compiler: parse > Errors > EOF_IN_TAG > <template><div id  1`] = `
{
  "cached": 0,
  "children": [
    {
      "children": [],
      "codegenNode": undefined,
      "loc": {
        "end": {
          "column": 19,
          "line": 1,
          "offset": 18,
        },
        "source": "<template><div id ",
        "start": {
          "column": 1,
          "line": 1,
          "offset": 0,
        },
      },
      "ns": 0,
      "props": [],
      "tag": "template",
      "tagType": 0,
      "type": 1,
    },
  ],
  "codegenNode": undefined,
  "components": [],
  "directives": [],
  "helpers": Set {},
  "hoists": [],
  "imports": [],
  "loc": {
    "end": {
      "column": 19,
      "line": 1,
      "offset": 18,
    },
    "source": "<template><div id ",
    "start": {
      "column": 1,
      "line": 1,
      "offset": 0,
    },
  },
  "source": "<template><div id ",
  "temps": 0,
  "type": 0,
}
`;

exports[`compiler: parse > Errors > EOF_IN_TAG > <template><div id = 1`] = `
{
  "cached": 0,
  "children": [
    {
      "children": [],
      "codegenNode": undefined,
      "loc": {
        "end": {
          "column": 20,
          "line": 1,
          "offset": 19,
        },
        "source": "<template><div id =",
        "start": {
          "column": 1,
          "line": 1,
          "offset": 0,
        },
      },
      "ns": 0,
      "props": [],
      "tag": "template",
      "tagType": 0,
      "type": 1,
    },
  ],
  "codegenNode": undefined,
  "components": [],
  "directives": [],
  "helpers": Set {},
  "hoists": [],
  "imports": [],
  "loc": {
    "end": {
      "column": 20,
      "line": 1,
      "offset": 19,
    },
    "source": "<template><div id =",
    "start": {
      "column": 1,
      "line": 1,
      "offset": 0,
    },
  },
  "source": "<template><div id =",
  "temps": 0,
  "type": 0,
}
`;

exports[`compiler: parse > Errors > EOF_IN_TAG > <template><div id 1`] = `
{
  "cached": 0,
  "children": [
    {
      "children": [],
      "codegenNode": undefined,
      "loc": {
        "end": {
          "column": 18,
          "line": 1,
          "offset": 17,
        },
        "source": "<template><div id",
        "start": {
          "column": 1,
          "line": 1,
          "offset": 0,
        },
      },
      "ns": 0,
      "props": [],
      "tag": "template",
      "tagType": 0,
      "type": 1,
    },
  ],
  "codegenNode": undefined,
  "components": [],
  "directives": [],
  "helpers": Set {},
  "hoists": [],
  "imports": [],
  "loc": {
    "end": {
      "column": 18,
      "line": 1,
      "offset": 17,
    },
    "source": "<template><div id",
    "start": {
      "column": 1,
      "line": 1,
      "offset": 0,
    },
  },
  "source": "<template><div id",
  "temps": 0,
  "type": 0,
}
`;

exports[`compiler: parse > Errors > EOF_IN_TAG > <template><div id="abc 1`] = `
{
  "cached": 0,
  "children": [
    {
      "children": [],
      "codegenNode": undefined,
      "loc": {
        "end": {
          "column": 23,
          "line": 1,
          "offset": 22,
        },
        "source": "<template><div id="abc",
        "start": {
          "column": 1,
          "line": 1,
          "offset": 0,
        },
      },
      "ns": 0,
      "props": [],
      "tag": "template",
      "tagType": 0,
      "type": 1,
    },
  ],
  "codegenNode": undefined,
  "components": [],
  "directives": [],
  "helpers": Set {},
  "hoists": [],
  "imports": [],
  "loc": {
    "end": {
      "column": 23,
      "line": 1,
      "offset": 22,
    },
    "source": "<template><div id="abc",
    "start": {
      "column": 1,
      "line": 1,
      "offset": 0,
    },
  },
  "source": "<template><div id="abc",
  "temps": 0,
  "type": 0,
}
`;

exports[`compiler: parse > Errors > EOF_IN_TAG > <template><div id="abc" 1`] = `
{
  "cached": 0,
  "children": [
    {
      "children": [],
      "codegenNode": undefined,
      "loc": {
        "end": {
          "column": 24,
          "line": 1,
          "offset": 23,
        },
        "source": "<template><div id="abc"",
        "start": {
          "column": 1,
          "line": 1,
          "offset": 0,
        },
      },
      "ns": 0,
      "props": [],
      "tag": "template",
      "tagType": 0,
      "type": 1,
    },
  ],
  "codegenNode": undefined,
  "components": [],
  "directives": [],
  "helpers": Set {},
  "hoists": [],
  "imports": [],
  "loc": {
    "end": {
      "column": 24,
      "line": 1,
      "offset": 23,
    },
    "source": "<template><div id="abc"",
    "start": {
      "column": 1,
      "line": 1,
      "offset": 0,
    },
  },
  "source": "<template><div id="abc"",
  "temps": 0,
  "type": 0,
}
`;

exports[`compiler: parse > Errors > EOF_IN_TAG > <template><div id="abc"/ 1`] = `
{
  "cached": 0,
  "children": [
    {
      "children": [
        {
          "content": "/",
          "loc": {
            "end": {
              "column": 25,
              "line": 1,
              "offset": 24,
            },
            "source": "/",
            "start": {
              "column": 0,
              "line": 1,
              "offset": -1,
            },
          },
          "type": 2,
        },
      ],
      "codegenNode": undefined,
      "loc": {
        "end": {
          "column": 25,
          "line": 1,
          "offset": 24,
        },
        "source": "<template><div id="abc"/",
        "start": {
          "column": 1,
          "line": 1,
          "offset": 0,
        },
      },
      "ns": 0,
      "props": [],
      "tag": "template",
      "tagType": 0,
      "type": 1,
    },
  ],
  "codegenNode": undefined,
  "components": [],
  "directives": [],
  "helpers": Set {},
  "hoists": [],
  "imports": [],
  "loc": {
    "end": {
      "column": 25,
      "line": 1,
      "offset": 24,
    },
    "source": "<template><div id="abc"/",
    "start": {
      "column": 1,
      "line": 1,
      "offset": 0,
    },
  },
  "source": "<template><div id="abc"/",
  "temps": 0,
  "type": 0,
}
`;

exports[`compiler: parse > Errors > EOF_IN_TAG > <template><div id='abc 1`] = `
{
  "cached": 0,
  "children": [
    {
      "children": [],
      "codegenNode": undefined,
      "loc": {
        "end": {
          "column": 23,
          "line": 1,
          "offset": 22,
        },
        "source": "<template><div id='abc",
        "start": {
          "column": 1,
          "line": 1,
          "offset": 0,
        },
      },
      "ns": 0,
      "props": [],
      "tag": "template",
      "tagType": 0,
      "type": 1,
    },
  ],
  "codegenNode": undefined,
  "components": [],
  "directives": [],
  "helpers": Set {},
  "hoists": [],
  "imports": [],
  "loc": {
    "end": {
      "column": 23,
      "line": 1,
      "offset": 22,
    },
    "source": "<template><div id='abc",
    "start": {
      "column": 1,
      "line": 1,
      "offset": 0,
    },
  },
  "source": "<template><div id='abc",
  "temps": 0,
  "type": 0,
}
`;

exports[`compiler: parse > Errors > EOF_IN_TAG > <template><div id='abc' 1`] = `
{
  "cached": 0,
  "children": [
    {
      "children": [],
      "codegenNode": undefined,
      "loc": {
        "end": {
          "column": 24,
          "line": 1,
          "offset": 23,
        },
        "source": "<template><div id='abc'",
        "start": {
          "column": 1,
          "line": 1,
          "offset": 0,
        },
      },
      "ns": 0,
      "props": [],
      "tag": "template",
      "tagType": 0,
      "type": 1,
    },
  ],
  "codegenNode": undefined,
  "components": [],
  "directives": [],
  "helpers": Set {},
  "hoists": [],
  "imports": [],
  "loc": {
    "end": {
      "column": 24,
      "line": 1,
      "offset": 23,
    },
    "source": "<template><div id='abc'",
    "start": {
      "column": 1,
      "line": 1,
      "offset": 0,
    },
  },
  "source": "<template><div id='abc'",
  "temps": 0,
  "type": 0,
}
`;

exports[`compiler: parse > Errors > EOF_IN_TAG > <template><div id='abc'/ 1`] = `
{
  "cached": 0,
  "children": [
    {
      "children": [
        {
          "content": "/",
          "loc": {
            "end": {
              "column": 25,
              "line": 1,
              "offset": 24,
            },
            "source": "/",
            "start": {
              "column": 0,
              "line": 1,
              "offset": -1,
            },
          },
          "type": 2,
        },
      ],
      "codegenNode": undefined,
      "loc": {
        "end": {
          "column": 25,
          "line": 1,
          "offset": 24,
        },
        "source": "<template><div id='abc'/",
        "start": {
          "column": 1,
          "line": 1,
          "offset": 0,
        },
      },
      "ns": 0,
      "props": [],
      "tag": "template",
      "tagType": 0,
      "type": 1,
    },
  ],
  "codegenNode": undefined,
  "components": [],
  "directives": [],
  "helpers": Set {},
  "hoists": [],
  "imports": [],
  "loc": {
    "end": {
      "column": 25,
      "line": 1,
      "offset": 24,
    },
    "source": "<template><div id='abc'/",
    "start": {
      "column": 1,
      "line": 1,
      "offset": 0,
    },
  },
  "source": "<template><div id='abc'/",
  "temps": 0,
  "type": 0,
}
`;

exports[`compiler: parse > Errors > EOF_IN_TAG > <template><div id=abc / 1`] = `
{
  "cached": 0,
  "children": [
    {
      "children": [
        {
          "content": "/",
          "loc": {
            "end": {
              "column": 24,
              "line": 1,
              "offset": 23,
            },
            "source": "/",
            "start": {
              "column": 0,
              "line": 1,
              "offset": -1,
            },
          },
          "type": 2,
        },
      ],
      "codegenNode": undefined,
      "loc": {
        "end": {
          "column": 24,
          "line": 1,
          "offset": 23,
        },
        "source": "<template><div id=abc /",
        "start": {
          "column": 1,
          "line": 1,
          "offset": 0,
        },
      },
      "ns": 0,
      "props": [],
      "tag": "template",
      "tagType": 0,
      "type": 1,
    },
  ],
  "codegenNode": undefined,
  "components": [],
  "directives": [],
  "helpers": Set {},
  "hoists": [],
  "imports": [],
  "loc": {
    "end": {
      "column": 24,
      "line": 1,
      "offset": 23,
    },
    "source": "<template><div id=abc /",
    "start": {
      "column": 1,
      "line": 1,
      "offset": 0,
    },
  },
  "source": "<template><div id=abc /",
  "temps": 0,
  "type": 0,
}
`;

exports[`compiler: parse > Errors > EOF_IN_TAG > <template><div id=abc 1`] = `
{
  "cached": 0,
  "children": [
    {
      "children": [],
      "codegenNode": undefined,
      "loc": {
        "end": {
          "column": 22,
          "line": 1,
          "offset": 21,
        },
        "source": "<template><div id=abc",
        "start": {
          "column": 1,
          "line": 1,
          "offset": 0,
        },
      },
      "ns": 0,
      "props": [],
      "tag": "template",
      "tagType": 0,
      "type": 1,
    },
  ],
  "codegenNode": undefined,
  "components": [],
  "directives": [],
  "helpers": Set {},
  "hoists": [],
  "imports": [],
  "loc": {
    "end": {
      "column": 22,
      "line": 1,
      "offset": 21,
    },
    "source": "<template><div id=abc",
    "start": {
      "column": 1,
      "line": 1,
      "offset": 0,
    },
  },
  "source": "<template><div id=abc",
  "temps": 0,
  "type": 0,
}
`;

exports[`compiler: parse > Errors > MISSING_ATTRIBUTE_VALUE > <template><div id= /></div></template> 1`] = `
{
  "cached": 0,
  "children": [
    {
      "children": [
        {
          "children": [],
          "codegenNode": undefined,
          "loc": {
            "end": {
              "column": 28,
              "line": 1,
              "offset": 27,
            },
            "source": "<div id= /></div>",
            "start": {
              "column": 11,
              "line": 1,
              "offset": 10,
            },
          },
          "ns": 0,
          "props": [
            {
              "loc": {
                "end": {
                  "column": 21,
                  "line": 1,
                  "offset": 20,
                },
                "source": "id= /",
                "start": {
                  "column": 16,
                  "line": 1,
                  "offset": 15,
                },
              },
              "name": "id",
              "nameLoc": {
                "end": {
                  "column": 18,
                  "line": 1,
                  "offset": 17,
                },
                "source": "id",
                "start": {
                  "column": 16,
                  "line": 1,
                  "offset": 15,
                },
              },
              "type": 6,
              "value": {
                "content": "/",
                "loc": {
                  "end": {
                    "column": 21,
                    "line": 1,
                    "offset": 20,
                  },
                  "source": "/",
                  "start": {
                    "column": 20,
                    "line": 1,
                    "offset": 19,
                  },
                },
                "type": 2,
              },
            },
          ],
          "tag": "div",
          "tagType": 0,
          "type": 1,
        },
      ],
      "codegenNode": undefined,
      "loc": {
        "end": {
          "column": 39,
          "line": 1,
          "offset": 38,
        },
        "source": "<template><div id= /></div></template>",
        "start": {
          "column": 1,
          "line": 1,
          "offset": 0,
        },
      },
      "ns": 0,
      "props": [],
      "tag": "template",
      "tagType": 0,
      "type": 1,
    },
  ],
  "codegenNode": undefined,
  "components": [],
  "directives": [],
  "helpers": Set {},
  "hoists": [],
  "imports": [],
  "loc": {
    "end": {
      "column": 39,
      "line": 1,
      "offset": 38,
    },
    "source": "<template><div id= /></div></template>",
    "start": {
      "column": 1,
      "line": 1,
      "offset": 0,
    },
  },
  "source": "<template><div id= /></div></template>",
  "temps": 0,
  "type": 0,
}
`;

exports[`compiler: parse > Errors > MISSING_ATTRIBUTE_VALUE > <template><div id= ></div></template> 1`] = `
{
  "cached": 0,
  "children": [
    {
      "children": [
        {
          "children": [],
          "codegenNode": undefined,
          "loc": {
            "end": {
              "column": 27,
              "line": 1,
              "offset": 26,
            },
            "source": "<div id= ></div>",
            "start": {
              "column": 11,
              "line": 1,
              "offset": 10,
            },
          },
          "ns": 0,
          "props": [
            {
              "loc": {
                "end": {
                  "column": 20,
                  "line": 1,
                  "offset": 19,
                },
                "source": "id= ",
                "start": {
                  "column": 16,
                  "line": 1,
                  "offset": 15,
                },
              },
              "name": "id",
              "nameLoc": {
                "end": {
                  "column": 18,
                  "line": 1,
                  "offset": 17,
                },
                "source": "id",
                "start": {
                  "column": 16,
                  "line": 1,
                  "offset": 15,
                },
              },
              "type": 6,
              "value": {
                "content": "",
                "loc": {
                  "end": {
                    "column": 20,
                    "line": 1,
                    "offset": 19,
                  },
                  "source": "",
                  "start": {
                    "column": 20,
                    "line": 1,
                    "offset": 19,
                  },
                },
                "type": 2,
              },
            },
          ],
          "tag": "div",
          "tagType": 0,
          "type": 1,
        },
      ],
      "codegenNode": undefined,
      "loc": {
        "end": {
          "column": 38,
          "line": 1,
          "offset": 37,
        },
        "source": "<template><div id= ></div></template>",
        "start": {
          "column": 1,
          "line": 1,
          "offset": 0,
        },
      },
      "ns": 0,
      "props": [],
      "tag": "template",
      "tagType": 0,
      "type": 1,
    },
  ],
  "codegenNode": undefined,
  "components": [],
  "directives": [],
  "helpers": Set {},
  "hoists": [],
  "imports": [],
  "loc": {
    "end": {
      "column": 38,
      "line": 1,
      "offset": 37,
    },
    "source": "<template><div id= ></div></template>",
    "start": {
      "column": 1,
      "line": 1,
      "offset": 0,
    },
  },
  "source": "<template><div id= ></div></template>",
  "temps": 0,
  "type": 0,
}
`;

exports[`compiler: parse > Errors > MISSING_ATTRIBUTE_VALUE > <template><div id=></div></template> 1`] = `
{
  "cached": 0,
  "children": [
    {
      "children": [
        {
          "children": [],
          "codegenNode": undefined,
          "loc": {
            "end": {
              "column": 26,
              "line": 1,
              "offset": 25,
            },
            "source": "<div id=></div>",
            "start": {
              "column": 11,
              "line": 1,
              "offset": 10,
            },
          },
          "ns": 0,
          "props": [
            {
              "loc": {
                "end": {
                  "column": 19,
                  "line": 1,
                  "offset": 18,
                },
                "source": "id=",
                "start": {
                  "column": 16,
                  "line": 1,
                  "offset": 15,
                },
              },
              "name": "id",
              "nameLoc": {
                "end": {
                  "column": 18,
                  "line": 1,
                  "offset": 17,
                },
                "source": "id",
                "start": {
                  "column": 16,
                  "line": 1,
                  "offset": 15,
                },
              },
              "type": 6,
              "value": {
                "content": "",
                "loc": {
                  "end": {
                    "column": 19,
                    "line": 1,
                    "offset": 18,
                  },
                  "source": "",
                  "start": {
                    "column": 19,
                    "line": 1,
                    "offset": 18,
                  },
                },
                "type": 2,
              },
            },
          ],
          "tag": "div",
          "tagType": 0,
          "type": 1,
        },
      ],
      "codegenNode": undefined,
      "loc": {
        "end": {
          "column": 37,
          "line": 1,
          "offset": 36,
        },
        "source": "<template><div id=></div></template>",
        "start": {
          "column": 1,
          "line": 1,
          "offset": 0,
        },
      },
      "ns": 0,
      "props": [],
      "tag": "template",
      "tagType": 0,
      "type": 1,
    },
  ],
  "codegenNode": undefined,
  "components": [],
  "directives": [],
  "helpers": Set {},
  "hoists": [],
  "imports": [],
  "loc": {
    "end": {
      "column": 37,
      "line": 1,
      "offset": 36,
    },
    "source": "<template><div id=></div></template>",
    "start": {
      "column": 1,
      "line": 1,
      "offset": 0,
    },
  },
  "source": "<template><div id=></div></template>",
  "temps": 0,
  "type": 0,
}
`;

exports[`compiler: parse > Errors > MISSING_END_TAG_NAME > <template></></template> 1`] = `
{
  "cached": 0,
  "children": [
    {
      "children": [],
      "codegenNode": undefined,
      "loc": {
        "end": {
          "column": 25,
          "line": 1,
          "offset": 24,
        },
        "source": "<template></></template>",
        "start": {
          "column": 1,
          "line": 1,
          "offset": 0,
        },
      },
      "ns": 0,
      "props": [],
      "tag": "template",
      "tagType": 0,
      "type": 1,
    },
  ],
  "codegenNode": undefined,
  "components": [],
  "directives": [],
  "helpers": Set {},
  "hoists": [],
  "imports": [],
  "loc": {
    "end": {
      "column": 25,
      "line": 1,
      "offset": 24,
    },
    "source": "<template></></template>",
    "start": {
      "column": 1,
      "line": 1,
      "offset": 0,
    },
  },
  "source": "<template></></template>",
  "temps": 0,
  "type": 0,
}
`;

exports[`compiler: parse > Errors > UNEXPECTED_CHARACTER_IN_ATTRIBUTE_NAME > <template><div a"bc=''></div></template> 1`] = `
{
  "cached": 0,
  "children": [
    {
      "children": [
        {
          "children": [],
          "codegenNode": undefined,
          "loc": {
            "end": {
              "column": 30,
              "line": 1,
              "offset": 29,
            },
            "source": "<div a"bc=''></div>",
            "start": {
              "column": 11,
              "line": 1,
              "offset": 10,
            },
          },
          "ns": 0,
          "props": [
            {
              "loc": {
                "end": {
                  "column": 23,
                  "line": 1,
                  "offset": 22,
                },
                "source": "a"bc=''",
                "start": {
                  "column": 16,
                  "line": 1,
                  "offset": 15,
                },
              },
              "name": "a"bc",
              "nameLoc": {
                "end": {
                  "column": 20,
                  "line": 1,
                  "offset": 19,
                },
                "source": "a"bc",
                "start": {
                  "column": 16,
                  "line": 1,
                  "offset": 15,
                },
              },
              "type": 6,
              "value": {
                "content": "",
                "loc": {
                  "end": {
                    "column": 23,
                    "line": 1,
                    "offset": 22,
                  },
                  "source": "''",
                  "start": {
                    "column": 21,
                    "line": 1,
                    "offset": 20,
                  },
                },
                "type": 2,
              },
            },
          ],
          "tag": "div",
          "tagType": 0,
          "type": 1,
        },
      ],
      "codegenNode": undefined,
      "loc": {
        "end": {
          "column": 41,
          "line": 1,
          "offset": 40,
        },
        "source": "<template><div a"bc=''></div></template>",
        "start": {
          "column": 1,
          "line": 1,
          "offset": 0,
        },
      },
      "ns": 0,
      "props": [],
      "tag": "template",
      "tagType": 0,
      "type": 1,
    },
  ],
  "codegenNode": undefined,
  "components": [],
  "directives": [],
  "helpers": Set {},
  "hoists": [],
  "imports": [],
  "loc": {
    "end": {
      "column": 41,
      "line": 1,
      "offset": 40,
    },
    "source": "<template><div a"bc=''></div></template>",
    "start": {
      "column": 1,
      "line": 1,
      "offset": 0,
    },
  },
  "source": "<template><div a"bc=''></div></template>",
  "temps": 0,
  "type": 0,
}
`;

exports[`compiler: parse > Errors > UNEXPECTED_CHARACTER_IN_ATTRIBUTE_NAME > <template><div a'bc=''></div></template> 1`] = `
{
  "cached": 0,
  "children": [
    {
      "children": [
        {
          "children": [],
          "codegenNode": undefined,
          "loc": {
            "end": {
              "column": 30,
              "line": 1,
              "offset": 29,
            },
            "source": "<div a'bc=''></div>",
            "start": {
              "column": 11,
              "line": 1,
              "offset": 10,
            },
          },
          "ns": 0,
          "props": [
            {
              "loc": {
                "end": {
                  "column": 23,
                  "line": 1,
                  "offset": 22,
                },
                "source": "a'bc=''",
                "start": {
                  "column": 16,
                  "line": 1,
                  "offset": 15,
                },
              },
              "name": "a'bc",
              "nameLoc": {
                "end": {
                  "column": 20,
                  "line": 1,
                  "offset": 19,
                },
                "source": "a'bc",
                "start": {
                  "column": 16,
                  "line": 1,
                  "offset": 15,
                },
              },
              "type": 6,
              "value": {
                "content": "",
                "loc": {
                  "end": {
                    "column": 23,
                    "line": 1,
                    "offset": 22,
                  },
                  "source": "''",
                  "start": {
                    "column": 21,
                    "line": 1,
                    "offset": 20,
                  },
                },
                "type": 2,
              },
            },
          ],
          "tag": "div",
          "tagType": 0,
          "type": 1,
        },
      ],
      "codegenNode": undefined,
      "loc": {
        "end": {
          "column": 41,
          "line": 1,
          "offset": 40,
        },
        "source": "<template><div a'bc=''></div></template>",
        "start": {
          "column": 1,
          "line": 1,
          "offset": 0,
        },
      },
      "ns": 0,
      "props": [],
      "tag": "template",
      "tagType": 0,
      "type": 1,
    },
  ],
  "codegenNode": undefined,
  "components": [],
  "directives": [],
  "helpers": Set {},
  "hoists": [],
  "imports": [],
  "loc": {
    "end": {
      "column": 41,
      "line": 1,
      "offset": 40,
    },
    "source": "<template><div a'bc=''></div></template>",
    "start": {
      "column": 1,
      "line": 1,
      "offset": 0,
    },
  },
  "source": "<template><div a'bc=''></div></template>",
  "temps": 0,
  "type": 0,
}
`;

exports[`compiler: parse > Errors > UNEXPECTED_CHARACTER_IN_ATTRIBUTE_NAME > <template><div a<bc=''></div></template> 1`] = `
{
  "cached": 0,
  "children": [
    {
      "children": [
        {
          "children": [],
          "codegenNode": undefined,
          "loc": {
            "end": {
              "column": 30,
              "line": 1,
              "offset": 29,
            },
            "source": "<div a<bc=''></div>",
            "start": {
              "column": 11,
              "line": 1,
              "offset": 10,
            },
          },
          "ns": 0,
          "props": [
            {
              "loc": {
                "end": {
                  "column": 23,
                  "line": 1,
                  "offset": 22,
                },
                "source": "a<bc=''",
                "start": {
                  "column": 16,
                  "line": 1,
                  "offset": 15,
                },
              },
              "name": "a<bc",
              "nameLoc": {
                "end": {
                  "column": 20,
                  "line": 1,
                  "offset": 19,
                },
                "source": "a<bc",
                "start": {
                  "column": 16,
                  "line": 1,
                  "offset": 15,
                },
              },
              "type": 6,
              "value": {
                "content": "",
                "loc": {
                  "end": {
                    "column": 23,
                    "line": 1,
                    "offset": 22,
                  },
                  "source": "''",
                  "start": {
                    "column": 21,
                    "line": 1,
                    "offset": 20,
                  },
                },
                "type": 2,
              },
            },
          ],
          "tag": "div",
          "tagType": 0,
          "type": 1,
        },
      ],
      "codegenNode": undefined,
      "loc": {
        "end": {
          "column": 41,
          "line": 1,
          "offset": 40,
        },
        "source": "<template><div a<bc=''></div></template>",
        "start": {
          "column": 1,
          "line": 1,
          "offset": 0,
        },
      },
      "ns": 0,
      "props": [],
      "tag": "template",
      "tagType": 0,
      "type": 1,
    },
  ],
  "codegenNode": undefined,
  "components": [],
  "directives": [],
  "helpers": Set {},
  "hoists": [],
  "imports": [],
  "loc": {
    "end": {
      "column": 41,
      "line": 1,
      "offset": 40,
    },
    "source": "<template><div a<bc=''></div></template>",
    "start": {
      "column": 1,
      "line": 1,
      "offset": 0,
    },
  },
  "source": "<template><div a<bc=''></div></template>",
  "temps": 0,
  "type": 0,
}
`;

exports[`compiler: parse > Errors > UNEXPECTED_CHARACTER_IN_UNQUOTED_ATTRIBUTE_VALUE > <template><div foo=bar"></div></template> 1`] = `
{
  "cached": 0,
  "children": [
    {
      "children": [
        {
          "children": [],
          "codegenNode": undefined,
          "loc": {
            "end": {
              "column": 31,
              "line": 1,
              "offset": 30,
            },
            "source": "<div foo=bar"></div>",
            "start": {
              "column": 11,
              "line": 1,
              "offset": 10,
            },
          },
          "ns": 0,
          "props": [
            {
              "loc": {
                "end": {
                  "column": 24,
                  "line": 1,
                  "offset": 23,
                },
                "source": "foo=bar"",
                "start": {
                  "column": 16,
                  "line": 1,
                  "offset": 15,
                },
              },
              "name": "foo",
              "nameLoc": {
                "end": {
                  "column": 19,
                  "line": 1,
                  "offset": 18,
                },
                "source": "foo",
                "start": {
                  "column": 16,
                  "line": 1,
                  "offset": 15,
                },
              },
              "type": 6,
              "value": {
                "content": "bar"",
                "loc": {
                  "end": {
                    "column": 24,
                    "line": 1,
                    "offset": 23,
                  },
                  "source": "bar"",
                  "start": {
                    "column": 20,
                    "line": 1,
                    "offset": 19,
                  },
                },
                "type": 2,
              },
            },
          ],
          "tag": "div",
          "tagType": 0,
          "type": 1,
        },
      ],
      "codegenNode": undefined,
      "loc": {
        "end": {
          "column": 42,
          "line": 1,
          "offset": 41,
        },
        "source": "<template><div foo=bar"></div></template>",
        "start": {
          "column": 1,
          "line": 1,
          "offset": 0,
        },
      },
      "ns": 0,
      "props": [],
      "tag": "template",
      "tagType": 0,
      "type": 1,
    },
  ],
  "codegenNode": undefined,
  "components": [],
  "directives": [],
  "helpers": Set {},
  "hoists": [],
  "imports": [],
  "loc": {
    "end": {
      "column": 42,
      "line": 1,
      "offset": 41,
    },
    "source": "<template><div foo=bar"></div></template>",
    "start": {
      "column": 1,
      "line": 1,
      "offset": 0,
    },
  },
  "source": "<template><div foo=bar"></div></template>",
  "temps": 0,
  "type": 0,
}
`;

exports[`compiler: parse > Errors > UNEXPECTED_CHARACTER_IN_UNQUOTED_ATTRIBUTE_VALUE > <template><div foo=bar'></div></template> 1`] = `
{
  "cached": 0,
  "children": [
    {
      "children": [
        {
          "children": [],
          "codegenNode": undefined,
          "loc": {
            "end": {
              "column": 31,
              "line": 1,
              "offset": 30,
            },
            "source": "<div foo=bar'></div>",
            "start": {
              "column": 11,
              "line": 1,
              "offset": 10,
            },
          },
          "ns": 0,
          "props": [
            {
              "loc": {
                "end": {
                  "column": 24,
                  "line": 1,
                  "offset": 23,
                },
                "source": "foo=bar'",
                "start": {
                  "column": 16,
                  "line": 1,
                  "offset": 15,
                },
              },
              "name": "foo",
              "nameLoc": {
                "end": {
                  "column": 19,
                  "line": 1,
                  "offset": 18,
                },
                "source": "foo",
                "start": {
                  "column": 16,
                  "line": 1,
                  "offset": 15,
                },
              },
              "type": 6,
              "value": {
                "content": "bar'",
                "loc": {
                  "end": {
                    "column": 24,
                    "line": 1,
                    "offset": 23,
                  },
                  "source": "bar'",
                  "start": {
                    "column": 20,
                    "line": 1,
                    "offset": 19,
                  },
                },
                "type": 2,
              },
            },
          ],
          "tag": "div",
          "tagType": 0,
          "type": 1,
        },
      ],
      "codegenNode": undefined,
      "loc": {
        "end": {
          "column": 42,
          "line": 1,
          "offset": 41,
        },
        "source": "<template><div foo=bar'></div></template>",
        "start": {
          "column": 1,
          "line": 1,
          "offset": 0,
        },
      },
      "ns": 0,
      "props": [],
      "tag": "template",
      "tagType": 0,
      "type": 1,
    },
  ],
  "codegenNode": undefined,
  "components": [],
  "directives": [],
  "helpers": Set {},
  "hoists": [],
  "imports": [],
  "loc": {
    "end": {
      "column": 42,
      "line": 1,
      "offset": 41,
    },
    "source": "<template><div foo=bar'></div></template>",
    "start": {
      "column": 1,
      "line": 1,
      "offset": 0,
    },
  },
  "source": "<template><div foo=bar'></div></template>",
  "temps": 0,
  "type": 0,
}
`;

exports[`compiler: parse > Errors > UNEXPECTED_CHARACTER_IN_UNQUOTED_ATTRIBUTE_VALUE > <template><div foo=bar<div></div></template> 1`] = `
{
  "cached": 0,
  "children": [
    {
      "children": [
        {
          "children": [],
          "codegenNode": undefined,
          "loc": {
            "end": {
              "column": 34,
              "line": 1,
              "offset": 33,
            },
            "source": "<div foo=bar<div></div>",
            "start": {
              "column": 11,
              "line": 1,
              "offset": 10,
            },
          },
          "ns": 0,
          "props": [
            {
              "loc": {
                "end": {
                  "column": 27,
                  "line": 1,
                  "offset": 26,
                },
                "source": "foo=bar<div",
                "start": {
                  "column": 16,
                  "line": 1,
                  "offset": 15,
                },
              },
              "name": "foo",
              "nameLoc": {
                "end": {
                  "column": 19,
                  "line": 1,
                  "offset": 18,
                },
                "source": "foo",
                "start": {
                  "column": 16,
                  "line": 1,
                  "offset": 15,
                },
              },
              "type": 6,
              "value": {
                "content": "bar<div",
                "loc": {
                  "end": {
                    "column": 27,
                    "line": 1,
                    "offset": 26,
                  },
                  "source": "bar<div",
                  "start": {
                    "column": 20,
                    "line": 1,
                    "offset": 19,
                  },
                },
                "type": 2,
              },
            },
          ],
          "tag": "div",
          "tagType": 0,
          "type": 1,
        },
      ],
      "codegenNode": undefined,
      "loc": {
        "end": {
          "column": 45,
          "line": 1,
          "offset": 44,
        },
        "source": "<template><div foo=bar<div></div></template>",
        "start": {
          "column": 1,
          "line": 1,
          "offset": 0,
        },
      },
      "ns": 0,
      "props": [],
      "tag": "template",
      "tagType": 0,
      "type": 1,
    },
  ],
  "codegenNode": undefined,
  "components": [],
  "directives": [],
  "helpers": Set {},
  "hoists": [],
  "imports": [],
  "loc": {
    "end": {
      "column": 45,
      "line": 1,
      "offset": 44,
    },
    "source": "<template><div foo=bar<div></div></template>",
    "start": {
      "column": 1,
      "line": 1,
      "offset": 0,
    },
  },
  "source": "<template><div foo=bar<div></div></template>",
  "temps": 0,
  "type": 0,
}
`;

exports[`compiler: parse > Errors > UNEXPECTED_CHARACTER_IN_UNQUOTED_ATTRIBUTE_VALUE > <template><div foo=bar=baz></div></template> 1`] = `
{
  "cached": 0,
  "children": [
    {
      "children": [
        {
          "children": [],
          "codegenNode": undefined,
          "loc": {
            "end": {
              "column": 34,
              "line": 1,
              "offset": 33,
            },
            "source": "<div foo=bar=baz></div>",
            "start": {
              "column": 11,
              "line": 1,
              "offset": 10,
            },
          },
          "ns": 0,
          "props": [
            {
              "loc": {
                "end": {
                  "column": 27,
                  "line": 1,
                  "offset": 26,
                },
                "source": "foo=bar=baz",
                "start": {
                  "column": 16,
                  "line": 1,
                  "offset": 15,
                },
              },
              "name": "foo",
              "nameLoc": {
                "end": {
                  "column": 19,
                  "line": 1,
                  "offset": 18,
                },
                "source": "foo",
                "start": {
                  "column": 16,
                  "line": 1,
                  "offset": 15,
                },
              },
              "type": 6,
              "value": {
                "content": "bar=baz",
                "loc": {
                  "end": {
                    "column": 27,
                    "line": 1,
                    "offset": 26,
                  },
                  "source": "bar=baz",
                  "start": {
                    "column": 20,
                    "line": 1,
                    "offset": 19,
                  },
                },
                "type": 2,
              },
            },
          ],
          "tag": "div",
          "tagType": 0,
          "type": 1,
        },
      ],
      "codegenNode": undefined,
      "loc": {
        "end": {
          "column": 45,
          "line": 1,
          "offset": 44,
        },
        "source": "<template><div foo=bar=baz></div></template>",
        "start": {
          "column": 1,
          "line": 1,
          "offset": 0,
        },
      },
      "ns": 0,
      "props": [],
      "tag": "template",
      "tagType": 0,
      "type": 1,
    },
  ],
  "codegenNode": undefined,
  "components": [],
  "directives": [],
  "helpers": Set {},
  "hoists": [],
  "imports": [],
  "loc": {
    "end": {
      "column": 45,
      "line": 1,
      "offset": 44,
    },
    "source": "<template><div foo=bar=baz></div></template>",
    "start": {
      "column": 1,
      "line": 1,
      "offset": 0,
    },
  },
  "source": "<template><div foo=bar=baz></div></template>",
  "temps": 0,
  "type": 0,
}
`;

exports[`compiler: parse > Errors > UNEXPECTED_CHARACTER_IN_UNQUOTED_ATTRIBUTE_VALUE > <template><div foo=bar\`></div></template> 1`] = `
{
  "cached": 0,
  "children": [
    {
      "children": [
        {
          "children": [],
          "codegenNode": undefined,
          "loc": {
            "end": {
              "column": 31,
              "line": 1,
              "offset": 30,
            },
            "source": "<div foo=bar\`></div>",
            "start": {
              "column": 11,
              "line": 1,
              "offset": 10,
            },
          },
          "ns": 0,
          "props": [
            {
              "loc": {
                "end": {
                  "column": 24,
                  "line": 1,
                  "offset": 23,
                },
                "source": "foo=bar\`",
                "start": {
                  "column": 16,
                  "line": 1,
                  "offset": 15,
                },
              },
              "name": "foo",
              "nameLoc": {
                "end": {
                  "column": 19,
                  "line": 1,
                  "offset": 18,
                },
                "source": "foo",
                "start": {
                  "column": 16,
                  "line": 1,
                  "offset": 15,
                },
              },
              "type": 6,
              "value": {
                "content": "bar\`",
                "loc": {
                  "end": {
                    "column": 24,
                    "line": 1,
                    "offset": 23,
                  },
                  "source": "bar\`",
                  "start": {
                    "column": 20,
                    "line": 1,
                    "offset": 19,
                  },
                },
                "type": 2,
              },
            },
          ],
          "tag": "div",
          "tagType": 0,
          "type": 1,
        },
      ],
      "codegenNode": undefined,
      "loc": {
        "end": {
          "column": 42,
          "line": 1,
          "offset": 41,
        },
        "source": "<template><div foo=bar\`></div></template>",
        "start": {
          "column": 1,
          "line": 1,
          "offset": 0,
        },
      },
      "ns": 0,
      "props": [],
      "tag": "template",
      "tagType": 0,
      "type": 1,
    },
  ],
  "codegenNode": undefined,
  "components": [],
  "directives": [],
  "helpers": Set {},
  "hoists": [],
  "imports": [],
  "loc": {
    "end": {
      "column": 42,
      "line": 1,
      "offset": 41,
    },
    "source": "<template><div foo=bar\`></div></template>",
    "start": {
      "column": 1,
      "line": 1,
      "offset": 0,
    },
  },
  "source": "<template><div foo=bar\`></div></template>",
  "temps": 0,
  "type": 0,
}
`;

exports[`compiler: parse > Errors > UNEXPECTED_EQUALS_SIGN_BEFORE_ATTRIBUTE_NAME > <template><div =></div></template> 1`] = `
{
  "cached": 0,
  "children": [
    {
      "children": [
        {
          "children": [],
          "codegenNode": undefined,
          "loc": {
            "end": {
              "column": 24,
              "line": 1,
              "offset": 23,
            },
            "source": "<div =></div>",
            "start": {
              "column": 11,
              "line": 1,
              "offset": 10,
            },
          },
          "ns": 0,
          "props": [
            {
              "loc": {
                "end": {
                  "column": 17,
                  "line": 1,
                  "offset": 16,
                },
                "source": "=",
                "start": {
                  "column": 16,
                  "line": 1,
                  "offset": 15,
                },
              },
              "name": "=",
              "nameLoc": {
                "end": {
                  "column": 17,
                  "line": 1,
                  "offset": 16,
                },
                "source": "=",
                "start": {
                  "column": 16,
                  "line": 1,
                  "offset": 15,
                },
              },
              "type": 6,
              "value": undefined,
            },
          ],
          "tag": "div",
          "tagType": 0,
          "type": 1,
        },
      ],
      "codegenNode": undefined,
      "loc": {
        "end": {
          "column": 35,
          "line": 1,
          "offset": 34,
        },
        "source": "<template><div =></div></template>",
        "start": {
          "column": 1,
          "line": 1,
          "offset": 0,
        },
      },
      "ns": 0,
      "props": [],
      "tag": "template",
      "tagType": 0,
      "type": 1,
    },
  ],
  "codegenNode": undefined,
  "components": [],
  "directives": [],
  "helpers": Set {},
  "hoists": [],
  "imports": [],
  "loc": {
    "end": {
      "column": 35,
      "line": 1,
      "offset": 34,
    },
    "source": "<template><div =></div></template>",
    "start": {
      "column": 1,
      "line": 1,
      "offset": 0,
    },
  },
  "source": "<template><div =></div></template>",
  "temps": 0,
  "type": 0,
}
`;

exports[`compiler: parse > Errors > UNEXPECTED_EQUALS_SIGN_BEFORE_ATTRIBUTE_NAME > <template><div =foo=bar></div></template> 1`] = `
{
  "cached": 0,
  "children": [
    {
      "children": [
        {
          "children": [],
          "codegenNode": undefined,
          "loc": {
            "end": {
              "column": 31,
              "line": 1,
              "offset": 30,
            },
            "source": "<div =foo=bar></div>",
            "start": {
              "column": 11,
              "line": 1,
              "offset": 10,
            },
          },
          "ns": 0,
          "props": [
            {
              "loc": {
                "end": {
                  "column": 24,
                  "line": 1,
                  "offset": 23,
                },
                "source": "=foo=bar",
                "start": {
                  "column": 16,
                  "line": 1,
                  "offset": 15,
                },
              },
              "name": "=foo",
              "nameLoc": {
                "end": {
                  "column": 20,
                  "line": 1,
                  "offset": 19,
                },
                "source": "=foo",
                "start": {
                  "column": 16,
                  "line": 1,
                  "offset": 15,
                },
              },
              "type": 6,
              "value": {
                "content": "bar",
                "loc": {
                  "end": {
                    "column": 24,
                    "line": 1,
                    "offset": 23,
                  },
                  "source": "bar",
                  "start": {
                    "column": 21,
                    "line": 1,
                    "offset": 20,
                  },
                },
                "type": 2,
              },
            },
          ],
          "tag": "div",
          "tagType": 0,
          "type": 1,
        },
      ],
      "codegenNode": undefined,
      "loc": {
        "end": {
          "column": 42,
          "line": 1,
          "offset": 41,
        },
        "source": "<template><div =foo=bar></div></template>",
        "start": {
          "column": 1,
          "line": 1,
          "offset": 0,
        },
      },
      "ns": 0,
      "props": [],
      "tag": "template",
      "tagType": 0,
      "type": 1,
    },
  ],
  "codegenNode": undefined,
  "components": [],
  "directives": [],
  "helpers": Set {},
  "hoists": [],
  "imports": [],
  "loc": {
    "end": {
      "column": 42,
      "line": 1,
      "offset": 41,
    },
    "source": "<template><div =foo=bar></div></template>",
    "start": {
      "column": 1,
      "line": 1,
      "offset": 0,
    },
  },
  "source": "<template><div =foo=bar></div></template>",
  "temps": 0,
  "type": 0,
}
`;

exports[`compiler: parse > Errors > UNEXPECTED_QUESTION_MARK_INSTEAD_OF_TAG_NAME > <template><?xml?></template> 1`] = `
{
  "cached": 0,
  "children": [
    {
      "children": [],
      "codegenNode": undefined,
      "loc": {
        "end": {
          "column": 29,
          "line": 1,
          "offset": 28,
        },
        "source": "<template><?xml?></template>",
        "start": {
          "column": 1,
          "line": 1,
          "offset": 0,
        },
      },
      "ns": 0,
      "props": [],
      "tag": "template",
      "tagType": 0,
      "type": 1,
    },
  ],
  "codegenNode": undefined,
  "components": [],
  "directives": [],
  "helpers": Set {},
  "hoists": [],
  "imports": [],
  "loc": {
    "end": {
      "column": 29,
      "line": 1,
      "offset": 28,
    },
    "source": "<template><?xml?></template>",
    "start": {
      "column": 1,
      "line": 1,
      "offset": 0,
    },
  },
  "source": "<template><?xml?></template>",
  "temps": 0,
  "type": 0,
}
`;

exports[`compiler: parse > Errors > UNEXPECTED_SOLIDUS_IN_TAG > <template><div a/b></div></template> 1`] = `
{
  "cached": 0,
  "children": [
    {
      "children": [
        {
          "children": [],
          "codegenNode": undefined,
          "loc": {
            "end": {
              "column": 26,
              "line": 1,
              "offset": 25,
            },
            "source": "<div a/b></div>",
            "start": {
              "column": 11,
              "line": 1,
              "offset": 10,
            },
          },
          "ns": 0,
          "props": [
            {
              "loc": {
                "end": {
                  "column": 17,
                  "line": 1,
                  "offset": 16,
                },
                "source": "a",
                "start": {
                  "column": 16,
                  "line": 1,
                  "offset": 15,
                },
              },
              "name": "a",
              "nameLoc": {
                "end": {
                  "column": 17,
                  "line": 1,
                  "offset": 16,
                },
                "source": "a",
                "start": {
                  "column": 16,
                  "line": 1,
                  "offset": 15,
                },
              },
              "type": 6,
              "value": undefined,
            },
            {
              "loc": {
                "end": {
                  "column": 19,
                  "line": 1,
                  "offset": 18,
                },
                "source": "b",
                "start": {
                  "column": 18,
                  "line": 1,
                  "offset": 17,
                },
              },
              "name": "b",
              "nameLoc": {
                "end": {
                  "column": 19,
                  "line": 1,
                  "offset": 18,
                },
                "source": "b",
                "start": {
                  "column": 18,
                  "line": 1,
                  "offset": 17,
                },
              },
              "type": 6,
              "value": undefined,
            },
          ],
          "tag": "div",
          "tagType": 0,
          "type": 1,
        },
      ],
      "codegenNode": undefined,
      "loc": {
        "end": {
          "column": 37,
          "line": 1,
          "offset": 36,
        },
        "source": "<template><div a/b></div></template>",
        "start": {
          "column": 1,
          "line": 1,
          "offset": 0,
        },
      },
      "ns": 0,
      "props": [],
      "tag": "template",
      "tagType": 0,
      "type": 1,
    },
  ],
  "codegenNode": undefined,
  "components": [],
  "directives": [],
  "helpers": Set {},
  "hoists": [],
  "imports": [],
  "loc": {
    "end": {
      "column": 37,
      "line": 1,
      "offset": 36,
    },
    "source": "<template><div a/b></div></template>",
    "start": {
      "column": 1,
      "line": 1,
      "offset": 0,
    },
  },
  "source": "<template><div a/b></div></template>",
  "temps": 0,
  "type": 0,
}
`;

exports[`compiler: parse > Errors > X_INVALID_END_TAG > <svg><![CDATA[</div>]]></svg> 1`] = `
{
  "cached": 0,
  "children": [
    {
      "children": [
        {
          "content": "</div>",
          "loc": {
            "end": {
              "column": 21,
              "line": 1,
              "offset": 20,
            },
            "source": "</div>",
            "start": {
              "column": 15,
              "line": 1,
              "offset": 14,
            },
          },
          "type": 2,
        },
      ],
      "codegenNode": undefined,
      "loc": {
        "end": {
          "column": 30,
          "line": 1,
          "offset": 29,
        },
        "source": "<svg><![CDATA[</div>]]></svg>",
        "start": {
          "column": 1,
          "line": 1,
          "offset": 0,
        },
      },
      "ns": 1,
      "props": [],
      "tag": "svg",
      "tagType": 0,
      "type": 1,
    },
  ],
  "codegenNode": undefined,
  "components": [],
  "directives": [],
  "helpers": Set {},
  "hoists": [],
  "imports": [],
  "loc": {
    "end": {
      "column": 30,
      "line": 1,
      "offset": 29,
    },
    "source": "<svg><![CDATA[</div>]]></svg>",
    "start": {
      "column": 1,
      "line": 1,
      "offset": 0,
    },
  },
  "source": "<svg><![CDATA[</div>]]></svg>",
  "temps": 0,
  "type": 0,
}
`;

exports[`compiler: parse > Errors > X_INVALID_END_TAG > <svg><!--</div>--></svg> 1`] = `
{
  "cached": 0,
  "children": [
    {
      "children": [
        {
          "content": "</div>",
          "loc": {
            "end": {
              "column": 19,
              "line": 1,
              "offset": 18,
            },
            "source": "<!--</div>-->",
            "start": {
              "column": 6,
              "line": 1,
              "offset": 5,
            },
          },
          "type": 3,
        },
      ],
      "codegenNode": undefined,
      "loc": {
        "end": {
          "column": 25,
          "line": 1,
          "offset": 24,
        },
        "source": "<svg><!--</div>--></svg>",
        "start": {
          "column": 1,
          "line": 1,
          "offset": 0,
        },
      },
      "ns": 1,
      "props": [],
      "tag": "svg",
      "tagType": 0,
      "type": 1,
    },
  ],
  "codegenNode": undefined,
  "components": [],
  "directives": [],
  "helpers": Set {},
  "hoists": [],
  "imports": [],
  "loc": {
    "end": {
      "column": 25,
      "line": 1,
      "offset": 24,
    },
    "source": "<svg><!--</div>--></svg>",
    "start": {
      "column": 1,
      "line": 1,
      "offset": 0,
    },
  },
  "source": "<svg><!--</div>--></svg>",
  "temps": 0,
  "type": 0,
}
`;

exports[`compiler: parse > Errors > X_INVALID_END_TAG > <template></div></div></template> 1`] = `
{
  "cached": 0,
  "children": [
    {
      "children": [],
      "codegenNode": undefined,
      "loc": {
        "end": {
          "column": 34,
          "line": 1,
          "offset": 33,
        },
        "source": "<template></div></div></template>",
        "start": {
          "column": 1,
          "line": 1,
          "offset": 0,
        },
      },
      "ns": 0,
      "props": [],
      "tag": "template",
      "tagType": 0,
      "type": 1,
    },
  ],
  "codegenNode": undefined,
  "components": [],
  "directives": [],
  "helpers": Set {},
  "hoists": [],
  "imports": [],
  "loc": {
    "end": {
      "column": 34,
      "line": 1,
      "offset": 33,
    },
    "source": "<template></div></div></template>",
    "start": {
      "column": 1,
      "line": 1,
      "offset": 0,
    },
  },
  "source": "<template></div></div></template>",
  "temps": 0,
  "type": 0,
}
`;

exports[`compiler: parse > Errors > X_INVALID_END_TAG > <template></div></template> 1`] = `
{
  "cached": 0,
  "children": [
    {
      "children": [],
      "codegenNode": undefined,
      "loc": {
        "end": {
          "column": 28,
          "line": 1,
          "offset": 27,
        },
        "source": "<template></div></template>",
        "start": {
          "column": 1,
          "line": 1,
          "offset": 0,
        },
      },
      "ns": 0,
      "props": [],
      "tag": "template",
      "tagType": 0,
      "type": 1,
    },
  ],
  "codegenNode": undefined,
  "components": [],
  "directives": [],
  "helpers": Set {},
  "hoists": [],
  "imports": [],
  "loc": {
    "end": {
      "column": 28,
      "line": 1,
      "offset": 27,
    },
    "source": "<template></div></template>",
    "start": {
      "column": 1,
      "line": 1,
      "offset": 0,
    },
  },
  "source": "<template></div></template>",
  "temps": 0,
  "type": 0,
}
`;

exports[`compiler: parse > Errors > X_INVALID_END_TAG > <template>{{'</div>'}}</template> 1`] = `
{
  "cached": 0,
  "children": [
    {
      "children": [
        {
          "content": {
            "constType": 0,
            "content": "'</div>'",
            "isStatic": false,
            "loc": {
              "end": {
                "column": 21,
                "line": 1,
                "offset": 20,
              },
              "source": "'</div>'",
              "start": {
                "column": 13,
                "line": 1,
                "offset": 12,
              },
            },
            "type": 4,
          },
          "loc": {
            "end": {
              "column": 23,
              "line": 1,
              "offset": 22,
            },
            "source": "{{'</div>'}}",
            "start": {
              "column": 11,
              "line": 1,
              "offset": 10,
            },
          },
          "type": 5,
        },
      ],
      "codegenNode": undefined,
      "loc": {
        "end": {
          "column": 34,
          "line": 1,
          "offset": 33,
        },
        "source": "<template>{{'</div>'}}</template>",
        "start": {
          "column": 1,
          "line": 1,
          "offset": 0,
        },
      },
      "ns": 0,
      "props": [],
      "tag": "template",
      "tagType": 0,
      "type": 1,
    },
  ],
  "codegenNode": undefined,
  "components": [],
  "directives": [],
  "helpers": Set {},
  "hoists": [],
  "imports": [],
  "loc": {
    "end": {
      "column": 34,
      "line": 1,
      "offset": 33,
    },
    "source": "<template>{{'</div>'}}</template>",
    "start": {
      "column": 1,
      "line": 1,
      "offset": 0,
    },
  },
  "source": "<template>{{'</div>'}}</template>",
  "temps": 0,
  "type": 0,
}
`;

exports[`compiler: parse > Errors > X_INVALID_END_TAG > <template>a </ b</template> 1`] = `
{
  "cached": 0,
  "children": [
    {
      "children": [
        {
          "content": "a ",
          "loc": {
            "end": {
              "column": 13,
              "line": 1,
              "offset": 12,
            },
            "source": "a ",
            "start": {
              "column": 11,
              "line": 1,
              "offset": 10,
            },
          },
          "type": 2,
        },
      ],
      "codegenNode": undefined,
      "loc": {
        "end": {
          "column": 28,
          "line": 1,
          "offset": 27,
        },
        "source": "<template>a </ b</template>",
        "start": {
          "column": 1,
          "line": 1,
          "offset": 0,
        },
      },
      "ns": 0,
      "props": [],
      "tag": "template",
      "tagType": 0,
      "type": 1,
    },
  ],
  "codegenNode": undefined,
  "components": [],
  "directives": [],
  "helpers": Set {},
  "hoists": [],
  "imports": [],
  "loc": {
    "end": {
      "column": 28,
      "line": 1,
      "offset": 27,
    },
    "source": "<template>a </ b</template>",
    "start": {
      "column": 1,
      "line": 1,
      "offset": 0,
    },
  },
  "source": "<template>a </ b</template>",
  "temps": 0,
  "type": 0,
}
`;

exports[`compiler: parse > Errors > X_INVALID_END_TAG > <textarea></div></textarea> 1`] = `
{
  "cached": 0,
  "children": [
    {
      "children": [
        {
          "content": "</div>",
          "loc": {
            "end": {
              "column": 17,
              "line": 1,
              "offset": 16,
            },
            "source": "</div>",
            "start": {
              "column": 11,
              "line": 1,
              "offset": 10,
            },
          },
          "type": 2,
        },
      ],
      "codegenNode": undefined,
      "loc": {
        "end": {
          "column": 28,
          "line": 1,
          "offset": 27,
        },
        "source": "<textarea></div></textarea>",
        "start": {
          "column": 1,
          "line": 1,
          "offset": 0,
        },
      },
      "ns": 0,
      "props": [],
      "tag": "textarea",
      "tagType": 0,
      "type": 1,
    },
  ],
  "codegenNode": undefined,
  "components": [],
  "directives": [],
  "helpers": Set {},
  "hoists": [],
  "imports": [],
  "loc": {
    "end": {
      "column": 28,
      "line": 1,
      "offset": 27,
    },
    "source": "<textarea></div></textarea>",
    "start": {
      "column": 1,
      "line": 1,
      "offset": 0,
    },
  },
  "source": "<textarea></div></textarea>",
  "temps": 0,
  "type": 0,
}
`;

exports[`compiler: parse > Errors > X_MISSING_DYNAMIC_DIRECTIVE_ARGUMENT_END > <div v-foo:[sef fsef] /> 1`] = `
{
  "cached": 0,
  "children": [
    {
      "children": [],
      "codegenNode": undefined,
      "isSelfClosing": true,
      "loc": {
        "end": {
          "column": 25,
          "line": 1,
          "offset": 24,
        },
        "source": "<div v-foo:[sef fsef] />",
        "start": {
          "column": 1,
          "line": 1,
          "offset": 0,
        },
      },
      "ns": 0,
      "props": [
        {
          "arg": {
            "constType": 0,
            "content": "sef",
            "isStatic": false,
            "loc": {
              "end": {
                "column": 17,
                "line": 1,
                "offset": 16,
              },
              "source": "[sef ",
              "start": {
                "column": 12,
                "line": 1,
                "offset": 11,
              },
            },
            "type": 4,
          },
          "exp": undefined,
          "loc": {
            "end": {
              "column": 16,
              "line": 1,
              "offset": 15,
            },
            "source": "v-foo:[sef",
            "start": {
              "column": 6,
              "line": 1,
              "offset": 5,
            },
          },
          "modifiers": [],
          "name": "foo",
          "rawName": "v-foo:[sef",
          "type": 7,
        },
        {
          "loc": {
            "end": {
              "column": 22,
              "line": 1,
              "offset": 21,
            },
            "source": "fsef]",
            "start": {
              "column": 17,
              "line": 1,
              "offset": 16,
            },
          },
          "name": "fsef]",
          "nameLoc": {
            "end": {
              "column": 22,
              "line": 1,
              "offset": 21,
            },
            "source": "fsef]",
            "start": {
              "column": 17,
              "line": 1,
              "offset": 16,
            },
          },
          "type": 6,
          "value": undefined,
        },
      ],
      "tag": "div",
      "tagType": 0,
      "type": 1,
    },
  ],
  "codegenNode": undefined,
  "components": [],
  "directives": [],
  "helpers": Set {},
  "hoists": [],
  "imports": [],
  "loc": {
    "end": {
      "column": 25,
      "line": 1,
      "offset": 24,
    },
    "source": "<div v-foo:[sef fsef] />",
    "start": {
      "column": 1,
      "line": 1,
      "offset": 0,
    },
  },
  "source": "<div v-foo:[sef fsef] />",
  "temps": 0,
  "type": 0,
}
`;

exports[`compiler: parse > Errors > X_MISSING_END_TAG > <template><div> 1`] = `
{
  "cached": 0,
  "children": [
    {
      "children": [
        {
          "children": [],
          "codegenNode": undefined,
          "loc": {
            "end": {
              "column": 16,
              "line": 1,
              "offset": 15,
            },
            "source": "<div>",
            "start": {
              "column": 11,
              "line": 1,
              "offset": 10,
            },
          },
          "ns": 0,
          "props": [],
          "tag": "div",
          "tagType": 0,
          "type": 1,
        },
      ],
      "codegenNode": undefined,
      "loc": {
        "end": {
          "column": 16,
          "line": 1,
          "offset": 15,
        },
        "source": "<template><div>",
        "start": {
          "column": 1,
          "line": 1,
          "offset": 0,
        },
      },
      "ns": 0,
      "props": [],
      "tag": "template",
      "tagType": 0,
      "type": 1,
    },
  ],
  "codegenNode": undefined,
  "components": [],
  "directives": [],
  "helpers": Set {},
  "hoists": [],
  "imports": [],
  "loc": {
    "end": {
      "column": 16,
      "line": 1,
      "offset": 15,
    },
    "source": "<template><div>",
    "start": {
      "column": 1,
      "line": 1,
      "offset": 0,
    },
  },
  "source": "<template><div>",
  "temps": 0,
  "type": 0,
}
`;

exports[`compiler: parse > Errors > X_MISSING_END_TAG > <template><div></template> 1`] = `
{
  "cached": 0,
  "children": [
    {
      "children": [
        {
          "children": [],
          "codegenNode": undefined,
          "loc": {
            "end": {
              "column": 16,
              "line": 1,
              "offset": 15,
            },
            "source": "<div>",
            "start": {
              "column": 11,
              "line": 1,
              "offset": 10,
            },
          },
          "ns": 0,
          "props": [],
          "tag": "div",
          "tagType": 0,
          "type": 1,
        },
      ],
      "codegenNode": undefined,
      "loc": {
        "end": {
          "column": 27,
          "line": 1,
          "offset": 26,
        },
        "source": "<template><div></template>",
        "start": {
          "column": 1,
          "line": 1,
          "offset": 0,
        },
      },
      "ns": 0,
      "props": [],
      "tag": "template",
      "tagType": 0,
      "type": 1,
    },
  ],
  "codegenNode": undefined,
  "components": [],
  "directives": [],
  "helpers": Set {},
  "hoists": [],
  "imports": [],
  "loc": {
    "end": {
      "column": 27,
      "line": 1,
      "offset": 26,
    },
    "source": "<template><div></template>",
    "start": {
      "column": 1,
      "line": 1,
      "offset": 0,
    },
  },
  "source": "<template><div></template>",
  "temps": 0,
  "type": 0,
}
`;

exports[`compiler: parse > Errors > X_MISSING_INTERPOLATION_END > <div>{{ foo</div> 1`] = `
{
  "cached": 0,
  "children": [
    {
      "children": [
        {
          "content": "{{ foo</div>",
          "loc": {
            "end": {
              "column": 18,
              "line": 1,
              "offset": 17,
            },
            "source": "{{ foo</div>",
            "start": {
              "column": 6,
              "line": 1,
              "offset": 5,
            },
          },
          "type": 2,
        },
      ],
      "codegenNode": undefined,
      "loc": {
        "end": {
          "column": 18,
          "line": 1,
          "offset": 17,
        },
        "source": "<div>{{ foo</div>",
        "start": {
          "column": 1,
          "line": 1,
          "offset": 0,
        },
      },
      "ns": 0,
      "props": [],
      "tag": "div",
      "tagType": 0,
      "type": 1,
    },
  ],
  "codegenNode": undefined,
  "components": [],
  "directives": [],
  "helpers": Set {},
  "hoists": [],
  "imports": [],
  "loc": {
    "end": {
      "column": 18,
      "line": 1,
      "offset": 17,
    },
    "source": "<div>{{ foo</div>",
    "start": {
      "column": 1,
      "line": 1,
      "offset": 0,
    },
  },
  "source": "<div>{{ foo</div>",
  "temps": 0,
  "type": 0,
}
`;

exports[`compiler: parse > Errors > X_MISSING_INTERPOLATION_END > {{ 1`] = `
{
  "cached": 0,
  "children": [
    {
      "content": "{{",
      "loc": {
        "end": {
          "column": 3,
          "line": 1,
          "offset": 2,
        },
        "source": "{{",
        "start": {
          "column": 1,
          "line": 1,
          "offset": 0,
        },
      },
      "type": 2,
    },
  ],
  "codegenNode": undefined,
  "components": [],
  "directives": [],
  "helpers": Set {},
  "hoists": [],
  "imports": [],
  "loc": {
    "end": {
      "column": 3,
      "line": 1,
      "offset": 2,
    },
    "source": "{{",
    "start": {
      "column": 1,
      "line": 1,
      "offset": 0,
    },
  },
  "source": "{{",
  "temps": 0,
  "type": 0,
}
`;

exports[`compiler: parse > Errors > X_MISSING_INTERPOLATION_END > {{ foo 1`] = `
{
  "cached": 0,
  "children": [
    {
      "content": "{{ foo",
      "loc": {
        "end": {
          "column": 7,
          "line": 1,
          "offset": 6,
        },
        "source": "{{ foo",
        "start": {
          "column": 1,
          "line": 1,
          "offset": 0,
        },
      },
      "type": 2,
    },
  ],
  "codegenNode": undefined,
  "components": [],
  "directives": [],
  "helpers": Set {},
  "hoists": [],
  "imports": [],
  "loc": {
    "end": {
      "column": 7,
      "line": 1,
      "offset": 6,
    },
    "source": "{{ foo",
    "start": {
      "column": 1,
      "line": 1,
      "offset": 0,
    },
  },
  "source": "{{ foo",
  "temps": 0,
  "type": 0,
}
`;

exports[`compiler: parse > Errors > X_MISSING_INTERPOLATION_END > {{}} 1`] = `
{
  "cached": 0,
  "children": [
    {
      "content": {
        "constType": 0,
        "content": "",
        "isStatic": false,
        "loc": {
          "end": {
            "column": 3,
            "line": 1,
            "offset": 2,
          },
          "source": "",
          "start": {
            "column": 3,
            "line": 1,
            "offset": 2,
          },
        },
        "type": 4,
      },
      "loc": {
        "end": {
          "column": 5,
          "line": 1,
          "offset": 4,
        },
        "source": "{{}}",
        "start": {
          "column": 1,
          "line": 1,
          "offset": 0,
        },
      },
      "type": 5,
    },
  ],
  "codegenNode": undefined,
  "components": [],
  "directives": [],
  "helpers": Set {},
  "hoists": [],
  "imports": [],
  "loc": {
    "end": {
      "column": 5,
      "line": 1,
      "offset": 4,
    },
<<<<<<< HEAD
  },
  "temps": 0,
  "type": 0,
}
`;

exports[`compiler: parse > Errors > UNEXPECTED_CHARACTER_IN_UNQUOTED_ATTRIBUTE_VALUE > <template><div foo=bar"></div></template> 1`] = `
{
  "cached": 0,
  "children": [
    {
      "children": [
        {
          "children": [],
          "codegenNode": undefined,
          "isSelfClosing": false,
          "loc": {
            "end": {
              "column": 31,
              "line": 1,
              "offset": 30,
            },
            "source": "<div foo=bar"></div>",
            "start": {
              "column": 11,
              "line": 1,
              "offset": 10,
            },
          },
          "ns": 0,
          "props": [
            {
              "loc": {
                "end": {
                  "column": 24,
                  "line": 1,
                  "offset": 23,
                },
                "source": "foo=bar"",
                "start": {
                  "column": 16,
                  "line": 1,
                  "offset": 15,
                },
              },
              "name": "foo",
              "type": 6,
              "value": {
                "content": "bar"",
                "loc": {
                  "end": {
                    "column": 24,
                    "line": 1,
                    "offset": 23,
                  },
                  "source": "bar"",
                  "start": {
                    "column": 20,
                    "line": 1,
                    "offset": 19,
                  },
                },
                "type": 2,
              },
            },
          ],
          "tag": "div",
          "tagType": 0,
          "type": 1,
        },
      ],
      "codegenNode": undefined,
      "isSelfClosing": false,
      "loc": {
        "end": {
          "column": 42,
          "line": 1,
          "offset": 41,
        },
        "source": "<template><div foo=bar"></div></template>",
        "start": {
          "column": 1,
          "line": 1,
          "offset": 0,
        },
      },
      "ns": 0,
      "props": [],
      "tag": "template",
      "tagType": 0,
      "type": 1,
    },
  ],
  "codegenNode": undefined,
  "components": [],
  "directives": [],
  "helpers": Set {},
  "hoists": [],
  "imports": [],
  "loc": {
    "end": {
      "column": 42,
      "line": 1,
      "offset": 41,
    },
    "source": "<template><div foo=bar"></div></template>",
    "start": {
      "column": 1,
      "line": 1,
      "offset": 0,
    },
  },
  "temps": 0,
  "type": 0,
}
`;

exports[`compiler: parse > Errors > UNEXPECTED_CHARACTER_IN_UNQUOTED_ATTRIBUTE_VALUE > <template><div foo=bar'></div></template> 1`] = `
{
  "cached": 0,
  "children": [
    {
      "children": [
        {
          "children": [],
          "codegenNode": undefined,
          "isSelfClosing": false,
          "loc": {
            "end": {
              "column": 31,
              "line": 1,
              "offset": 30,
            },
            "source": "<div foo=bar'></div>",
            "start": {
              "column": 11,
              "line": 1,
              "offset": 10,
            },
          },
          "ns": 0,
          "props": [
            {
              "loc": {
                "end": {
                  "column": 24,
                  "line": 1,
                  "offset": 23,
                },
                "source": "foo=bar'",
                "start": {
                  "column": 16,
                  "line": 1,
                  "offset": 15,
                },
              },
              "name": "foo",
              "type": 6,
              "value": {
                "content": "bar'",
                "loc": {
                  "end": {
                    "column": 24,
                    "line": 1,
                    "offset": 23,
                  },
                  "source": "bar'",
                  "start": {
                    "column": 20,
                    "line": 1,
                    "offset": 19,
                  },
                },
                "type": 2,
              },
            },
          ],
          "tag": "div",
          "tagType": 0,
          "type": 1,
        },
      ],
      "codegenNode": undefined,
      "isSelfClosing": false,
      "loc": {
        "end": {
          "column": 42,
          "line": 1,
          "offset": 41,
        },
        "source": "<template><div foo=bar'></div></template>",
        "start": {
          "column": 1,
          "line": 1,
          "offset": 0,
        },
      },
      "ns": 0,
      "props": [],
      "tag": "template",
      "tagType": 0,
      "type": 1,
    },
  ],
  "codegenNode": undefined,
  "components": [],
  "directives": [],
  "helpers": Set {},
  "hoists": [],
  "imports": [],
  "loc": {
    "end": {
      "column": 42,
      "line": 1,
      "offset": 41,
    },
    "source": "<template><div foo=bar'></div></template>",
    "start": {
      "column": 1,
      "line": 1,
      "offset": 0,
    },
  },
  "temps": 0,
  "type": 0,
}
`;

exports[`compiler: parse > Errors > UNEXPECTED_CHARACTER_IN_UNQUOTED_ATTRIBUTE_VALUE > <template><div foo=bar<div></div></template> 1`] = `
{
  "cached": 0,
  "children": [
    {
      "children": [
        {
          "children": [],
          "codegenNode": undefined,
          "isSelfClosing": false,
          "loc": {
            "end": {
              "column": 34,
              "line": 1,
              "offset": 33,
            },
            "source": "<div foo=bar<div></div>",
            "start": {
              "column": 11,
              "line": 1,
              "offset": 10,
            },
          },
          "ns": 0,
          "props": [
            {
              "loc": {
                "end": {
                  "column": 27,
                  "line": 1,
                  "offset": 26,
                },
                "source": "foo=bar<div",
                "start": {
                  "column": 16,
                  "line": 1,
                  "offset": 15,
                },
              },
              "name": "foo",
              "type": 6,
              "value": {
                "content": "bar<div",
                "loc": {
                  "end": {
                    "column": 27,
                    "line": 1,
                    "offset": 26,
                  },
                  "source": "bar<div",
                  "start": {
                    "column": 20,
                    "line": 1,
                    "offset": 19,
                  },
                },
                "type": 2,
              },
            },
          ],
          "tag": "div",
          "tagType": 0,
          "type": 1,
        },
      ],
      "codegenNode": undefined,
      "isSelfClosing": false,
      "loc": {
        "end": {
          "column": 45,
          "line": 1,
          "offset": 44,
        },
        "source": "<template><div foo=bar<div></div></template>",
        "start": {
          "column": 1,
          "line": 1,
          "offset": 0,
        },
      },
      "ns": 0,
      "props": [],
      "tag": "template",
      "tagType": 0,
      "type": 1,
    },
  ],
  "codegenNode": undefined,
  "components": [],
  "directives": [],
  "helpers": Set {},
  "hoists": [],
  "imports": [],
  "loc": {
    "end": {
      "column": 45,
      "line": 1,
      "offset": 44,
    },
    "source": "<template><div foo=bar<div></div></template>",
    "start": {
      "column": 1,
      "line": 1,
      "offset": 0,
    },
  },
  "temps": 0,
  "type": 0,
}
`;

exports[`compiler: parse > Errors > UNEXPECTED_CHARACTER_IN_UNQUOTED_ATTRIBUTE_VALUE > <template><div foo=bar=baz></div></template> 1`] = `
{
  "cached": 0,
  "children": [
    {
      "children": [
        {
          "children": [],
          "codegenNode": undefined,
          "isSelfClosing": false,
          "loc": {
            "end": {
              "column": 34,
              "line": 1,
              "offset": 33,
            },
            "source": "<div foo=bar=baz></div>",
            "start": {
              "column": 11,
              "line": 1,
              "offset": 10,
            },
          },
          "ns": 0,
          "props": [
            {
              "loc": {
                "end": {
                  "column": 27,
                  "line": 1,
                  "offset": 26,
                },
                "source": "foo=bar=baz",
                "start": {
                  "column": 16,
                  "line": 1,
                  "offset": 15,
                },
              },
              "name": "foo",
              "type": 6,
              "value": {
                "content": "bar=baz",
                "loc": {
                  "end": {
                    "column": 27,
                    "line": 1,
                    "offset": 26,
                  },
                  "source": "bar=baz",
                  "start": {
                    "column": 20,
                    "line": 1,
                    "offset": 19,
                  },
                },
                "type": 2,
              },
            },
          ],
          "tag": "div",
          "tagType": 0,
          "type": 1,
        },
      ],
      "codegenNode": undefined,
      "isSelfClosing": false,
      "loc": {
        "end": {
          "column": 45,
          "line": 1,
          "offset": 44,
        },
        "source": "<template><div foo=bar=baz></div></template>",
        "start": {
          "column": 1,
          "line": 1,
          "offset": 0,
        },
      },
      "ns": 0,
      "props": [],
      "tag": "template",
      "tagType": 0,
      "type": 1,
    },
  ],
  "codegenNode": undefined,
  "components": [],
  "directives": [],
  "helpers": Set {},
  "hoists": [],
  "imports": [],
  "loc": {
    "end": {
      "column": 45,
      "line": 1,
      "offset": 44,
    },
    "source": "<template><div foo=bar=baz></div></template>",
    "start": {
      "column": 1,
      "line": 1,
      "offset": 0,
    },
  },
  "temps": 0,
  "type": 0,
}
`;

exports[`compiler: parse > Errors > UNEXPECTED_CHARACTER_IN_UNQUOTED_ATTRIBUTE_VALUE > <template><div foo=bar\`></div></template> 1`] = `
{
  "cached": 0,
  "children": [
    {
      "children": [
        {
          "children": [],
          "codegenNode": undefined,
          "isSelfClosing": false,
          "loc": {
            "end": {
              "column": 31,
              "line": 1,
              "offset": 30,
            },
            "source": "<div foo=bar\`></div>",
            "start": {
              "column": 11,
              "line": 1,
              "offset": 10,
            },
          },
          "ns": 0,
          "props": [
            {
              "loc": {
                "end": {
                  "column": 24,
                  "line": 1,
                  "offset": 23,
                },
                "source": "foo=bar\`",
                "start": {
                  "column": 16,
                  "line": 1,
                  "offset": 15,
                },
              },
              "name": "foo",
              "type": 6,
              "value": {
                "content": "bar\`",
                "loc": {
                  "end": {
                    "column": 24,
                    "line": 1,
                    "offset": 23,
                  },
                  "source": "bar\`",
                  "start": {
                    "column": 20,
                    "line": 1,
                    "offset": 19,
                  },
                },
                "type": 2,
              },
            },
          ],
          "tag": "div",
          "tagType": 0,
          "type": 1,
        },
      ],
      "codegenNode": undefined,
      "isSelfClosing": false,
      "loc": {
        "end": {
          "column": 42,
          "line": 1,
          "offset": 41,
        },
        "source": "<template><div foo=bar\`></div></template>",
        "start": {
          "column": 1,
          "line": 1,
          "offset": 0,
        },
      },
      "ns": 0,
      "props": [],
      "tag": "template",
      "tagType": 0,
      "type": 1,
    },
  ],
  "codegenNode": undefined,
  "components": [],
  "directives": [],
  "helpers": Set {},
  "hoists": [],
  "imports": [],
  "loc": {
    "end": {
      "column": 42,
      "line": 1,
      "offset": 41,
    },
    "source": "<template><div foo=bar\`></div></template>",
    "start": {
      "column": 1,
      "line": 1,
      "offset": 0,
    },
  },
  "temps": 0,
  "type": 0,
}
`;

exports[`compiler: parse > Errors > UNEXPECTED_EQUALS_SIGN_BEFORE_ATTRIBUTE_NAME > <template><div =></div></template> 1`] = `
{
  "cached": 0,
  "children": [
    {
      "children": [
        {
          "children": [],
          "codegenNode": undefined,
          "isSelfClosing": false,
          "loc": {
            "end": {
              "column": 24,
              "line": 1,
              "offset": 23,
            },
            "source": "<div =></div>",
            "start": {
              "column": 11,
              "line": 1,
              "offset": 10,
            },
          },
          "ns": 0,
          "props": [
            {
              "loc": {
                "end": {
                  "column": 17,
                  "line": 1,
                  "offset": 16,
                },
                "source": "=",
                "start": {
                  "column": 16,
                  "line": 1,
                  "offset": 15,
                },
              },
              "name": "=",
              "type": 6,
              "value": undefined,
            },
          ],
          "tag": "div",
          "tagType": 0,
          "type": 1,
        },
      ],
      "codegenNode": undefined,
      "isSelfClosing": false,
      "loc": {
        "end": {
          "column": 35,
          "line": 1,
          "offset": 34,
        },
        "source": "<template><div =></div></template>",
        "start": {
          "column": 1,
          "line": 1,
          "offset": 0,
        },
      },
      "ns": 0,
      "props": [],
      "tag": "template",
      "tagType": 0,
      "type": 1,
    },
  ],
  "codegenNode": undefined,
  "components": [],
  "directives": [],
  "helpers": Set {},
  "hoists": [],
  "imports": [],
  "loc": {
    "end": {
      "column": 35,
      "line": 1,
      "offset": 34,
    },
    "source": "<template><div =></div></template>",
    "start": {
      "column": 1,
      "line": 1,
      "offset": 0,
    },
  },
  "temps": 0,
  "type": 0,
}
`;

exports[`compiler: parse > Errors > UNEXPECTED_EQUALS_SIGN_BEFORE_ATTRIBUTE_NAME > <template><div =foo=bar></div></template> 1`] = `
{
  "cached": 0,
  "children": [
    {
      "children": [
        {
          "children": [],
          "codegenNode": undefined,
          "isSelfClosing": false,
          "loc": {
            "end": {
              "column": 31,
              "line": 1,
              "offset": 30,
            },
            "source": "<div =foo=bar></div>",
            "start": {
              "column": 11,
              "line": 1,
              "offset": 10,
            },
          },
          "ns": 0,
          "props": [
            {
              "loc": {
                "end": {
                  "column": 24,
                  "line": 1,
                  "offset": 23,
                },
                "source": "=foo=bar",
                "start": {
                  "column": 16,
                  "line": 1,
                  "offset": 15,
                },
              },
              "name": "=foo",
              "type": 6,
              "value": {
                "content": "bar",
                "loc": {
                  "end": {
                    "column": 24,
                    "line": 1,
                    "offset": 23,
                  },
                  "source": "bar",
                  "start": {
                    "column": 21,
                    "line": 1,
                    "offset": 20,
                  },
                },
                "type": 2,
              },
            },
          ],
          "tag": "div",
          "tagType": 0,
          "type": 1,
        },
      ],
      "codegenNode": undefined,
      "isSelfClosing": false,
      "loc": {
        "end": {
          "column": 42,
          "line": 1,
          "offset": 41,
        },
        "source": "<template><div =foo=bar></div></template>",
        "start": {
          "column": 1,
          "line": 1,
          "offset": 0,
        },
      },
      "ns": 0,
      "props": [],
      "tag": "template",
      "tagType": 0,
      "type": 1,
    },
  ],
  "codegenNode": undefined,
  "components": [],
  "directives": [],
  "helpers": Set {},
  "hoists": [],
  "imports": [],
  "loc": {
    "end": {
      "column": 42,
      "line": 1,
      "offset": 41,
    },
    "source": "<template><div =foo=bar></div></template>",
    "start": {
      "column": 1,
      "line": 1,
      "offset": 0,
    },
  },
  "temps": 0,
  "type": 0,
}
`;

exports[`compiler: parse > Errors > UNEXPECTED_QUESTION_MARK_INSTEAD_OF_TAG_NAME > <template><?xml?></template> 1`] = `
{
  "cached": 0,
  "children": [
    {
      "children": [
        {
          "content": "?xml?",
          "loc": {
            "end": {
              "column": 18,
              "line": 1,
              "offset": 17,
            },
            "source": "<?xml?>",
            "start": {
              "column": 11,
              "line": 1,
              "offset": 10,
            },
          },
          "type": 3,
        },
      ],
      "codegenNode": undefined,
      "isSelfClosing": false,
      "loc": {
        "end": {
          "column": 29,
          "line": 1,
          "offset": 28,
        },
        "source": "<template><?xml?></template>",
        "start": {
          "column": 1,
          "line": 1,
          "offset": 0,
        },
      },
      "ns": 0,
      "props": [],
      "tag": "template",
      "tagType": 0,
      "type": 1,
    },
  ],
  "codegenNode": undefined,
  "components": [],
  "directives": [],
  "helpers": Set {},
  "hoists": [],
  "imports": [],
  "loc": {
    "end": {
      "column": 29,
      "line": 1,
      "offset": 28,
    },
    "source": "<template><?xml?></template>",
    "start": {
      "column": 1,
      "line": 1,
      "offset": 0,
    },
  },
  "temps": 0,
  "type": 0,
}
`;

exports[`compiler: parse > Errors > UNEXPECTED_SOLIDUS_IN_TAG > <template><div a/b></div></template> 1`] = `
{
  "cached": 0,
  "children": [
    {
      "children": [
        {
          "children": [],
          "codegenNode": undefined,
          "isSelfClosing": false,
          "loc": {
            "end": {
              "column": 26,
              "line": 1,
              "offset": 25,
            },
            "source": "<div a/b></div>",
            "start": {
              "column": 11,
              "line": 1,
              "offset": 10,
            },
          },
          "ns": 0,
          "props": [
            {
              "loc": {
                "end": {
                  "column": 17,
                  "line": 1,
                  "offset": 16,
                },
                "source": "a",
                "start": {
                  "column": 16,
                  "line": 1,
                  "offset": 15,
                },
              },
              "name": "a",
              "type": 6,
              "value": undefined,
            },
            {
              "loc": {
                "end": {
                  "column": 19,
                  "line": 1,
                  "offset": 18,
                },
                "source": "b",
                "start": {
                  "column": 18,
                  "line": 1,
                  "offset": 17,
                },
              },
              "name": "b",
              "type": 6,
              "value": undefined,
            },
          ],
          "tag": "div",
          "tagType": 0,
          "type": 1,
        },
      ],
      "codegenNode": undefined,
      "isSelfClosing": false,
      "loc": {
        "end": {
          "column": 37,
          "line": 1,
          "offset": 36,
        },
        "source": "<template><div a/b></div></template>",
        "start": {
          "column": 1,
          "line": 1,
          "offset": 0,
        },
      },
      "ns": 0,
      "props": [],
      "tag": "template",
      "tagType": 0,
      "type": 1,
    },
  ],
  "codegenNode": undefined,
  "components": [],
  "directives": [],
  "helpers": Set {},
  "hoists": [],
  "imports": [],
  "loc": {
    "end": {
      "column": 37,
      "line": 1,
      "offset": 36,
    },
    "source": "<template><div a/b></div></template>",
    "start": {
      "column": 1,
      "line": 1,
      "offset": 0,
    },
  },
  "temps": 0,
  "type": 0,
}
`;

exports[`compiler: parse > Errors > X_COLON_BEFORE_DIRECTIVE > <div :v-foo="obj" /> 1`] = `
{
  "cached": 0,
  "children": [
    {
      "children": [],
      "codegenNode": undefined,
      "isSelfClosing": true,
      "loc": {
        "end": {
          "column": 21,
          "line": 1,
          "offset": 20,
        },
        "source": "<div :v-foo="obj" />",
        "start": {
          "column": 1,
          "line": 1,
          "offset": 0,
        },
      },
      "ns": 0,
      "props": [
        {
          "arg": {
            "constType": 3,
            "content": "v-foo",
            "isStatic": true,
            "loc": {
              "end": {
                "column": 12,
                "line": 1,
                "offset": 11,
              },
              "source": "v-foo",
              "start": {
                "column": 7,
                "line": 1,
                "offset": 6,
              },
            },
            "type": 4,
          },
          "exp": {
            "constType": 0,
            "content": "obj",
            "isStatic": false,
            "loc": {
              "end": {
                "column": 17,
                "line": 1,
                "offset": 16,
              },
              "source": "obj",
              "start": {
                "column": 14,
                "line": 1,
                "offset": 13,
              },
            },
            "type": 4,
          },
          "loc": {
            "end": {
              "column": 18,
              "line": 1,
              "offset": 17,
            },
            "source": ":v-foo="obj"",
            "start": {
              "column": 6,
              "line": 1,
              "offset": 5,
            },
          },
          "modifiers": [],
          "name": "bind",
          "type": 7,
        },
      ],
      "tag": "div",
      "tagType": 0,
      "type": 1,
    },
  ],
  "codegenNode": undefined,
  "components": [],
  "directives": [],
  "helpers": Set {},
  "hoists": [],
  "imports": [],
  "loc": {
    "end": {
      "column": 21,
      "line": 1,
      "offset": 20,
    },
    "source": "<div :v-foo="obj" />",
    "start": {
      "column": 1,
      "line": 1,
      "offset": 0,
    },
  },
  "temps": 0,
  "type": 0,
}
`;

exports[`compiler: parse > Errors > X_INVALID_END_TAG > <svg><![CDATA[</div>]]></svg> 1`] = `
{
  "cached": 0,
  "children": [
    {
      "children": [
        {
          "content": "</div>",
          "loc": {
            "end": {
              "column": 21,
              "line": 1,
              "offset": 20,
            },
            "source": "</div>",
            "start": {
              "column": 15,
              "line": 1,
              "offset": 14,
            },
          },
          "type": 2,
        },
      ],
      "codegenNode": undefined,
      "isSelfClosing": false,
      "loc": {
        "end": {
          "column": 30,
          "line": 1,
          "offset": 29,
        },
        "source": "<svg><![CDATA[</div>]]></svg>",
        "start": {
          "column": 1,
          "line": 1,
          "offset": 0,
        },
      },
      "ns": 1,
      "props": [],
      "tag": "svg",
      "tagType": 0,
      "type": 1,
    },
  ],
  "codegenNode": undefined,
  "components": [],
  "directives": [],
  "helpers": Set {},
  "hoists": [],
  "imports": [],
  "loc": {
    "end": {
      "column": 30,
      "line": 1,
      "offset": 29,
    },
    "source": "<svg><![CDATA[</div>]]></svg>",
    "start": {
      "column": 1,
      "line": 1,
      "offset": 0,
    },
  },
  "temps": 0,
  "type": 0,
}
`;

exports[`compiler: parse > Errors > X_INVALID_END_TAG > <svg><!--</div>--></svg> 1`] = `
{
  "cached": 0,
  "children": [
    {
      "children": [
        {
          "content": "</div>",
          "loc": {
            "end": {
              "column": 19,
              "line": 1,
              "offset": 18,
            },
            "source": "<!--</div>-->",
            "start": {
              "column": 6,
              "line": 1,
              "offset": 5,
            },
          },
          "type": 3,
        },
      ],
      "codegenNode": undefined,
      "isSelfClosing": false,
      "loc": {
        "end": {
          "column": 25,
          "line": 1,
          "offset": 24,
        },
        "source": "<svg><!--</div>--></svg>",
        "start": {
          "column": 1,
          "line": 1,
          "offset": 0,
        },
      },
      "ns": 1,
      "props": [],
      "tag": "svg",
      "tagType": 0,
      "type": 1,
    },
  ],
  "codegenNode": undefined,
  "components": [],
  "directives": [],
  "helpers": Set {},
  "hoists": [],
  "imports": [],
  "loc": {
    "end": {
      "column": 25,
      "line": 1,
      "offset": 24,
    },
    "source": "<svg><!--</div>--></svg>",
    "start": {
      "column": 1,
      "line": 1,
      "offset": 0,
    },
  },
  "temps": 0,
  "type": 0,
}
`;

exports[`compiler: parse > Errors > X_INVALID_END_TAG > <template></div></div></template> 1`] = `
{
  "cached": 0,
  "children": [
    {
      "children": [],
      "codegenNode": undefined,
      "isSelfClosing": false,
      "loc": {
        "end": {
          "column": 34,
          "line": 1,
          "offset": 33,
        },
        "source": "<template></div></div></template>",
        "start": {
          "column": 1,
          "line": 1,
          "offset": 0,
        },
      },
      "ns": 0,
      "props": [],
      "tag": "template",
      "tagType": 0,
      "type": 1,
    },
  ],
  "codegenNode": undefined,
  "components": [],
  "directives": [],
  "helpers": Set {},
  "hoists": [],
  "imports": [],
  "loc": {
    "end": {
      "column": 34,
      "line": 1,
      "offset": 33,
    },
    "source": "<template></div></div></template>",
    "start": {
      "column": 1,
      "line": 1,
      "offset": 0,
    },
  },
  "temps": 0,
  "type": 0,
}
`;

exports[`compiler: parse > Errors > X_INVALID_END_TAG > <template></div></template> 1`] = `
{
  "cached": 0,
  "children": [
    {
      "children": [],
      "codegenNode": undefined,
      "isSelfClosing": false,
      "loc": {
        "end": {
          "column": 28,
          "line": 1,
          "offset": 27,
        },
        "source": "<template></div></template>",
        "start": {
          "column": 1,
          "line": 1,
          "offset": 0,
        },
      },
      "ns": 0,
      "props": [],
      "tag": "template",
      "tagType": 0,
      "type": 1,
    },
  ],
  "codegenNode": undefined,
  "components": [],
  "directives": [],
  "helpers": Set {},
  "hoists": [],
  "imports": [],
  "loc": {
    "end": {
      "column": 28,
      "line": 1,
      "offset": 27,
    },
    "source": "<template></div></template>",
    "start": {
      "column": 1,
      "line": 1,
      "offset": 0,
    },
  },
  "temps": 0,
  "type": 0,
}
`;

exports[`compiler: parse > Errors > X_INVALID_END_TAG > <template>{{'</div>'}}</template> 1`] = `
{
  "cached": 0,
  "children": [
    {
      "children": [
        {
          "content": {
            "constType": 0,
            "content": "'</div>'",
            "isStatic": false,
            "loc": {
              "end": {
                "column": 21,
                "line": 1,
                "offset": 20,
              },
              "source": "'</div>'",
              "start": {
                "column": 13,
                "line": 1,
                "offset": 12,
              },
            },
            "type": 4,
          },
          "loc": {
            "end": {
              "column": 23,
              "line": 1,
              "offset": 22,
            },
            "source": "{{'</div>'}}",
            "start": {
              "column": 11,
              "line": 1,
              "offset": 10,
            },
          },
          "type": 5,
        },
      ],
      "codegenNode": undefined,
      "isSelfClosing": false,
      "loc": {
        "end": {
          "column": 34,
          "line": 1,
          "offset": 33,
        },
        "source": "<template>{{'</div>'}}</template>",
        "start": {
          "column": 1,
          "line": 1,
          "offset": 0,
        },
      },
      "ns": 0,
      "props": [],
      "tag": "template",
      "tagType": 0,
      "type": 1,
    },
  ],
  "codegenNode": undefined,
  "components": [],
  "directives": [],
  "helpers": Set {},
  "hoists": [],
  "imports": [],
  "loc": {
    "end": {
      "column": 34,
      "line": 1,
      "offset": 33,
    },
    "source": "<template>{{'</div>'}}</template>",
    "start": {
      "column": 1,
      "line": 1,
      "offset": 0,
    },
  },
  "temps": 0,
  "type": 0,
}
`;

exports[`compiler: parse > Errors > X_INVALID_END_TAG > <textarea></div></textarea> 1`] = `
{
  "cached": 0,
  "children": [
    {
      "children": [
        {
          "content": "</div>",
          "loc": {
            "end": {
              "column": 17,
              "line": 1,
              "offset": 16,
            },
            "source": "</div>",
            "start": {
              "column": 11,
              "line": 1,
              "offset": 10,
            },
          },
          "type": 2,
        },
      ],
      "codegenNode": undefined,
      "isSelfClosing": false,
      "loc": {
        "end": {
          "column": 28,
          "line": 1,
          "offset": 27,
        },
        "source": "<textarea></div></textarea>",
        "start": {
          "column": 1,
          "line": 1,
          "offset": 0,
        },
      },
      "ns": 0,
      "props": [],
      "tag": "textarea",
      "tagType": 0,
      "type": 1,
    },
  ],
  "codegenNode": undefined,
  "components": [],
  "directives": [],
  "helpers": Set {},
  "hoists": [],
  "imports": [],
  "loc": {
    "end": {
      "column": 28,
      "line": 1,
      "offset": 27,
    },
    "source": "<textarea></div></textarea>",
    "start": {
      "column": 1,
      "line": 1,
      "offset": 0,
    },
  },
  "temps": 0,
  "type": 0,
}
`;

exports[`compiler: parse > Errors > X_MISSING_DYNAMIC_DIRECTIVE_ARGUMENT_END > <div v-foo:[sef fsef] /> 1`] = `
{
  "cached": 0,
  "children": [
    {
      "children": [],
      "codegenNode": undefined,
      "isSelfClosing": true,
      "loc": {
        "end": {
          "column": 25,
          "line": 1,
          "offset": 24,
        },
        "source": "<div v-foo:[sef fsef] />",
        "start": {
          "column": 1,
          "line": 1,
          "offset": 0,
        },
      },
      "ns": 0,
      "props": [
        {
          "arg": {
            "constType": 0,
            "content": "sef",
            "isStatic": false,
            "loc": {
              "end": {
                "column": 16,
                "line": 1,
                "offset": 15,
              },
              "source": "[sef",
              "start": {
                "column": 12,
                "line": 1,
                "offset": 11,
              },
            },
            "type": 4,
          },
          "exp": undefined,
          "loc": {
            "end": {
              "column": 16,
              "line": 1,
              "offset": 15,
            },
            "source": "v-foo:[sef",
            "start": {
              "column": 6,
              "line": 1,
              "offset": 5,
            },
          },
          "modifiers": [],
          "name": "foo",
          "type": 7,
        },
        {
          "loc": {
            "end": {
              "column": 22,
              "line": 1,
              "offset": 21,
            },
            "source": "fsef]",
            "start": {
              "column": 17,
              "line": 1,
              "offset": 16,
            },
          },
          "name": "fsef]",
          "type": 6,
          "value": undefined,
        },
      ],
      "tag": "div",
      "tagType": 0,
      "type": 1,
    },
  ],
  "codegenNode": undefined,
  "components": [],
  "directives": [],
  "helpers": Set {},
  "hoists": [],
  "imports": [],
  "loc": {
    "end": {
      "column": 25,
      "line": 1,
      "offset": 24,
    },
    "source": "<div v-foo:[sef fsef] />",
    "start": {
      "column": 1,
      "line": 1,
      "offset": 0,
    },
  },
  "temps": 0,
  "type": 0,
}
`;

exports[`compiler: parse > Errors > X_MISSING_END_TAG > <template><div> 1`] = `
{
  "cached": 0,
  "children": [
    {
      "children": [
        {
          "children": [],
          "codegenNode": undefined,
          "isSelfClosing": false,
          "loc": {
            "end": {
              "column": 16,
              "line": 1,
              "offset": 15,
            },
            "source": "<div>",
            "start": {
              "column": 11,
              "line": 1,
              "offset": 10,
            },
          },
          "ns": 0,
          "props": [],
          "tag": "div",
          "tagType": 0,
          "type": 1,
        },
      ],
      "codegenNode": undefined,
      "isSelfClosing": false,
      "loc": {
        "end": {
          "column": 16,
          "line": 1,
          "offset": 15,
        },
        "source": "<template><div>",
        "start": {
          "column": 1,
          "line": 1,
          "offset": 0,
        },
      },
      "ns": 0,
      "props": [],
      "tag": "template",
      "tagType": 0,
      "type": 1,
    },
  ],
  "codegenNode": undefined,
  "components": [],
  "directives": [],
  "helpers": Set {},
  "hoists": [],
  "imports": [],
  "loc": {
    "end": {
      "column": 16,
      "line": 1,
      "offset": 15,
    },
    "source": "<template><div>",
    "start": {
      "column": 1,
      "line": 1,
      "offset": 0,
    },
  },
  "temps": 0,
  "type": 0,
}
`;

exports[`compiler: parse > Errors > X_MISSING_END_TAG > <template><div></template> 1`] = `
{
  "cached": 0,
  "children": [
    {
      "children": [
        {
          "children": [],
          "codegenNode": undefined,
          "isSelfClosing": false,
          "loc": {
            "end": {
              "column": 16,
              "line": 1,
              "offset": 15,
            },
            "source": "<div>",
            "start": {
              "column": 11,
              "line": 1,
              "offset": 10,
            },
          },
          "ns": 0,
          "props": [],
          "tag": "div",
          "tagType": 0,
          "type": 1,
        },
      ],
      "codegenNode": undefined,
      "isSelfClosing": false,
      "loc": {
        "end": {
          "column": 27,
          "line": 1,
          "offset": 26,
        },
        "source": "<template><div></template>",
        "start": {
          "column": 1,
          "line": 1,
          "offset": 0,
        },
      },
      "ns": 0,
      "props": [],
      "tag": "template",
      "tagType": 0,
      "type": 1,
    },
  ],
  "codegenNode": undefined,
  "components": [],
  "directives": [],
  "helpers": Set {},
  "hoists": [],
  "imports": [],
  "loc": {
    "end": {
      "column": 27,
      "line": 1,
      "offset": 26,
    },
    "source": "<template><div></template>",
    "start": {
      "column": 1,
      "line": 1,
      "offset": 0,
    },
  },
  "temps": 0,
  "type": 0,
}
`;

exports[`compiler: parse > Errors > X_MISSING_INTERPOLATION_END > {{ 1`] = `
{
  "cached": 0,
  "children": [
    {
      "content": "{{",
      "loc": {
        "end": {
          "column": 3,
          "line": 1,
          "offset": 2,
        },
        "source": "{{",
        "start": {
          "column": 1,
          "line": 1,
          "offset": 0,
        },
      },
      "type": 2,
    },
  ],
  "codegenNode": undefined,
  "components": [],
  "directives": [],
  "helpers": Set {},
  "hoists": [],
  "imports": [],
  "loc": {
    "end": {
      "column": 3,
      "line": 1,
      "offset": 2,
    },
    "source": "{{",
    "start": {
      "column": 1,
      "line": 1,
      "offset": 0,
    },
  },
  "temps": 0,
  "type": 0,
}
`;

exports[`compiler: parse > Errors > X_MISSING_INTERPOLATION_END > {{ foo 1`] = `
{
  "cached": 0,
  "children": [
    {
      "content": "{{ foo",
      "loc": {
        "end": {
          "column": 7,
          "line": 1,
          "offset": 6,
        },
        "source": "{{ foo",
        "start": {
          "column": 1,
          "line": 1,
          "offset": 0,
        },
      },
      "type": 2,
    },
  ],
  "codegenNode": undefined,
  "components": [],
  "directives": [],
  "helpers": Set {},
  "hoists": [],
  "imports": [],
  "loc": {
    "end": {
      "column": 7,
      "line": 1,
      "offset": 6,
    },
    "source": "{{ foo",
    "start": {
      "column": 1,
      "line": 1,
      "offset": 0,
    },
  },
  "temps": 0,
  "type": 0,
}
`;

exports[`compiler: parse > Errors > X_MISSING_INTERPOLATION_END > {{}} 1`] = `
{
  "cached": 0,
  "children": [
    {
      "content": {
        "constType": 0,
        "content": "",
        "isStatic": false,
        "loc": {
          "end": {
            "column": 3,
            "line": 1,
            "offset": 2,
          },
          "source": "",
          "start": {
            "column": 3,
            "line": 1,
            "offset": 2,
          },
        },
        "type": 4,
      },
      "loc": {
        "end": {
          "column": 5,
          "line": 1,
          "offset": 4,
        },
        "source": "{{}}",
        "start": {
          "column": 1,
          "line": 1,
          "offset": 0,
        },
      },
      "type": 5,
    },
  ],
  "codegenNode": undefined,
  "components": [],
  "directives": [],
  "helpers": Set {},
  "hoists": [],
  "imports": [],
  "loc": {
    "end": {
      "column": 5,
      "line": 1,
      "offset": 4,
    },
    "source": "{{}}",
    "start": {
      "column": 1,
      "line": 1,
      "offset": 0,
    },
  },
  "temps": 0,
  "type": 0,
}
`;

exports[`compiler: parse > invalid html 1`] = `
{
  "cached": 0,
  "children": [
    {
      "children": [
        {
          "children": [],
          "codegenNode": undefined,
          "isSelfClosing": false,
          "loc": {
            "end": {
              "column": 1,
              "line": 3,
              "offset": 13,
            },
            "source": "<span>
",
            "start": {
              "column": 1,
              "line": 2,
              "offset": 6,
            },
          },
          "ns": 0,
          "props": [],
          "tag": "span",
          "tagType": 0,
          "type": 1,
        },
      ],
      "codegenNode": undefined,
      "isSelfClosing": false,
      "loc": {
        "end": {
          "column": 7,
          "line": 3,
          "offset": 19,
        },
        "source": "<div>
<span>
</div>",
        "start": {
          "column": 1,
          "line": 1,
          "offset": 0,
        },
      },
      "ns": 0,
      "props": [],
      "tag": "div",
      "tagType": 0,
      "type": 1,
    },
  ],
  "codegenNode": undefined,
  "components": [],
  "directives": [],
  "helpers": Set {},
  "hoists": [],
  "imports": [],
  "loc": {
    "end": {
      "column": 8,
      "line": 4,
      "offset": 27,
    },
    "source": "<div>
<span>
</div>
</span>",
    "start": {
      "column": 1,
      "line": 1,
      "offset": 0,
    },
  },
  "temps": 0,
  "type": 0,
}
`;

exports[`compiler: parse > self closing multiple tag 1`] = `
{
  "cached": 0,
  "children": [
    {
      "children": [],
      "codegenNode": undefined,
      "isSelfClosing": true,
      "loc": {
        "end": {
          "column": 37,
          "line": 1,
          "offset": 36,
        },
        "source": "<div :class="{ some: condition }" />",
        "start": {
          "column": 1,
          "line": 1,
          "offset": 0,
        },
      },
      "ns": 0,
      "props": [
        {
          "arg": {
            "constType": 3,
            "content": "class",
            "isStatic": true,
            "loc": {
              "end": {
                "column": 12,
                "line": 1,
                "offset": 11,
              },
              "source": "class",
              "start": {
                "column": 7,
                "line": 1,
                "offset": 6,
              },
            },
            "type": 4,
          },
          "exp": {
            "constType": 0,
            "content": "{ some: condition }",
            "isStatic": false,
            "loc": {
              "end": {
                "column": 33,
                "line": 1,
                "offset": 32,
              },
              "source": "{ some: condition }",
              "start": {
                "column": 14,
                "line": 1,
                "offset": 13,
              },
            },
            "type": 4,
          },
          "loc": {
            "end": {
              "column": 34,
              "line": 1,
              "offset": 33,
            },
            "source": ":class="{ some: condition }"",
            "start": {
              "column": 6,
              "line": 1,
              "offset": 5,
            },
          },
          "modifiers": [],
          "name": "bind",
          "type": 7,
        },
      ],
      "tag": "div",
      "tagType": 0,
      "type": 1,
    },
    {
      "children": [],
      "codegenNode": undefined,
      "isSelfClosing": true,
      "loc": {
        "end": {
          "column": 37,
          "line": 2,
          "offset": 73,
        },
        "source": "<p v-bind:style="{ color: 'red' }"/>",
        "start": {
          "column": 1,
          "line": 2,
          "offset": 37,
        },
      },
      "ns": 0,
      "props": [
        {
          "arg": {
            "constType": 3,
            "content": "style",
            "isStatic": true,
            "loc": {
              "end": {
                "column": 16,
                "line": 2,
                "offset": 52,
              },
              "source": "style",
              "start": {
                "column": 11,
                "line": 2,
                "offset": 47,
              },
            },
            "type": 4,
          },
          "exp": {
            "constType": 0,
            "content": "{ color: 'red' }",
            "isStatic": false,
            "loc": {
              "end": {
                "column": 34,
                "line": 2,
                "offset": 70,
              },
              "source": "{ color: 'red' }",
              "start": {
                "column": 18,
                "line": 2,
                "offset": 54,
              },
            },
            "type": 4,
          },
          "loc": {
            "end": {
              "column": 35,
              "line": 2,
              "offset": 71,
            },
            "source": "v-bind:style="{ color: 'red' }"",
            "start": {
              "column": 4,
              "line": 2,
              "offset": 40,
            },
          },
          "modifiers": [],
          "name": "bind",
          "type": 7,
        },
      ],
      "tag": "p",
      "tagType": 0,
      "type": 1,
    },
  ],
  "codegenNode": undefined,
  "components": [],
  "directives": [],
  "helpers": Set {},
  "hoists": [],
  "imports": [],
  "loc": {
    "end": {
      "column": 37,
      "line": 2,
      "offset": 73,
    },
    "source": "<div :class="{ some: condition }" />
<p v-bind:style="{ color: 'red' }"/>",
    "start": {
      "column": 1,
      "line": 1,
      "offset": 0,
    },
  },
  "temps": 0,
  "type": 0,
}
`;

exports[`compiler: parse > valid html 1`] = `
{
  "cached": 0,
  "children": [
    {
      "children": [
        {
          "children": [],
          "codegenNode": undefined,
          "isSelfClosing": true,
          "loc": {
            "end": {
              "column": 39,
              "line": 2,
              "offset": 73,
            },
            "source": "<p v-bind:style="{ color: 'red' }"/>",
            "start": {
              "column": 3,
              "line": 2,
              "offset": 37,
            },
          },
          "ns": 0,
          "props": [
            {
              "arg": {
                "constType": 3,
                "content": "style",
                "isStatic": true,
                "loc": {
                  "end": {
                    "column": 18,
                    "line": 2,
                    "offset": 52,
                  },
                  "source": "style",
                  "start": {
                    "column": 13,
                    "line": 2,
                    "offset": 47,
                  },
                },
                "type": 4,
              },
              "exp": {
                "constType": 0,
                "content": "{ color: 'red' }",
                "isStatic": false,
                "loc": {
                  "end": {
                    "column": 36,
                    "line": 2,
                    "offset": 70,
                  },
                  "source": "{ color: 'red' }",
                  "start": {
                    "column": 20,
                    "line": 2,
                    "offset": 54,
                  },
                },
                "type": 4,
              },
              "loc": {
                "end": {
                  "column": 37,
                  "line": 2,
                  "offset": 71,
                },
                "source": "v-bind:style="{ color: 'red' }"",
                "start": {
                  "column": 6,
                  "line": 2,
                  "offset": 40,
                },
              },
              "modifiers": [],
              "name": "bind",
              "type": 7,
            },
          ],
          "tag": "p",
          "tagType": 0,
          "type": 1,
        },
        {
          "content": " a comment with <html> inside it ",
          "loc": {
            "end": {
              "column": 43,
              "line": 3,
              "offset": 116,
            },
            "source": "<!-- a comment with <html> inside it -->",
            "start": {
              "column": 3,
              "line": 3,
              "offset": 76,
            },
          },
          "type": 3,
        },
      ],
      "codegenNode": undefined,
      "isSelfClosing": false,
      "loc": {
        "end": {
          "column": 7,
          "line": 4,
          "offset": 123,
        },
        "source": "<div :class="{ some: condition }">
  <p v-bind:style="{ color: 'red' }"/>
  <!-- a comment with <html> inside it -->
</div>",
        "start": {
          "column": 1,
          "line": 1,
          "offset": 0,
        },
      },
      "ns": 0,
      "props": [
        {
          "arg": {
            "constType": 3,
            "content": "class",
            "isStatic": true,
            "loc": {
              "end": {
                "column": 12,
                "line": 1,
                "offset": 11,
              },
              "source": "class",
              "start": {
                "column": 7,
                "line": 1,
                "offset": 6,
              },
            },
            "type": 4,
          },
          "exp": {
            "constType": 0,
            "content": "{ some: condition }",
            "isStatic": false,
            "loc": {
              "end": {
                "column": 33,
                "line": 1,
                "offset": 32,
              },
              "source": "{ some: condition }",
              "start": {
                "column": 14,
                "line": 1,
                "offset": 13,
              },
            },
            "type": 4,
          },
          "loc": {
            "end": {
              "column": 34,
              "line": 1,
              "offset": 33,
            },
            "source": ":class="{ some: condition }"",
            "start": {
              "column": 6,
              "line": 1,
              "offset": 5,
            },
          },
          "modifiers": [],
          "name": "bind",
          "type": 7,
        },
      ],
      "tag": "div",
      "tagType": 0,
      "type": 1,
    },
  ],
  "codegenNode": undefined,
  "components": [],
  "directives": [],
  "helpers": Set {},
  "hoists": [],
  "imports": [],
  "loc": {
    "end": {
      "column": 7,
      "line": 4,
      "offset": 123,
    },
    "source": "<div :class="{ some: condition }">
  <p v-bind:style="{ color: 'red' }"/>
  <!-- a comment with <html> inside it -->
</div>",
=======
    "source": "{{}}",
>>>>>>> 8f85b6da
    "start": {
      "column": 1,
      "line": 1,
      "offset": 0,
    },
  },
  "source": "{{}}",
  "temps": 0,
  "type": 0,
}
`;<|MERGE_RESOLUTION|>--- conflicted
+++ resolved
@@ -3848,6 +3848,115 @@
 }
 `;
 
+exports[`compiler: parse > Errors > X_COLON_BEFORE_DIRECTIVE > <div :v-foo="obj" /> 1`] = `
+{
+  "cached": 0,
+  "children": [
+    {
+      "children": [],
+      "codegenNode": undefined,
+      "isSelfClosing": true,
+      "loc": {
+        "end": {
+          "column": 21,
+          "line": 1,
+          "offset": 20,
+        },
+        "source": "<div :v-foo="obj" />",
+        "start": {
+          "column": 1,
+          "line": 1,
+          "offset": 0,
+        },
+      },
+      "ns": 0,
+      "props": [
+        {
+          "arg": {
+            "constType": 3,
+            "content": "v-foo",
+            "isStatic": true,
+            "loc": {
+              "end": {
+                "column": 12,
+                "line": 1,
+                "offset": 11,
+              },
+              "source": "v-foo",
+              "start": {
+                "column": 7,
+                "line": 1,
+                "offset": 6,
+              },
+            },
+            "type": 4,
+          },
+          "exp": {
+            "constType": 0,
+            "content": "obj",
+            "isStatic": false,
+            "loc": {
+              "end": {
+                "column": 17,
+                "line": 1,
+                "offset": 16,
+              },
+              "source": "obj",
+              "start": {
+                "column": 14,
+                "line": 1,
+                "offset": 13,
+              },
+            },
+            "type": 4,
+          },
+          "loc": {
+            "end": {
+              "column": 18,
+              "line": 1,
+              "offset": 17,
+            },
+            "source": ":v-foo="obj"",
+            "start": {
+              "column": 6,
+              "line": 1,
+              "offset": 5,
+            },
+          },
+          "modifiers": [],
+          "name": "bind",
+          "type": 7,
+        },
+      ],
+      "tag": "div",
+      "tagType": 0,
+      "type": 1,
+    },
+  ],
+  "codegenNode": undefined,
+  "components": [],
+  "directives": [],
+  "helpers": Set {},
+  "hoists": [],
+  "imports": [],
+  "loc": {
+    "end": {
+      "column": 21,
+      "line": 1,
+      "offset": 20,
+    },
+    "source": "<div :v-foo="obj" />",
+    "start": {
+      "column": 1,
+      "line": 1,
+      "offset": 0,
+    },
+  },
+  "temps": 0,
+  "type": 0,
+}
+`;
+
 exports[`compiler: parse > Errors > X_INVALID_END_TAG > <svg><![CDATA[</div>]]></svg> 1`] = `
 {
   "cached": 0,
@@ -4810,1873 +4919,6 @@
       "line": 1,
       "offset": 4,
     },
-<<<<<<< HEAD
-  },
-  "temps": 0,
-  "type": 0,
-}
-`;
-
-exports[`compiler: parse > Errors > UNEXPECTED_CHARACTER_IN_UNQUOTED_ATTRIBUTE_VALUE > <template><div foo=bar"></div></template> 1`] = `
-{
-  "cached": 0,
-  "children": [
-    {
-      "children": [
-        {
-          "children": [],
-          "codegenNode": undefined,
-          "isSelfClosing": false,
-          "loc": {
-            "end": {
-              "column": 31,
-              "line": 1,
-              "offset": 30,
-            },
-            "source": "<div foo=bar"></div>",
-            "start": {
-              "column": 11,
-              "line": 1,
-              "offset": 10,
-            },
-          },
-          "ns": 0,
-          "props": [
-            {
-              "loc": {
-                "end": {
-                  "column": 24,
-                  "line": 1,
-                  "offset": 23,
-                },
-                "source": "foo=bar"",
-                "start": {
-                  "column": 16,
-                  "line": 1,
-                  "offset": 15,
-                },
-              },
-              "name": "foo",
-              "type": 6,
-              "value": {
-                "content": "bar"",
-                "loc": {
-                  "end": {
-                    "column": 24,
-                    "line": 1,
-                    "offset": 23,
-                  },
-                  "source": "bar"",
-                  "start": {
-                    "column": 20,
-                    "line": 1,
-                    "offset": 19,
-                  },
-                },
-                "type": 2,
-              },
-            },
-          ],
-          "tag": "div",
-          "tagType": 0,
-          "type": 1,
-        },
-      ],
-      "codegenNode": undefined,
-      "isSelfClosing": false,
-      "loc": {
-        "end": {
-          "column": 42,
-          "line": 1,
-          "offset": 41,
-        },
-        "source": "<template><div foo=bar"></div></template>",
-        "start": {
-          "column": 1,
-          "line": 1,
-          "offset": 0,
-        },
-      },
-      "ns": 0,
-      "props": [],
-      "tag": "template",
-      "tagType": 0,
-      "type": 1,
-    },
-  ],
-  "codegenNode": undefined,
-  "components": [],
-  "directives": [],
-  "helpers": Set {},
-  "hoists": [],
-  "imports": [],
-  "loc": {
-    "end": {
-      "column": 42,
-      "line": 1,
-      "offset": 41,
-    },
-    "source": "<template><div foo=bar"></div></template>",
-    "start": {
-      "column": 1,
-      "line": 1,
-      "offset": 0,
-    },
-  },
-  "temps": 0,
-  "type": 0,
-}
-`;
-
-exports[`compiler: parse > Errors > UNEXPECTED_CHARACTER_IN_UNQUOTED_ATTRIBUTE_VALUE > <template><div foo=bar'></div></template> 1`] = `
-{
-  "cached": 0,
-  "children": [
-    {
-      "children": [
-        {
-          "children": [],
-          "codegenNode": undefined,
-          "isSelfClosing": false,
-          "loc": {
-            "end": {
-              "column": 31,
-              "line": 1,
-              "offset": 30,
-            },
-            "source": "<div foo=bar'></div>",
-            "start": {
-              "column": 11,
-              "line": 1,
-              "offset": 10,
-            },
-          },
-          "ns": 0,
-          "props": [
-            {
-              "loc": {
-                "end": {
-                  "column": 24,
-                  "line": 1,
-                  "offset": 23,
-                },
-                "source": "foo=bar'",
-                "start": {
-                  "column": 16,
-                  "line": 1,
-                  "offset": 15,
-                },
-              },
-              "name": "foo",
-              "type": 6,
-              "value": {
-                "content": "bar'",
-                "loc": {
-                  "end": {
-                    "column": 24,
-                    "line": 1,
-                    "offset": 23,
-                  },
-                  "source": "bar'",
-                  "start": {
-                    "column": 20,
-                    "line": 1,
-                    "offset": 19,
-                  },
-                },
-                "type": 2,
-              },
-            },
-          ],
-          "tag": "div",
-          "tagType": 0,
-          "type": 1,
-        },
-      ],
-      "codegenNode": undefined,
-      "isSelfClosing": false,
-      "loc": {
-        "end": {
-          "column": 42,
-          "line": 1,
-          "offset": 41,
-        },
-        "source": "<template><div foo=bar'></div></template>",
-        "start": {
-          "column": 1,
-          "line": 1,
-          "offset": 0,
-        },
-      },
-      "ns": 0,
-      "props": [],
-      "tag": "template",
-      "tagType": 0,
-      "type": 1,
-    },
-  ],
-  "codegenNode": undefined,
-  "components": [],
-  "directives": [],
-  "helpers": Set {},
-  "hoists": [],
-  "imports": [],
-  "loc": {
-    "end": {
-      "column": 42,
-      "line": 1,
-      "offset": 41,
-    },
-    "source": "<template><div foo=bar'></div></template>",
-    "start": {
-      "column": 1,
-      "line": 1,
-      "offset": 0,
-    },
-  },
-  "temps": 0,
-  "type": 0,
-}
-`;
-
-exports[`compiler: parse > Errors > UNEXPECTED_CHARACTER_IN_UNQUOTED_ATTRIBUTE_VALUE > <template><div foo=bar<div></div></template> 1`] = `
-{
-  "cached": 0,
-  "children": [
-    {
-      "children": [
-        {
-          "children": [],
-          "codegenNode": undefined,
-          "isSelfClosing": false,
-          "loc": {
-            "end": {
-              "column": 34,
-              "line": 1,
-              "offset": 33,
-            },
-            "source": "<div foo=bar<div></div>",
-            "start": {
-              "column": 11,
-              "line": 1,
-              "offset": 10,
-            },
-          },
-          "ns": 0,
-          "props": [
-            {
-              "loc": {
-                "end": {
-                  "column": 27,
-                  "line": 1,
-                  "offset": 26,
-                },
-                "source": "foo=bar<div",
-                "start": {
-                  "column": 16,
-                  "line": 1,
-                  "offset": 15,
-                },
-              },
-              "name": "foo",
-              "type": 6,
-              "value": {
-                "content": "bar<div",
-                "loc": {
-                  "end": {
-                    "column": 27,
-                    "line": 1,
-                    "offset": 26,
-                  },
-                  "source": "bar<div",
-                  "start": {
-                    "column": 20,
-                    "line": 1,
-                    "offset": 19,
-                  },
-                },
-                "type": 2,
-              },
-            },
-          ],
-          "tag": "div",
-          "tagType": 0,
-          "type": 1,
-        },
-      ],
-      "codegenNode": undefined,
-      "isSelfClosing": false,
-      "loc": {
-        "end": {
-          "column": 45,
-          "line": 1,
-          "offset": 44,
-        },
-        "source": "<template><div foo=bar<div></div></template>",
-        "start": {
-          "column": 1,
-          "line": 1,
-          "offset": 0,
-        },
-      },
-      "ns": 0,
-      "props": [],
-      "tag": "template",
-      "tagType": 0,
-      "type": 1,
-    },
-  ],
-  "codegenNode": undefined,
-  "components": [],
-  "directives": [],
-  "helpers": Set {},
-  "hoists": [],
-  "imports": [],
-  "loc": {
-    "end": {
-      "column": 45,
-      "line": 1,
-      "offset": 44,
-    },
-    "source": "<template><div foo=bar<div></div></template>",
-    "start": {
-      "column": 1,
-      "line": 1,
-      "offset": 0,
-    },
-  },
-  "temps": 0,
-  "type": 0,
-}
-`;
-
-exports[`compiler: parse > Errors > UNEXPECTED_CHARACTER_IN_UNQUOTED_ATTRIBUTE_VALUE > <template><div foo=bar=baz></div></template> 1`] = `
-{
-  "cached": 0,
-  "children": [
-    {
-      "children": [
-        {
-          "children": [],
-          "codegenNode": undefined,
-          "isSelfClosing": false,
-          "loc": {
-            "end": {
-              "column": 34,
-              "line": 1,
-              "offset": 33,
-            },
-            "source": "<div foo=bar=baz></div>",
-            "start": {
-              "column": 11,
-              "line": 1,
-              "offset": 10,
-            },
-          },
-          "ns": 0,
-          "props": [
-            {
-              "loc": {
-                "end": {
-                  "column": 27,
-                  "line": 1,
-                  "offset": 26,
-                },
-                "source": "foo=bar=baz",
-                "start": {
-                  "column": 16,
-                  "line": 1,
-                  "offset": 15,
-                },
-              },
-              "name": "foo",
-              "type": 6,
-              "value": {
-                "content": "bar=baz",
-                "loc": {
-                  "end": {
-                    "column": 27,
-                    "line": 1,
-                    "offset": 26,
-                  },
-                  "source": "bar=baz",
-                  "start": {
-                    "column": 20,
-                    "line": 1,
-                    "offset": 19,
-                  },
-                },
-                "type": 2,
-              },
-            },
-          ],
-          "tag": "div",
-          "tagType": 0,
-          "type": 1,
-        },
-      ],
-      "codegenNode": undefined,
-      "isSelfClosing": false,
-      "loc": {
-        "end": {
-          "column": 45,
-          "line": 1,
-          "offset": 44,
-        },
-        "source": "<template><div foo=bar=baz></div></template>",
-        "start": {
-          "column": 1,
-          "line": 1,
-          "offset": 0,
-        },
-      },
-      "ns": 0,
-      "props": [],
-      "tag": "template",
-      "tagType": 0,
-      "type": 1,
-    },
-  ],
-  "codegenNode": undefined,
-  "components": [],
-  "directives": [],
-  "helpers": Set {},
-  "hoists": [],
-  "imports": [],
-  "loc": {
-    "end": {
-      "column": 45,
-      "line": 1,
-      "offset": 44,
-    },
-    "source": "<template><div foo=bar=baz></div></template>",
-    "start": {
-      "column": 1,
-      "line": 1,
-      "offset": 0,
-    },
-  },
-  "temps": 0,
-  "type": 0,
-}
-`;
-
-exports[`compiler: parse > Errors > UNEXPECTED_CHARACTER_IN_UNQUOTED_ATTRIBUTE_VALUE > <template><div foo=bar\`></div></template> 1`] = `
-{
-  "cached": 0,
-  "children": [
-    {
-      "children": [
-        {
-          "children": [],
-          "codegenNode": undefined,
-          "isSelfClosing": false,
-          "loc": {
-            "end": {
-              "column": 31,
-              "line": 1,
-              "offset": 30,
-            },
-            "source": "<div foo=bar\`></div>",
-            "start": {
-              "column": 11,
-              "line": 1,
-              "offset": 10,
-            },
-          },
-          "ns": 0,
-          "props": [
-            {
-              "loc": {
-                "end": {
-                  "column": 24,
-                  "line": 1,
-                  "offset": 23,
-                },
-                "source": "foo=bar\`",
-                "start": {
-                  "column": 16,
-                  "line": 1,
-                  "offset": 15,
-                },
-              },
-              "name": "foo",
-              "type": 6,
-              "value": {
-                "content": "bar\`",
-                "loc": {
-                  "end": {
-                    "column": 24,
-                    "line": 1,
-                    "offset": 23,
-                  },
-                  "source": "bar\`",
-                  "start": {
-                    "column": 20,
-                    "line": 1,
-                    "offset": 19,
-                  },
-                },
-                "type": 2,
-              },
-            },
-          ],
-          "tag": "div",
-          "tagType": 0,
-          "type": 1,
-        },
-      ],
-      "codegenNode": undefined,
-      "isSelfClosing": false,
-      "loc": {
-        "end": {
-          "column": 42,
-          "line": 1,
-          "offset": 41,
-        },
-        "source": "<template><div foo=bar\`></div></template>",
-        "start": {
-          "column": 1,
-          "line": 1,
-          "offset": 0,
-        },
-      },
-      "ns": 0,
-      "props": [],
-      "tag": "template",
-      "tagType": 0,
-      "type": 1,
-    },
-  ],
-  "codegenNode": undefined,
-  "components": [],
-  "directives": [],
-  "helpers": Set {},
-  "hoists": [],
-  "imports": [],
-  "loc": {
-    "end": {
-      "column": 42,
-      "line": 1,
-      "offset": 41,
-    },
-    "source": "<template><div foo=bar\`></div></template>",
-    "start": {
-      "column": 1,
-      "line": 1,
-      "offset": 0,
-    },
-  },
-  "temps": 0,
-  "type": 0,
-}
-`;
-
-exports[`compiler: parse > Errors > UNEXPECTED_EQUALS_SIGN_BEFORE_ATTRIBUTE_NAME > <template><div =></div></template> 1`] = `
-{
-  "cached": 0,
-  "children": [
-    {
-      "children": [
-        {
-          "children": [],
-          "codegenNode": undefined,
-          "isSelfClosing": false,
-          "loc": {
-            "end": {
-              "column": 24,
-              "line": 1,
-              "offset": 23,
-            },
-            "source": "<div =></div>",
-            "start": {
-              "column": 11,
-              "line": 1,
-              "offset": 10,
-            },
-          },
-          "ns": 0,
-          "props": [
-            {
-              "loc": {
-                "end": {
-                  "column": 17,
-                  "line": 1,
-                  "offset": 16,
-                },
-                "source": "=",
-                "start": {
-                  "column": 16,
-                  "line": 1,
-                  "offset": 15,
-                },
-              },
-              "name": "=",
-              "type": 6,
-              "value": undefined,
-            },
-          ],
-          "tag": "div",
-          "tagType": 0,
-          "type": 1,
-        },
-      ],
-      "codegenNode": undefined,
-      "isSelfClosing": false,
-      "loc": {
-        "end": {
-          "column": 35,
-          "line": 1,
-          "offset": 34,
-        },
-        "source": "<template><div =></div></template>",
-        "start": {
-          "column": 1,
-          "line": 1,
-          "offset": 0,
-        },
-      },
-      "ns": 0,
-      "props": [],
-      "tag": "template",
-      "tagType": 0,
-      "type": 1,
-    },
-  ],
-  "codegenNode": undefined,
-  "components": [],
-  "directives": [],
-  "helpers": Set {},
-  "hoists": [],
-  "imports": [],
-  "loc": {
-    "end": {
-      "column": 35,
-      "line": 1,
-      "offset": 34,
-    },
-    "source": "<template><div =></div></template>",
-    "start": {
-      "column": 1,
-      "line": 1,
-      "offset": 0,
-    },
-  },
-  "temps": 0,
-  "type": 0,
-}
-`;
-
-exports[`compiler: parse > Errors > UNEXPECTED_EQUALS_SIGN_BEFORE_ATTRIBUTE_NAME > <template><div =foo=bar></div></template> 1`] = `
-{
-  "cached": 0,
-  "children": [
-    {
-      "children": [
-        {
-          "children": [],
-          "codegenNode": undefined,
-          "isSelfClosing": false,
-          "loc": {
-            "end": {
-              "column": 31,
-              "line": 1,
-              "offset": 30,
-            },
-            "source": "<div =foo=bar></div>",
-            "start": {
-              "column": 11,
-              "line": 1,
-              "offset": 10,
-            },
-          },
-          "ns": 0,
-          "props": [
-            {
-              "loc": {
-                "end": {
-                  "column": 24,
-                  "line": 1,
-                  "offset": 23,
-                },
-                "source": "=foo=bar",
-                "start": {
-                  "column": 16,
-                  "line": 1,
-                  "offset": 15,
-                },
-              },
-              "name": "=foo",
-              "type": 6,
-              "value": {
-                "content": "bar",
-                "loc": {
-                  "end": {
-                    "column": 24,
-                    "line": 1,
-                    "offset": 23,
-                  },
-                  "source": "bar",
-                  "start": {
-                    "column": 21,
-                    "line": 1,
-                    "offset": 20,
-                  },
-                },
-                "type": 2,
-              },
-            },
-          ],
-          "tag": "div",
-          "tagType": 0,
-          "type": 1,
-        },
-      ],
-      "codegenNode": undefined,
-      "isSelfClosing": false,
-      "loc": {
-        "end": {
-          "column": 42,
-          "line": 1,
-          "offset": 41,
-        },
-        "source": "<template><div =foo=bar></div></template>",
-        "start": {
-          "column": 1,
-          "line": 1,
-          "offset": 0,
-        },
-      },
-      "ns": 0,
-      "props": [],
-      "tag": "template",
-      "tagType": 0,
-      "type": 1,
-    },
-  ],
-  "codegenNode": undefined,
-  "components": [],
-  "directives": [],
-  "helpers": Set {},
-  "hoists": [],
-  "imports": [],
-  "loc": {
-    "end": {
-      "column": 42,
-      "line": 1,
-      "offset": 41,
-    },
-    "source": "<template><div =foo=bar></div></template>",
-    "start": {
-      "column": 1,
-      "line": 1,
-      "offset": 0,
-    },
-  },
-  "temps": 0,
-  "type": 0,
-}
-`;
-
-exports[`compiler: parse > Errors > UNEXPECTED_QUESTION_MARK_INSTEAD_OF_TAG_NAME > <template><?xml?></template> 1`] = `
-{
-  "cached": 0,
-  "children": [
-    {
-      "children": [
-        {
-          "content": "?xml?",
-          "loc": {
-            "end": {
-              "column": 18,
-              "line": 1,
-              "offset": 17,
-            },
-            "source": "<?xml?>",
-            "start": {
-              "column": 11,
-              "line": 1,
-              "offset": 10,
-            },
-          },
-          "type": 3,
-        },
-      ],
-      "codegenNode": undefined,
-      "isSelfClosing": false,
-      "loc": {
-        "end": {
-          "column": 29,
-          "line": 1,
-          "offset": 28,
-        },
-        "source": "<template><?xml?></template>",
-        "start": {
-          "column": 1,
-          "line": 1,
-          "offset": 0,
-        },
-      },
-      "ns": 0,
-      "props": [],
-      "tag": "template",
-      "tagType": 0,
-      "type": 1,
-    },
-  ],
-  "codegenNode": undefined,
-  "components": [],
-  "directives": [],
-  "helpers": Set {},
-  "hoists": [],
-  "imports": [],
-  "loc": {
-    "end": {
-      "column": 29,
-      "line": 1,
-      "offset": 28,
-    },
-    "source": "<template><?xml?></template>",
-    "start": {
-      "column": 1,
-      "line": 1,
-      "offset": 0,
-    },
-  },
-  "temps": 0,
-  "type": 0,
-}
-`;
-
-exports[`compiler: parse > Errors > UNEXPECTED_SOLIDUS_IN_TAG > <template><div a/b></div></template> 1`] = `
-{
-  "cached": 0,
-  "children": [
-    {
-      "children": [
-        {
-          "children": [],
-          "codegenNode": undefined,
-          "isSelfClosing": false,
-          "loc": {
-            "end": {
-              "column": 26,
-              "line": 1,
-              "offset": 25,
-            },
-            "source": "<div a/b></div>",
-            "start": {
-              "column": 11,
-              "line": 1,
-              "offset": 10,
-            },
-          },
-          "ns": 0,
-          "props": [
-            {
-              "loc": {
-                "end": {
-                  "column": 17,
-                  "line": 1,
-                  "offset": 16,
-                },
-                "source": "a",
-                "start": {
-                  "column": 16,
-                  "line": 1,
-                  "offset": 15,
-                },
-              },
-              "name": "a",
-              "type": 6,
-              "value": undefined,
-            },
-            {
-              "loc": {
-                "end": {
-                  "column": 19,
-                  "line": 1,
-                  "offset": 18,
-                },
-                "source": "b",
-                "start": {
-                  "column": 18,
-                  "line": 1,
-                  "offset": 17,
-                },
-              },
-              "name": "b",
-              "type": 6,
-              "value": undefined,
-            },
-          ],
-          "tag": "div",
-          "tagType": 0,
-          "type": 1,
-        },
-      ],
-      "codegenNode": undefined,
-      "isSelfClosing": false,
-      "loc": {
-        "end": {
-          "column": 37,
-          "line": 1,
-          "offset": 36,
-        },
-        "source": "<template><div a/b></div></template>",
-        "start": {
-          "column": 1,
-          "line": 1,
-          "offset": 0,
-        },
-      },
-      "ns": 0,
-      "props": [],
-      "tag": "template",
-      "tagType": 0,
-      "type": 1,
-    },
-  ],
-  "codegenNode": undefined,
-  "components": [],
-  "directives": [],
-  "helpers": Set {},
-  "hoists": [],
-  "imports": [],
-  "loc": {
-    "end": {
-      "column": 37,
-      "line": 1,
-      "offset": 36,
-    },
-    "source": "<template><div a/b></div></template>",
-    "start": {
-      "column": 1,
-      "line": 1,
-      "offset": 0,
-    },
-  },
-  "temps": 0,
-  "type": 0,
-}
-`;
-
-exports[`compiler: parse > Errors > X_COLON_BEFORE_DIRECTIVE > <div :v-foo="obj" /> 1`] = `
-{
-  "cached": 0,
-  "children": [
-    {
-      "children": [],
-      "codegenNode": undefined,
-      "isSelfClosing": true,
-      "loc": {
-        "end": {
-          "column": 21,
-          "line": 1,
-          "offset": 20,
-        },
-        "source": "<div :v-foo="obj" />",
-        "start": {
-          "column": 1,
-          "line": 1,
-          "offset": 0,
-        },
-      },
-      "ns": 0,
-      "props": [
-        {
-          "arg": {
-            "constType": 3,
-            "content": "v-foo",
-            "isStatic": true,
-            "loc": {
-              "end": {
-                "column": 12,
-                "line": 1,
-                "offset": 11,
-              },
-              "source": "v-foo",
-              "start": {
-                "column": 7,
-                "line": 1,
-                "offset": 6,
-              },
-            },
-            "type": 4,
-          },
-          "exp": {
-            "constType": 0,
-            "content": "obj",
-            "isStatic": false,
-            "loc": {
-              "end": {
-                "column": 17,
-                "line": 1,
-                "offset": 16,
-              },
-              "source": "obj",
-              "start": {
-                "column": 14,
-                "line": 1,
-                "offset": 13,
-              },
-            },
-            "type": 4,
-          },
-          "loc": {
-            "end": {
-              "column": 18,
-              "line": 1,
-              "offset": 17,
-            },
-            "source": ":v-foo="obj"",
-            "start": {
-              "column": 6,
-              "line": 1,
-              "offset": 5,
-            },
-          },
-          "modifiers": [],
-          "name": "bind",
-          "type": 7,
-        },
-      ],
-      "tag": "div",
-      "tagType": 0,
-      "type": 1,
-    },
-  ],
-  "codegenNode": undefined,
-  "components": [],
-  "directives": [],
-  "helpers": Set {},
-  "hoists": [],
-  "imports": [],
-  "loc": {
-    "end": {
-      "column": 21,
-      "line": 1,
-      "offset": 20,
-    },
-    "source": "<div :v-foo="obj" />",
-    "start": {
-      "column": 1,
-      "line": 1,
-      "offset": 0,
-    },
-  },
-  "temps": 0,
-  "type": 0,
-}
-`;
-
-exports[`compiler: parse > Errors > X_INVALID_END_TAG > <svg><![CDATA[</div>]]></svg> 1`] = `
-{
-  "cached": 0,
-  "children": [
-    {
-      "children": [
-        {
-          "content": "</div>",
-          "loc": {
-            "end": {
-              "column": 21,
-              "line": 1,
-              "offset": 20,
-            },
-            "source": "</div>",
-            "start": {
-              "column": 15,
-              "line": 1,
-              "offset": 14,
-            },
-          },
-          "type": 2,
-        },
-      ],
-      "codegenNode": undefined,
-      "isSelfClosing": false,
-      "loc": {
-        "end": {
-          "column": 30,
-          "line": 1,
-          "offset": 29,
-        },
-        "source": "<svg><![CDATA[</div>]]></svg>",
-        "start": {
-          "column": 1,
-          "line": 1,
-          "offset": 0,
-        },
-      },
-      "ns": 1,
-      "props": [],
-      "tag": "svg",
-      "tagType": 0,
-      "type": 1,
-    },
-  ],
-  "codegenNode": undefined,
-  "components": [],
-  "directives": [],
-  "helpers": Set {},
-  "hoists": [],
-  "imports": [],
-  "loc": {
-    "end": {
-      "column": 30,
-      "line": 1,
-      "offset": 29,
-    },
-    "source": "<svg><![CDATA[</div>]]></svg>",
-    "start": {
-      "column": 1,
-      "line": 1,
-      "offset": 0,
-    },
-  },
-  "temps": 0,
-  "type": 0,
-}
-`;
-
-exports[`compiler: parse > Errors > X_INVALID_END_TAG > <svg><!--</div>--></svg> 1`] = `
-{
-  "cached": 0,
-  "children": [
-    {
-      "children": [
-        {
-          "content": "</div>",
-          "loc": {
-            "end": {
-              "column": 19,
-              "line": 1,
-              "offset": 18,
-            },
-            "source": "<!--</div>-->",
-            "start": {
-              "column": 6,
-              "line": 1,
-              "offset": 5,
-            },
-          },
-          "type": 3,
-        },
-      ],
-      "codegenNode": undefined,
-      "isSelfClosing": false,
-      "loc": {
-        "end": {
-          "column": 25,
-          "line": 1,
-          "offset": 24,
-        },
-        "source": "<svg><!--</div>--></svg>",
-        "start": {
-          "column": 1,
-          "line": 1,
-          "offset": 0,
-        },
-      },
-      "ns": 1,
-      "props": [],
-      "tag": "svg",
-      "tagType": 0,
-      "type": 1,
-    },
-  ],
-  "codegenNode": undefined,
-  "components": [],
-  "directives": [],
-  "helpers": Set {},
-  "hoists": [],
-  "imports": [],
-  "loc": {
-    "end": {
-      "column": 25,
-      "line": 1,
-      "offset": 24,
-    },
-    "source": "<svg><!--</div>--></svg>",
-    "start": {
-      "column": 1,
-      "line": 1,
-      "offset": 0,
-    },
-  },
-  "temps": 0,
-  "type": 0,
-}
-`;
-
-exports[`compiler: parse > Errors > X_INVALID_END_TAG > <template></div></div></template> 1`] = `
-{
-  "cached": 0,
-  "children": [
-    {
-      "children": [],
-      "codegenNode": undefined,
-      "isSelfClosing": false,
-      "loc": {
-        "end": {
-          "column": 34,
-          "line": 1,
-          "offset": 33,
-        },
-        "source": "<template></div></div></template>",
-        "start": {
-          "column": 1,
-          "line": 1,
-          "offset": 0,
-        },
-      },
-      "ns": 0,
-      "props": [],
-      "tag": "template",
-      "tagType": 0,
-      "type": 1,
-    },
-  ],
-  "codegenNode": undefined,
-  "components": [],
-  "directives": [],
-  "helpers": Set {},
-  "hoists": [],
-  "imports": [],
-  "loc": {
-    "end": {
-      "column": 34,
-      "line": 1,
-      "offset": 33,
-    },
-    "source": "<template></div></div></template>",
-    "start": {
-      "column": 1,
-      "line": 1,
-      "offset": 0,
-    },
-  },
-  "temps": 0,
-  "type": 0,
-}
-`;
-
-exports[`compiler: parse > Errors > X_INVALID_END_TAG > <template></div></template> 1`] = `
-{
-  "cached": 0,
-  "children": [
-    {
-      "children": [],
-      "codegenNode": undefined,
-      "isSelfClosing": false,
-      "loc": {
-        "end": {
-          "column": 28,
-          "line": 1,
-          "offset": 27,
-        },
-        "source": "<template></div></template>",
-        "start": {
-          "column": 1,
-          "line": 1,
-          "offset": 0,
-        },
-      },
-      "ns": 0,
-      "props": [],
-      "tag": "template",
-      "tagType": 0,
-      "type": 1,
-    },
-  ],
-  "codegenNode": undefined,
-  "components": [],
-  "directives": [],
-  "helpers": Set {},
-  "hoists": [],
-  "imports": [],
-  "loc": {
-    "end": {
-      "column": 28,
-      "line": 1,
-      "offset": 27,
-    },
-    "source": "<template></div></template>",
-    "start": {
-      "column": 1,
-      "line": 1,
-      "offset": 0,
-    },
-  },
-  "temps": 0,
-  "type": 0,
-}
-`;
-
-exports[`compiler: parse > Errors > X_INVALID_END_TAG > <template>{{'</div>'}}</template> 1`] = `
-{
-  "cached": 0,
-  "children": [
-    {
-      "children": [
-        {
-          "content": {
-            "constType": 0,
-            "content": "'</div>'",
-            "isStatic": false,
-            "loc": {
-              "end": {
-                "column": 21,
-                "line": 1,
-                "offset": 20,
-              },
-              "source": "'</div>'",
-              "start": {
-                "column": 13,
-                "line": 1,
-                "offset": 12,
-              },
-            },
-            "type": 4,
-          },
-          "loc": {
-            "end": {
-              "column": 23,
-              "line": 1,
-              "offset": 22,
-            },
-            "source": "{{'</div>'}}",
-            "start": {
-              "column": 11,
-              "line": 1,
-              "offset": 10,
-            },
-          },
-          "type": 5,
-        },
-      ],
-      "codegenNode": undefined,
-      "isSelfClosing": false,
-      "loc": {
-        "end": {
-          "column": 34,
-          "line": 1,
-          "offset": 33,
-        },
-        "source": "<template>{{'</div>'}}</template>",
-        "start": {
-          "column": 1,
-          "line": 1,
-          "offset": 0,
-        },
-      },
-      "ns": 0,
-      "props": [],
-      "tag": "template",
-      "tagType": 0,
-      "type": 1,
-    },
-  ],
-  "codegenNode": undefined,
-  "components": [],
-  "directives": [],
-  "helpers": Set {},
-  "hoists": [],
-  "imports": [],
-  "loc": {
-    "end": {
-      "column": 34,
-      "line": 1,
-      "offset": 33,
-    },
-    "source": "<template>{{'</div>'}}</template>",
-    "start": {
-      "column": 1,
-      "line": 1,
-      "offset": 0,
-    },
-  },
-  "temps": 0,
-  "type": 0,
-}
-`;
-
-exports[`compiler: parse > Errors > X_INVALID_END_TAG > <textarea></div></textarea> 1`] = `
-{
-  "cached": 0,
-  "children": [
-    {
-      "children": [
-        {
-          "content": "</div>",
-          "loc": {
-            "end": {
-              "column": 17,
-              "line": 1,
-              "offset": 16,
-            },
-            "source": "</div>",
-            "start": {
-              "column": 11,
-              "line": 1,
-              "offset": 10,
-            },
-          },
-          "type": 2,
-        },
-      ],
-      "codegenNode": undefined,
-      "isSelfClosing": false,
-      "loc": {
-        "end": {
-          "column": 28,
-          "line": 1,
-          "offset": 27,
-        },
-        "source": "<textarea></div></textarea>",
-        "start": {
-          "column": 1,
-          "line": 1,
-          "offset": 0,
-        },
-      },
-      "ns": 0,
-      "props": [],
-      "tag": "textarea",
-      "tagType": 0,
-      "type": 1,
-    },
-  ],
-  "codegenNode": undefined,
-  "components": [],
-  "directives": [],
-  "helpers": Set {},
-  "hoists": [],
-  "imports": [],
-  "loc": {
-    "end": {
-      "column": 28,
-      "line": 1,
-      "offset": 27,
-    },
-    "source": "<textarea></div></textarea>",
-    "start": {
-      "column": 1,
-      "line": 1,
-      "offset": 0,
-    },
-  },
-  "temps": 0,
-  "type": 0,
-}
-`;
-
-exports[`compiler: parse > Errors > X_MISSING_DYNAMIC_DIRECTIVE_ARGUMENT_END > <div v-foo:[sef fsef] /> 1`] = `
-{
-  "cached": 0,
-  "children": [
-    {
-      "children": [],
-      "codegenNode": undefined,
-      "isSelfClosing": true,
-      "loc": {
-        "end": {
-          "column": 25,
-          "line": 1,
-          "offset": 24,
-        },
-        "source": "<div v-foo:[sef fsef] />",
-        "start": {
-          "column": 1,
-          "line": 1,
-          "offset": 0,
-        },
-      },
-      "ns": 0,
-      "props": [
-        {
-          "arg": {
-            "constType": 0,
-            "content": "sef",
-            "isStatic": false,
-            "loc": {
-              "end": {
-                "column": 16,
-                "line": 1,
-                "offset": 15,
-              },
-              "source": "[sef",
-              "start": {
-                "column": 12,
-                "line": 1,
-                "offset": 11,
-              },
-            },
-            "type": 4,
-          },
-          "exp": undefined,
-          "loc": {
-            "end": {
-              "column": 16,
-              "line": 1,
-              "offset": 15,
-            },
-            "source": "v-foo:[sef",
-            "start": {
-              "column": 6,
-              "line": 1,
-              "offset": 5,
-            },
-          },
-          "modifiers": [],
-          "name": "foo",
-          "type": 7,
-        },
-        {
-          "loc": {
-            "end": {
-              "column": 22,
-              "line": 1,
-              "offset": 21,
-            },
-            "source": "fsef]",
-            "start": {
-              "column": 17,
-              "line": 1,
-              "offset": 16,
-            },
-          },
-          "name": "fsef]",
-          "type": 6,
-          "value": undefined,
-        },
-      ],
-      "tag": "div",
-      "tagType": 0,
-      "type": 1,
-    },
-  ],
-  "codegenNode": undefined,
-  "components": [],
-  "directives": [],
-  "helpers": Set {},
-  "hoists": [],
-  "imports": [],
-  "loc": {
-    "end": {
-      "column": 25,
-      "line": 1,
-      "offset": 24,
-    },
-    "source": "<div v-foo:[sef fsef] />",
-    "start": {
-      "column": 1,
-      "line": 1,
-      "offset": 0,
-    },
-  },
-  "temps": 0,
-  "type": 0,
-}
-`;
-
-exports[`compiler: parse > Errors > X_MISSING_END_TAG > <template><div> 1`] = `
-{
-  "cached": 0,
-  "children": [
-    {
-      "children": [
-        {
-          "children": [],
-          "codegenNode": undefined,
-          "isSelfClosing": false,
-          "loc": {
-            "end": {
-              "column": 16,
-              "line": 1,
-              "offset": 15,
-            },
-            "source": "<div>",
-            "start": {
-              "column": 11,
-              "line": 1,
-              "offset": 10,
-            },
-          },
-          "ns": 0,
-          "props": [],
-          "tag": "div",
-          "tagType": 0,
-          "type": 1,
-        },
-      ],
-      "codegenNode": undefined,
-      "isSelfClosing": false,
-      "loc": {
-        "end": {
-          "column": 16,
-          "line": 1,
-          "offset": 15,
-        },
-        "source": "<template><div>",
-        "start": {
-          "column": 1,
-          "line": 1,
-          "offset": 0,
-        },
-      },
-      "ns": 0,
-      "props": [],
-      "tag": "template",
-      "tagType": 0,
-      "type": 1,
-    },
-  ],
-  "codegenNode": undefined,
-  "components": [],
-  "directives": [],
-  "helpers": Set {},
-  "hoists": [],
-  "imports": [],
-  "loc": {
-    "end": {
-      "column": 16,
-      "line": 1,
-      "offset": 15,
-    },
-    "source": "<template><div>",
-    "start": {
-      "column": 1,
-      "line": 1,
-      "offset": 0,
-    },
-  },
-  "temps": 0,
-  "type": 0,
-}
-`;
-
-exports[`compiler: parse > Errors > X_MISSING_END_TAG > <template><div></template> 1`] = `
-{
-  "cached": 0,
-  "children": [
-    {
-      "children": [
-        {
-          "children": [],
-          "codegenNode": undefined,
-          "isSelfClosing": false,
-          "loc": {
-            "end": {
-              "column": 16,
-              "line": 1,
-              "offset": 15,
-            },
-            "source": "<div>",
-            "start": {
-              "column": 11,
-              "line": 1,
-              "offset": 10,
-            },
-          },
-          "ns": 0,
-          "props": [],
-          "tag": "div",
-          "tagType": 0,
-          "type": 1,
-        },
-      ],
-      "codegenNode": undefined,
-      "isSelfClosing": false,
-      "loc": {
-        "end": {
-          "column": 27,
-          "line": 1,
-          "offset": 26,
-        },
-        "source": "<template><div></template>",
-        "start": {
-          "column": 1,
-          "line": 1,
-          "offset": 0,
-        },
-      },
-      "ns": 0,
-      "props": [],
-      "tag": "template",
-      "tagType": 0,
-      "type": 1,
-    },
-  ],
-  "codegenNode": undefined,
-  "components": [],
-  "directives": [],
-  "helpers": Set {},
-  "hoists": [],
-  "imports": [],
-  "loc": {
-    "end": {
-      "column": 27,
-      "line": 1,
-      "offset": 26,
-    },
-    "source": "<template><div></template>",
-    "start": {
-      "column": 1,
-      "line": 1,
-      "offset": 0,
-    },
-  },
-  "temps": 0,
-  "type": 0,
-}
-`;
-
-exports[`compiler: parse > Errors > X_MISSING_INTERPOLATION_END > {{ 1`] = `
-{
-  "cached": 0,
-  "children": [
-    {
-      "content": "{{",
-      "loc": {
-        "end": {
-          "column": 3,
-          "line": 1,
-          "offset": 2,
-        },
-        "source": "{{",
-        "start": {
-          "column": 1,
-          "line": 1,
-          "offset": 0,
-        },
-      },
-      "type": 2,
-    },
-  ],
-  "codegenNode": undefined,
-  "components": [],
-  "directives": [],
-  "helpers": Set {},
-  "hoists": [],
-  "imports": [],
-  "loc": {
-    "end": {
-      "column": 3,
-      "line": 1,
-      "offset": 2,
-    },
-    "source": "{{",
-    "start": {
-      "column": 1,
-      "line": 1,
-      "offset": 0,
-    },
-  },
-  "temps": 0,
-  "type": 0,
-}
-`;
-
-exports[`compiler: parse > Errors > X_MISSING_INTERPOLATION_END > {{ foo 1`] = `
-{
-  "cached": 0,
-  "children": [
-    {
-      "content": "{{ foo",
-      "loc": {
-        "end": {
-          "column": 7,
-          "line": 1,
-          "offset": 6,
-        },
-        "source": "{{ foo",
-        "start": {
-          "column": 1,
-          "line": 1,
-          "offset": 0,
-        },
-      },
-      "type": 2,
-    },
-  ],
-  "codegenNode": undefined,
-  "components": [],
-  "directives": [],
-  "helpers": Set {},
-  "hoists": [],
-  "imports": [],
-  "loc": {
-    "end": {
-      "column": 7,
-      "line": 1,
-      "offset": 6,
-    },
-    "source": "{{ foo",
-    "start": {
-      "column": 1,
-      "line": 1,
-      "offset": 0,
-    },
-  },
-  "temps": 0,
-  "type": 0,
-}
-`;
-
-exports[`compiler: parse > Errors > X_MISSING_INTERPOLATION_END > {{}} 1`] = `
-{
-  "cached": 0,
-  "children": [
-    {
-      "content": {
-        "constType": 0,
-        "content": "",
-        "isStatic": false,
-        "loc": {
-          "end": {
-            "column": 3,
-            "line": 1,
-            "offset": 2,
-          },
-          "source": "",
-          "start": {
-            "column": 3,
-            "line": 1,
-            "offset": 2,
-          },
-        },
-        "type": 4,
-      },
-      "loc": {
-        "end": {
-          "column": 5,
-          "line": 1,
-          "offset": 4,
-        },
-        "source": "{{}}",
-        "start": {
-          "column": 1,
-          "line": 1,
-          "offset": 0,
-        },
-      },
-      "type": 5,
-    },
-  ],
-  "codegenNode": undefined,
-  "components": [],
-  "directives": [],
-  "helpers": Set {},
-  "hoists": [],
-  "imports": [],
-  "loc": {
-    "end": {
-      "column": 5,
-      "line": 1,
-      "offset": 4,
-    },
     "source": "{{}}",
     "start": {
       "column": 1,
@@ -6684,494 +4926,6 @@
       "offset": 0,
     },
   },
-  "temps": 0,
-  "type": 0,
-}
-`;
-
-exports[`compiler: parse > invalid html 1`] = `
-{
-  "cached": 0,
-  "children": [
-    {
-      "children": [
-        {
-          "children": [],
-          "codegenNode": undefined,
-          "isSelfClosing": false,
-          "loc": {
-            "end": {
-              "column": 1,
-              "line": 3,
-              "offset": 13,
-            },
-            "source": "<span>
-",
-            "start": {
-              "column": 1,
-              "line": 2,
-              "offset": 6,
-            },
-          },
-          "ns": 0,
-          "props": [],
-          "tag": "span",
-          "tagType": 0,
-          "type": 1,
-        },
-      ],
-      "codegenNode": undefined,
-      "isSelfClosing": false,
-      "loc": {
-        "end": {
-          "column": 7,
-          "line": 3,
-          "offset": 19,
-        },
-        "source": "<div>
-<span>
-</div>",
-        "start": {
-          "column": 1,
-          "line": 1,
-          "offset": 0,
-        },
-      },
-      "ns": 0,
-      "props": [],
-      "tag": "div",
-      "tagType": 0,
-      "type": 1,
-    },
-  ],
-  "codegenNode": undefined,
-  "components": [],
-  "directives": [],
-  "helpers": Set {},
-  "hoists": [],
-  "imports": [],
-  "loc": {
-    "end": {
-      "column": 8,
-      "line": 4,
-      "offset": 27,
-    },
-    "source": "<div>
-<span>
-</div>
-</span>",
-    "start": {
-      "column": 1,
-      "line": 1,
-      "offset": 0,
-    },
-  },
-  "temps": 0,
-  "type": 0,
-}
-`;
-
-exports[`compiler: parse > self closing multiple tag 1`] = `
-{
-  "cached": 0,
-  "children": [
-    {
-      "children": [],
-      "codegenNode": undefined,
-      "isSelfClosing": true,
-      "loc": {
-        "end": {
-          "column": 37,
-          "line": 1,
-          "offset": 36,
-        },
-        "source": "<div :class="{ some: condition }" />",
-        "start": {
-          "column": 1,
-          "line": 1,
-          "offset": 0,
-        },
-      },
-      "ns": 0,
-      "props": [
-        {
-          "arg": {
-            "constType": 3,
-            "content": "class",
-            "isStatic": true,
-            "loc": {
-              "end": {
-                "column": 12,
-                "line": 1,
-                "offset": 11,
-              },
-              "source": "class",
-              "start": {
-                "column": 7,
-                "line": 1,
-                "offset": 6,
-              },
-            },
-            "type": 4,
-          },
-          "exp": {
-            "constType": 0,
-            "content": "{ some: condition }",
-            "isStatic": false,
-            "loc": {
-              "end": {
-                "column": 33,
-                "line": 1,
-                "offset": 32,
-              },
-              "source": "{ some: condition }",
-              "start": {
-                "column": 14,
-                "line": 1,
-                "offset": 13,
-              },
-            },
-            "type": 4,
-          },
-          "loc": {
-            "end": {
-              "column": 34,
-              "line": 1,
-              "offset": 33,
-            },
-            "source": ":class="{ some: condition }"",
-            "start": {
-              "column": 6,
-              "line": 1,
-              "offset": 5,
-            },
-          },
-          "modifiers": [],
-          "name": "bind",
-          "type": 7,
-        },
-      ],
-      "tag": "div",
-      "tagType": 0,
-      "type": 1,
-    },
-    {
-      "children": [],
-      "codegenNode": undefined,
-      "isSelfClosing": true,
-      "loc": {
-        "end": {
-          "column": 37,
-          "line": 2,
-          "offset": 73,
-        },
-        "source": "<p v-bind:style="{ color: 'red' }"/>",
-        "start": {
-          "column": 1,
-          "line": 2,
-          "offset": 37,
-        },
-      },
-      "ns": 0,
-      "props": [
-        {
-          "arg": {
-            "constType": 3,
-            "content": "style",
-            "isStatic": true,
-            "loc": {
-              "end": {
-                "column": 16,
-                "line": 2,
-                "offset": 52,
-              },
-              "source": "style",
-              "start": {
-                "column": 11,
-                "line": 2,
-                "offset": 47,
-              },
-            },
-            "type": 4,
-          },
-          "exp": {
-            "constType": 0,
-            "content": "{ color: 'red' }",
-            "isStatic": false,
-            "loc": {
-              "end": {
-                "column": 34,
-                "line": 2,
-                "offset": 70,
-              },
-              "source": "{ color: 'red' }",
-              "start": {
-                "column": 18,
-                "line": 2,
-                "offset": 54,
-              },
-            },
-            "type": 4,
-          },
-          "loc": {
-            "end": {
-              "column": 35,
-              "line": 2,
-              "offset": 71,
-            },
-            "source": "v-bind:style="{ color: 'red' }"",
-            "start": {
-              "column": 4,
-              "line": 2,
-              "offset": 40,
-            },
-          },
-          "modifiers": [],
-          "name": "bind",
-          "type": 7,
-        },
-      ],
-      "tag": "p",
-      "tagType": 0,
-      "type": 1,
-    },
-  ],
-  "codegenNode": undefined,
-  "components": [],
-  "directives": [],
-  "helpers": Set {},
-  "hoists": [],
-  "imports": [],
-  "loc": {
-    "end": {
-      "column": 37,
-      "line": 2,
-      "offset": 73,
-    },
-    "source": "<div :class="{ some: condition }" />
-<p v-bind:style="{ color: 'red' }"/>",
-    "start": {
-      "column": 1,
-      "line": 1,
-      "offset": 0,
-    },
-  },
-  "temps": 0,
-  "type": 0,
-}
-`;
-
-exports[`compiler: parse > valid html 1`] = `
-{
-  "cached": 0,
-  "children": [
-    {
-      "children": [
-        {
-          "children": [],
-          "codegenNode": undefined,
-          "isSelfClosing": true,
-          "loc": {
-            "end": {
-              "column": 39,
-              "line": 2,
-              "offset": 73,
-            },
-            "source": "<p v-bind:style="{ color: 'red' }"/>",
-            "start": {
-              "column": 3,
-              "line": 2,
-              "offset": 37,
-            },
-          },
-          "ns": 0,
-          "props": [
-            {
-              "arg": {
-                "constType": 3,
-                "content": "style",
-                "isStatic": true,
-                "loc": {
-                  "end": {
-                    "column": 18,
-                    "line": 2,
-                    "offset": 52,
-                  },
-                  "source": "style",
-                  "start": {
-                    "column": 13,
-                    "line": 2,
-                    "offset": 47,
-                  },
-                },
-                "type": 4,
-              },
-              "exp": {
-                "constType": 0,
-                "content": "{ color: 'red' }",
-                "isStatic": false,
-                "loc": {
-                  "end": {
-                    "column": 36,
-                    "line": 2,
-                    "offset": 70,
-                  },
-                  "source": "{ color: 'red' }",
-                  "start": {
-                    "column": 20,
-                    "line": 2,
-                    "offset": 54,
-                  },
-                },
-                "type": 4,
-              },
-              "loc": {
-                "end": {
-                  "column": 37,
-                  "line": 2,
-                  "offset": 71,
-                },
-                "source": "v-bind:style="{ color: 'red' }"",
-                "start": {
-                  "column": 6,
-                  "line": 2,
-                  "offset": 40,
-                },
-              },
-              "modifiers": [],
-              "name": "bind",
-              "type": 7,
-            },
-          ],
-          "tag": "p",
-          "tagType": 0,
-          "type": 1,
-        },
-        {
-          "content": " a comment with <html> inside it ",
-          "loc": {
-            "end": {
-              "column": 43,
-              "line": 3,
-              "offset": 116,
-            },
-            "source": "<!-- a comment with <html> inside it -->",
-            "start": {
-              "column": 3,
-              "line": 3,
-              "offset": 76,
-            },
-          },
-          "type": 3,
-        },
-      ],
-      "codegenNode": undefined,
-      "isSelfClosing": false,
-      "loc": {
-        "end": {
-          "column": 7,
-          "line": 4,
-          "offset": 123,
-        },
-        "source": "<div :class="{ some: condition }">
-  <p v-bind:style="{ color: 'red' }"/>
-  <!-- a comment with <html> inside it -->
-</div>",
-        "start": {
-          "column": 1,
-          "line": 1,
-          "offset": 0,
-        },
-      },
-      "ns": 0,
-      "props": [
-        {
-          "arg": {
-            "constType": 3,
-            "content": "class",
-            "isStatic": true,
-            "loc": {
-              "end": {
-                "column": 12,
-                "line": 1,
-                "offset": 11,
-              },
-              "source": "class",
-              "start": {
-                "column": 7,
-                "line": 1,
-                "offset": 6,
-              },
-            },
-            "type": 4,
-          },
-          "exp": {
-            "constType": 0,
-            "content": "{ some: condition }",
-            "isStatic": false,
-            "loc": {
-              "end": {
-                "column": 33,
-                "line": 1,
-                "offset": 32,
-              },
-              "source": "{ some: condition }",
-              "start": {
-                "column": 14,
-                "line": 1,
-                "offset": 13,
-              },
-            },
-            "type": 4,
-          },
-          "loc": {
-            "end": {
-              "column": 34,
-              "line": 1,
-              "offset": 33,
-            },
-            "source": ":class="{ some: condition }"",
-            "start": {
-              "column": 6,
-              "line": 1,
-              "offset": 5,
-            },
-          },
-          "modifiers": [],
-          "name": "bind",
-          "type": 7,
-        },
-      ],
-      "tag": "div",
-      "tagType": 0,
-      "type": 1,
-    },
-  ],
-  "codegenNode": undefined,
-  "components": [],
-  "directives": [],
-  "helpers": Set {},
-  "hoists": [],
-  "imports": [],
-  "loc": {
-    "end": {
-      "column": 7,
-      "line": 4,
-      "offset": 123,
-    },
-    "source": "<div :class="{ some: condition }">
-  <p v-bind:style="{ color: 'red' }"/>
-  <!-- a comment with <html> inside it -->
-</div>",
-=======
-    "source": "{{}}",
->>>>>>> 8f85b6da
-    "start": {
-      "column": 1,
-      "line": 1,
-      "offset": 0,
-    },
-  },
   "source": "{{}}",
   "temps": 0,
   "type": 0,
