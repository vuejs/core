import {
<<<<<<< HEAD
  type Node,
  type Identifier,
  type BlockStatement,
  type CallExpression,
  type ObjectPattern,
  type ArrayPattern,
  type Program,
  type VariableDeclarator,
  type Expression,
  type VariableDeclaration,
  type ImportDeclaration,
  type ImportSpecifier,
  type ImportDefaultSpecifier,
  type ImportNamespaceSpecifier
=======
  Node,
  Identifier,
  BlockStatement,
  CallExpression,
  ObjectPattern,
  ArrayPattern,
  Program,
  VariableDeclarator,
  Expression,
  VariableDeclaration,
  ImportDeclaration,
  ImportSpecifier,
  ImportDefaultSpecifier,
  ImportNamespaceSpecifier,
>>>>>>> 3ee3d266
} from '@babel/types'
import MagicString, { type SourceMap } from 'magic-string'
import { walk } from 'estree-walker'
import {
  extractIdentifiers,
  isFunctionType,
  isInDestructureAssignment,
  isReferencedIdentifier,
  isStaticProperty,
  walkFunctionParams,
} from '@vue/compiler-core'
import { parse, type ParserPlugin } from '@babel/parser'
import { hasOwn, isArray, isString, genPropsAccessExp } from '@vue/shared'

const CONVERT_SYMBOL = '$'
const ESCAPE_SYMBOL = '$$'
const IMPORT_SOURCE = 'vue/macros'
const shorthands = ['ref', 'computed', 'shallowRef', 'toRef', 'customRef']
const transformCheckRE = /[^\w]\$(?:\$|ref|computed|shallowRef)?\s*(\(|\<)/

/**
 * @deprecated will be removed in 3.4
 */
export function shouldTransform(src: string): boolean {
  return transformCheckRE.test(src)
}

interface Binding {
  isConst?: boolean
  isProp?: boolean
}
type Scope = Record<string, Binding | false>

export interface RefTransformOptions {
  filename?: string
  sourceMap?: boolean
  parserPlugins?: ParserPlugin[]
  importHelpersFrom?: string
}

export interface RefTransformResults {
  code: string
  map: SourceMap | null
  rootRefs: string[]
  importedHelpers: string[]
}

export interface ImportBinding {
  local: string
  imported: string
  source: string
  specifier: ImportSpecifier | ImportDefaultSpecifier | ImportNamespaceSpecifier
}

/**
 * @deprecated will be removed in 3.4
 */
export function transform(
  src: string,
  {
    filename,
    sourceMap,
    parserPlugins,
    importHelpersFrom = 'vue',
  }: RefTransformOptions = {},
): RefTransformResults {
  const plugins: ParserPlugin[] = parserPlugins || []
  if (filename) {
    if (/\.tsx?$/.test(filename)) {
      plugins.push('typescript')
    }
    if (filename.endsWith('x')) {
      plugins.push('jsx')
    }
  }

  const ast = parse(src, {
    sourceType: 'module',
    plugins,
  })
  const s = new MagicString(src)
  const res = transformAST(ast.program, s, 0)

  // inject helper imports
  if (res.importedHelpers.length) {
    s.prepend(
      `import { ${res.importedHelpers
        .map(h => `${h} as _${h}`)
        .join(', ')} } from '${importHelpersFrom}'\n`,
    )
  }

  return {
    ...res,
    code: s.toString(),
    map: sourceMap
      ? s.generateMap({
          source: filename,
          hires: true,
          includeContent: true,
        })
      : null,
  }
}

/**
 * @deprecated will be removed in 3.4
 */
export function transformAST(
  ast: Program,
  s: MagicString,
  offset = 0,
  knownRefs?: string[],
  knownProps?: Record<
    string, // public prop key
    {
      local: string // local identifier, may be different
      default?: any
      isConst?: boolean
    }
  >,
): {
  rootRefs: string[]
  importedHelpers: string[]
} {
  warnExperimental()

  const userImports: Record<string, ImportBinding> = Object.create(null)
  for (const node of ast.body) {
    if (node.type !== 'ImportDeclaration') continue
    walkImportDeclaration(node)
  }

  // macro import handling
  let convertSymbol: string | undefined
  let escapeSymbol: string | undefined
  for (const { local, imported, source, specifier } of Object.values(
    userImports,
  )) {
    if (source === IMPORT_SOURCE) {
      if (imported === ESCAPE_SYMBOL) {
        escapeSymbol = local
      } else if (imported === CONVERT_SYMBOL) {
        convertSymbol = local
      } else if (imported !== local) {
        error(
          `macro imports for ref-creating methods do not support aliasing.`,
          specifier,
        )
      }
    }
  }

  // default symbol
  if (!convertSymbol && !userImports[CONVERT_SYMBOL]) {
    convertSymbol = CONVERT_SYMBOL
  }
  if (!escapeSymbol && !userImports[ESCAPE_SYMBOL]) {
    escapeSymbol = ESCAPE_SYMBOL
  }

  const importedHelpers = new Set<string>()
  const rootScope: Scope = {}
  const scopeStack: Scope[] = [rootScope]
  let currentScope: Scope = rootScope
  let escapeScope: CallExpression | undefined // inside $$()
  const excludedIds = new WeakSet<Identifier>()
  const parentStack: Node[] = []
  const propsLocalToPublicMap: Record<string, string> = Object.create(null)

  if (knownRefs) {
    for (const key of knownRefs) {
      rootScope[key] = {}
    }
  }
  if (knownProps) {
    for (const key in knownProps) {
      const { local, isConst } = knownProps[key]
      rootScope[local] = {
        isProp: true,
        isConst: !!isConst,
      }
      propsLocalToPublicMap[local] = key
    }
  }

  function walkImportDeclaration(node: ImportDeclaration) {
    const source = node.source.value
    if (source === IMPORT_SOURCE) {
      s.remove(node.start! + offset, node.end! + offset)
    }

    for (const specifier of node.specifiers) {
      const local = specifier.local.name
      const imported =
        (specifier.type === 'ImportSpecifier' &&
          specifier.imported.type === 'Identifier' &&
          specifier.imported.name) ||
        'default'
      userImports[local] = {
        source,
        local,
        imported,
        specifier,
      }
    }
  }

  function isRefCreationCall(callee: string): string | false {
    if (!convertSymbol || currentScope[convertSymbol] !== undefined) {
      return false
    }
    if (callee === convertSymbol) {
      return convertSymbol
    }
    if (callee[0] === '$' && shorthands.includes(callee.slice(1))) {
      return callee
    }
    return false
  }

  function error(msg: string, node: Node): never {
    const e = new Error(msg)
    ;(e as any).node = node
    throw e
  }

  function helper(msg: string) {
    importedHelpers.add(msg)
    return `_${msg}`
  }

  function registerBinding(id: Identifier, binding?: Binding) {
    excludedIds.add(id)
    if (currentScope) {
      currentScope[id.name] = binding ? binding : false
    } else {
      error(
        'registerBinding called without active scope, something is wrong.',
        id,
      )
    }
  }

  const registerRefBinding = (id: Identifier, isConst = false) =>
    registerBinding(id, { isConst })

  let tempVarCount = 0
  function genTempVar() {
    return `__$temp_${++tempVarCount}`
  }

  function snip(node: Node) {
    return s.original.slice(node.start! + offset, node.end! + offset)
  }

  function walkScope(node: Program | BlockStatement, isRoot = false) {
    for (const stmt of node.body) {
      if (stmt.type === 'VariableDeclaration') {
        walkVariableDeclaration(stmt, isRoot)
      } else if (
        stmt.type === 'FunctionDeclaration' ||
        stmt.type === 'ClassDeclaration'
      ) {
        if (stmt.declare || !stmt.id) continue
        registerBinding(stmt.id)
      } else if (
        (stmt.type === 'ForOfStatement' || stmt.type === 'ForInStatement') &&
        stmt.left.type === 'VariableDeclaration'
      ) {
        walkVariableDeclaration(stmt.left)
      } else if (
        stmt.type === 'ExportNamedDeclaration' &&
        stmt.declaration &&
        stmt.declaration.type === 'VariableDeclaration'
      ) {
        walkVariableDeclaration(stmt.declaration, isRoot)
      } else if (
        stmt.type === 'LabeledStatement' &&
        stmt.body.type === 'VariableDeclaration'
      ) {
        walkVariableDeclaration(stmt.body, isRoot)
      }
    }
  }

  function walkVariableDeclaration(stmt: VariableDeclaration, isRoot = false) {
    if (stmt.declare) {
      return
    }
    for (const decl of stmt.declarations) {
      let refCall
      const isCall =
        decl.init &&
        decl.init.type === 'CallExpression' &&
        decl.init.callee.type === 'Identifier'
      if (
        isCall &&
        (refCall = isRefCreationCall((decl as any).init.callee.name))
      ) {
        processRefDeclaration(
          refCall,
          decl.id,
          decl.init as CallExpression,
          stmt.kind === 'const',
        )
      } else {
        const isProps =
          isRoot && isCall && (decl as any).init.callee.name === 'defineProps'
        for (const id of extractIdentifiers(decl.id)) {
          if (isProps) {
            // for defineProps destructure, only exclude them since they
            // are already passed in as knownProps
            excludedIds.add(id)
          } else {
            registerBinding(id)
          }
        }
      }
    }
  }

  function processRefDeclaration(
    method: string,
    id: VariableDeclarator['id'],
    call: CallExpression,
    isConst: boolean,
  ) {
    excludedIds.add(call.callee as Identifier)
    if (method === convertSymbol) {
      // $
      // remove macro
      s.remove(call.callee.start! + offset, call.callee.end! + offset)
      if (id.type === 'Identifier') {
        // single variable
        registerRefBinding(id, isConst)
      } else if (id.type === 'ObjectPattern') {
        processRefObjectPattern(id, call, isConst)
      } else if (id.type === 'ArrayPattern') {
        processRefArrayPattern(id, call, isConst)
      }
    } else {
      // shorthands
      if (id.type === 'Identifier') {
        registerRefBinding(id, isConst)
        // replace call
        s.overwrite(
          call.start! + offset,
          call.start! + method.length + offset,
          helper(method.slice(1)),
        )
      } else {
        error(`${method}() cannot be used with destructure patterns.`, call)
      }
    }
  }

  function processRefObjectPattern(
    pattern: ObjectPattern,
    call: CallExpression,
    isConst: boolean,
    tempVar?: string,
    path: PathSegment[] = [],
  ) {
    if (!tempVar) {
      tempVar = genTempVar()
      // const { x } = $(useFoo()) --> const __$temp_1 = useFoo()
      s.overwrite(pattern.start! + offset, pattern.end! + offset, tempVar)
    }

    let nameId: Identifier | undefined
    for (const p of pattern.properties) {
      let key: Expression | string | undefined
      let defaultValue: Expression | undefined
      if (p.type === 'ObjectProperty') {
        if (p.key.start! === p.value.start!) {
          // shorthand { foo }
          nameId = p.key as Identifier
          if (p.value.type === 'Identifier') {
            // avoid shorthand value identifier from being processed
            excludedIds.add(p.value)
          } else if (
            p.value.type === 'AssignmentPattern' &&
            p.value.left.type === 'Identifier'
          ) {
            // { foo = 1 }
            excludedIds.add(p.value.left)
            defaultValue = p.value.right
          }
        } else {
          key = p.computed ? (p.key as Expression) : (p.key as Identifier).name
          if (p.value.type === 'Identifier') {
            // { foo: bar }
            nameId = p.value
          } else if (p.value.type === 'ObjectPattern') {
            processRefObjectPattern(p.value, call, isConst, tempVar, [
              ...path,
              key,
            ])
          } else if (p.value.type === 'ArrayPattern') {
            processRefArrayPattern(p.value, call, isConst, tempVar, [
              ...path,
              key,
            ])
          } else if (p.value.type === 'AssignmentPattern') {
            if (p.value.left.type === 'Identifier') {
              // { foo: bar = 1 }
              nameId = p.value.left
              defaultValue = p.value.right
            } else if (p.value.left.type === 'ObjectPattern') {
              processRefObjectPattern(p.value.left, call, isConst, tempVar, [
                ...path,
                [key, p.value.right],
              ])
            } else if (p.value.left.type === 'ArrayPattern') {
              processRefArrayPattern(p.value.left, call, isConst, tempVar, [
                ...path,
                [key, p.value.right],
              ])
            } else {
              // MemberExpression case is not possible here, ignore
            }
          }
        }
      } else {
        // rest element { ...foo }
        error(`reactivity destructure does not support rest elements.`, p)
      }
      if (nameId) {
        registerRefBinding(nameId, isConst)
        // inject toRef() after original replaced pattern
        const source = pathToString(tempVar, path)
        const keyStr = isString(key)
          ? `'${key}'`
          : key
          ? snip(key)
          : `'${nameId.name}'`
        const defaultStr = defaultValue ? `, ${snip(defaultValue)}` : ``
        s.appendLeft(
          call.end! + offset,
          `,\n  ${nameId.name} = ${helper(
            'toRef',
          )}(${source}, ${keyStr}${defaultStr})`,
        )
      }
    }
    if (nameId) {
      s.appendLeft(call.end! + offset, ';')
    }
  }

  function processRefArrayPattern(
    pattern: ArrayPattern,
    call: CallExpression,
    isConst: boolean,
    tempVar?: string,
    path: PathSegment[] = [],
  ) {
    if (!tempVar) {
      // const [x] = $(useFoo()) --> const __$temp_1 = useFoo()
      tempVar = genTempVar()
      s.overwrite(pattern.start! + offset, pattern.end! + offset, tempVar)
    }

    let nameId: Identifier | undefined
    for (let i = 0; i < pattern.elements.length; i++) {
      const e = pattern.elements[i]
      if (!e) continue
      let defaultValue: Expression | undefined
      if (e.type === 'Identifier') {
        // [a] --> [__a]
        nameId = e
      } else if (e.type === 'AssignmentPattern') {
        // [a = 1]
        nameId = e.left as Identifier
        defaultValue = e.right
      } else if (e.type === 'RestElement') {
        // [...a]
        error(`reactivity destructure does not support rest elements.`, e)
      } else if (e.type === 'ObjectPattern') {
        processRefObjectPattern(e, call, isConst, tempVar, [...path, i])
      } else if (e.type === 'ArrayPattern') {
        processRefArrayPattern(e, call, isConst, tempVar, [...path, i])
      }
      if (nameId) {
        registerRefBinding(nameId, isConst)
        // inject toRef() after original replaced pattern
        const source = pathToString(tempVar, path)
        const defaultStr = defaultValue ? `, ${snip(defaultValue)}` : ``
        s.appendLeft(
          call.end! + offset,
          `,\n  ${nameId.name} = ${helper(
            'toRef',
          )}(${source}, ${i}${defaultStr})`,
        )
      }
    }
    if (nameId) {
      s.appendLeft(call.end! + offset, ';')
    }
  }

  type PathSegmentAtom = Expression | string | number

  type PathSegment =
    | PathSegmentAtom
    | [PathSegmentAtom, Expression /* default value */]

  function pathToString(source: string, path: PathSegment[]): string {
    if (path.length) {
      for (const seg of path) {
        if (isArray(seg)) {
          source = `(${source}${segToString(seg[0])} || ${snip(seg[1])})`
        } else {
          source += segToString(seg)
        }
      }
    }
    return source
  }

  function segToString(seg: PathSegmentAtom): string {
    if (typeof seg === 'number') {
      return `[${seg}]`
    } else if (typeof seg === 'string') {
      return `.${seg}`
    } else {
      return snip(seg)
    }
  }

  function rewriteId(
    scope: Scope,
    id: Identifier,
    parent: Node,
    parentStack: Node[],
  ): boolean {
    if (hasOwn(scope, id.name)) {
      const binding = scope[id.name]

      if (binding) {
        if (
          binding.isConst &&
          ((parent.type === 'AssignmentExpression' && id === parent.left) ||
            parent.type === 'UpdateExpression')
        ) {
          error(`Assignment to constant variable.`, id)
        }

        const { isProp } = binding
        if (isStaticProperty(parent) && parent.shorthand) {
          // let binding used in a property shorthand
          // skip for destructure patterns
          if (
            !(parent as any).inPattern ||
            isInDestructureAssignment(parent, parentStack)
          ) {
            if (isProp) {
              if (escapeScope) {
                // prop binding in $$()
                // { prop } -> { prop: __props_prop }
                registerEscapedPropBinding(id)
                s.appendLeft(
                  id.end! + offset,
                  `: __props_${propsLocalToPublicMap[id.name]}`,
                )
              } else {
                // { prop } -> { prop: __props.prop }
                s.appendLeft(
                  id.end! + offset,
                  `: ${genPropsAccessExp(propsLocalToPublicMap[id.name])}`,
                )
              }
            } else {
              // { foo } -> { foo: foo.value }
              s.appendLeft(id.end! + offset, `: ${id.name}.value`)
            }
          }
        } else {
          if (isProp) {
            if (escapeScope) {
              // x --> __props_x
              registerEscapedPropBinding(id)
              s.overwrite(
                id.start! + offset,
                id.end! + offset,
                `__props_${propsLocalToPublicMap[id.name]}`,
              )
            } else {
              // x --> __props.x
              s.overwrite(
                id.start! + offset,
                id.end! + offset,
                genPropsAccessExp(propsLocalToPublicMap[id.name]),
              )
            }
          } else {
            // x --> x.value
            s.appendLeft(id.end! + offset, '.value')
          }
        }
      }
      return true
    }
    return false
  }

  const propBindingRefs: Record<string, true> = {}
  function registerEscapedPropBinding(id: Identifier) {
    if (!propBindingRefs.hasOwnProperty(id.name)) {
      propBindingRefs[id.name] = true
      const publicKey = propsLocalToPublicMap[id.name]
      s.prependRight(
        offset,
        `const __props_${publicKey} = ${helper(
          `toRef`,
        )}(__props, '${publicKey}');\n`,
      )
    }
  }

  // check root scope first
  walkScope(ast, true)
  walk(ast, {
    enter(node: Node, parent?: Node) {
      parent && parentStack.push(parent)

      // function scopes
      if (isFunctionType(node)) {
        scopeStack.push((currentScope = {}))
        walkFunctionParams(node, registerBinding)
        if (node.body.type === 'BlockStatement') {
          walkScope(node.body)
        }
        return
      }

      // catch param
      if (node.type === 'CatchClause') {
        scopeStack.push((currentScope = {}))
        if (node.param && node.param.type === 'Identifier') {
          registerBinding(node.param)
        }
        walkScope(node.body)
        return
      }

      // non-function block scopes
      if (node.type === 'BlockStatement' && !isFunctionType(parent!)) {
        scopeStack.push((currentScope = {}))
        walkScope(node)
        return
      }

      // skip type nodes
      if (
        parent &&
        parent.type.startsWith('TS') &&
        parent.type !== 'TSAsExpression' &&
        parent.type !== 'TSNonNullExpression' &&
        parent.type !== 'TSTypeAssertion'
      ) {
        return this.skip()
      }

      if (node.type === 'Identifier') {
        const binding = rootScope[node.name]
        if (
          // if inside $$(), skip unless this is a destructured prop binding
          !(escapeScope && (!binding || !binding.isProp)) &&
          isReferencedIdentifier(node, parent!, parentStack) &&
          !excludedIds.has(node)
        ) {
          // walk up the scope chain to check if id should be appended .value
          let i = scopeStack.length
          while (i--) {
            if (rewriteId(scopeStack[i], node, parent!, parentStack)) {
              return
            }
          }
        }
      }

      if (node.type === 'CallExpression' && node.callee.type === 'Identifier') {
        const callee = node.callee.name

        const refCall = isRefCreationCall(callee)
        if (refCall && (!parent || parent.type !== 'VariableDeclarator')) {
          return error(
            `${refCall} can only be used as the initializer of ` +
              `a variable declaration.`,
            node,
          )
        }

        if (
          escapeSymbol &&
          currentScope[escapeSymbol] === undefined &&
          callee === escapeSymbol
        ) {
          escapeScope = node
          s.remove(node.callee.start! + offset, node.callee.end! + offset)

          if (parent?.type === 'ExpressionStatement') {
            // edge case where the call expression is an expression statement
            // if its own - prepend semicolon to avoid it being parsed as
            // function invocation of previous line
            let i =
              (node.leadingComments
                ? node.leadingComments[0].start
                : node.start)! + offset
            while (i--) {
              const char = s.original.charAt(i)
              if (char === '\n') {
                // only insert semi if it's actually the first thing after
                // newline
                s.prependRight(node.start! + offset, ';')
                break
              } else if (!/\s/.test(char)) {
                break
              }
            }
          }
        }
      }
    },
    leave(node: Node, parent?: Node) {
      parent && parentStack.pop()
      if (
        (node.type === 'BlockStatement' && !isFunctionType(parent!)) ||
        isFunctionType(node)
      ) {
        scopeStack.pop()
        currentScope = scopeStack[scopeStack.length - 1] || null
      }
      if (node === escapeScope) {
        escapeScope = undefined
      }
    },
  })

  return {
    rootRefs: Object.keys(rootScope).filter(key => {
      const binding = rootScope[key]
      return binding && !binding.isProp
    }),
    importedHelpers: [...importedHelpers],
  }
}

const hasWarned: Record<string, boolean> = {}

function warnExperimental() {
  // eslint-disable-next-line
  if (typeof window !== 'undefined') {
    return
  }
  warnOnce(
    `Reactivity Transform was an experimental feature and has now been deprecated. ` +
      `It will be removed from Vue core in 3.4. If you intend to continue using it, ` +
      `switch to https://vue-macros.sxzz.moe/features/reactivity-transform.html.\n` +
      `See reason for deprecation here: https://github.com/vuejs/rfcs/discussions/369#discussioncomment-5059028`,
  )
}

function warnOnce(msg: string) {
  const isNodeProd =
    typeof process !== 'undefined' && process.env.NODE_ENV === 'production'
  if (!isNodeProd && !__TEST__ && !hasWarned[msg]) {
    hasWarned[msg] = true
    warn(msg)
  }
}

function warn(msg: string) {
  console.warn(
    `\x1b[1m\x1b[33m[@vue/reactivity-transform]\x1b[0m\x1b[33m ${msg}\x1b[0m\n`,
  )
}<|MERGE_RESOLUTION|>--- conflicted
+++ resolved
@@ -1,5 +1,4 @@
 import {
-<<<<<<< HEAD
   type Node,
   type Identifier,
   type BlockStatement,
@@ -13,23 +12,7 @@
   type ImportDeclaration,
   type ImportSpecifier,
   type ImportDefaultSpecifier,
-  type ImportNamespaceSpecifier
-=======
-  Node,
-  Identifier,
-  BlockStatement,
-  CallExpression,
-  ObjectPattern,
-  ArrayPattern,
-  Program,
-  VariableDeclarator,
-  Expression,
-  VariableDeclaration,
-  ImportDeclaration,
-  ImportSpecifier,
-  ImportDefaultSpecifier,
-  ImportNamespaceSpecifier,
->>>>>>> 3ee3d266
+  type ImportNamespaceSpecifier,
 } from '@babel/types'
 import MagicString, { type SourceMap } from 'magic-string'
 import { walk } from 'estree-walker'
