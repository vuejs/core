--- conflicted
+++ resolved
@@ -116,21 +116,13 @@
   },
   "homepage": "https://github.com/vuejs/core-vapor/tree/main/packages/vue#readme",
   "dependencies": {
-<<<<<<< HEAD
-    "@vue/shared": "3.3.8",
-    "@vue/compiler-dom": "3.3.8",
-    "@vue/runtime-dom": "3.3.8",
-    "@vue/runtime-vapor": "workspace:*",
-    "@vue/compiler-vapor": "workspace:*",
-    "@vue/compiler-sfc": "3.3.8",
-    "@vue/server-renderer": "3.3.8"
-=======
     "@vue/shared": "workspace:*",
     "@vue/compiler-dom": "workspace:*",
     "@vue/runtime-dom": "workspace:*",
+    "@vue/runtime-vapor": "workspace:*",
+    "@vue/compiler-vapor": "workspace:*",
     "@vue/compiler-sfc": "workspace:*",
     "@vue/server-renderer": "workspace:*"
->>>>>>> 1c525f75
   },
   "peerDependencies": {
     "typescript": "*"
