{
  "name": "vue",
  "version": "3.3.6",
  "description": "The progressive JavaScript framework for building modern web UI.",
  "main": "index.js",
  "module": "dist/vue.runtime.esm-bundler.js",
  "types": "dist/vue.d.ts",
  "unpkg": "dist/vue.global.js",
  "jsdelivr": "dist/vue.global.js",
  "files": [
    "index.js",
    "index.mjs",
    "dist",
    "compiler-sfc",
    "server-renderer",
    "jsx-runtime",
    "jsx.d.ts",
    "macros.d.ts",
    "macros-global.d.ts",
    "ref-macros.d.ts"
  ],
  "exports": {
    ".": {
      "import": {
        "types": "./dist/vue.d.mts",
        "node": "./index.mjs",
        "default": "./dist/vue.runtime.esm-bundler.js"
      },
      "require": {
        "types": "./dist/vue.d.ts",
        "default": "./index.js"
      }
    },
    "./server-renderer": {
      "import": {
        "types": "./server-renderer/index.d.mts",
        "default": "./server-renderer/index.mjs"
      },
      "require": {
        "types": "./server-renderer/index.d.ts",
        "default": "./server-renderer/index.js"
      }
    },
    "./compiler-sfc": {
      "import": {
        "types": "./compiler-sfc/index.d.mts",
        "browser": "./compiler-sfc/index.browser.mjs",
        "default": "./compiler-sfc/index.mjs"
      },
      "require": {
        "types": "./compiler-sfc/index.d.ts",
        "browser": "./compiler-sfc/index.browser.js",
        "default": "./compiler-sfc/index.js"
      }
    },
    "./jsx-runtime": {
      "types": "./jsx-runtime/index.d.ts",
      "import": "./jsx-runtime/index.mjs",
      "require": "./jsx-runtime/index.js"
    },
    "./jsx-dev-runtime": {
      "types": "./jsx-runtime/index.d.ts",
      "import": "./jsx-runtime/index.mjs",
      "require": "./jsx-runtime/index.js"
    },
    "./jsx": "./jsx.d.ts",
    "./dist/*": "./dist/*",
    "./package.json": "./package.json",
    "./macros": "./macros.d.ts",
    "./macros-global": "./macros-global.d.ts",
    "./ref-macros": "./ref-macros.d.ts"
  },
  "buildOptions": {
    "name": "Vue",
    "formats": [
      "esm-bundler",
      "esm-bundler-runtime",
      "cjs",
      "global",
      "global-runtime",
      "esm-browser",
      "esm-browser-runtime"
    ]
  },
  "repository": {
    "type": "git",
    "url": "git+https://github.com/vuejs/core.git"
  },
  "keywords": [
    "vue"
  ],
  "author": "Evan You",
  "license": "MIT",
  "bugs": {
    "url": "https://github.com/vuejs/core/issues"
  },
  "homepage": "https://github.com/vuejs/core/tree/main/packages/vue#readme",
  "dependencies": {
<<<<<<< HEAD
    "@vue/compiler-dom": "3.3.5",
    "@vue/compiler-sfc": "3.3.5",
    "@vue/runtime-dom": "3.3.5",
    "@vue/server-renderer": "3.3.5",
    "@vue/shared": "3.3.5"
=======
    "@vue/shared": "3.3.6",
    "@vue/compiler-dom": "3.3.6",
    "@vue/runtime-dom": "3.3.6",
    "@vue/compiler-sfc": "3.3.6",
    "@vue/server-renderer": "3.3.6"
>>>>>>> c568778e
  },
  "peerDependencies": {
    "typescript": "*"
  },
  "peerDependenciesMeta": {
    "typescript": {
      "optional": true
    }
  }
}<|MERGE_RESOLUTION|>--- conflicted
+++ resolved
@@ -96,19 +96,11 @@
   },
   "homepage": "https://github.com/vuejs/core/tree/main/packages/vue#readme",
   "dependencies": {
-<<<<<<< HEAD
-    "@vue/compiler-dom": "3.3.5",
-    "@vue/compiler-sfc": "3.3.5",
-    "@vue/runtime-dom": "3.3.5",
-    "@vue/server-renderer": "3.3.5",
-    "@vue/shared": "3.3.5"
-=======
     "@vue/shared": "3.3.6",
     "@vue/compiler-dom": "3.3.6",
     "@vue/runtime-dom": "3.3.6",
     "@vue/compiler-sfc": "3.3.6",
     "@vue/server-renderer": "3.3.6"
->>>>>>> c568778e
   },
   "peerDependencies": {
     "typescript": "*"
