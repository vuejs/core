--- conflicted
+++ resolved
@@ -1,12 +1,7 @@
 {
   "name": "vue",
-<<<<<<< HEAD
-  "version": "3.2.23",
-  "description": "The progressive JavaScript framework for building modern web UI.",
-=======
   "version": "3.2.24",
   "description": "The progressive JavaScript framework for buiding modern web UI.",
->>>>>>> d955cfac
   "main": "index.js",
   "module": "dist/vue.runtime.esm-bundler.js",
   "types": "dist/vue.d.ts",
