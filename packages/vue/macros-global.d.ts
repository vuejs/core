--- conflicted
+++ resolved
@@ -1,21 +1,11 @@
 import {
-<<<<<<< HEAD
   type $ as _$,
   type $$ as _$$,
   type $ref as _$ref,
   type $shallowRef as _$shallowRef,
   type $computed as _$computed,
   type $customRef as _$customRef,
-  type $toRef as _$toRef
-=======
-  $ as _$,
-  $$ as _$$,
-  $ref as _$ref,
-  $shallowRef as _$shallowRef,
-  $computed as _$computed,
-  $customRef as _$customRef,
-  $toRef as _$toRef,
->>>>>>> 3ee3d266
+  type $toRef as _$toRef,
 } from './macros'
 
 declare global {
