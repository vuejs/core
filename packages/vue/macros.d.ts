import {
<<<<<<< HEAD
  type Ref,
  type UnwrapRef,
  type ComputedRef,
  type WritableComputedOptions,
  type DebuggerOptions,
  type WritableComputedRef,
  type CustomRefFactory
=======
  Ref,
  UnwrapRef,
  ComputedRef,
  WritableComputedOptions,
  DebuggerOptions,
  WritableComputedRef,
  CustomRefFactory,
>>>>>>> 3ee3d266
} from '@vue/runtime-dom'

export declare const RefType: unique symbol

export declare const enum RefTypes {
  Ref = 1,
  ComputedRef = 2,
  WritableComputedRef = 3,
}

type RefValue<T> = T extends null | undefined ? T : ReactiveVariable<T>

type ReactiveVariable<T> = T & { [RefType]?: RefTypes.Ref }

type ComputedRefValue<T> = T extends null | undefined ? T : ComputedVariable<T>

type ComputedVariable<T> = T & { [RefType]?: RefTypes.ComputedRef }

type WritableComputedRefValue<T> = T extends null | undefined
  ? T
  : WritableComputedVariable<T>

type WritableComputedVariable<T> = T & {
  [RefType]?: RefTypes.WritableComputedRef
}

type NormalObject<T extends object> = T & { [RefType]?: never }

/**
 * Vue ref transform macro for binding refs as reactive variables.
 */
export declare function $<T>(arg: ComputedRef<T>): ComputedRefValue<T>
export declare function $<T>(
  arg: WritableComputedRef<T>,
): WritableComputedRefValue<T>
export declare function $<T>(arg: Ref<T>): RefValue<T>
export declare function $<T extends object>(arg?: T): DestructureRefs<T>

type DestructureRefs<T extends object> = {
  [K in keyof T]: T[K] extends ComputedRef<infer V>
    ? ComputedRefValue<V>
    : T[K] extends WritableComputedRef<infer V>
    ? WritableComputedRefValue<V>
    : T[K] extends Ref<infer V>
    ? RefValue<V>
    : T[K]
}

/**
 * Vue ref transform macro for accessing underlying refs of reactive variables.
 */
export declare function $$<T extends object>(arg: NormalObject<T>): ToRawRefs<T>
export declare function $$<T>(value: RefValue<T>): Ref<T>
export declare function $$<T>(value: ComputedRefValue<T>): ComputedRef<T>
export declare function $$<T>(
  value: WritableComputedRefValue<T>,
): WritableComputedRef<T>

type ToRawRefs<T extends object> = {
  [K in keyof T]: T[K] extends RefValue<infer V>
    ? Ref<V>
    : T[K] extends ComputedRefValue<infer V>
    ? ComputedRef<V>
    : T[K] extends WritableComputedRefValue<infer V>
    ? WritableComputedRef<V>
    : T[K] extends object
    ? T[K] extends
        | Function
        | Map<any, any>
        | Set<any>
        | WeakMap<any, any>
        | WeakSet<any>
      ? T[K]
      : ToRawRefs<T[K]>
    : T[K]
}

export declare function $ref<T>(): RefValue<T | undefined>
export declare function $ref<T>(arg: T | Ref<T>): RefValue<UnwrapRef<T>>

export declare function $shallowRef<T>(): RefValue<T | undefined>
export declare function $shallowRef<T>(arg: T): RefValue<T>

export declare function $toRef<T extends object, K extends keyof T>(
  object: T,
  key: K,
): RefValue<T[K]>

export declare function $toRef<T extends object, K extends keyof T>(
  object: T,
  key: K,
  defaultValue: T[K],
): RefValue<Exclude<T[K], undefined>>

export declare function $customRef<T>(factory: CustomRefFactory<T>): RefValue<T>

export declare function $computed<T>(
  getter: () => T,
  debuggerOptions?: DebuggerOptions,
): ComputedRefValue<T>
export declare function $computed<T>(
  options: WritableComputedOptions<T>,
  debuggerOptions?: DebuggerOptions,
): WritableComputedRefValue<T><|MERGE_RESOLUTION|>--- conflicted
+++ resolved
@@ -1,21 +1,11 @@
 import {
-<<<<<<< HEAD
   type Ref,
   type UnwrapRef,
   type ComputedRef,
   type WritableComputedOptions,
   type DebuggerOptions,
   type WritableComputedRef,
-  type CustomRefFactory
-=======
-  Ref,
-  UnwrapRef,
-  ComputedRef,
-  WritableComputedOptions,
-  DebuggerOptions,
-  WritableComputedRef,
-  CustomRefFactory,
->>>>>>> 3ee3d266
+  type CustomRefFactory,
 } from '@vue/runtime-dom'
 
 export declare const RefType: unique symbol
