import puppeteer, {
<<<<<<< HEAD
  type Browser,
  type Page,
  type ClickOptions
=======
  Browser,
  Page,
  ClickOptions,
  PuppeteerLaunchOptions,
>>>>>>> 3ee3d266
} from 'puppeteer'

export const E2E_TIMEOUT = 30 * 1000

const puppeteerOptions: PuppeteerLaunchOptions = {
  args: process.env.CI ? ['--no-sandbox', '--disable-setuid-sandbox'] : [],
  headless: 'new',
}

const maxTries = 30
export const timeout = (n: number) => new Promise(r => setTimeout(r, n))

export async function expectByPolling(
  poll: () => Promise<any>,
  expected: string,
) {
  for (let tries = 0; tries < maxTries; tries++) {
    const actual = (await poll()) || ''
    if (actual.indexOf(expected) > -1 || tries === maxTries - 1) {
      expect(actual).toMatch(expected)
      break
    } else {
      await timeout(50)
    }
  }
}

export function setupPuppeteer() {
  let browser: Browser
  let page: Page

  beforeAll(async () => {
    browser = await puppeteer.launch(puppeteerOptions)
  }, 20000)

  beforeEach(async () => {
    page = await browser.newPage()

    await page.evaluateOnNewDocument(() => {
      localStorage.clear()
    })

    page.on('console', e => {
      if (e.type() === 'error') {
        const err = e.args()[0]
        console.error(
          `Error from Puppeteer-loaded page:\n`,
          err.remoteObject().description,
        )
      }
    })
  })

  afterEach(async () => {
    await page.close()
  })

  afterAll(async () => {
    await browser.close()
  })

  async function click(selector: string, options?: ClickOptions) {
    await page.click(selector, options)
  }

  async function count(selector: string) {
    return (await page.$$(selector)).length
  }

  async function text(selector: string) {
    return await page.$eval(selector, node => node.textContent)
  }

  async function value(selector: string) {
    return await page.$eval(selector, node => (node as HTMLInputElement).value)
  }

  async function html(selector: string) {
    return await page.$eval(selector, node => node.innerHTML)
  }

  async function classList(selector: string) {
    return await page.$eval(selector, (node: any) => [...node.classList])
  }

  async function children(selector: string) {
    return await page.$eval(selector, (node: any) => [...node.children])
  }

  async function isVisible(selector: string) {
    const display = await page.$eval(selector, node => {
      return window.getComputedStyle(node).display
    })
    return display !== 'none'
  }

  async function isChecked(selector: string) {
    return await page.$eval(
      selector,
      node => (node as HTMLInputElement).checked,
    )
  }

  async function isFocused(selector: string) {
    return await page.$eval(selector, node => node === document.activeElement)
  }

  async function setValue(selector: string, value: string) {
    await page.$eval(
      selector,
      (node, value) => {
        ;(node as HTMLInputElement).value = value as string
        node.dispatchEvent(new Event('input'))
      },
      value,
    )
  }

  async function typeValue(selector: string, value: string) {
    const el = (await page.$(selector))!
    await el.evaluate(node => ((node as HTMLInputElement).value = ''))
    await el.type(value)
  }

  async function enterValue(selector: string, value: string) {
    const el = (await page.$(selector))!
    await el.evaluate(node => ((node as HTMLInputElement).value = ''))
    await el.type(value)
    await el.press('Enter')
  }

  async function clearValue(selector: string) {
    return await page.$eval(
      selector,
      node => ((node as HTMLInputElement).value = ''),
    )
  }

  function timeout(time: number) {
    return page.evaluate(time => {
      return new Promise(r => {
        setTimeout(r, time)
      })
    }, time)
  }

  function nextFrame() {
    return page.evaluate(() => {
      return new Promise(resolve => {
        requestAnimationFrame(() => {
          requestAnimationFrame(resolve)
        })
      })
    })
  }

  return {
    page: () => page,
    click,
    count,
    text,
    value,
    html,
    classList,
    children,
    isVisible,
    isChecked,
    isFocused,
    setValue,
    typeValue,
    enterValue,
    clearValue,
    timeout,
    nextFrame,
  }
}<|MERGE_RESOLUTION|>--- conflicted
+++ resolved
@@ -1,14 +1,8 @@
 import puppeteer, {
-<<<<<<< HEAD
   type Browser,
   type Page,
-  type ClickOptions
-=======
-  Browser,
-  Page,
-  ClickOptions,
-  PuppeteerLaunchOptions,
->>>>>>> 3ee3d266
+  type ClickOptions,
+  type PuppeteerLaunchOptions,
 } from 'puppeteer'
 
 export const E2E_TIMEOUT = 30 * 1000
