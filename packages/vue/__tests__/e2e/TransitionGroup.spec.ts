import { E2E_TIMEOUT, setupPuppeteer } from './e2eUtils'
import path from 'node:path'
import { createApp, ref } from 'vue'

describe('e2e: TransitionGroup', () => {
  const { page, html, nextFrame, timeout } = setupPuppeteer()
  const baseUrl = `file://${path.resolve(__dirname, './transition.html')}`

  const duration = process.env.CI ? 200 : 50
  const buffer = process.env.CI ? 20 : 5

  const htmlWhenTransitionStart = () =>
    page().evaluate(() => {
      ;(document.querySelector('#toggleBtn') as any)!.click()
      return Promise.resolve().then(() => {
        return document.querySelector('#container')!.innerHTML
      })
    })

  const transitionFinish = (time = duration) => timeout(time + buffer)

  beforeEach(async () => {
    await page().goto(baseUrl)
    await page().waitForSelector('#app')
  })

  test(
    'enter',
    async () => {
      await page().evaluate(() => {
        const { createApp, ref } = (window as any).Vue
        createApp({
          template: `
              <div id="container">
								<transition-group name="test">
									<div v-for="item in items" :key="item" class="test">{{item}}</div>
								</transition-group>
							</div>
              <button id="toggleBtn" @click="click">button</button>
            `,
          setup: () => {
            const items = ref(['a', 'b', 'c'])
            const click = () => items.value.push('d', 'e')
            return { click, items }
          },
        }).mount('#app')
      })
      expect(await html('#container')).toBe(
        `<div class="test">a</div>` +
          `<div class="test">b</div>` +
          `<div class="test">c</div>`,
      )

      expect(await htmlWhenTransitionStart()).toBe(
        `<div class="test">a</div>` +
          `<div class="test">b</div>` +
          `<div class="test">c</div>` +
          `<div class="test test-enter-from test-enter-active">d</div>` +
          `<div class="test test-enter-from test-enter-active">e</div>`,
      )
      await nextFrame()
      expect(await html('#container')).toBe(
        `<div class="test">a</div>` +
          `<div class="test">b</div>` +
          `<div class="test">c</div>` +
          `<div class="test test-enter-active test-enter-to">d</div>` +
          `<div class="test test-enter-active test-enter-to">e</div>`,
      )
      await transitionFinish()
      expect(await html('#container')).toBe(
        `<div class="test">a</div>` +
          `<div class="test">b</div>` +
          `<div class="test">c</div>` +
          `<div class="test">d</div>` +
          `<div class="test">e</div>`,
      )
    },
    E2E_TIMEOUT,
  )

  test(
    'leave',
    async () => {
      await page().evaluate(() => {
        const { createApp, ref } = (window as any).Vue
        createApp({
          template: `
              <div id="container">
								<transition-group name="test">
									<div v-for="item in items" :key="item" class="test">{{item}}</div>
								</transition-group>
							</div>
              <button id="toggleBtn" @click="click">button</button>
            `,
          setup: () => {
            const items = ref(['a', 'b', 'c'])
            const click = () => (items.value = ['b'])
            return { click, items }
          },
        }).mount('#app')
      })
      expect(await html('#container')).toBe(
        `<div class="test">a</div>` +
          `<div class="test">b</div>` +
          `<div class="test">c</div>`,
      )

      expect(await htmlWhenTransitionStart()).toBe(
        `<div class="test test-leave-from test-leave-active">a</div>` +
          `<div class="test">b</div>` +
          `<div class="test test-leave-from test-leave-active">c</div>`,
      )
      await nextFrame()
      expect(await html('#container')).toBe(
        `<div class="test test-leave-active test-leave-to">a</div>` +
          `<div class="test">b</div>` +
          `<div class="test test-leave-active test-leave-to">c</div>`,
      )
      await transitionFinish()
      expect(await html('#container')).toBe(`<div class="test">b</div>`)
    },
    E2E_TIMEOUT,
  )

  test(
    'enter + leave',
    async () => {
      await page().evaluate(() => {
        const { createApp, ref } = (window as any).Vue
        createApp({
          template: `
              <div id="container">
								<transition-group name="test">
									<div v-for="item in items" :key="item" class="test">{{item}}</div>
								</transition-group>
							</div>
              <button id="toggleBtn" @click="click">button</button>
            `,
          setup: () => {
            const items = ref(['a', 'b', 'c'])
            const click = () => (items.value = ['b', 'c', 'd'])
            return { click, items }
          },
        }).mount('#app')
      })
      expect(await html('#container')).toBe(
        `<div class="test">a</div>` +
          `<div class="test">b</div>` +
          `<div class="test">c</div>`,
      )

      expect(await htmlWhenTransitionStart()).toBe(
        `<div class="test test-leave-from test-leave-active">a</div>` +
          `<div class="test">b</div>` +
          `<div class="test">c</div>` +
          `<div class="test test-enter-from test-enter-active">d</div>`,
      )
      await nextFrame()
      expect(await html('#container')).toBe(
        `<div class="test test-leave-active test-leave-to">a</div>` +
          `<div class="test">b</div>` +
          `<div class="test">c</div>` +
          `<div class="test test-enter-active test-enter-to">d</div>`,
      )
      await transitionFinish()
      expect(await html('#container')).toBe(
        `<div class="test">b</div>` +
          `<div class="test">c</div>` +
          `<div class="test">d</div>`,
      )
    },
    E2E_TIMEOUT,
  )

  test(
    'appear',
    async () => {
      const appearHtml = await page().evaluate(() => {
        const { createApp, ref } = (window as any).Vue
        createApp({
          template: `
              <div id="container">
								<transition-group appear
										appear-from-class="test-appear-from"
										appear-to-class="test-appear-to"
										appear-active-class="test-appear-active"
										name="test">
									<div v-for="item in items" :key="item" class="test">{{item}}</div>
								</transition-group>
							</div>
              <button id="toggleBtn" @click="click">button</button>
            `,
          setup: () => {
            const items = ref(['a', 'b', 'c'])
            const click = () => items.value.push('d', 'e')
            return { click, items }
          },
        }).mount('#app')
        return Promise.resolve().then(() => {
          return document.querySelector('#container')!.innerHTML
        })
      })
      // appear
      expect(appearHtml).toBe(
        `<div class="test test-appear-from test-appear-active">a</div>` +
          `<div class="test test-appear-from test-appear-active">b</div>` +
          `<div class="test test-appear-from test-appear-active">c</div>`,
      )
      await nextFrame()
      expect(await html('#container')).toBe(
        `<div class="test test-appear-active test-appear-to">a</div>` +
          `<div class="test test-appear-active test-appear-to">b</div>` +
          `<div class="test test-appear-active test-appear-to">c</div>`,
      )
      await transitionFinish()
      expect(await html('#container')).toBe(
        `<div class="test">a</div>` +
          `<div class="test">b</div>` +
          `<div class="test">c</div>`,
      )

      // enter
      expect(await htmlWhenTransitionStart()).toBe(
        `<div class="test">a</div>` +
          `<div class="test">b</div>` +
          `<div class="test">c</div>` +
          `<div class="test test-enter-from test-enter-active">d</div>` +
          `<div class="test test-enter-from test-enter-active">e</div>`,
      )
      await nextFrame()
      expect(await html('#container')).toBe(
        `<div class="test">a</div>` +
          `<div class="test">b</div>` +
          `<div class="test">c</div>` +
          `<div class="test test-enter-active test-enter-to">d</div>` +
          `<div class="test test-enter-active test-enter-to">e</div>`,
      )
      await transitionFinish()
      expect(await html('#container')).toBe(
        `<div class="test">a</div>` +
          `<div class="test">b</div>` +
          `<div class="test">c</div>` +
          `<div class="test">d</div>` +
          `<div class="test">e</div>`,
      )
    },
    E2E_TIMEOUT,
  )

  test(
    'move',
    async () => {
      await page().evaluate(() => {
        const { createApp, ref } = (window as any).Vue
        createApp({
          template: `
              <div id="container">
								<transition-group name="group">
									<div v-for="item in items" :key="item" class="test">{{item}}</div>
								</transition-group>
							</div>
              <button id="toggleBtn" @click="click">button</button>
            `,
          setup: () => {
            const items = ref(['a', 'b', 'c'])
            const click = () => (items.value = ['d', 'b', 'a'])
            return { click, items }
          },
        }).mount('#app')
      })
      expect(await html('#container')).toBe(
        `<div class="test">a</div>` +
          `<div class="test">b</div>` +
          `<div class="test">c</div>`,
      )

      expect(await htmlWhenTransitionStart()).toBe(
        `<div class="test group-enter-from group-enter-active">d</div>` +
          `<div class="test">b</div>` +
          `<div class="test group-move" style="">a</div>` +
          `<div class="test group-leave-from group-leave-active group-move" style="">c</div>`,
      )
      await nextFrame()
      expect(await html('#container')).toBe(
        `<div class="test group-enter-active group-enter-to">d</div>` +
          `<div class="test">b</div>` +
          `<div class="test group-move" style="">a</div>` +
          `<div class="test group-leave-active group-move group-leave-to" style="">c</div>`,
      )
      await transitionFinish(duration * 2)
      expect(await html('#container')).toBe(
        `<div class="test">d</div>` +
          `<div class="test">b</div>` +
          `<div class="test" style="">a</div>`,
      )
    },
    E2E_TIMEOUT,
  )

  test(
    'dynamic name',
    async () => {
      await page().evaluate(() => {
        const { createApp, ref } = (window as any).Vue
        createApp({
          template: `
              <div id="container">
								<transition-group :name="name">
									<div v-for="item in items" :key="item" >{{item}}</div>
								</transition-group>
							</div>
              <button id="toggleBtn" @click="click">button</button>
              <button id="changeNameBtn" @click="changeName">button</button>
					`,
          setup: () => {
            const items = ref(['a', 'b', 'c'])
            const name = ref('invalid')
            const click = () => (items.value = ['b', 'c', 'a'])
            const changeName = () => {
              name.value = 'group'
              items.value = ['a', 'b', 'c']
            }
            return { click, items, name, changeName }
          },
        }).mount('#app')
      })
      expect(await html('#container')).toBe(
        `<div>a</div>` + `<div>b</div>` + `<div>c</div>`,
      )

      // invalid name
      expect(await htmlWhenTransitionStart()).toBe(
        `<div>b</div>` + `<div>c</div>` + `<div>a</div>`,
      )
      // change name
      const moveHtml = await page().evaluate(() => {
        ;(document.querySelector('#changeNameBtn') as any).click()
        return Promise.resolve().then(() => {
          return document.querySelector('#container')!.innerHTML
        })
      })
      expect(moveHtml).toBe(
        `<div class="group-move" style="">a</div>` +
          `<div class="group-move" style="">b</div>` +
          `<div class="group-move" style="">c</div>`,
      )
      // not sure why but we just have to wait really long for this to
      // pass consistently :/
      await transitionFinish(duration * 4 + buffer)
      expect(await html('#container')).toBe(
        `<div class="" style="">a</div>` +
          `<div class="" style="">b</div>` +
          `<div class="" style="">c</div>`,
      )
    },
    E2E_TIMEOUT,
  )

  test(
    'events',
    async () => {
      const onLeaveSpy = vi.fn()
      const onEnterSpy = vi.fn()
      const onAppearSpy = vi.fn()
      const beforeLeaveSpy = vi.fn()
      const beforeEnterSpy = vi.fn()
      const beforeAppearSpy = vi.fn()
      const afterLeaveSpy = vi.fn()
      const afterEnterSpy = vi.fn()
      const afterAppearSpy = vi.fn()

      await page().exposeFunction('onLeaveSpy', onLeaveSpy)
      await page().exposeFunction('onEnterSpy', onEnterSpy)
      await page().exposeFunction('onAppearSpy', onAppearSpy)
      await page().exposeFunction('beforeLeaveSpy', beforeLeaveSpy)
      await page().exposeFunction('beforeEnterSpy', beforeEnterSpy)
      await page().exposeFunction('beforeAppearSpy', beforeAppearSpy)
      await page().exposeFunction('afterLeaveSpy', afterLeaveSpy)
      await page().exposeFunction('afterEnterSpy', afterEnterSpy)
      await page().exposeFunction('afterAppearSpy', afterAppearSpy)

      const appearHtml = await page().evaluate(() => {
        const {
          beforeAppearSpy,
          onAppearSpy,
          afterAppearSpy,
          beforeEnterSpy,
          onEnterSpy,
          afterEnterSpy,
          beforeLeaveSpy,
          onLeaveSpy,
          afterLeaveSpy,
        } = window as any
        const { createApp, ref } = (window as any).Vue
        createApp({
          template: `
                <div id="container">
                  <transition-group name="test"
                      appear
                      appear-from-class="test-appear-from"
                      appear-to-class="test-appear-to"
                      appear-active-class="test-appear-active"
                      @before-enter="beforeEnterSpy()"
                      @enter="onEnterSpy()"
                      @after-enter="afterEnterSpy()"
                      @before-leave="beforeLeaveSpy()"
                      @leave="onLeaveSpy()"
                      @after-leave="afterLeaveSpy()"
                      @before-appear="beforeAppearSpy()"
                      @appear="onAppearSpy()"
                      @after-appear="afterAppearSpy()">
                    <div v-for="item in items" :key="item" class="test">{{item}}</div>
                  </transition-group>
                </div>
                <button id="toggleBtn" @click="click">button</button>
              `,
          setup: () => {
            const items = ref(['a', 'b', 'c'])
            const click = () => (items.value = ['b', 'c', 'd'])
            return {
              click,
              items,
              beforeAppearSpy,
              onAppearSpy,
              afterAppearSpy,
              beforeEnterSpy,
              onEnterSpy,
              afterEnterSpy,
              beforeLeaveSpy,
              onLeaveSpy,
              afterLeaveSpy,
            }
          },
        }).mount('#app')
        return Promise.resolve().then(() => {
          return document.querySelector('#container')!.innerHTML
        })
      })
      expect(beforeAppearSpy).toBeCalled()
      expect(onAppearSpy).toBeCalled()
      expect(afterAppearSpy).not.toBeCalled()
      expect(appearHtml).toBe(
        `<div class="test test-appear-from test-appear-active">a</div>` +
          `<div class="test test-appear-from test-appear-active">b</div>` +
          `<div class="test test-appear-from test-appear-active">c</div>`,
      )
      await nextFrame()
      expect(afterAppearSpy).not.toBeCalled()
      expect(await html('#container')).toBe(
        `<div class="test test-appear-active test-appear-to">a</div>` +
          `<div class="test test-appear-active test-appear-to">b</div>` +
          `<div class="test test-appear-active test-appear-to">c</div>`,
      )
      await transitionFinish()
      expect(afterAppearSpy).toBeCalled()
      expect(await html('#container')).toBe(
        `<div class="test">a</div>` +
          `<div class="test">b</div>` +
          `<div class="test">c</div>`,
      )

      // enter + leave
      expect(await htmlWhenTransitionStart()).toBe(
        `<div class="test test-leave-from test-leave-active">a</div>` +
          `<div class="test">b</div>` +
          `<div class="test">c</div>` +
          `<div class="test test-enter-from test-enter-active">d</div>`,
      )
      expect(beforeLeaveSpy).toBeCalled()
      expect(onLeaveSpy).toBeCalled()
      expect(afterLeaveSpy).not.toBeCalled()
      expect(beforeEnterSpy).toBeCalled()
      expect(onEnterSpy).toBeCalled()
      expect(afterEnterSpy).not.toBeCalled()
      await nextFrame()
      expect(await html('#container')).toBe(
        `<div class="test test-leave-active test-leave-to">a</div>` +
          `<div class="test">b</div>` +
          `<div class="test">c</div>` +
          `<div class="test test-enter-active test-enter-to">d</div>`,
      )
      expect(afterLeaveSpy).not.toBeCalled()
      expect(afterEnterSpy).not.toBeCalled()
      await transitionFinish()
      expect(await html('#container')).toBe(
        `<div class="test">b</div>` +
          `<div class="test">c</div>` +
          `<div class="test">d</div>`,
      )
      expect(afterLeaveSpy).toBeCalled()
      expect(afterEnterSpy).toBeCalled()
    },
    E2E_TIMEOUT,
  )

  test('warn unkeyed children', () => {
    createApp({
      template: `
        <transition-group name="test">
          <div v-for="item in items" class="test">{{item}}</div>
        </transition-group>
            `,
      setup: () => {
        const items = ref(['a', 'b', 'c'])
        return { items }
      },
    }).mount(document.createElement('div'))

    expect(`<TransitionGroup> children must be keyed`).toHaveBeenWarned()
  })

  test('not warn unkeyed text children w/ whitespace preserve', () => {
    const app = createApp({
      template: `
        <transition-group name="test">
          <p key="1">1</p>
          <p key="2" v-if="false">2</p>
        </transition-group>
        `,
    })

    app.config.compilerOptions.whitespace = 'preserve'
    app.mount(document.createElement('div'))
    expect(`<TransitionGroup> children must be keyed`).not.toHaveBeenWarned()
  })

  // #5168, #7898, #9067
  test(
    'avoid set transition hooks for comment node',
    async () => {
      await page().evaluate(duration => {
        const { createApp, ref, h, createCommentVNode } = (window as any).Vue

        const show = ref(false)
        createApp({
          template: `
            <div id="container">
              <transition-group name="test">
                <div v-for="item in items" :key="item" class="test">{{item}}</div>
                <Child key="child"/>
              </transition-group>
            </div>
            <button id="toggleBtn" @click="click">button</button>
          `,
          components: {
            Child: {
              setup() {
                return () =>
                  show.value
                    ? h('div', { class: 'test' }, 'child')
                    : createCommentVNode('v-if', true)
              },
            },
          },
          setup: () => {
            const items = ref([])
            const click = () => {
              items.value = ['a', 'b', 'c']
              setTimeout(() => {
                show.value = true
              }, duration)
            }
            return { click, items }
          },
        }).mount('#app')
      }, duration)

      expect(await html('#container')).toBe(`<!--v-if-->`)

      expect(await htmlWhenTransitionStart()).toBe(
        `<div class="test test-enter-from test-enter-active">a</div>` +
          `<div class="test test-enter-from test-enter-active">b</div>` +
          `<div class="test test-enter-from test-enter-active">c</div>` +
          `<!--v-if-->`,
      )

      await transitionFinish(duration)
      await nextFrame()
      expect(await html('#container')).toBe(
        `<div class="test">a</div>` +
          `<div class="test">b</div>` +
          `<div class="test">c</div>` +
          `<div class="test test-enter-active test-enter-to">child</div>`,
      )

      await transitionFinish(duration)
      expect(await html('#container')).toBe(
        `<div class="test">a</div>` +
          `<div class="test">b</div>` +
          `<div class="test">c</div>` +
          `<div class="test">child</div>`,
      )
    },
    E2E_TIMEOUT,
  )

  // #4621, #4622, #5153
  test(
    'avoid set transition hooks for text node',
    async () => {
      await page().evaluate(() => {
        const { createApp, ref } = (window as any).Vue
        const app = createApp({
          template: `
            <div id="container">
              <transition-group name="test">
                <div class="test">foo</div>
                <div class="test" v-if="show">bar</div>
              </transition-group>
            </div>
            <button id="toggleBtn" @click="click">button</button>
          `,
          setup: () => {
            const show = ref(false)
            const click = () => {
              show.value = true
            }
            return { show, click }
          },
        })

        app.config.compilerOptions.whitespace = 'preserve'
        app.mount('#app')
      })

      expect(await html('#container')).toBe(`<div class="test">foo</div>` + ` `)

      expect(await htmlWhenTransitionStart()).toBe(
        `<div class="test">foo</div>` +
          ` ` +
          `<div class="test test-enter-from test-enter-active">bar</div>`,
      )

      await nextFrame()
      expect(await html('#container')).toBe(
        `<div class="test">foo</div>` +
          ` ` +
          `<div class="test test-enter-active test-enter-to">bar</div>`,
      )

      await transitionFinish(duration)
      expect(await html('#container')).toBe(
        `<div class="test">foo</div>` + ` ` + `<div class="test">bar</div>`,
      )
    },
    E2E_TIMEOUT,
  )

<<<<<<< HEAD
  // #6105
  test(
    'with scale',
    async () => {
      await page().evaluate(() => {
        const { createApp, ref, onMounted } = (window as any).Vue
        createApp({
          template: `
            <div id="container">
              <div class="scale" style="transform: scale(2) translateX(50%) translateY(50%)">
                <transition-group tag="ul">
                  <li v-for="item in items" :key="item">{{item}}</li>
                </transition-group>
                <button id="toggleBtn" @click="click">button</button>
              </div>
            </div>
          `,
          setup: () => {
            const items = ref(['a', 'b', 'c'])
            const click = () => {
              items.value.reverse()
            }

            onMounted(() => {
              const styleNode = document.createElement('style')
              styleNode.innerHTML = `.v-move {
                transition: transform 0.5s ease;
              }`
              document.body.appendChild(styleNode)
            })

            return { items, click }
          },
        }).mount('#app')
      })

      const original_top = await page().$eval('ul li:nth-child(1)', node => {
        return node.getBoundingClientRect().top
      })
      const new_top = await page().evaluate(() => {
        const el = document.querySelector('ul li:nth-child(1)')
        const p = new Promise(resolve => {
          el!.addEventListener('transitionstart', () => {
            const new_top = el!.getBoundingClientRect().top
            resolve(new_top)
          })
        })
        ;(document.querySelector('#toggleBtn') as any)!.click()
        return p
      })

      expect(original_top).toBeLessThan(new_top as number)
=======
  test(
    'not leaking after children unmounted',
    async () => {
      const client = await page().createCDPSession()
      await page().evaluate(async () => {
        const { createApp, ref, nextTick } = (window as any).Vue
        const show = ref(true)

        createApp({
          components: {
            Child: {
              setup: () => {
                // Big arrays kick GC earlier
                const test = ref([...Array(3000)].map((_, i) => ({ i })))
                // @ts-expect-error - Custom property and same lib as runtime is used
                window.__REF__ = new WeakRef(test)

                return { test }
              },
              template: `
              <p>{{ test.length }}</p>
            `,
            },
          },
          template: `
          <transition-group>
            <Child v-if="show" />
          </transition-group>
        `,
          setup() {
            return { show }
          },
        }).mount('#app')

        show.value = false
        await nextTick()
      })

      const isCollected = async () =>
        // @ts-expect-error - Custom property
        await page().evaluate(() => window.__REF__.deref() === undefined)

      while ((await isCollected()) === false) {
        await client.send('HeapProfiler.collectGarbage')
      }

      expect(await isCollected()).toBe(true)
>>>>>>> 45547e69
    },
    E2E_TIMEOUT,
  )
})<|MERGE_RESOLUTION|>--- conflicted
+++ resolved
@@ -646,7 +646,6 @@
     E2E_TIMEOUT,
   )
 
-<<<<<<< HEAD
   // #6105
   test(
     'with scale',
@@ -699,7 +698,10 @@
       })
 
       expect(original_top).toBeLessThan(new_top as number)
-=======
+    },
+    E2E_TIMEOUT,
+  )
+    
   test(
     'not leaking after children unmounted',
     async () => {
@@ -747,7 +749,6 @@
       }
 
       expect(await isCollected()).toBe(true)
->>>>>>> 45547e69
     },
     E2E_TIMEOUT,
   )
