import { isArray } from '@vue/shared'
import {
  type VaporComponentInstance,
  isVaporComponent,
  mountComponent,
  unmountComponent,
} from './component'
import { createComment, createTextNode } from './dom/node'
import { EffectScope, pauseTracking, resetTracking } from '@vue/reactivity'
import { isHydrating } from './dom/hydration'
import { getInheritedScopeIds } from '@vue/runtime-dom'

export type Block =
  | Node
  | VaporFragment
  | DynamicFragment
  | VaporComponentInstance
  | Block[]

export type BlockFn = (...args: any[]) => Block

export class VaporFragment {
  nodes: Block
  anchor?: Node
  insert?: (parent: ParentNode, anchor: Node | null) => void
  remove?: (parent?: ParentNode) => void
  fallback?: BlockFn

  constructor(nodes: Block) {
    this.nodes = nodes
  }
}

export class DynamicFragment extends VaporFragment {
  anchor: Node
  scope: EffectScope | undefined
  current?: BlockFn
<<<<<<< HEAD
  fallback?: BlockFn
  /**
   * slot only
   * indicates forwarded slot
   */
  forwarded?: boolean
=======
>>>>>>> 748686a3

  constructor(anchorLabel?: string) {
    super([])
    this.anchor =
      __DEV__ && anchorLabel ? createComment(anchorLabel) : createTextNode()
  }

  update(render?: BlockFn, key: any = render): void {
    if (key === this.current) {
      return
    }
    this.current = key

    pauseTracking()
    const parent = this.anchor.parentNode

    // teardown previous branch
    if (this.scope) {
      this.scope.stop()
      parent && remove(this.nodes, parent)
    }

    if (render) {
      this.scope = new EffectScope()
      this.nodes = this.scope.run(render) || []
      if (parent) insert(this.nodes, parent, this.anchor)
    } else {
      this.scope = undefined
      this.nodes = []
    }

    if (this.fallback && !isValidBlock(this.nodes)) {
      parent && remove(this.nodes, parent)
      this.nodes =
        (this.scope || (this.scope = new EffectScope())).run(this.fallback) ||
        []
      parent && insert(this.nodes, parent, this.anchor)
    }

    resetTracking()
  }
}

export function isFragment(val: NonNullable<unknown>): val is VaporFragment {
  return val instanceof VaporFragment
}

export function isBlock(val: NonNullable<unknown>): val is Block {
  return (
    val instanceof Node ||
    isArray(val) ||
    isVaporComponent(val) ||
    isFragment(val)
  )
}

export function isValidBlock(block: Block): boolean {
  if (block instanceof Node) {
    return !(block instanceof Comment)
  } else if (isVaporComponent(block)) {
    return isValidBlock(block.block)
  } else if (isArray(block)) {
    return block.length > 0 && block.every(isValidBlock)
  } else {
    // fragment
    return isValidBlock(block.nodes)
  }
}

export function insert(
  block: Block,
  parent: ParentNode,
  anchor: Node | null | 0 = null, // 0 means prepend
): void {
  anchor = anchor === 0 ? parent.firstChild : anchor
  if (block instanceof Node) {
    if (!isHydrating) {
      parent.insertBefore(block, anchor)
    }
  } else if (isVaporComponent(block)) {
    if (block.isMounted) {
      insert(block.block!, parent, anchor)
    } else {
      mountComponent(block, parent, anchor)
    }
  } else if (isArray(block)) {
    for (const b of block) {
      insert(b, parent, anchor)
    }
  } else {
    if (block.anchor) {
      insert(block.anchor, parent, anchor)
      anchor = block.anchor
    }
    // fragment
    if (block.insert) {
      // TODO handle hydration for vdom interop
      block.insert(parent, anchor)
    } else {
      insert(block.nodes, parent, anchor)
    }
  }
}

export type InsertFn = typeof insert

export function prepend(parent: ParentNode, ...blocks: Block[]): void {
  let i = blocks.length
  while (i--) insert(blocks[i], parent, 0)
}

export function remove(block: Block, parent?: ParentNode): void {
  if (block instanceof Node) {
    parent && parent.removeChild(block)
  } else if (isVaporComponent(block)) {
    unmountComponent(block, parent)
  } else if (isArray(block)) {
    for (let i = 0; i < block.length; i++) {
      remove(block[i], parent)
    }
  } else {
    // fragment
    if (block.remove) {
      block.remove(parent)
    } else {
      remove(block.nodes, parent)
    }
    if (block.anchor) remove(block.anchor, parent)
    if ((block as DynamicFragment).scope) {
      ;(block as DynamicFragment).scope!.stop()
    }
  }
}

/**
 * dev / test only
 */
export function normalizeBlock(block: Block): Node[] {
  if (!__DEV__ && !__TEST__) {
    throw new Error(
      'normalizeBlock should not be used in production code paths',
    )
  }
  const nodes: Node[] = []
  if (block instanceof Node) {
    nodes.push(block)
  } else if (isArray(block)) {
    block.forEach(child => nodes.push(...normalizeBlock(child)))
  } else if (isVaporComponent(block)) {
    nodes.push(...normalizeBlock(block.block!))
  } else {
    nodes.push(...normalizeBlock(block.nodes))
    block.anchor && nodes.push(block.anchor)
  }
  return nodes
}

export function setScopeId(block: Block, scopeId: string): void {
  if (block instanceof Element) {
    block.setAttribute(scopeId, '')
  } else if (isVaporComponent(block)) {
    setScopeId(block.block, scopeId)
  } else if (isArray(block)) {
    for (const b of block) {
      setScopeId(b, scopeId)
    }
  } else if (isFragment(block)) {
    setScopeId(block.nodes, scopeId)
  }
}

export function setComponentScopeId(instance: VaporComponentInstance): void {
  const parent = instance.parent
  if (!parent) return
  if (isArray(instance.block) && instance.block.length > 1) return

  const scopeId = parent.type.__scopeId
  if (scopeId) {
    setScopeId(instance.block, scopeId)
  }

  // inherit scopeId from vdom parent
  if (
    parent.subTree &&
    (parent.subTree.component as any) === instance &&
    parent.vnode!.scopeId
  ) {
    setScopeId(instance.block, parent.vnode!.scopeId)
    const scopeIds = getInheritedScopeIds(parent.vnode!, parent.parent)
    for (const id of scopeIds) {
      setScopeId(instance.block, id)
    }
  }
}<|MERGE_RESOLUTION|>--- conflicted
+++ resolved
@@ -35,15 +35,12 @@
   anchor: Node
   scope: EffectScope | undefined
   current?: BlockFn
-<<<<<<< HEAD
   fallback?: BlockFn
   /**
    * slot only
    * indicates forwarded slot
    */
   forwarded?: boolean
-=======
->>>>>>> 748686a3
 
   constructor(anchorLabel?: string) {
     super([])
