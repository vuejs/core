import { isArray } from '@vue/shared'
import {
  type VaporComponentInstance,
  currentInstance,
  isVaporComponent,
  mountComponent,
  unmountComponent,
} from './component'
import { createComment, createTextNode } from './dom/node'
import { EffectScope, setActiveSub } from '@vue/reactivity'
import { isHydrating } from './dom/hydration'
import type { NodeRef } from './apiTemplateRef'
import {
  type TransitionHooks,
  type TransitionProps,
  type TransitionState,
  type VNode,
  isKeepAlive,
  performTransitionEnter,
  performTransitionLeave,
} from '@vue/runtime-dom'
import {
  applyTransitionHooks,
  applyTransitionLeaveHooks,
} from './components/Transition'
import type { KeepAliveInstance } from './components/KeepAlive'

export interface TransitionOptions {
  $key?: any
  $transition?: VaporTransitionHooks
}

export interface VaporTransitionHooks extends TransitionHooks {
  state: TransitionState
  props: TransitionProps
  instance: VaporComponentInstance
  // mark transition hooks as disabled so that it skips during
  // inserting
  disabled?: boolean
}

export type TransitionBlock =
  | (Node & TransitionOptions)
  | (VaporFragment & TransitionOptions)
  | (DynamicFragment & TransitionOptions)

export type Block = TransitionBlock | VaporComponentInstance | Block[]

export type BlockFn = (...args: any[]) => Block

export class VaporFragment<T extends Block = Block>
  implements TransitionOptions
{
  nodes: T
  vnode?: VNode | null = null
  anchor?: Node
<<<<<<< HEAD
  insert?: (parent: ParentNode, anchor: Node | null) => void
  remove?: (parent?: ParentNode) => void
  setRef?: (comp: VaporComponentInstance) => void
=======
  setRef?: (
    instance: VaporComponentInstance,
    ref: NodeRef,
    refFor: boolean,
    refKey: string | undefined,
  ) => void
  fallback?: BlockFn
  $key?: any
  $transition?: VaporTransitionHooks | undefined
  insert?: (
    parent: ParentNode,
    anchor: Node | null,
    transitionHooks?: TransitionHooks,
  ) => void
  remove?: (parent?: ParentNode, transitionHooks?: TransitionHooks) => void
>>>>>>> 436eda77

  constructor(nodes: T) {
    this.nodes = nodes
  }
}

export class ForFragment extends VaporFragment<Block[]> {
  constructor(nodes: Block[]) {
    super(nodes)
  }
}

export class DynamicFragment extends VaporFragment {
  anchor: Node
  scope: EffectScope | undefined
  current?: BlockFn

  constructor(anchorLabel?: string) {
    super([])
    this.anchor =
      __DEV__ && anchorLabel ? createComment(anchorLabel) : createTextNode()
  }

  update(render?: BlockFn, key: any = render): void {
    if (key === this.current) {
      return
    }
    this.current = key

    const prevSub = setActiveSub()
    const parent = this.anchor.parentNode
    const transition = this.$transition
    const renderBranch = () => {
      if (render) {
        this.scope = new EffectScope()
        this.nodes = this.scope.run(render) || []
        if (isKeepAlive(instance)) {
          ;(instance as KeepAliveInstance).process(this.nodes)
        }
        if (transition) {
          this.$transition = applyTransitionHooks(this.nodes, transition)
        }
        if (parent) insert(this.nodes, parent, this.anchor)
      } else {
        this.scope = undefined
        this.nodes = []
      }
    }
    const instance = currentInstance!
    // teardown previous branch
    if (this.scope) {
      if (isKeepAlive(instance)) {
        ;(instance as KeepAliveInstance).process(this.nodes)
      } else {
        this.scope.stop()
      }
      const mode = transition && transition.mode
      if (mode) {
        applyTransitionLeaveHooks(this.nodes, transition, renderBranch)
        parent && remove(this.nodes, parent)
        if (mode === 'out-in') {
          setActiveSub(prevSub)
          return
        }
      } else {
        parent && remove(this.nodes, parent)
      }
    }

    renderBranch()

    if (this.fallback) {
      // set fallback for nested fragments
      const hasNestedFragment = isFragment(this.nodes)
      if (hasNestedFragment) {
        setFragmentFallback(this.nodes as VaporFragment, this.fallback)
      }

      const invalidFragment = findInvalidFragment(this)
      if (invalidFragment) {
        parent && remove(this.nodes, parent)
        const scope = this.scope || (this.scope = new EffectScope())
        scope.run(() => {
          // for nested fragments, render invalid fragment's fallback
          if (hasNestedFragment) {
            renderFragmentFallback(invalidFragment)
          } else {
            this.nodes = this.fallback!() || []
          }
        })
        parent && insert(this.nodes, parent, this.anchor)
      }
    }

    setActiveSub(prevSub)
  }
}

export function setFragmentFallback(
  fragment: VaporFragment,
  fallback: BlockFn,
): void {
  if (fragment.fallback) {
    const originalFallback = fragment.fallback
    // if the original fallback also renders invalid blocks,
    // this ensures proper fallback chaining
    fragment.fallback = () => {
      const fallbackNodes = originalFallback()
      if (isValidBlock(fallbackNodes)) {
        return fallbackNodes
      }
      return fallback()
    }
  } else {
    fragment.fallback = fallback
  }

  if (isFragment(fragment.nodes)) {
    setFragmentFallback(fragment.nodes, fragment.fallback)
  }
}

function renderFragmentFallback(fragment: VaporFragment): void {
  if (fragment instanceof ForFragment) {
    fragment.nodes[0] = [fragment.fallback!() || []] as Block[]
  } else if (fragment instanceof DynamicFragment) {
    fragment.update(fragment.fallback)
  } else {
    // vdom slots
  }
}

function findInvalidFragment(fragment: VaporFragment): VaporFragment | null {
  if (isValidBlock(fragment.nodes)) return null

  return isFragment(fragment.nodes)
    ? findInvalidFragment(fragment.nodes) || fragment
    : fragment
}

export function isFragment(val: NonNullable<unknown>): val is VaporFragment {
  return val instanceof VaporFragment
}

export function isBlock(val: NonNullable<unknown>): val is Block {
  return (
    val instanceof Node ||
    isArray(val) ||
    isVaporComponent(val) ||
    isFragment(val)
  )
}

export function isValidBlock(block: Block): boolean {
  if (block instanceof Node) {
    return !(block instanceof Comment)
  } else if (isVaporComponent(block)) {
    return isValidBlock(block.block)
  } else if (isArray(block)) {
    return block.length > 0 && block.some(isValidBlock)
  } else {
    // fragment
    return isValidBlock(block.nodes)
  }
}

export function insert(
  block: Block,
  parent: ParentNode & { $anchor?: Node | null },
  anchor: Node | null | 0 = null, // 0 means prepend
  parentSuspense?: any, // TODO Suspense
): void {
  anchor = anchor === 0 ? parent.$anchor || parent.firstChild : anchor
  if (block instanceof Node) {
    if (!isHydrating) {
      // only apply transition on Element nodes
      if (
        block instanceof Element &&
        (block as TransitionBlock).$transition &&
        !(block as TransitionBlock).$transition!.disabled
      ) {
        performTransitionEnter(
          block,
          (block as TransitionBlock).$transition as TransitionHooks,
          () => parent.insertBefore(block, anchor as Node),
          parentSuspense,
        )
      } else {
        parent.insertBefore(block, anchor)
      }
    }
  } else if (isVaporComponent(block)) {
    if (block.isMounted && !block.isDeactivated) {
      insert(block.block!, parent, anchor)
    } else {
      mountComponent(block, parent, anchor)
    }
  } else if (isArray(block)) {
    for (const b of block) {
      insert(b, parent, anchor)
    }
  } else {
    if (block.anchor) {
      insert(block.anchor, parent, anchor)
      anchor = block.anchor
    }
    // fragment
    if (block.insert) {
      // TODO handle hydration for vdom interop
      block.insert(parent, anchor, (block as TransitionBlock).$transition)
    } else {
      insert(block.nodes, parent, anchor, parentSuspense)
    }
  }
}

export type InsertFn = typeof insert

export function prepend(parent: ParentNode, ...blocks: Block[]): void {
  let i = blocks.length
  while (i--) insert(blocks[i], parent, 0)
}

export function remove(block: Block, parent?: ParentNode): void {
  if (block instanceof Node) {
    if ((block as TransitionBlock).$transition && block instanceof Element) {
      performTransitionLeave(
        block,
        (block as TransitionBlock).$transition as TransitionHooks,
        () => parent && parent.removeChild(block),
      )
    } else {
      parent && parent.removeChild(block)
    }
  } else if (isVaporComponent(block)) {
    unmountComponent(block, parent)
  } else if (isArray(block)) {
    for (let i = 0; i < block.length; i++) {
      remove(block[i], parent)
    }
  } else {
    // fragment
    if (block.remove) {
      block.remove(parent, (block as TransitionBlock).$transition)
    } else {
      remove(block.nodes, parent)
    }
    if (block.anchor) remove(block.anchor, parent)
    if ((block as DynamicFragment).scope) {
      ;(block as DynamicFragment).scope!.stop()
    }
  }
}

/**
 * dev / test only
 */
export function normalizeBlock(block: Block): Node[] {
  if (!__DEV__ && !__TEST__) {
    throw new Error(
      'normalizeBlock should not be used in production code paths',
    )
  }
  const nodes: Node[] = []
  if (block instanceof Node) {
    nodes.push(block)
  } else if (isArray(block)) {
    block.forEach(child => nodes.push(...normalizeBlock(child)))
  } else if (isVaporComponent(block)) {
    nodes.push(...normalizeBlock(block.block!))
  } else {
    nodes.push(...normalizeBlock(block.nodes))
    block.anchor && nodes.push(block.anchor)
  }
  return nodes
}<|MERGE_RESOLUTION|>--- conflicted
+++ resolved
@@ -54,11 +54,6 @@
   nodes: T
   vnode?: VNode | null = null
   anchor?: Node
-<<<<<<< HEAD
-  insert?: (parent: ParentNode, anchor: Node | null) => void
-  remove?: (parent?: ParentNode) => void
-  setRef?: (comp: VaporComponentInstance) => void
-=======
   setRef?: (
     instance: VaporComponentInstance,
     ref: NodeRef,
@@ -74,7 +69,6 @@
     transitionHooks?: TransitionHooks,
   ) => void
   remove?: (parent?: ParentNode, transitionHooks?: TransitionHooks) => void
->>>>>>> 436eda77
 
   constructor(nodes: T) {
     this.nodes = nodes
