import { isArray } from '@vue/shared'
import {
  type VaporComponentInstance,
  isVaporComponent,
  mountComponent,
  unmountComponent,
} from './component'
import { createComment, createTextNode } from './dom/node'
<<<<<<< HEAD
import { EffectScope, pauseTracking, resetTracking } from '@vue/reactivity'
import {
  currentHydrationNode,
  isComment,
  isHydrating,
  locateHydrationNode,
  locateVaporFragmentAnchor,
} from './dom/hydration'
=======
import { EffectScope, setActiveSub } from '@vue/reactivity'
import { isHydrating } from './dom/hydration'
>>>>>>> d95fc186

export type Block =
  | Node
  | VaporFragment
  | DynamicFragment
  | VaporComponentInstance
  | Block[]

export type BlockFn = (...args: any[]) => Block

export class VaporFragment {
  nodes: Block
  anchor?: Node
  insert?: (parent: ParentNode, anchor: Node | null) => void
  remove?: (parent?: ParentNode) => void

  constructor(nodes: Block) {
    this.nodes = nodes
  }
}

export class DynamicFragment extends VaporFragment {
  anchor!: Node
  scope: EffectScope | undefined
  current?: BlockFn
  fallback?: BlockFn

  constructor(anchorLabel?: string) {
    super([])
    if (isHydrating) {
      locateHydrationNode()
      this.hydrate(anchorLabel!)
    } else {
      this.anchor =
        __DEV__ && anchorLabel ? createComment(anchorLabel) : createTextNode()
    }
  }

  update(render?: BlockFn, key: any = render): void {
    if (key === this.current) {
      return
    }
    this.current = key

    const prevSub = setActiveSub()
    const parent = this.anchor.parentNode

    // teardown previous branch
    if (this.scope) {
      this.scope.stop()
      parent && remove(this.nodes, parent)
    }

    if (render) {
      this.scope = new EffectScope()
      this.nodes = this.scope.run(render) || []
      if (parent) insert(this.nodes, parent, this.anchor)
    } else {
      this.scope = undefined
      this.nodes = []
    }

    if (this.fallback && !isValidBlock(this.nodes)) {
      parent && remove(this.nodes, parent)
      this.nodes =
        (this.scope || (this.scope = new EffectScope())).run(this.fallback) ||
        []
      parent && insert(this.nodes, parent, this.anchor)
    }

    setActiveSub(prevSub)
  }

  hydrate(label: string): void {
    // for `v-if="false"` the node will be an empty comment, use it as the anchor.
    // otherwise, find next sibling vapor fragment anchor
    if (isComment(currentHydrationNode!, '')) {
      this.anchor = currentHydrationNode
    } else {
      const anchor = locateVaporFragmentAnchor(currentHydrationNode!, label)!
      if (anchor) {
        this.anchor = anchor
      } else if (__DEV__) {
        // this should not happen
        throw new Error(`${label} fragment anchor node was not found.`)
      }
    }
  }
}

export function isFragment(val: NonNullable<unknown>): val is VaporFragment {
  return val instanceof VaporFragment
}

export function isBlock(val: NonNullable<unknown>): val is Block {
  return (
    val instanceof Node ||
    isArray(val) ||
    isVaporComponent(val) ||
    isFragment(val)
  )
}

export function isValidBlock(block: Block): boolean {
  if (block instanceof Node) {
    return !(block instanceof Comment)
  } else if (isVaporComponent(block)) {
    return isValidBlock(block.block)
  } else if (isArray(block)) {
    return block.length > 0 && block.every(isValidBlock)
  } else {
    // fragment
    return isValidBlock(block.nodes)
  }
}

export function insert(
  block: Block,
  parent: ParentNode,
  anchor: Node | null | 0 = null, // 0 means prepend
): void {
  anchor = anchor === 0 ? parent.firstChild : anchor
  if (block instanceof Node) {
    if (!isHydrating) {
      parent.insertBefore(block, anchor)
    }
  } else if (isVaporComponent(block)) {
    if (block.isMounted) {
      insert(block.block!, parent, anchor)
    } else {
      mountComponent(block, parent, anchor)
    }
  } else if (isArray(block)) {
    for (const b of block) {
      insert(b, parent, anchor)
    }
  } else {
    // fragment
    if (block.insert) {
      block.insert(parent, anchor)
    } else {
      insert(block.nodes, parent, anchor)
    }
    if (block.anchor) insert(block.anchor, parent, anchor)
  }
}

export type InsertFn = typeof insert

export function prepend(parent: ParentNode, ...blocks: Block[]): void {
  let i = blocks.length
  while (i--) insert(blocks[i], parent, 0)
}

export function remove(block: Block, parent?: ParentNode): void {
  if (block instanceof Node) {
    parent && parent.removeChild(block)
  } else if (isVaporComponent(block)) {
    unmountComponent(block, parent)
  } else if (isArray(block)) {
    for (let i = 0; i < block.length; i++) {
      remove(block[i], parent)
    }
  } else {
    // fragment
    if (block.remove) {
      block.remove(parent)
    } else {
      remove(block.nodes, parent)
    }
    if (block.anchor) remove(block.anchor, parent)
    if ((block as DynamicFragment).scope) {
      ;(block as DynamicFragment).scope!.stop()
    }
  }
}

/**
 * dev / test only
 */
export function normalizeBlock(block: Block): Node[] {
  if (!__DEV__ && !__TEST__) {
    throw new Error(
      'normalizeBlock should not be used in production code paths',
    )
  }
  const nodes: Node[] = []
  if (block instanceof Node) {
    nodes.push(block)
  } else if (isArray(block)) {
    block.forEach(child => nodes.push(...normalizeBlock(child)))
  } else if (isVaporComponent(block)) {
    nodes.push(...normalizeBlock(block.block!))
  } else {
    nodes.push(...normalizeBlock(block.nodes))
    block.anchor && nodes.push(block.anchor)
  }
  return nodes
}<|MERGE_RESOLUTION|>--- conflicted
+++ resolved
@@ -6,8 +6,7 @@
   unmountComponent,
 } from './component'
 import { createComment, createTextNode } from './dom/node'
-<<<<<<< HEAD
-import { EffectScope, pauseTracking, resetTracking } from '@vue/reactivity'
+import { EffectScope, setActiveSub } from '@vue/reactivity'
 import {
   currentHydrationNode,
   isComment,
@@ -15,10 +14,6 @@
   locateHydrationNode,
   locateVaporFragmentAnchor,
 } from './dom/hydration'
-=======
-import { EffectScope, setActiveSub } from '@vue/reactivity'
-import { isHydrating } from './dom/hydration'
->>>>>>> d95fc186
 
 export type Block =
   | Node
