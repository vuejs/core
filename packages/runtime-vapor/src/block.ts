import { isArray } from '@vue/shared'
import {
  type VaporComponentInstance,
  isVaporComponent,
  mountComponent,
  unmountComponent,
} from './component'
import { createComment, createTextNode } from './dom/node'
import { EffectScope, pauseTracking, resetTracking } from '@vue/reactivity'
<<<<<<< HEAD
import {
  type TransitionHooks,
  type TransitionProps,
  type TransitionState,
  performTransitionEnter,
  performTransitionLeave,
} from '@vue/runtime-dom'
import {
  applyTransitionEnterHooks,
  applyTransitionLeaveHooks,
} from './components/Transition'

export interface TransitionOptions {
  $key?: any
  $transition?: VaporTransitionHooks
}
=======
import { isHydrating } from './dom/hydration'
>>>>>>> 97c40a69

export interface VaporTransitionHooks extends TransitionHooks {
  state: TransitionState
  props: TransitionProps
}

export type TransitionBlock =
  | (Node & TransitionOptions)
  | (VaporFragment & TransitionOptions)
  | (DynamicFragment & TransitionOptions)

export type Block = TransitionBlock | VaporComponentInstance | Block[]

export type BlockFn = (...args: any[]) => Block

export class VaporFragment implements TransitionOptions {
  $key?: any
  $transition?: VaporTransitionHooks | undefined
  nodes: Block
  anchor?: Node
  insert?: (
    parent: ParentNode,
    anchor: Node | null,
    transitionHooks?: TransitionHooks,
  ) => void
  remove?: (parent?: ParentNode, transitionHooks?: TransitionHooks) => void

  constructor(nodes: Block) {
    this.nodes = nodes
  }
}

export class DynamicFragment extends VaporFragment {
  anchor: Node
  scope: EffectScope | undefined
  current?: BlockFn
  fallback?: BlockFn

  constructor(anchorLabel?: string) {
    super([])
    this.anchor =
      __DEV__ && anchorLabel ? createComment(anchorLabel) : createTextNode()
  }

  update(render?: BlockFn, key: any = render): void {
    if (key === this.current) {
      return
    }
    this.current = key

    pauseTracking()
    const parent = this.anchor.parentNode
    const transition = this.$transition
    const renderBranch = () => {
      if (render) {
        this.scope = new EffectScope()
        this.nodes = this.scope.run(render) || []
        if (transition) {
          this.$transition = applyTransitionEnterHooks(this.nodes, transition)
        }
        if (parent) insert(this.nodes, parent, this.anchor)
      } else {
        this.scope = undefined
        this.nodes = []
      }
    }

    // teardown previous branch
    if (this.scope) {
      this.scope.stop()
      const mode = transition && transition.mode
      if (mode) {
        applyTransitionLeaveHooks(this.nodes, transition, renderBranch)
        parent && remove(this.nodes, parent)
        if (mode === 'out-in') {
          resetTracking()
          return
        }
      } else {
        parent && remove(this.nodes, parent)
      }
    }

    renderBranch()

    if (this.fallback && !isValidBlock(this.nodes)) {
      parent && remove(this.nodes, parent)
      this.nodes =
        (this.scope || (this.scope = new EffectScope())).run(this.fallback) ||
        []
      parent && insert(this.nodes, parent, this.anchor)
    }

    resetTracking()
  }
}

export function isFragment(val: NonNullable<unknown>): val is VaporFragment {
  return val instanceof VaporFragment
}

export function isBlock(val: NonNullable<unknown>): val is Block {
  return (
    val instanceof Node ||
    isArray(val) ||
    isVaporComponent(val) ||
    isFragment(val)
  )
}

export function isValidBlock(block: Block): boolean {
  if (block instanceof Node) {
    return !(block instanceof Comment)
  } else if (isVaporComponent(block)) {
    return isValidBlock(block.block)
  } else if (isArray(block)) {
    return block.length > 0 && block.every(isValidBlock)
  } else {
    // fragment
    return isValidBlock(block.nodes)
  }
}

export function insert(
  block: Block,
  parent: ParentNode,
  anchor: Node | null | 0 = null, // 0 means prepend
  parentSuspense?: any, // TODO Suspense
): void {
  anchor = anchor === 0 ? parent.firstChild : anchor
  if (block instanceof Node) {
<<<<<<< HEAD
    // don't apply transition on text or comment nodes
    if ((block as TransitionBlock).$transition && block instanceof Element) {
      performTransitionEnter(
        block,
        (block as TransitionBlock).$transition as TransitionHooks,
        () => parent.insertBefore(block, anchor),
        parentSuspense,
      )
    } else {
=======
    if (!isHydrating) {
>>>>>>> 97c40a69
      parent.insertBefore(block, anchor)
    }
  } else if (isVaporComponent(block)) {
    if (block.isMounted) {
      insert(block.block!, parent, anchor)
    } else {
      mountComponent(block, parent, anchor)
    }
  } else if (isArray(block)) {
    for (const b of block) {
      insert(b, parent, anchor)
    }
  } else {
    // fragment
    if (block.insert) {
<<<<<<< HEAD
      block.insert(parent, anchor, (block as TransitionBlock).$transition)
=======
      // TODO handle hydration for vdom interop
      block.insert(parent, anchor)
>>>>>>> 97c40a69
    } else {
      insert(block.nodes, parent, anchor, parentSuspense)
    }
    if (block.anchor) insert(block.anchor, parent, anchor)
  }
}

export type InsertFn = typeof insert

export function prepend(parent: ParentNode, ...blocks: Block[]): void {
  let i = blocks.length
  while (i--) insert(blocks[i], parent, 0)
}

export function remove(block: Block, parent?: ParentNode): void {
  if (block instanceof Node) {
    if ((block as TransitionBlock).$transition && block instanceof Element) {
      performTransitionLeave(
        block,
        (block as TransitionBlock).$transition as TransitionHooks,
        () => parent && parent.removeChild(block),
      )
    } else {
      parent && parent.removeChild(block)
    }
  } else if (isVaporComponent(block)) {
    unmountComponent(block, parent)
  } else if (isArray(block)) {
    for (let i = 0; i < block.length; i++) {
      remove(block[i], parent)
    }
  } else {
    // fragment
    if (block.remove) {
      block.remove(parent, (block as TransitionBlock).$transition)
    } else {
      remove(block.nodes, parent)
    }
    if (block.anchor) remove(block.anchor, parent)
    if ((block as DynamicFragment).scope) {
      ;(block as DynamicFragment).scope!.stop()
    }
  }
}

/**
 * dev / test only
 */
export function normalizeBlock(block: Block): Node[] {
  if (!__DEV__ && !__TEST__) {
    throw new Error(
      'normalizeBlock should not be used in production code paths',
    )
  }
  const nodes: Node[] = []
  if (block instanceof Node) {
    nodes.push(block)
  } else if (isArray(block)) {
    block.forEach(child => nodes.push(...normalizeBlock(child)))
  } else if (isVaporComponent(block)) {
    nodes.push(...normalizeBlock(block.block!))
  } else {
    nodes.push(...normalizeBlock(block.nodes))
    block.anchor && nodes.push(block.anchor)
  }
  return nodes
}<|MERGE_RESOLUTION|>--- conflicted
+++ resolved
@@ -7,7 +7,7 @@
 } from './component'
 import { createComment, createTextNode } from './dom/node'
 import { EffectScope, pauseTracking, resetTracking } from '@vue/reactivity'
-<<<<<<< HEAD
+import { isHydrating } from './dom/hydration'
 import {
   type TransitionHooks,
   type TransitionProps,
@@ -24,9 +24,6 @@
   $key?: any
   $transition?: VaporTransitionHooks
 }
-=======
-import { isHydrating } from './dom/hydration'
->>>>>>> 97c40a69
 
 export interface VaporTransitionHooks extends TransitionHooks {
   state: TransitionState
@@ -158,20 +155,18 @@
 ): void {
   anchor = anchor === 0 ? parent.firstChild : anchor
   if (block instanceof Node) {
-<<<<<<< HEAD
-    // don't apply transition on text or comment nodes
-    if ((block as TransitionBlock).$transition && block instanceof Element) {
-      performTransitionEnter(
-        block,
-        (block as TransitionBlock).$transition as TransitionHooks,
-        () => parent.insertBefore(block, anchor),
-        parentSuspense,
-      )
-    } else {
-=======
     if (!isHydrating) {
->>>>>>> 97c40a69
-      parent.insertBefore(block, anchor)
+      // don't apply transition on text or comment nodes
+      if ((block as TransitionBlock).$transition && block instanceof Element) {
+        performTransitionEnter(
+          block,
+          (block as TransitionBlock).$transition as TransitionHooks,
+          () => parent.insertBefore(block, anchor),
+          parentSuspense,
+        )
+      } else {
+        parent.insertBefore(block, anchor)
+      }
     }
   } else if (isVaporComponent(block)) {
     if (block.isMounted) {
@@ -186,12 +181,8 @@
   } else {
     // fragment
     if (block.insert) {
-<<<<<<< HEAD
+      // TODO handle hydration for vdom interop
       block.insert(parent, anchor, (block as TransitionBlock).$transition)
-=======
-      // TODO handle hydration for vdom interop
-      block.insert(parent, anchor)
->>>>>>> 97c40a69
     } else {
       insert(block.nodes, parent, anchor, parentSuspense)
     }
