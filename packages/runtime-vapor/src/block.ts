import { isArray } from '@vue/shared'
import {
  type VaporComponentInstance,
  isVaporComponent,
  mountComponent,
  unmountComponent,
} from './component'
<<<<<<< HEAD
import { createComment, createTextNode } from './dom/node'
import { EffectScope, pauseTracking, resetTracking } from '@vue/reactivity'
import {
  currentHydrationNode,
  isComment,
  locateHydrationNode,
  locateVaporFragmentAnchor,
} from './dom/hydration'
import {
  type TransitionHooks,
  type TransitionProps,
  type TransitionState,
  performTransitionEnter,
  performTransitionLeave,
} from '@vue/runtime-dom'
import {
  applyTransitionHooks,
  applyTransitionLeaveHooks,
} from './components/Transition'

export interface TransitionOptions {
  $key?: any
  $transition?: VaporTransitionHooks
}
import { isHydrating } from './dom/hydration'
import { getInheritedScopeIds } from '@vue/runtime-dom'
=======
import { isHydrating } from './dom/hydration'
import {
  type DynamicFragment,
  type VaporFragment,
  isFragment,
} from './fragment'
>>>>>>> fed71cb8

export interface VaporTransitionHooks extends TransitionHooks {
  state: TransitionState
  props: TransitionProps
  instance: VaporComponentInstance
  // mark transition hooks as disabled so that it skips during
  // inserting
  disabled?: boolean
}

export type TransitionBlock =
  | (Node & TransitionOptions)
  | (VaporFragment & TransitionOptions)
  | (DynamicFragment & TransitionOptions)

export type Block = TransitionBlock | VaporComponentInstance | Block[]

export type BlockFn = (...args: any[]) => Block

<<<<<<< HEAD
export class VaporFragment implements TransitionOptions {
  $key?: any
  $transition?: VaporTransitionHooks | undefined
  nodes: Block
  anchor?: Node
  insert?: (
    parent: ParentNode,
    anchor: Node | null,
    transitionHooks?: TransitionHooks,
  ) => void
  remove?: (parent?: ParentNode, transitionHooks?: TransitionHooks) => void
  fallback?: BlockFn

  constructor(nodes: Block) {
    this.nodes = nodes
  }
}

export class DynamicFragment extends VaporFragment {
  anchor!: Node
  scope: EffectScope | undefined
  current?: BlockFn
  fallback?: BlockFn
  /**
   * slot only
   * indicates forwarded slot
   */
  forwarded?: boolean

  constructor(anchorLabel?: string) {
    super([])
    if (isHydrating) {
      locateHydrationNode(true)
      this.hydrate(anchorLabel!)
    } else {
      this.anchor =
        __DEV__ && anchorLabel ? createComment(anchorLabel) : createTextNode()
    }
  }

  update(render?: BlockFn, key: any = render): void {
    if (key === this.current) {
      return
    }
    this.current = key

    pauseTracking()
    const parent = this.anchor.parentNode
    const transition = this.$transition
    const renderBranch = () => {
      if (render) {
        this.scope = new EffectScope()
        this.nodes = this.scope.run(render) || []
        if (transition) {
          this.$transition = applyTransitionHooks(this.nodes, transition)
        }
        if (parent) insert(this.nodes, parent, this.anchor)
      } else {
        this.scope = undefined
        this.nodes = []
      }
    }

    // teardown previous branch
    if (this.scope) {
      this.scope.stop()
      const mode = transition && transition.mode
      if (mode) {
        applyTransitionLeaveHooks(this.nodes, transition, renderBranch)
        parent && remove(this.nodes, parent)
        if (mode === 'out-in') {
          resetTracking()
          return
        }
      } else {
        parent && remove(this.nodes, parent)
      }
    }

    renderBranch()

    if (this.fallback && !isValidBlock(this.nodes)) {
      parent && remove(this.nodes, parent)
      this.nodes =
        (this.scope || (this.scope = new EffectScope())).run(this.fallback) ||
        []
      parent && insert(this.nodes, parent, this.anchor)
    }

    resetTracking()
  }

  hydrate(label: string): void {
    // for `v-if="false"` the node will be an empty comment, use it as the anchor.
    // otherwise, find next sibling vapor fragment anchor
    if (isComment(currentHydrationNode!, '')) {
      this.anchor = currentHydrationNode
    } else {
      const anchor = locateVaporFragmentAnchor(currentHydrationNode!, label)!
      if (anchor) {
        this.anchor = anchor
      } else if (__DEV__) {
        // this should not happen
        throw new Error(`${label} fragment anchor node was not found.`)
      }
    }
  }
}

export function isFragment(val: NonNullable<unknown>): val is VaporFragment {
  return val instanceof VaporFragment
}

=======
>>>>>>> fed71cb8
export function isBlock(val: NonNullable<unknown>): val is Block {
  return (
    val instanceof Node ||
    isArray(val) ||
    isVaporComponent(val) ||
    isFragment(val)
  )
}

export function isValidBlock(block: Block): boolean {
  if (block instanceof Node) {
    return !(block instanceof Comment)
  } else if (isVaporComponent(block)) {
    return isValidBlock(block.block)
  } else if (isArray(block)) {
    return block.length > 0 && block.every(isValidBlock)
  } else {
    // fragment
    return isValidBlock(block.nodes)
  }
}

export function insert(
  block: Block,
  parent: ParentNode,
  anchor: Node | null | 0 = null, // 0 means prepend
  parentSuspense?: any, // TODO Suspense
): void {
  anchor = anchor === 0 ? parent.firstChild : anchor
  if (block instanceof Node) {
    if (!isHydrating) {
      // only apply transition on Element nodes
      if (
        block instanceof Element &&
        (block as TransitionBlock).$transition &&
        !(block as TransitionBlock).$transition!.disabled
      ) {
        performTransitionEnter(
          block,
          (block as TransitionBlock).$transition as TransitionHooks,
          () => parent.insertBefore(block, anchor as Node),
          parentSuspense,
        )
      } else {
        parent.insertBefore(block, anchor)
      }
    }
  } else if (isVaporComponent(block)) {
    if (block.isMounted) {
      insert(block.block!, parent, anchor)
    } else {
      mountComponent(block, parent, anchor)
    }
  } else if (isArray(block)) {
    for (const b of block) {
      insert(b, parent, anchor)
    }
  } else {
    if (block.anchor) {
      insert(block.anchor, parent, anchor)
      anchor = block.anchor
    }
    // fragment
    if (block.insert) {
      block.insert(parent, anchor, (block as TransitionBlock).$transition)
    } else {
<<<<<<< HEAD
      insert(block.nodes, parent, anchor, parentSuspense)
=======
      insert(block.nodes, block.target || parent, block.targetAnchor || anchor)
>>>>>>> fed71cb8
    }
  }
}

export type InsertFn = typeof insert

export function prepend(parent: ParentNode, ...blocks: Block[]): void {
  let i = blocks.length
  while (i--) insert(blocks[i], parent, 0)
}

export function remove(block: Block, parent?: ParentNode): void {
  if (block instanceof Node) {
    if ((block as TransitionBlock).$transition && block instanceof Element) {
      performTransitionLeave(
        block,
        (block as TransitionBlock).$transition as TransitionHooks,
        () => parent && parent.removeChild(block),
      )
    } else {
      parent && parent.removeChild(block)
    }
  } else if (isVaporComponent(block)) {
    unmountComponent(block, parent)
  } else if (isArray(block)) {
    for (let i = 0; i < block.length; i++) {
      remove(block[i], parent)
    }
  } else {
    // fragment
    if (block.remove) {
      block.remove(parent, (block as TransitionBlock).$transition)
    } else {
      remove(block.nodes, parent)
    }
    if (block.anchor) remove(block.anchor, parent)
    if ((block as DynamicFragment).scope) {
      ;(block as DynamicFragment).scope!.stop()
    }
  }
}

/**
 * dev / test only
 */
export function normalizeBlock(block: Block): Node[] {
  if (!__DEV__ && !__TEST__) {
    throw new Error(
      'normalizeBlock should not be used in production code paths',
    )
  }
  const nodes: Node[] = []
  if (block instanceof Node) {
    nodes.push(block)
  } else if (isArray(block)) {
    block.forEach(child => nodes.push(...normalizeBlock(child)))
  } else if (isVaporComponent(block)) {
    nodes.push(...normalizeBlock(block.block!))
  } else {
    if (block.getNodes) {
      nodes.push(...normalizeBlock(block.getNodes()))
    } else {
      nodes.push(...normalizeBlock(block.nodes))
    }
    block.anchor && nodes.push(block.anchor)
  }
  return nodes
}

export function setScopeId(block: Block, scopeId: string): void {
  if (block instanceof Element) {
    block.setAttribute(scopeId, '')
  } else if (isVaporComponent(block)) {
    setScopeId(block.block, scopeId)
  } else if (isArray(block)) {
    for (const b of block) {
      setScopeId(b, scopeId)
    }
  } else if (isFragment(block)) {
    setScopeId(block.nodes, scopeId)
  }
}

export function setComponentScopeId(instance: VaporComponentInstance): void {
  const parent = instance.parent
  if (!parent) return
  if (isArray(instance.block) && instance.block.length > 1) return

  const scopeId = parent.type.__scopeId
  if (scopeId) {
    setScopeId(instance.block, scopeId)
  }

  // inherit scopeId from vdom parent
  if (
    parent.subTree &&
    (parent.subTree.component as any) === instance &&
    parent.vnode!.scopeId
  ) {
    setScopeId(instance.block, parent.vnode!.scopeId)
    const scopeIds = getInheritedScopeIds(parent.vnode!, parent.parent)
    for (const id of scopeIds) {
      setScopeId(instance.block, id)
    }
  }
}<|MERGE_RESOLUTION|>--- conflicted
+++ resolved
@@ -5,15 +5,6 @@
   mountComponent,
   unmountComponent,
 } from './component'
-<<<<<<< HEAD
-import { createComment, createTextNode } from './dom/node'
-import { EffectScope, pauseTracking, resetTracking } from '@vue/reactivity'
-import {
-  currentHydrationNode,
-  isComment,
-  locateHydrationNode,
-  locateVaporFragmentAnchor,
-} from './dom/hydration'
 import {
   type TransitionHooks,
   type TransitionProps,
@@ -21,25 +12,18 @@
   performTransitionEnter,
   performTransitionLeave,
 } from '@vue/runtime-dom'
-import {
-  applyTransitionHooks,
-  applyTransitionLeaveHooks,
-} from './components/Transition'
-
-export interface TransitionOptions {
-  $key?: any
-  $transition?: VaporTransitionHooks
-}
 import { isHydrating } from './dom/hydration'
 import { getInheritedScopeIds } from '@vue/runtime-dom'
-=======
-import { isHydrating } from './dom/hydration'
 import {
   type DynamicFragment,
   type VaporFragment,
   isFragment,
 } from './fragment'
->>>>>>> fed71cb8
+
+export interface TransitionOptions {
+  $key?: any
+  $transition?: VaporTransitionHooks
+}
 
 export interface VaporTransitionHooks extends TransitionHooks {
   state: TransitionState
@@ -59,122 +43,6 @@
 
 export type BlockFn = (...args: any[]) => Block
 
-<<<<<<< HEAD
-export class VaporFragment implements TransitionOptions {
-  $key?: any
-  $transition?: VaporTransitionHooks | undefined
-  nodes: Block
-  anchor?: Node
-  insert?: (
-    parent: ParentNode,
-    anchor: Node | null,
-    transitionHooks?: TransitionHooks,
-  ) => void
-  remove?: (parent?: ParentNode, transitionHooks?: TransitionHooks) => void
-  fallback?: BlockFn
-
-  constructor(nodes: Block) {
-    this.nodes = nodes
-  }
-}
-
-export class DynamicFragment extends VaporFragment {
-  anchor!: Node
-  scope: EffectScope | undefined
-  current?: BlockFn
-  fallback?: BlockFn
-  /**
-   * slot only
-   * indicates forwarded slot
-   */
-  forwarded?: boolean
-
-  constructor(anchorLabel?: string) {
-    super([])
-    if (isHydrating) {
-      locateHydrationNode(true)
-      this.hydrate(anchorLabel!)
-    } else {
-      this.anchor =
-        __DEV__ && anchorLabel ? createComment(anchorLabel) : createTextNode()
-    }
-  }
-
-  update(render?: BlockFn, key: any = render): void {
-    if (key === this.current) {
-      return
-    }
-    this.current = key
-
-    pauseTracking()
-    const parent = this.anchor.parentNode
-    const transition = this.$transition
-    const renderBranch = () => {
-      if (render) {
-        this.scope = new EffectScope()
-        this.nodes = this.scope.run(render) || []
-        if (transition) {
-          this.$transition = applyTransitionHooks(this.nodes, transition)
-        }
-        if (parent) insert(this.nodes, parent, this.anchor)
-      } else {
-        this.scope = undefined
-        this.nodes = []
-      }
-    }
-
-    // teardown previous branch
-    if (this.scope) {
-      this.scope.stop()
-      const mode = transition && transition.mode
-      if (mode) {
-        applyTransitionLeaveHooks(this.nodes, transition, renderBranch)
-        parent && remove(this.nodes, parent)
-        if (mode === 'out-in') {
-          resetTracking()
-          return
-        }
-      } else {
-        parent && remove(this.nodes, parent)
-      }
-    }
-
-    renderBranch()
-
-    if (this.fallback && !isValidBlock(this.nodes)) {
-      parent && remove(this.nodes, parent)
-      this.nodes =
-        (this.scope || (this.scope = new EffectScope())).run(this.fallback) ||
-        []
-      parent && insert(this.nodes, parent, this.anchor)
-    }
-
-    resetTracking()
-  }
-
-  hydrate(label: string): void {
-    // for `v-if="false"` the node will be an empty comment, use it as the anchor.
-    // otherwise, find next sibling vapor fragment anchor
-    if (isComment(currentHydrationNode!, '')) {
-      this.anchor = currentHydrationNode
-    } else {
-      const anchor = locateVaporFragmentAnchor(currentHydrationNode!, label)!
-      if (anchor) {
-        this.anchor = anchor
-      } else if (__DEV__) {
-        // this should not happen
-        throw new Error(`${label} fragment anchor node was not found.`)
-      }
-    }
-  }
-}
-
-export function isFragment(val: NonNullable<unknown>): val is VaporFragment {
-  return val instanceof VaporFragment
-}
-
-=======
->>>>>>> fed71cb8
 export function isBlock(val: NonNullable<unknown>): val is Block {
   return (
     val instanceof Node ||
@@ -241,11 +109,12 @@
     if (block.insert) {
       block.insert(parent, anchor, (block as TransitionBlock).$transition)
     } else {
-<<<<<<< HEAD
-      insert(block.nodes, parent, anchor, parentSuspense)
-=======
-      insert(block.nodes, block.target || parent, block.targetAnchor || anchor)
->>>>>>> fed71cb8
+      insert(
+        block.nodes,
+        block.target || parent,
+        block.targetAnchor || anchor,
+        parentSuspense,
+      )
     }
   }
 }
