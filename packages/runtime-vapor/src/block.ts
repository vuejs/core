--- conflicted
+++ resolved
@@ -5,91 +5,13 @@
   mountComponent,
   unmountComponent,
 } from './component'
-<<<<<<< HEAD
-import { createComment, createTextNode } from './dom/node'
-import { EffectScope, pauseTracking, resetTracking } from '@vue/reactivity'
-import { isHydrating } from './dom/hydration'
-import { getInheritedScopeIds } from '@vue/runtime-dom'
-
-export type Block =
-  | Node
-  | VaporFragment
-  | DynamicFragment
-  | VaporComponentInstance
-  | Block[]
-
-export type BlockFn = (...args: any[]) => Block
-
-export class VaporFragment {
-  nodes: Block
-  anchor?: Node
-  insert?: (parent: ParentNode, anchor: Node | null) => void
-  remove?: (parent?: ParentNode) => void
-  fallback?: BlockFn
-
-  constructor(nodes: Block) {
-    this.nodes = nodes
-  }
-}
-
-export class DynamicFragment extends VaporFragment {
-  anchor: Node
-  scope: EffectScope | undefined
-  current?: BlockFn
-  fallback?: BlockFn
-  /**
-   * slot only
-   * indicates forwarded slot
-   */
-  forwarded?: boolean
-
-  constructor(anchorLabel?: string) {
-    super([])
-    this.anchor =
-      __DEV__ && anchorLabel ? createComment(anchorLabel) : createTextNode()
-  }
-
-  update(render?: BlockFn, key: any = render): void {
-    if (key === this.current) {
-      return
-    }
-    this.current = key
-
-    pauseTracking()
-    const parent = this.anchor.parentNode
-
-    // teardown previous branch
-    if (this.scope) {
-      this.scope.stop()
-      parent && remove(this.nodes, parent)
-    }
-
-    if (render) {
-      this.scope = new EffectScope()
-      this.nodes = this.scope.run(render) || []
-      if (parent) insert(this.nodes, parent, this.anchor)
-    } else {
-      this.scope = undefined
-      this.nodes = []
-    }
-
-    if (this.fallback && !isValidBlock(this.nodes)) {
-      parent && remove(this.nodes, parent)
-      this.nodes =
-        (this.scope || (this.scope = new EffectScope())).run(this.fallback) ||
-        []
-      parent && insert(this.nodes, parent, this.anchor)
-    }
-
-    resetTracking()
-  }
-=======
 import { _child } from './dom/node'
 import { isComment, isHydrating } from './dom/hydration'
 import {
   type TransitionHooks,
   type TransitionProps,
   type TransitionState,
+  getInheritedScopeIds,
   performTransitionEnter,
   performTransitionLeave,
 } from '@vue/runtime-dom'
@@ -112,7 +34,6 @@
 export interface TransitionOptions {
   $key?: any
   $transition?: VaporTransitionHooks
->>>>>>> ff5a06cf
 }
 
 export type TransitionBlock =
@@ -259,7 +180,6 @@
   return nodes
 }
 
-<<<<<<< HEAD
 export function setScopeId(block: Block, scopeId: string): void {
   if (block instanceof Element) {
     block.setAttribute(scopeId, '')
@@ -296,7 +216,7 @@
       setScopeId(instance.block, id)
     }
   }
-=======
+}
 export function findBlockNode(block: Block): {
   parentNode: Node | null
   nextNode: Node | null
@@ -337,5 +257,4 @@
     return isFragmentBlock(block.nodes)
   }
   return false
->>>>>>> ff5a06cf
 }