import { isArray } from '@vue/shared'
import {
  type VaporComponentInstance,
  isVaporComponent,
  mountComponent,
  unmountComponent,
} from './component'
<<<<<<< HEAD
import { _child, createComment, createTextNode } from './dom/node'
import { EffectScope, setActiveSub } from '@vue/reactivity'
import {
  currentHydrationNode,
  isComment,
  isHydrating,
  locateFragmentEndAnchor,
  locateHydrationNode,
} from './dom/hydration'
import { queuePostFlushCb } from '@vue/runtime-dom'

export type Block =
  | Node
  | VaporFragment
  | DynamicFragment
  | VaporComponentInstance
  | Block[]

export type BlockFn = (...args: any[]) => Block

export class VaporFragment {
  nodes: Block
  anchor?: Node
  insert?: (parent: ParentNode, anchor: Node | null) => void
  remove?: (parent?: ParentNode) => void
  hydrate?: (...args: any[]) => any

  constructor(nodes: Block) {
    this.nodes = nodes
  }
}

export class DynamicFragment extends VaporFragment {
  anchor!: Node
  scope: EffectScope | undefined
  current?: BlockFn
  fallback?: BlockFn
  anchorLabel?: string

  constructor(anchorLabel?: string) {
    super([])
    if (isHydrating) {
      this.anchorLabel = anchorLabel
      locateHydrationNode()
    } else {
      this.anchor =
        __DEV__ && anchorLabel ? createComment(anchorLabel) : createTextNode()
    }
  }

  update(render?: BlockFn, key: any = render): void {
    if (key === this.current) {
      if (isHydrating) this.hydrate(true)
      return
    }
    this.current = key

    const prevSub = setActiveSub()
    const parent = isHydrating ? null : this.anchor.parentNode

    // teardown previous branch
    if (this.scope) {
      this.scope.stop()
      parent && remove(this.nodes, parent)
    }
=======
import { isHydrating } from './dom/hydration'
import {
  type DynamicFragment,
  type VaporFragment,
  isFragment,
} from './fragment'
import { TeleportFragment } from './components/Teleport'
import {
  type TransitionHooks,
  type TransitionProps,
  type TransitionState,
  performTransitionEnter,
  performTransitionLeave,
} from '@vue/runtime-dom'

export interface TransitionOptions {
  $key?: any
  $transition?: VaporTransitionHooks
}

export interface VaporTransitionHooks extends TransitionHooks {
  state: TransitionState
  props: TransitionProps
  instance: VaporComponentInstance
  // mark transition hooks as disabled so that it skips during
  // inserting
  disabled?: boolean
}
>>>>>>> 7204cb61

export type TransitionBlock =
  | (Node & TransitionOptions)
  | (VaporFragment & TransitionOptions)
  | (DynamicFragment & TransitionOptions)

<<<<<<< HEAD
    if (this.fallback && !isValidBlock(this.nodes)) {
      parent && remove(this.nodes, parent)
      this.nodes =
        (this.scope || (this.scope = new EffectScope())).run(this.fallback) ||
        []
      parent && insert(this.nodes, parent, this.anchor)
    }

    setActiveSub(prevSub)

    if (isHydrating) this.hydrate()
  }

  hydrate = (isEmpty = false): void => {
    // avoid repeated hydration during fallback rendering
    if (this.anchor) return

    if (this.anchorLabel === 'if') {
      // reuse the empty comment node as the anchor for empty if
      // e.g. `<div v-if="false"></div>` -> `<!---->`
      if (isEmpty) {
        this.anchor = locateFragmentEndAnchor('')!
        if (!this.anchor) {
          throw new Error('Failed to locate if anchor')
        } else {
          if (__DEV__) {
            ;(this.anchor as Comment).data = this.anchorLabel
          }
          return
        }
      }
    } else if (this.anchorLabel === 'slot') {
      // reuse the empty comment node for empty slot
      // e.g. `<slot v-if="false"></slot>`
      if (isEmpty && isComment(currentHydrationNode!, '')) {
        this.anchor = currentHydrationNode!
        if (__DEV__) {
          ;(this.anchor as Comment).data = this.anchorLabel!
        }
        return
      }

      // reuse the vdom fragment end anchor
      this.anchor = locateFragmentEndAnchor()!
      if (!this.anchor) {
        throw new Error('Failed to locate slot anchor')
      } else {
        return
      }
    }

    const { parentNode, nextNode } = findBlockNode(this.nodes)!
    // create an anchor
    queuePostFlushCb(() => {
      parentNode!.insertBefore(
        (this.anchor = __DEV__
          ? createComment(this.anchorLabel!)
          : createTextNode()),
        nextNode,
      )
    })
  }
}
=======
export type Block = TransitionBlock | VaporComponentInstance | Block[]
>>>>>>> 7204cb61

export type BlockFn = (...args: any[]) => Block

export function isBlock(val: NonNullable<unknown>): val is Block {
  return (
    val instanceof Node ||
    isArray(val) ||
    isVaporComponent(val) ||
    isFragment(val)
  )
}

export function isValidBlock(block: Block): boolean {
  if (block instanceof Node) {
    return !(block instanceof Comment)
  } else if (isVaporComponent(block)) {
    return isValidBlock(block.block)
  } else if (isArray(block)) {
    return block.length > 0 && block.some(isValidBlock)
  } else {
    // fragment
    return isValidBlock(block.nodes)
  }
}

export function insert(
  block: Block,
  parent: ParentNode & { $fc?: Node | null },
  anchor: Node | null | 0 = null, // 0 means prepend
  parentSuspense?: any, // TODO Suspense
): void {
  anchor = anchor === 0 ? parent.$fc || _child(parent) : anchor
  if (block instanceof Node) {
    if (!isHydrating) {
      // only apply transition on Element nodes
      if (
        block instanceof Element &&
        (block as TransitionBlock).$transition &&
        !(block as TransitionBlock).$transition!.disabled
      ) {
        performTransitionEnter(
          block,
          (block as TransitionBlock).$transition as TransitionHooks,
          () => parent.insertBefore(block, anchor as Node),
          parentSuspense,
        )
      } else {
        parent.insertBefore(block, anchor)
      }
    }
  } else if (isVaporComponent(block)) {
    if (block.isMounted && !block.isDeactivated) {
      insert(block.block!, parent, anchor)
    } else {
      mountComponent(block, parent, anchor)
    }
  } else if (isArray(block)) {
    for (const b of block) {
      insert(b, parent, anchor)
    }
  } else {
    if (block.anchor) {
      insert(block.anchor, parent, anchor)
      anchor = block.anchor
    }
    // fragment
    if (block.insert) {
<<<<<<< HEAD
      block.insert(parent, anchor)
=======
      // TODO handle hydration for vdom interop
      block.insert(parent, anchor, (block as TransitionBlock).$transition)
>>>>>>> 7204cb61
    } else {
      insert(block.nodes, parent, anchor, parentSuspense)
    }
  }
}

export type InsertFn = typeof insert

export function prepend(parent: ParentNode, ...blocks: Block[]): void {
  let i = blocks.length
  while (i--) insert(blocks[i], parent, 0)
}

export function remove(block: Block, parent?: ParentNode): void {
  if (block instanceof Node) {
    if ((block as TransitionBlock).$transition && block instanceof Element) {
      performTransitionLeave(
        block,
        (block as TransitionBlock).$transition as TransitionHooks,
        () => parent && parent.removeChild(block),
      )
    } else {
      parent && parent.removeChild(block)
    }
  } else if (isVaporComponent(block)) {
    unmountComponent(block, parent)
  } else if (isArray(block)) {
    for (let i = 0; i < block.length; i++) {
      remove(block[i], parent)
    }
  } else {
    // fragment
    if (block.remove) {
      block.remove(parent, (block as TransitionBlock).$transition)
    } else {
      remove(block.nodes, parent)
    }
    if (block.anchor) remove(block.anchor, parent)
    if ((block as DynamicFragment).scope) {
      ;(block as DynamicFragment).scope!.stop()
    }
  }
}

/**
 * dev / test only
 */
export function normalizeBlock(block: Block): Node[] {
  if (!__DEV__ && !__TEST__) {
    throw new Error(
      'normalizeBlock should not be used in production code paths',
    )
  }
  const nodes: Node[] = []
  if (block instanceof Node) {
    nodes.push(block)
  } else if (isArray(block)) {
    block.forEach(child => nodes.push(...normalizeBlock(child)))
  } else if (isVaporComponent(block)) {
    nodes.push(...normalizeBlock(block.block!))
  } else {
    if (block instanceof TeleportFragment) {
      nodes.push(block.placeholder!, block.anchor!)
    } else {
      nodes.push(...normalizeBlock(block.nodes))
      block.anchor && nodes.push(block.anchor)
    }
  }
  return nodes
}

export function findBlockNode(block: Block): {
  parentNode: Node | null
  nextNode: Node | null
} {
  let { parentNode, nextSibling: nextNode } = findLastChild(block)!

  // if nodes render as a fragment and the current nextNode is fragment
  // end anchor, need to move to the next node
  if (nextNode && isComment(nextNode, ']') && isFragmentBlock(block)) {
    nextNode = nextNode.nextSibling
  }

  return {
    parentNode,
    nextNode,
  }
}

function findLastChild(node: Block): Node | undefined | null {
  if (node && node instanceof Node) {
    return node
  } else if (isArray(node)) {
    return findLastChild(node[node.length - 1])
  } else if (isVaporComponent(node)) {
    return findLastChild(node.block!)
  } else {
    if (node.anchor) return node.anchor
    return findLastChild(node.nodes!)
  }
}

export function isFragmentBlock(block: Block): boolean {
  if (isArray(block)) {
    return true
  } else if (isVaporComponent(block)) {
    return isFragmentBlock(block.block!)
  } else if (isFragment(block)) {
    return isFragmentBlock(block.nodes)
  }
  return false
}<|MERGE_RESOLUTION|>--- conflicted
+++ resolved
@@ -5,80 +5,8 @@
   mountComponent,
   unmountComponent,
 } from './component'
-<<<<<<< HEAD
-import { _child, createComment, createTextNode } from './dom/node'
-import { EffectScope, setActiveSub } from '@vue/reactivity'
-import {
-  currentHydrationNode,
-  isComment,
-  isHydrating,
-  locateFragmentEndAnchor,
-  locateHydrationNode,
-} from './dom/hydration'
-import { queuePostFlushCb } from '@vue/runtime-dom'
-
-export type Block =
-  | Node
-  | VaporFragment
-  | DynamicFragment
-  | VaporComponentInstance
-  | Block[]
-
-export type BlockFn = (...args: any[]) => Block
-
-export class VaporFragment {
-  nodes: Block
-  anchor?: Node
-  insert?: (parent: ParentNode, anchor: Node | null) => void
-  remove?: (parent?: ParentNode) => void
-  hydrate?: (...args: any[]) => any
-
-  constructor(nodes: Block) {
-    this.nodes = nodes
-  }
-}
-
-export class DynamicFragment extends VaporFragment {
-  anchor!: Node
-  scope: EffectScope | undefined
-  current?: BlockFn
-  fallback?: BlockFn
-  anchorLabel?: string
-
-  constructor(anchorLabel?: string) {
-    super([])
-    if (isHydrating) {
-      this.anchorLabel = anchorLabel
-      locateHydrationNode()
-    } else {
-      this.anchor =
-        __DEV__ && anchorLabel ? createComment(anchorLabel) : createTextNode()
-    }
-  }
-
-  update(render?: BlockFn, key: any = render): void {
-    if (key === this.current) {
-      if (isHydrating) this.hydrate(true)
-      return
-    }
-    this.current = key
-
-    const prevSub = setActiveSub()
-    const parent = isHydrating ? null : this.anchor.parentNode
-
-    // teardown previous branch
-    if (this.scope) {
-      this.scope.stop()
-      parent && remove(this.nodes, parent)
-    }
-=======
-import { isHydrating } from './dom/hydration'
-import {
-  type DynamicFragment,
-  type VaporFragment,
-  isFragment,
-} from './fragment'
-import { TeleportFragment } from './components/Teleport'
+import { _child } from './dom/node'
+import { isComment, isHydrating } from './dom/hydration'
 import {
   type TransitionHooks,
   type TransitionProps,
@@ -86,11 +14,12 @@
   performTransitionEnter,
   performTransitionLeave,
 } from '@vue/runtime-dom'
-
-export interface TransitionOptions {
-  $key?: any
-  $transition?: VaporTransitionHooks
-}
+import {
+  type DynamicFragment,
+  type VaporFragment,
+  isFragment,
+} from './fragment'
+import { TeleportFragment } from './components/Teleport'
 
 export interface VaporTransitionHooks extends TransitionHooks {
   state: TransitionState
@@ -100,81 +29,18 @@
   // inserting
   disabled?: boolean
 }
->>>>>>> 7204cb61
+
+export interface TransitionOptions {
+  $key?: any
+  $transition?: VaporTransitionHooks
+}
 
 export type TransitionBlock =
   | (Node & TransitionOptions)
   | (VaporFragment & TransitionOptions)
   | (DynamicFragment & TransitionOptions)
 
-<<<<<<< HEAD
-    if (this.fallback && !isValidBlock(this.nodes)) {
-      parent && remove(this.nodes, parent)
-      this.nodes =
-        (this.scope || (this.scope = new EffectScope())).run(this.fallback) ||
-        []
-      parent && insert(this.nodes, parent, this.anchor)
-    }
-
-    setActiveSub(prevSub)
-
-    if (isHydrating) this.hydrate()
-  }
-
-  hydrate = (isEmpty = false): void => {
-    // avoid repeated hydration during fallback rendering
-    if (this.anchor) return
-
-    if (this.anchorLabel === 'if') {
-      // reuse the empty comment node as the anchor for empty if
-      // e.g. `<div v-if="false"></div>` -> `<!---->`
-      if (isEmpty) {
-        this.anchor = locateFragmentEndAnchor('')!
-        if (!this.anchor) {
-          throw new Error('Failed to locate if anchor')
-        } else {
-          if (__DEV__) {
-            ;(this.anchor as Comment).data = this.anchorLabel
-          }
-          return
-        }
-      }
-    } else if (this.anchorLabel === 'slot') {
-      // reuse the empty comment node for empty slot
-      // e.g. `<slot v-if="false"></slot>`
-      if (isEmpty && isComment(currentHydrationNode!, '')) {
-        this.anchor = currentHydrationNode!
-        if (__DEV__) {
-          ;(this.anchor as Comment).data = this.anchorLabel!
-        }
-        return
-      }
-
-      // reuse the vdom fragment end anchor
-      this.anchor = locateFragmentEndAnchor()!
-      if (!this.anchor) {
-        throw new Error('Failed to locate slot anchor')
-      } else {
-        return
-      }
-    }
-
-    const { parentNode, nextNode } = findBlockNode(this.nodes)!
-    // create an anchor
-    queuePostFlushCb(() => {
-      parentNode!.insertBefore(
-        (this.anchor = __DEV__
-          ? createComment(this.anchorLabel!)
-          : createTextNode()),
-        nextNode,
-      )
-    })
-  }
-}
-=======
 export type Block = TransitionBlock | VaporComponentInstance | Block[]
->>>>>>> 7204cb61
-
 export type BlockFn = (...args: any[]) => Block
 
 export function isBlock(val: NonNullable<unknown>): val is Block {
@@ -241,12 +107,7 @@
     }
     // fragment
     if (block.insert) {
-<<<<<<< HEAD
-      block.insert(parent, anchor)
-=======
-      // TODO handle hydration for vdom interop
       block.insert(parent, anchor, (block as TransitionBlock).$transition)
->>>>>>> 7204cb61
     } else {
       insert(block.nodes, parent, anchor, parentSuspense)
     }
