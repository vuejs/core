--- conflicted
+++ resolved
@@ -8,7 +8,6 @@
 } from './component'
 import { createComment, createTextNode } from './dom/node'
 import { EffectScope, pauseTracking, resetTracking } from '@vue/reactivity'
-<<<<<<< HEAD
 import {
   currentHydrationNode,
   isComment,
@@ -16,10 +15,7 @@
   locateHydrationNode,
   locateVaporFragmentAnchor,
 } from './dom/hydration'
-=======
-import { isHydrating } from './dom/hydration'
 import { queuePostFlushCb } from '@vue/runtime-dom'
->>>>>>> 8f29088f
 
 export type Block =
   | Node
