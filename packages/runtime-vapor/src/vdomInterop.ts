--- conflicted
+++ resolved
@@ -37,16 +37,7 @@
   mountComponent,
   unmountComponent,
 } from './component'
-<<<<<<< HEAD
-import {
-  type Block,
-  DynamicFragment,
-  VaporFragment,
-  type VaporTransitionHooks,
-  insert,
-  isFragment,
-  remove,
-} from './block'
+import { type Block, type VaporTransitionHooks, insert, remove } from './block'
 import {
   EMPTY_OBJ,
   extend,
@@ -54,16 +45,11 @@
   isFunction,
   isReservedProp,
 } from '@vue/shared'
-=======
-import { type Block, insert, remove } from './block'
-import { EMPTY_OBJ, extend, isFunction } from '@vue/shared'
->>>>>>> fed71cb8
 import { type RawProps, rawPropsProxyHandlers } from './componentProps'
 import type { RawSlots, VaporSlot } from './componentSlots'
 import { renderEffect } from './renderEffect'
 import { createTextNode } from './dom/node'
 import { optimizePropertyLookup } from './dom/prop'
-<<<<<<< HEAD
 import { setTransitionHooks as setVaporTransitionHooks } from './components/Transition'
 import {
   currentHydrationNode,
@@ -71,9 +57,7 @@
   locateHydrationNode,
   hydrateNode as vaporHydrateNode,
 } from './dom/hydration'
-=======
-import { VaporFragment } from './fragment'
->>>>>>> fed71cb8
+import { DynamicFragment, VaporFragment, isFragment } from './fragment'
 
 // mounting vapor components and slots in vdom
 const vaporInteropImpl: Omit<
