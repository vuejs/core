import {
  type App,
  type ComponentInternalInstance,
  type ConcreteComponent,
  MoveType,
  type Plugin,
  type RendererInternals,
  type ShallowRef,
  type Slots,
  type VNode,
  type VNodeNormalizedRef,
  type VaporInteropInterface,
  createInternalObject,
  createVNode,
  currentInstance,
  ensureRenderer,
<<<<<<< HEAD
  normalizeRef,
=======
  isEmitListener,
>>>>>>> c86bf7b1
  onScopeDispose,
  renderSlot,
  shallowRef,
  simpleSetCurrentInstance,
  setRef as vdomSetRef,
} from '@vue/runtime-dom'
import {
  type LooseRawProps,
  type LooseRawSlots,
  type VaporComponent,
  VaporComponentInstance,
  createComponent,
  mountComponent,
  unmountComponent,
} from './component'
import { type Block, VaporFragment, insert, remove } from './block'
import { EMPTY_OBJ, extend, isFunction, isReservedProp } from '@vue/shared'
import { type RawProps, rawPropsProxyHandlers } from './componentProps'
import type { RawSlots, VaporSlot } from './componentSlots'
import { renderEffect } from './renderEffect'
import { createTextNode } from './dom/node'
import { optimizePropertyLookup } from './dom/prop'
import type { NodeRef } from './apiTemplateRef'

// mounting vapor components and slots in vdom
const vaporInteropImpl: Omit<
  VaporInteropInterface,
  'vdomMount' | 'vdomUnmount' | 'vdomSlot'
> = {
  mount(vnode, container, anchor, parentComponent) {
    const selfAnchor = (vnode.el = vnode.anchor = createTextNode())
    container.insertBefore(selfAnchor, anchor)
    const prev = currentInstance
    simpleSetCurrentInstance(parentComponent)

    // filter out reserved props
    const props: VNode['props'] = {}
    for (const key in vnode.props) {
      if (!isReservedProp(key)) {
        props[key] = vnode.props[key]
      }
    }

    const propsRef = shallowRef(props)
    const slotsRef = shallowRef(vnode.children)

    // @ts-expect-error
    const instance = (vnode.component = createComponent(
      vnode.type as any as VaporComponent,
      {
        $: [() => propsRef.value],
      } as RawProps,
      {
        _: slotsRef, // pass the slots ref
      } as any as RawSlots,
    ))
    instance.rawPropsRef = propsRef
    instance.rawSlotsRef = slotsRef
    mountComponent(instance, container, selfAnchor)
    simpleSetCurrentInstance(prev)
    return instance
  },

  update(n1, n2, shouldUpdate) {
    n2.component = n1.component
    n2.el = n2.anchor = n1.anchor
    if (shouldUpdate) {
      const instance = n2.component as any as VaporComponentInstance
      instance.rawPropsRef!.value = n2.props
      instance.rawSlotsRef!.value = n2.children
    }
  },

  unmount(vnode, doRemove) {
    const container = doRemove ? vnode.anchor!.parentNode : undefined
    if (vnode.component) {
      unmountComponent(vnode.component as any, container)
    } else if (vnode.vb) {
      remove(vnode.vb, container)
    }
    remove(vnode.anchor as Node, container)
  },

  /**
   * vapor slot in vdom
   */
  slot(n1: VNode, n2: VNode, container, anchor) {
    if (!n1) {
      // mount
      const selfAnchor = (n2.el = n2.anchor = createTextNode())
      insert(selfAnchor, container, anchor)
      const { slot, fallback } = n2.vs!
      const propsRef = (n2.vs!.ref = shallowRef(n2.props))
      const slotBlock = slot(new Proxy(propsRef, vaporSlotPropsProxyHandler))
      // TODO fallback for slot with v-if content
      // fallback is a vnode slot function here, and slotBlock, if a DynamicFragment,
      // expects a Vapor BlockFn as fallback
      fallback
      insert((n2.vb = slotBlock), container, selfAnchor)
    } else {
      // update
      n2.el = n2.anchor = n1.anchor
      n2.vb = n1.vb
      ;(n2.vs!.ref = n1.vs!.ref)!.value = n2.props
    }
  },

  move(vnode, container, anchor) {
    insert(vnode.vb || (vnode.component as any), container, anchor)
    insert(vnode.anchor as any, container, anchor)
  },
}

const vaporSlotPropsProxyHandler: ProxyHandler<
  ShallowRef<Record<string, any>>
> = {
  get(target, key: any) {
    return target.value[key]
  },
  has(target, key: any) {
    return target.value[key]
  },
  ownKeys(target) {
    return Object.keys(target.value)
  },
}

const vaporSlotsProxyHandler: ProxyHandler<any> = {
  get(target, key) {
    if (key === '_vapor') {
      return target
    } else {
      return target[key]
    }
  },
}

/**
 * Mount vdom component in vapor
 */
function createVDOMComponent(
  internals: RendererInternals,
  component: ConcreteComponent,
  rawProps?: LooseRawProps | null,
  rawSlots?: LooseRawSlots | null,
): VaporFragment {
  const frag = new VaporFragment([])
  const vnode = createVNode(
    component,
    rawProps && new Proxy(rawProps, rawPropsProxyHandlers),
  )
  const wrapper = new VaporComponentInstance(
    { props: component.props },
    rawProps as RawProps,
    rawSlots as RawSlots,
  )

  // overwrite how the vdom instance handles props
  vnode.vi = (instance: ComponentInternalInstance) => {
    instance.props = wrapper.props

    const attrs = (instance.attrs = createInternalObject())
    for (const key in wrapper.attrs) {
      if (!isEmitListener(instance.emitsOptions, key)) {
        attrs[key] = wrapper.attrs[key]
      }
    }

    instance.slots =
      wrapper.slots === EMPTY_OBJ
        ? EMPTY_OBJ
        : new Proxy(wrapper.slots, vaporSlotsProxyHandler)
  }

  let rawRef: VNodeNormalizedRef | null = null
  let isMounted = false
  const parentInstance = currentInstance as VaporComponentInstance
  const unmount = (parentNode?: ParentNode) => {
    // unset ref
    if (rawRef) vdomSetRef(rawRef, null, null, vnode, true)
    internals.umt(vnode.component!, null, !!parentNode)
  }

  frag.insert = (parentNode, anchor) => {
    if (!isMounted) {
      internals.mt(
        vnode,
        parentNode,
        anchor,
        parentInstance as any,
        null,
        undefined,
        false,
      )
      // set ref
      if (rawRef) vdomSetRef(rawRef, null, null, vnode)
      onScopeDispose(unmount, true)
      isMounted = true
    } else {
      // move
      internals.m(
        vnode,
        parentNode,
        anchor,
        MoveType.REORDER,
        parentInstance as any,
      )
    }
  }

  frag.remove = unmount

  frag.setRef = (
    instance: VaporComponentInstance,
    ref: NodeRef,
    refFor: boolean,
    refKey: string | undefined,
  ): void => {
    rawRef = normalizeRef(
      {
        ref: ref as any,
        ref_for: refFor,
        ref_key: refKey,
      },
      instance as any,
    )
  }

  return frag
}

/**
 * Mount vdom slot in vapor
 */
function renderVDOMSlot(
  internals: RendererInternals,
  slotsRef: ShallowRef<Slots>,
  name: string | (() => string),
  props: Record<string, any>,
  parentComponent: VaporComponentInstance,
  fallback?: VaporSlot,
): VaporFragment {
  const frag = new VaporFragment([])

  let isMounted = false
  let fallbackNodes: Block | undefined
  let oldVNode: VNode | null = null

  frag.insert = (parentNode, anchor) => {
    if (!isMounted) {
      renderEffect(() => {
        const vnode = renderSlot(
          slotsRef.value,
          isFunction(name) ? name() : name,
          props,
        )
        if ((vnode.children as any[]).length) {
          if (fallbackNodes) {
            remove(fallbackNodes, parentNode)
            fallbackNodes = undefined
          }
          internals.p(
            oldVNode,
            vnode,
            parentNode,
            anchor,
            parentComponent as any,
          )
          oldVNode = vnode
        } else {
          if (fallback && !fallbackNodes) {
            // mount fallback
            if (oldVNode) {
              internals.um(oldVNode, parentComponent as any, null, true)
            }
            insert((fallbackNodes = fallback(props)), parentNode, anchor)
          }
          oldVNode = null
        }
      })
      isMounted = true
    } else {
      // move
      internals.m(
        oldVNode!,
        parentNode,
        anchor,
        MoveType.REORDER,
        parentComponent as any,
      )
    }

    frag.remove = parentNode => {
      if (fallbackNodes) {
        remove(fallbackNodes, parentNode)
      } else if (oldVNode) {
        internals.um(oldVNode, parentComponent as any, null)
      }
    }
  }

  return frag
}

export const vaporInteropPlugin: Plugin = app => {
  const internals = ensureRenderer().internals
  app._context.vapor = extend(vaporInteropImpl, {
    vdomMount: createVDOMComponent.bind(null, internals),
    vdomUnmount: internals.umt,
    vdomSlot: renderVDOMSlot.bind(null, internals),
  })
  const mount = app.mount
  app.mount = ((...args) => {
    optimizePropertyLookup()
    return mount(...args)
  }) satisfies App['mount']
}<|MERGE_RESOLUTION|>--- conflicted
+++ resolved
@@ -14,11 +14,8 @@
   createVNode,
   currentInstance,
   ensureRenderer,
-<<<<<<< HEAD
+  isEmitListener,
   normalizeRef,
-=======
-  isEmitListener,
->>>>>>> c86bf7b1
   onScopeDispose,
   renderSlot,
   shallowRef,
