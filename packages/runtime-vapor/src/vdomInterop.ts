import {
  type App,
  type ComponentInternalInstance,
  type ConcreteComponent,
  type KeepAliveContext,
  MoveType,
  type Plugin,
  type RendererElement,
  type RendererInternals,
  type RendererNode,
  type ShallowRef,
  type Slots,
  type TransitionHooks,
  type VNode,
  type VNodeNormalizedRef,
  type VaporInteropInterface,
  createInternalObject,
  createVNode,
  currentInstance,
  ensureRenderer,
  ensureVaporSlotFallback,
  isEmitListener,
  isKeepAlive,
  isVNode,
  normalizeRef,
  onScopeDispose,
  renderSlot,
  setTransitionHooks as setVNodeTransitionHooks,
  shallowReactive,
  shallowRef,
  simpleSetCurrentInstance,
  activate as vdomActivate,
  deactivate as vdomDeactivate,
  setRef as vdomSetRef,
} from '@vue/runtime-dom'
import {
  type LooseRawProps,
  type LooseRawSlots,
  type VaporComponent,
  VaporComponentInstance,
  createComponent,
  mountComponent,
  unmountComponent,
} from './component'
<<<<<<< HEAD
import { type Block, insert, remove } from './block'
import { EMPTY_OBJ, extend, isFunction } from '@vue/shared'
=======
import {
  type Block,
  VaporFragment,
  type VaporTransitionHooks,
  insert,
  isFragment,
  remove,
  setFragmentFallback,
} from './block'
import {
  EMPTY_OBJ,
  ShapeFlags,
  extend,
  isArray,
  isFunction,
  isReservedProp,
} from '@vue/shared'
>>>>>>> 6ec403f0
import { type RawProps, rawPropsProxyHandlers } from './componentProps'
import type { RawSlots, VaporSlot } from './componentSlots'
import { renderEffect } from './renderEffect'
import { createTextNode } from './dom/node'
import { optimizePropertyLookup } from './dom/prop'
<<<<<<< HEAD
import { VaporFragment } from './fragment'
=======
import type { NodeRef } from './apiTemplateRef'
import { setTransitionHooks as setVaporTransitionHooks } from './components/Transition'
import {
  type KeepAliveInstance,
  activate,
  deactivate,
} from './components/KeepAlive'
>>>>>>> 6ec403f0

export const interopKey: unique symbol = Symbol(`interop`)

// mounting vapor components and slots in vdom
const vaporInteropImpl: Omit<
  VaporInteropInterface,
  'vdomMount' | 'vdomUnmount' | 'vdomSlot'
> = {
  mount(vnode, container, anchor, parentComponent) {
    const selfAnchor = (vnode.el = vnode.anchor = createTextNode())
    container.insertBefore(selfAnchor, anchor)
    const prev = currentInstance
    simpleSetCurrentInstance(parentComponent)

    // filter out reserved props
    const props: VNode['props'] = {}
    for (const key in vnode.props) {
      if (!isReservedProp(key)) {
        props[key] = vnode.props[key]
      }
    }

    const propsRef = shallowRef(props)
    const slotsRef = shallowRef(vnode.children)

    const dynamicPropSource: (() => any)[] & { [interopKey]?: boolean } = [
      () => propsRef.value,
    ]
    // mark as interop props
    dynamicPropSource[interopKey] = true
    // @ts-expect-error
    const instance = (vnode.component = createComponent(
      vnode.type as any as VaporComponent,
      {
        $: dynamicPropSource,
      } as RawProps,
      {
        _: slotsRef, // pass the slots ref
      } as any as RawSlots,
    ))
    instance.rawPropsRef = propsRef
    instance.rawSlotsRef = slotsRef

    // copy the shape flag from the vdom component if inside a keep-alive
    if (isKeepAlive(parentComponent)) instance.shapeFlag = vnode.shapeFlag

    if (vnode.transition) {
      setVaporTransitionHooks(
        instance,
        vnode.transition as VaporTransitionHooks,
      )
    }
    mountComponent(instance, container, selfAnchor)
    simpleSetCurrentInstance(prev)
    return instance
  },

  update(n1, n2, shouldUpdate) {
    n2.component = n1.component
    n2.el = n2.anchor = n1.anchor
    if (shouldUpdate) {
      const instance = n2.component as any as VaporComponentInstance
      instance.rawPropsRef!.value = n2.props
      instance.rawSlotsRef!.value = n2.children
    }
  },

  unmount(vnode, doRemove) {
    const container = doRemove ? vnode.anchor!.parentNode : undefined
    if (vnode.component) {
      unmountComponent(vnode.component as any, container)
    } else if (vnode.vb) {
      remove(vnode.vb, container)
    }
    remove(vnode.anchor as Node, container)
  },

  /**
   * vapor slot in vdom
   */
  slot(n1: VNode, n2: VNode, container, anchor) {
    if (!n1) {
      // mount
      let selfAnchor: Node | undefined
      const { slot, fallback } = n2.vs!
      const propsRef = (n2.vs!.ref = shallowRef(n2.props))
      const slotBlock = slot(new Proxy(propsRef, vaporSlotPropsProxyHandler))
      // handle nested fragments
      if (fallback && isFragment(slotBlock)) {
        setFragmentFallback(slotBlock, createFallback(fallback))
        // use fragment's anchor when possible
        selfAnchor = slotBlock.anchor
      }
      if (!selfAnchor) selfAnchor = createTextNode()
      insert((n2.el = n2.anchor = selfAnchor), container, anchor)
      insert((n2.vb = slotBlock), container, selfAnchor)
    } else {
      // update
      n2.el = n2.anchor = n1.anchor
      n2.vb = n1.vb
      ;(n2.vs!.ref = n1.vs!.ref)!.value = n2.props
    }
  },

  move(vnode, container, anchor) {
    insert(vnode.vb || (vnode.component as any), container, anchor)
    insert(vnode.anchor as any, container, anchor)
  },

  setTransitionHooks(component, hooks) {
    setVaporTransitionHooks(component as any, hooks as VaporTransitionHooks)
  },

  activate(vnode, container, anchor, parentComponent) {
    const cached = (parentComponent.ctx as KeepAliveContext).getCachedComponent(
      vnode,
    )

    vnode.el = cached.el
    vnode.component = cached.component
    vnode.anchor = cached.anchor
    activate(vnode.component as any, container, anchor)
    insert(vnode.anchor as any, container, anchor)
  },

  deactivate(vnode, container) {
    deactivate(vnode.component as any, container)
    insert(vnode.anchor as any, container)
  },
}

const vaporSlotPropsProxyHandler: ProxyHandler<
  ShallowRef<Record<string, any>>
> = {
  get(target, key: any) {
    return target.value[key]
  },
  has(target, key: any) {
    return target.value[key]
  },
  ownKeys(target) {
    return Object.keys(target.value)
  },
}

const vaporSlotsProxyHandler: ProxyHandler<any> = {
  get(target, key) {
    const slot = target[key]
    if (isFunction(slot)) {
      slot.__vapor = true
    }
    return slot
  },
}

/**
 * Mount vdom component in vapor
 */
function createVDOMComponent(
  internals: RendererInternals,
  component: ConcreteComponent,
  rawProps?: LooseRawProps | null,
  rawSlots?: LooseRawSlots | null,
): VaporFragment {
  const frag = new VaporFragment([])
  const vnode = (frag.vnode = createVNode(
    component,
    rawProps && new Proxy(rawProps, rawPropsProxyHandlers),
  ))
  const wrapper = new VaporComponentInstance(
    { props: component.props },
    rawProps as RawProps,
    rawSlots as RawSlots,
  )

  // overwrite how the vdom instance handles props
  vnode.vi = (instance: ComponentInternalInstance) => {
    // ensure props are shallow reactive to align with VDOM behavior.
    instance.props = shallowReactive(wrapper.props)

    const attrs = (instance.attrs = createInternalObject())
    for (const key in wrapper.attrs) {
      if (!isEmitListener(instance.emitsOptions, key)) {
        attrs[key] = wrapper.attrs[key]
      }
    }

    instance.slots =
      wrapper.slots === EMPTY_OBJ
        ? EMPTY_OBJ
        : new Proxy(wrapper.slots, vaporSlotsProxyHandler)
  }

  let rawRef: VNodeNormalizedRef | null = null
  let isMounted = false
  const parentInstance = currentInstance as VaporComponentInstance
  const unmount = (parentNode?: ParentNode, transition?: TransitionHooks) => {
    // unset ref
    if (rawRef) vdomSetRef(rawRef, null, null, vnode, true)
    if (transition) setVNodeTransitionHooks(vnode, transition)
    if (vnode.shapeFlag & ShapeFlags.COMPONENT_SHOULD_KEEP_ALIVE) {
      vdomDeactivate(
        vnode,
        (parentInstance as KeepAliveInstance).getStorageContainer(),
        internals,
        parentInstance as any,
        null,
      )
      return
    }
    internals.umt(vnode.component!, null, !!parentNode)
  }

  frag.insert = (parentNode, anchor, transition) => {
    if (vnode.shapeFlag & ShapeFlags.COMPONENT_KEPT_ALIVE) {
      vdomActivate(
        vnode,
        parentNode,
        anchor,
        internals,
        parentInstance as any,
        null,
        undefined,
        false,
      )
      return
    }

    const prev = currentInstance
    simpleSetCurrentInstance(parentInstance)
    if (!isMounted) {
      if (transition) setVNodeTransitionHooks(vnode, transition)
      internals.mt(
        vnode,
        parentNode,
        anchor,
        parentInstance as any,
        null,
        undefined,
        false,
      )
      // set ref
      if (rawRef) vdomSetRef(rawRef, null, null, vnode)
      onScopeDispose(unmount, true)
      isMounted = true
    } else {
      // move
      internals.m(
        vnode,
        parentNode,
        anchor,
        MoveType.REORDER,
        parentInstance as any,
      )
    }

    frag.nodes = vnode.el as any
    simpleSetCurrentInstance(prev)
  }

  frag.remove = unmount

  frag.setRef = (
    instance: VaporComponentInstance,
    ref: NodeRef,
    refFor: boolean,
    refKey: string | undefined,
  ): void => {
    rawRef = normalizeRef(
      {
        ref: ref as any,
        ref_for: refFor,
        ref_key: refKey,
      },
      instance as any,
    )
  }

  return frag
}

/**
 * Mount vdom slot in vapor
 */
function renderVDOMSlot(
  internals: RendererInternals,
  slotsRef: ShallowRef<Slots>,
  name: string | (() => string),
  props: Record<string, any>,
  parentComponent: VaporComponentInstance,
  fallback?: VaporSlot,
): VaporFragment {
  const frag = new VaporFragment([])

  let isMounted = false
  let fallbackNodes: Block | undefined
  let oldVNode: VNode | null = null

  frag.fallback = fallback
  frag.insert = (parentNode, anchor) => {
    if (!isMounted) {
      renderEffect(() => {
        let vnode: VNode | undefined
        let isValidSlot = false
        // only render slot if rawSlots is defined and slot nodes are not empty
        // otherwise, render fallback
        if (slotsRef.value) {
          vnode = renderSlot(
            slotsRef.value,
            isFunction(name) ? name() : name,
            props,
          )

          let children = vnode.children as any[]
          // handle forwarded vapor slot without its own fallback
          // use the fallback provided by the slot outlet
          ensureVaporSlotFallback(children, fallback as any)
          isValidSlot = children.length > 0
        }

        if (isValidSlot) {
          if (fallbackNodes) {
            remove(fallbackNodes, parentNode)
            fallbackNodes = undefined
          }
          internals.p(
            oldVNode,
            vnode!,
            parentNode,
            anchor,
            parentComponent as any,
          )
          oldVNode = vnode!
        } else {
          // for forwarded slot without its own fallback, use the fallback
          // provided by the slot outlet.
          // re-fetch `frag.fallback` as it may have been updated at `createSlot`
          fallback = frag.fallback
          if (fallback && !fallbackNodes) {
            // mount fallback
            if (oldVNode) {
              internals.um(oldVNode, parentComponent as any, null, true)
            }
            insert(
              (fallbackNodes = fallback(internals, parentComponent)),
              parentNode,
              anchor,
            )
          }
          oldVNode = null
        }
      })
      isMounted = true
    } else {
      // move
      internals.m(
        oldVNode!,
        parentNode,
        anchor,
        MoveType.REORDER,
        parentComponent as any,
      )
    }

    frag.remove = parentNode => {
      if (fallbackNodes) {
        remove(fallbackNodes, parentNode)
      } else if (oldVNode) {
        internals.um(oldVNode, parentComponent as any, null)
      }
    }
  }

  return frag
}

export const vaporInteropPlugin: Plugin = app => {
  const internals = ensureRenderer().internals
  app._context.vapor = extend(vaporInteropImpl, {
    vdomMount: createVDOMComponent.bind(null, internals),
    vdomUnmount: internals.umt,
    vdomSlot: renderVDOMSlot.bind(null, internals),
  })
  const mount = app.mount
  app.mount = ((...args) => {
    optimizePropertyLookup()
    return mount(...args)
  }) satisfies App['mount']
}

const createFallback =
  (fallback: () => any) =>
  (
    internals: RendererInternals<RendererNode, RendererElement>,
    parentComponent: ComponentInternalInstance | null,
  ) => {
    const fallbackNodes = fallback()

    // vnode slot, wrap it as a VaporFragment
    if (isArray(fallbackNodes) && fallbackNodes.every(isVNode)) {
      const frag = new VaporFragment([])
      frag.insert = (parentNode, anchor) => {
        fallbackNodes.forEach(vnode => {
          internals.p(null, vnode, parentNode, anchor, parentComponent)
        })
      }
      frag.remove = parentNode => {
        fallbackNodes.forEach(vnode => {
          internals.um(vnode, parentComponent, null, true)
        })
      }
      return frag
    }

    // vapor slot
    return fallbackNodes as Block
  }<|MERGE_RESOLUTION|>--- conflicted
+++ resolved
@@ -42,19 +42,7 @@
   mountComponent,
   unmountComponent,
 } from './component'
-<<<<<<< HEAD
-import { type Block, insert, remove } from './block'
-import { EMPTY_OBJ, extend, isFunction } from '@vue/shared'
-=======
-import {
-  type Block,
-  VaporFragment,
-  type VaporTransitionHooks,
-  insert,
-  isFragment,
-  remove,
-  setFragmentFallback,
-} from './block'
+import { type Block, type VaporTransitionHooks, insert, remove } from './block'
 import {
   EMPTY_OBJ,
   ShapeFlags,
@@ -63,15 +51,12 @@
   isFunction,
   isReservedProp,
 } from '@vue/shared'
->>>>>>> 6ec403f0
 import { type RawProps, rawPropsProxyHandlers } from './componentProps'
 import type { RawSlots, VaporSlot } from './componentSlots'
 import { renderEffect } from './renderEffect'
 import { createTextNode } from './dom/node'
 import { optimizePropertyLookup } from './dom/prop'
-<<<<<<< HEAD
-import { VaporFragment } from './fragment'
-=======
+import { VaporFragment, isFragment, setFragmentFallback } from './fragment'
 import type { NodeRef } from './apiTemplateRef'
 import { setTransitionHooks as setVaporTransitionHooks } from './components/Transition'
 import {
@@ -79,7 +64,6 @@
   activate,
   deactivate,
 } from './components/KeepAlive'
->>>>>>> 6ec403f0
 
 export const interopKey: unique symbol = Symbol(`interop`)
 
