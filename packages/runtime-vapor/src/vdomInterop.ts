--- conflicted
+++ resolved
@@ -34,8 +34,13 @@
   mountComponent,
   unmountComponent,
 } from './component'
-<<<<<<< HEAD
-import { type Block, VaporFragment, insert, remove } from './block'
+import {
+  type Block,
+  VaporFragment,
+  type VaporTransitionHooks,
+  insert,
+  remove,
+} from './block'
 import {
   EMPTY_OBJ,
   ShapeFlags,
@@ -43,31 +48,18 @@
   isFunction,
   isReservedProp,
 } from '@vue/shared'
-=======
-import {
-  type Block,
-  VaporFragment,
-  type VaporTransitionHooks,
-  insert,
-  remove,
-} from './block'
-import { EMPTY_OBJ, extend, isFunction, isReservedProp } from '@vue/shared'
->>>>>>> bba328ad
 import { type RawProps, rawPropsProxyHandlers } from './componentProps'
 import type { RawSlots, VaporSlot } from './componentSlots'
 import { renderEffect } from './renderEffect'
 import { createTextNode } from './dom/node'
 import { optimizePropertyLookup } from './dom/prop'
-<<<<<<< HEAD
+import { setTransitionHooks as setVaporTransitionHooks } from './components/Transition'
 import {
   type KeepAliveInstance,
   activate,
   deactivate,
 } from './components/KeepAlive'
 import type { KeepAliveContext } from 'packages/runtime-core/src/components/KeepAlive'
-=======
-import { setTransitionHooks as setVaporTransitionHooks } from './components/Transition'
->>>>>>> bba328ad
 
 export const interopKey: unique symbol = Symbol(`interop`)
 
@@ -110,17 +102,16 @@
     ))
     instance.rawPropsRef = propsRef
     instance.rawSlotsRef = slotsRef
-<<<<<<< HEAD
+
     // copy the shape flag from the vdom component if inside a keep-alive
     if (isKeepAlive(parentComponent)) instance.shapeFlag = vnode.shapeFlag
-=======
+
     if (vnode.transition) {
       setVaporTransitionHooks(
         instance,
         vnode.transition as VaporTransitionHooks,
       )
     }
->>>>>>> bba328ad
     mountComponent(instance, container, selfAnchor)
     simpleSetCurrentInstance(prev)
     return instance
@@ -175,7 +166,10 @@
     insert(vnode.anchor as any, container, anchor)
   },
 
-<<<<<<< HEAD
+  setTransitionHooks(component, hooks) {
+    setVaporTransitionHooks(component as any, hooks as VaporTransitionHooks)
+  },
+
   activate(vnode, container, anchor, parentComponent) {
     const cached = (parentComponent.ctx as KeepAliveContext).getCachedComponent(
       vnode,
@@ -191,10 +185,6 @@
   deactivate(vnode, container) {
     deactivate(vnode.component as any, container)
     insert(vnode.anchor as any, container)
-=======
-  setTransitionHooks(component, hooks) {
-    setVaporTransitionHooks(component as any, hooks as VaporTransitionHooks)
->>>>>>> bba328ad
   },
 }
 
@@ -262,8 +252,8 @@
 
   let isMounted = false
   const parentInstance = currentInstance as VaporComponentInstance
-<<<<<<< HEAD
-  const unmount = (parentNode?: ParentNode) => {
+  const unmount = (parentNode?: ParentNode, transition?: TransitionHooks) => {
+    if (transition) setVNodeTransitionHooks(vnode, transition)
     if (vnode.shapeFlag & ShapeFlags.COMPONENT_SHOULD_KEEP_ALIVE) {
       vdomDeactivate(
         vnode,
@@ -277,7 +267,7 @@
     internals.umt(vnode.component!, null, !!parentNode)
   }
 
-  frag.insert = (parentNode, anchor) => {
+  frag.insert = (parentNode, anchor, transition) => {
     if (vnode.shapeFlag & ShapeFlags.COMPONENT_KEPT_ALIVE) {
       vdomActivate(
         vnode,
@@ -291,16 +281,9 @@
       )
       return
     }
-=======
-  const unmount = (parentNode?: ParentNode, transition?: TransitionHooks) => {
-    if (transition) setVNodeTransitionHooks(vnode, transition)
-    internals.umt(vnode.component!, null, !!parentNode)
-  }
-
-  frag.insert = (parentNode, anchor, transition) => {
+
     const prev = currentInstance
     simpleSetCurrentInstance(parentInstance)
->>>>>>> bba328ad
     if (!isMounted) {
       if (transition) setVNodeTransitionHooks(vnode, transition)
       internals.mt(
