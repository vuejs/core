import {
  type App,
  type ComponentInternalInstance,
  type ConcreteComponent,
  type HydrationRenderer,
  MoveType,
  type Plugin,
  type RendererElement,
  type RendererInternals,
  type RendererNode,
  type ShallowRef,
  type Slots,
  type TransitionHooks,
  type VNode,
  type VaporInteropInterface,
  createVNode,
  currentInstance,
  ensureHydrationRenderer,
  ensureRenderer,
  ensureVaporSlotFallback,
  isVNode,
  onScopeDispose,
  renderSlot,
<<<<<<< HEAD
  shallowReactive,
=======
  setTransitionHooks as setVNodeTransitionHooks,
>>>>>>> cb8830fd
  shallowRef,
  simpleSetCurrentInstance,
} from '@vue/runtime-dom'
import {
  type LooseRawProps,
  type LooseRawSlots,
  type VaporComponent,
  VaporComponentInstance,
  createComponent,
  mountComponent,
  unmountComponent,
} from './component'
import {
  type Block,
<<<<<<< HEAD
  DynamicFragment,
  VaporFragment,
  insert,
  isFragment,
  remove,
} from './block'
import { EMPTY_OBJ, extend, isArray, isFunction } from '@vue/shared'
=======
  VaporFragment,
  type VaporTransitionHooks,
  insert,
  remove,
} from './block'
import { EMPTY_OBJ, extend, isFunction, isReservedProp } from '@vue/shared'
>>>>>>> cb8830fd
import { type RawProps, rawPropsProxyHandlers } from './componentProps'
import type { RawSlots, VaporSlot } from './componentSlots'
import { renderEffect } from './renderEffect'
import { createTextNode } from './dom/node'
import { optimizePropertyLookup } from './dom/prop'
<<<<<<< HEAD
import {
  currentHydrationNode,
  isHydrating,
  locateHydrationNode,
  hydrateNode as vaporHydrateNode,
} from './dom/hydration'
=======
import { setTransitionHooks as setVaporTransitionHooks } from './components/Transition'
>>>>>>> cb8830fd

// mounting vapor components and slots in vdom
const vaporInteropImpl: Omit<
  VaporInteropInterface,
  'vdomMount' | 'vdomUnmount' | 'vdomSlot'
> = {
  mount(vnode, container, anchor, parentComponent) {
    const selfAnchor = (vnode.el = vnode.anchor = createTextNode())
    container.insertBefore(selfAnchor, anchor)
    const prev = currentInstance
    simpleSetCurrentInstance(parentComponent)

    // filter out reserved props
    const props: VNode['props'] = {}
    for (const key in vnode.props) {
      if (!isReservedProp(key)) {
        props[key] = vnode.props[key]
      }
    }

    const propsRef = shallowRef(props)
    const slotsRef = shallowRef(vnode.children)

    // @ts-expect-error
    const instance = (vnode.component = createComponent(
      vnode.type as any as VaporComponent,
      {
        $: [() => propsRef.value],
      } as RawProps,
      {
        _: slotsRef, // pass the slots ref
      } as any as RawSlots,
    ))
    instance.rawPropsRef = propsRef
    instance.rawSlotsRef = slotsRef
    if (vnode.transition) {
      setVaporTransitionHooks(
        instance,
        vnode.transition as VaporTransitionHooks,
      )
    }
    mountComponent(instance, container, selfAnchor)
    vnode.el = instance.block
    simpleSetCurrentInstance(prev)
    return instance
  },

  update(n1, n2, shouldUpdate) {
    n2.component = n1.component
    n2.el = n2.anchor = n1.anchor
    if (shouldUpdate) {
      const instance = n2.component as any as VaporComponentInstance
      instance.rawPropsRef!.value = n2.props
      instance.rawSlotsRef!.value = n2.children
    }
  },

  unmount(vnode, doRemove) {
    const container = doRemove ? vnode.anchor!.parentNode : undefined
    if (vnode.component) {
      unmountComponent(vnode.component as any, container)
    } else if (vnode.vb) {
      remove(vnode.vb, container)
    }
    remove(vnode.anchor as Node, container)
  },

  /**
   * vapor slot in vdom
   */
  slot(n1: VNode, n2: VNode, container, anchor) {
    if (!n1) {
      // mount
      const selfAnchor = (n2.el = n2.anchor = createTextNode())
      insert(selfAnchor, container, anchor)
      const { slot, fallback } = n2.vs!
      const propsRef = (n2.vs!.ref = shallowRef(n2.props))
      const slotBlock = slot(new Proxy(propsRef, vaporSlotPropsProxyHandler))
      // TODO fallback for slot with v-if content
      // fallback is a vnode slot function here, and slotBlock, if a DynamicFragment,
      // expects a Vapor BlockFn as fallback
      // fallback

      // forwarded vdom slot without its own fallback, use the fallback provided by
      // the slot outlet
      if (slotBlock instanceof DynamicFragment) {
        // vapor slot's nodes is a forwarded vdom slot
        let nodes = slotBlock.nodes
        while (isFragment(nodes)) {
          ensureVDOMSlotFallback(nodes, fallback)
          nodes = nodes.nodes
        }
      } else if (isFragment(slotBlock)) {
        ensureVDOMSlotFallback(slotBlock, fallback)
      }

      // TODO use fragment's anchor as selfAnchor?
      insert((n2.vb = slotBlock), container, selfAnchor)
    } else {
      // update
      n2.el = n2.anchor = n1.anchor
      n2.vb = n1.vb
      ;(n2.vs!.ref = n1.vs!.ref)!.value = n2.props
    }
  },

  move(vnode, container, anchor) {
    insert(vnode.vb || (vnode.component as any), container, anchor)
    insert(vnode.anchor as any, container, anchor)
  },

<<<<<<< HEAD
  hydrate: vaporHydrateNode,
=======
  setTransitionHooks(component, hooks) {
    setVaporTransitionHooks(component as any, hooks as VaporTransitionHooks)
  },
>>>>>>> cb8830fd
}

const vaporSlotPropsProxyHandler: ProxyHandler<
  ShallowRef<Record<string, any>>
> = {
  get(target, key: any) {
    return target.value[key]
  },
  has(target, key: any) {
    return target.value[key]
  },
  ownKeys(target) {
    return Object.keys(target.value)
  },
}

const vaporSlotsProxyHandler: ProxyHandler<any> = {
  get(target, key) {
    if (key === '_vapor') {
      return target
    } else {
      return target[key]
    }
  },
}

let vdomHydrateNode: HydrationRenderer['hydrateNode'] | undefined

/**
 * Mount vdom component in vapor
 */
function createVDOMComponent(
  internals: RendererInternals,
  component: ConcreteComponent,
  rawProps?: LooseRawProps | null,
  rawSlots?: LooseRawSlots | null,
): VaporFragment {
  const frag = new VaporFragment([])
  const vnode = createVNode(
    component,
    rawProps && extend({}, new Proxy(rawProps, rawPropsProxyHandlers)),
  )
  const wrapper = new VaporComponentInstance(
    { props: component.props },
    rawProps as RawProps,
    rawSlots as RawSlots,
  )

  // overwrite how the vdom instance handles props
  vnode.vi = (instance: ComponentInternalInstance) => {
    // Ensure props are shallow reactive to align with VDOM behavior.
    // This enables direct watching of props and prevents DEV warnings.
    //
    // Example:
    // const props = defineProps(...)
    // watch(props, () => { ... }) // props must be reactive for this to work
    //
    // Without reactivity, Vue will warn in DEV about non-reactive watch sources
    instance.props = shallowReactive(wrapper.props)
    instance.attrs = wrapper.attrs
    instance.slots =
      wrapper.slots === EMPTY_OBJ
        ? EMPTY_OBJ
        : new Proxy(wrapper.slots, vaporSlotsProxyHandler)
  }

  let isMounted = false
  const parentInstance = currentInstance as VaporComponentInstance
  const unmount = (parentNode?: ParentNode, transition?: TransitionHooks) => {
    if (transition) setVNodeTransitionHooks(vnode, transition)
    internals.umt(vnode.component!, null, !!parentNode)
  }

<<<<<<< HEAD
  vnode.scopeId = parentInstance.type.__scopeId!

  frag.insert = (parentNode, anchor) => {
    if (!isMounted || isHydrating) {
      if (isHydrating) {
        ;(
          vdomHydrateNode ||
          (vdomHydrateNode = ensureHydrationRenderer().hydrateNode!)
        )(
          currentHydrationNode!,
          vnode,
          parentInstance as any,
          null,
          null,
          false,
        )
      } else {
        internals.mt(
          vnode,
          parentNode,
          anchor,
          parentInstance as any,
          null,
          undefined,
          false,
        )
      }
=======
  frag.insert = (parentNode, anchor, transition) => {
    const prev = currentInstance
    simpleSetCurrentInstance(parentInstance)
    if (!isMounted) {
      if (transition) setVNodeTransitionHooks(vnode, transition)
      internals.mt(
        vnode,
        parentNode,
        anchor,
        parentInstance as any,
        null,
        undefined,
        false,
      )
>>>>>>> cb8830fd
      onScopeDispose(unmount, true)
      isMounted = true
    } else {
      // move
      internals.m(
        vnode,
        parentNode,
        anchor,
        MoveType.REORDER,
        parentInstance as any,
      )
    }

<<<<<<< HEAD
    // update the fragment nodes
    frag.nodes = vnode.el as Block
=======
    frag.nodes = [vnode.el as Node]
    simpleSetCurrentInstance(prev)
>>>>>>> cb8830fd
  }

  frag.remove = unmount

  return frag
}

/**
 * Mount vdom slot in vapor
 */
function renderVDOMSlot(
  internals: RendererInternals,
  slotsRef: ShallowRef<Slots>,
  name: string | (() => string),
  props: Record<string, any>,
  parentComponent: VaporComponentInstance,
  fallback?: VaporSlot,
): VaporFragment {
  const frag = new VaporFragment([])

  let isMounted = false
  let fallbackNodes: Block | undefined
  let oldVNode: VNode | null = null

  frag.fallback = fallback
  frag.insert = (parentNode, anchor) => {
    if (!isMounted) {
      renderEffect(() => {
        let vnode: VNode | undefined
        let isValidSlot = false
        // only render slot if rawSlots is defined and slot nodes are not empty
        // otherwise, render fallback
        if (slotsRef.value) {
          vnode = renderSlot(
            slotsRef.value,
            isFunction(name) ? name() : name,
            props,
          )

          let children = vnode.children as any[]
          // handle forwarded vapor slot without its own fallback
          // use the fallback provided by the slot outlet
          ensureVaporSlotFallback(children, fallback as any)
          isValidSlot = children.length > 0
        }

        if (isValidSlot) {
          if (isHydrating) {
            locateHydrationNode(true)
            ;(
              vdomHydrateNode ||
              (vdomHydrateNode = ensureHydrationRenderer().hydrateNode!)
            )(
              currentHydrationNode!,
              vnode!,
              parentComponent as any,
              null,
              null,
              false,
            )
          } else if (fallbackNodes) {
            remove(fallbackNodes, parentNode)
            fallbackNodes = undefined
          }
          internals.p(
            oldVNode,
            vnode!,
            parentNode,
            anchor,
            parentComponent as any,
            null,
            undefined,
            null,
            false,
          )
          oldVNode = vnode!
        } else {
          // for forwarded slot without its own fallback, use the fallback
          // provided by the slot outlet.
          // re-fetch `frag.fallback` as it may have been updated at `createSlot`
          fallback = frag.fallback
          if (fallback && !fallbackNodes) {
            // mount fallback
            if (oldVNode) {
              internals.um(oldVNode, parentComponent as any, null, true)
            }
            insert(
              (fallbackNodes = fallback(internals, parentComponent)),
              parentNode,
              anchor,
            )
          }
          oldVNode = null
        }
      })
      isMounted = true
    } else {
      // move
      internals.m(
        oldVNode!,
        parentNode,
        anchor,
        MoveType.REORDER,
        parentComponent as any,
      )
    }

    frag.remove = parentNode => {
      if (fallbackNodes) {
        remove(fallbackNodes, parentNode)
      } else if (oldVNode) {
        internals.um(oldVNode, parentComponent as any, null)
      }
    }
  }

  return frag
}

export const vaporInteropPlugin: Plugin = app => {
  const internals = ensureRenderer().internals
  app._context.vapor = extend(vaporInteropImpl, {
    vdomMount: createVDOMComponent.bind(null, internals),
    vdomUnmount: internals.umt,
    vdomSlot: renderVDOMSlot.bind(null, internals),
  })
  const mount = app.mount
  app.mount = ((...args) => {
    optimizePropertyLookup()
    return mount(...args)
  }) satisfies App['mount']
}

function ensureVDOMSlotFallback(block: VaporFragment, fallback?: () => any) {
  if (block.insert && !block.fallback && fallback) {
    block.fallback = createFallback(fallback)
  }
}

const createFallback =
  (fallback: () => any) =>
  (
    internals: RendererInternals<RendererNode, RendererElement>,
    parentComponent: ComponentInternalInstance | null,
  ) => {
    const fallbackNodes = fallback()

    // vnode slot, wrap it as a VaporFragment
    if (isArray(fallbackNodes) && fallbackNodes.every(isVNode)) {
      const frag = new VaporFragment([])
      frag.insert = (parentNode, anchor) => {
        fallbackNodes.forEach(vnode => {
          internals.p(null, vnode, parentNode, anchor, parentComponent)
        })
      }
      frag.remove = parentNode => {
        fallbackNodes.forEach(vnode => {
          internals.um(vnode, parentComponent, null, true)
        })
      }
      return frag
    }

    // vapor slot
    return fallbackNodes as Block
  }<|MERGE_RESOLUTION|>--- conflicted
+++ resolved
@@ -21,11 +21,8 @@
   isVNode,
   onScopeDispose,
   renderSlot,
-<<<<<<< HEAD
+  setTransitionHooks as setVNodeTransitionHooks,
   shallowReactive,
-=======
-  setTransitionHooks as setVNodeTransitionHooks,
->>>>>>> cb8830fd
   shallowRef,
   simpleSetCurrentInstance,
 } from '@vue/runtime-dom'
@@ -40,37 +37,32 @@
 } from './component'
 import {
   type Block,
-<<<<<<< HEAD
   DynamicFragment,
   VaporFragment,
+  type VaporTransitionHooks,
   insert,
   isFragment,
   remove,
 } from './block'
-import { EMPTY_OBJ, extend, isArray, isFunction } from '@vue/shared'
-=======
-  VaporFragment,
-  type VaporTransitionHooks,
-  insert,
-  remove,
-} from './block'
-import { EMPTY_OBJ, extend, isFunction, isReservedProp } from '@vue/shared'
->>>>>>> cb8830fd
+import {
+  EMPTY_OBJ,
+  extend,
+  isArray,
+  isFunction,
+  isReservedProp,
+} from '@vue/shared'
 import { type RawProps, rawPropsProxyHandlers } from './componentProps'
 import type { RawSlots, VaporSlot } from './componentSlots'
 import { renderEffect } from './renderEffect'
 import { createTextNode } from './dom/node'
 import { optimizePropertyLookup } from './dom/prop'
-<<<<<<< HEAD
+import { setTransitionHooks as setVaporTransitionHooks } from './components/Transition'
 import {
   currentHydrationNode,
   isHydrating,
   locateHydrationNode,
   hydrateNode as vaporHydrateNode,
 } from './dom/hydration'
-=======
-import { setTransitionHooks as setVaporTransitionHooks } from './components/Transition'
->>>>>>> cb8830fd
 
 // mounting vapor components and slots in vdom
 const vaporInteropImpl: Omit<
@@ -182,13 +174,11 @@
     insert(vnode.anchor as any, container, anchor)
   },
 
-<<<<<<< HEAD
-  hydrate: vaporHydrateNode,
-=======
   setTransitionHooks(component, hooks) {
     setVaporTransitionHooks(component as any, hooks as VaporTransitionHooks)
   },
->>>>>>> cb8830fd
+
+  hydrate: vaporHydrateNode,
 }
 
 const vaporSlotPropsProxyHandler: ProxyHandler<
@@ -262,10 +252,11 @@
     internals.umt(vnode.component!, null, !!parentNode)
   }
 
-<<<<<<< HEAD
   vnode.scopeId = parentInstance.type.__scopeId!
 
   frag.insert = (parentNode, anchor) => {
+    const prev = currentInstance
+    simpleSetCurrentInstance(parentInstance)
     if (!isMounted || isHydrating) {
       if (isHydrating) {
         ;(
@@ -290,22 +281,6 @@
           false,
         )
       }
-=======
-  frag.insert = (parentNode, anchor, transition) => {
-    const prev = currentInstance
-    simpleSetCurrentInstance(parentInstance)
-    if (!isMounted) {
-      if (transition) setVNodeTransitionHooks(vnode, transition)
-      internals.mt(
-        vnode,
-        parentNode,
-        anchor,
-        parentInstance as any,
-        null,
-        undefined,
-        false,
-      )
->>>>>>> cb8830fd
       onScopeDispose(unmount, true)
       isMounted = true
     } else {
@@ -319,13 +294,10 @@
       )
     }
 
-<<<<<<< HEAD
+    simpleSetCurrentInstance(prev)
+
     // update the fragment nodes
     frag.nodes = vnode.el as Block
-=======
-    frag.nodes = [vnode.el as Node]
-    simpleSetCurrentInstance(prev)
->>>>>>> cb8830fd
   }
 
   frag.remove = unmount
