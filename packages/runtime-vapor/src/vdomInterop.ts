import {
  type App,
  type ComponentInternalInstance,
  type ConcreteComponent,
  type HydrationRenderer,
  MoveType,
  type Plugin,
  type RendererElement,
  type RendererInternals,
  type RendererNode,
  type ShallowRef,
  type Slots,
  type TransitionHooks,
  type VNode,
  type VaporInteropInterface,
  createInternalObject,
  createVNode,
  currentInstance,
  ensureHydrationRenderer,
  ensureRenderer,
  ensureVaporSlotFallback,
  isEmitListener,
  isVNode,
  onScopeDispose,
  renderSlot,
  setTransitionHooks as setVNodeTransitionHooks,
  shallowReactive,
  shallowRef,
  simpleSetCurrentInstance,
} from '@vue/runtime-dom'
import {
  type LooseRawProps,
  type LooseRawSlots,
  type VaporComponent,
  VaporComponentInstance,
  createComponent,
  mountComponent,
  unmountComponent,
} from './component'
<<<<<<< HEAD
import { type Block, type VaporTransitionHooks, insert, remove } from './block'
import {
  EMPTY_OBJ,
  extend,
  isArray,
  isFunction,
  isReservedProp,
} from '@vue/shared'
=======
import {
  type Block,
  VaporFragment,
  insert,
  isFragment,
  remove,
  setFragmentFallback,
} from './block'
import { EMPTY_OBJ, extend, isArray, isFunction } from '@vue/shared'
>>>>>>> 5b4673fc
import { type RawProps, rawPropsProxyHandlers } from './componentProps'
import type { RawSlots, VaporSlot } from './componentSlots'
import { renderEffect } from './renderEffect'
import { __next, createTextNode } from './dom/node'
import { optimizePropertyLookup } from './dom/prop'
import { setTransitionHooks as setVaporTransitionHooks } from './components/Transition'
import {
  currentHydrationNode,
  isHydrating,
  locateHydrationNode,
  locateVaporFragmentAnchor,
  setCurrentHydrationNode,
  hydrateNode as vaporHydrateNode,
} from './dom/hydration'
import { DynamicFragment, VaporFragment, isFragment } from './fragment'

export const interopKey: unique symbol = Symbol(`interop`)

// mounting vapor components and slots in vdom
const vaporInteropImpl: Omit<
  VaporInteropInterface,
  'vdomMount' | 'vdomUnmount' | 'vdomSlot'
> = {
  mount(vnode, container, anchor, parentComponent) {
    const selfAnchor = (vnode.el = vnode.anchor = createTextNode())
    container.insertBefore(selfAnchor, anchor)
    const prev = currentInstance
    simpleSetCurrentInstance(parentComponent)

    // filter out reserved props
    const props: VNode['props'] = {}
    for (const key in vnode.props) {
      if (!isReservedProp(key)) {
        props[key] = vnode.props[key]
      }
    }

    const propsRef = shallowRef(props)
    const slotsRef = shallowRef(vnode.children)

    const dynamicPropSource: (() => any)[] & { [interopKey]?: boolean } = [
      () => propsRef.value,
    ]
    // mark as interop props
    dynamicPropSource[interopKey] = true
    // @ts-expect-error
    const instance = (vnode.component = createComponent(
      vnode.type as any as VaporComponent,
      {
        $: dynamicPropSource,
      } as RawProps,
      {
        _: slotsRef, // pass the slots ref
      } as any as RawSlots,
    ))
    instance.rawPropsRef = propsRef
    instance.rawSlotsRef = slotsRef
    if (vnode.transition) {
      setVaporTransitionHooks(
        instance,
        vnode.transition as VaporTransitionHooks,
      )
    }
    mountComponent(instance, container, selfAnchor)
    simpleSetCurrentInstance(prev)
    return instance
  },

  update(n1, n2, shouldUpdate) {
    n2.component = n1.component
    n2.el = n2.anchor = n1.anchor
    if (shouldUpdate) {
      const instance = n2.component as any as VaporComponentInstance
      instance.rawPropsRef!.value = n2.props
      instance.rawSlotsRef!.value = n2.children
    }
  },

  unmount(vnode, doRemove) {
    const container = doRemove ? vnode.anchor!.parentNode : undefined
    if (vnode.component) {
      unmountComponent(vnode.component as any, container)
    } else if (vnode.vb) {
      remove(vnode.vb, container)
    }
    remove(vnode.anchor as Node, container)
  },

  /**
   * vapor slot in vdom
   */
  slot(n1: VNode, n2: VNode, container, anchor) {
    if (!n1) {
      // mount
      let selfAnchor: Node | undefined
      const { slot, fallback } = n2.vs!
      const propsRef = (n2.vs!.ref = shallowRef(n2.props))
      const slotBlock = slot(new Proxy(propsRef, vaporSlotPropsProxyHandler))
<<<<<<< HEAD
      // forwarded vdom slot without its own fallback, use the fallback provided by
      // the slot outlet
      if (slotBlock instanceof DynamicFragment) {
        // vapor slot's nodes is a forwarded vdom slot
        let nodes = slotBlock.nodes
        while (isFragment(nodes)) {
          ensureVDOMSlotFallback(nodes, fallback)
          nodes = nodes.nodes
        }
        // use fragment's anchor when possible
        selfAnchor = slotBlock.anchor
      } else if (isFragment(slotBlock)) {
        ensureVDOMSlotFallback(slotBlock, fallback)
        selfAnchor = slotBlock.anchor!
      }

=======
      // handle nested fragments
      if (fallback && isFragment(slotBlock)) {
        setFragmentFallback(slotBlock, createFallback(fallback))
        // use fragment's anchor when possible
        selfAnchor = slotBlock.anchor
      }
>>>>>>> 5b4673fc
      if (!selfAnchor) selfAnchor = createTextNode()
      insert((n2.el = n2.anchor = selfAnchor), container, anchor)
      insert((n2.vb = slotBlock), container, selfAnchor)
    } else {
      // update
      n2.el = n2.anchor = n1.anchor
      n2.vb = n1.vb
      ;(n2.vs!.ref = n1.vs!.ref)!.value = n2.props
    }
  },

  move(vnode, container, anchor) {
    insert(vnode.vb || (vnode.component as any), container, anchor)
    insert(vnode.anchor as any, container, anchor)
  },

  setTransitionHooks(component, hooks) {
    setVaporTransitionHooks(component as any, hooks as VaporTransitionHooks)
  },

  hydrate: vaporHydrateNode,
  hydrateSlot(vnode, container) {
    const { slot } = vnode.vs!
    const propsRef = (vnode.vs!.ref = shallowRef(vnode.props))
    const slotBlock = slot(new Proxy(propsRef, vaporSlotPropsProxyHandler))
    vaporHydrateNode(slotBlock, () => {
      const anchor = locateVaporFragmentAnchor(currentHydrationNode!, 'slot')!
      vnode.el = vnode.anchor = anchor
      insert((vnode.vb = slotBlock), container, anchor)
    })
  },
}

const vaporSlotPropsProxyHandler: ProxyHandler<
  ShallowRef<Record<string, any>>
> = {
  get(target, key: any) {
    return target.value[key]
  },
  has(target, key: any) {
    return target.value[key]
  },
  ownKeys(target) {
    return Object.keys(target.value)
  },
}

const vaporSlotsProxyHandler: ProxyHandler<any> = {
  get(target, key) {
    const slot = target[key]
    if (isFunction(slot)) {
      slot.__vapor = true
    }
    return slot
  },
}

let vdomHydrateNode: HydrationRenderer['hydrateNode'] | undefined

/**
 * Mount vdom component in vapor
 */
function createVDOMComponent(
  internals: RendererInternals,
  component: ConcreteComponent,
  rawProps?: LooseRawProps | null,
  rawSlots?: LooseRawSlots | null,
  scopeId?: string,
): VaporFragment {
  const frag = new VaporFragment([])
  const vnode = createVNode(
    component,
    rawProps && extend({}, new Proxy(rawProps, rawPropsProxyHandlers)),
  )
  const wrapper = new VaporComponentInstance(
    { props: component.props },
    rawProps as RawProps,
    rawSlots as RawSlots,
  )

  // overwrite how the vdom instance handles props
  vnode.vi = (instance: ComponentInternalInstance) => {
    // ensure props are shallow reactive to align with VDOM behavior.
    instance.props = shallowReactive(wrapper.props)

    const attrs = (instance.attrs = createInternalObject())
    for (const key in wrapper.attrs) {
      if (!isEmitListener(instance.emitsOptions, key)) {
        attrs[key] = wrapper.attrs[key]
      }
    }

    instance.slots =
      wrapper.slots === EMPTY_OBJ
        ? EMPTY_OBJ
        : new Proxy(wrapper.slots, vaporSlotsProxyHandler)
  }

  let isMounted = false
  const parentInstance = currentInstance as VaporComponentInstance
  const unmount = (parentNode?: ParentNode, transition?: TransitionHooks) => {
    if (transition) setVNodeTransitionHooks(vnode, transition)
    internals.umt(vnode.component!, null, !!parentNode)
  }

  vnode.scopeId = parentInstance && parentInstance.type.__scopeId!

  frag.insert = (parentNode, anchor, transition) => {
    const prev = currentInstance
    simpleSetCurrentInstance(parentInstance)
    if (!isMounted || isHydrating) {
      if (transition) setVNodeTransitionHooks(vnode, transition)

      if (isHydrating) {
        hydrateVNode(vnode, parentInstance as any)
      } else {
        internals.mt(
          vnode,
          parentNode,
          anchor,
          parentInstance as any,
          null,
          undefined,
          false,
        )
      }
      onScopeDispose(unmount, true)
      isMounted = true
    } else {
      // move
      internals.m(
        vnode,
        parentNode,
        anchor,
        MoveType.REORDER,
        parentInstance as any,
      )
    }

    // update the fragment nodes
    frag.nodes = [vnode.el as Node]
    simpleSetCurrentInstance(prev)
  }

  frag.remove = unmount

  return frag
}

/**
 * Mount vdom slot in vapor
 */
function renderVDOMSlot(
  internals: RendererInternals,
  slotsRef: ShallowRef<Slots>,
  name: string | (() => string),
  props: Record<string, any>,
  parentComponent: VaporComponentInstance,
  fallback?: VaporSlot,
): VaporFragment {
  const frag = new VaporFragment([])

  let isMounted = false
  let fallbackNodes: Block | undefined
  let oldVNode: VNode | null = null

  frag.fallback = fallback
  frag.insert = (parentNode, anchor) => {
    if (!isMounted) {
      renderEffect(() => {
        let vnode: VNode | undefined
        let isValidSlot = false
        // only render slot if rawSlots is defined and slot nodes are not empty
        // otherwise, render fallback
        if (slotsRef.value) {
          vnode = renderSlot(
            slotsRef.value,
            isFunction(name) ? name() : name,
            props,
<<<<<<< HEAD
          )

          let children = vnode.children as any[]
          // handle forwarded vapor slot without its own fallback
          // use the fallback provided by the slot outlet
          ensureVaporSlotFallback(children, fallback as any)
          isValidSlot = children.length > 0
        }
        if (isValidSlot) {
          if (isHydrating) {
            hydrateVNode(vnode!, parentComponent as any)
          } else {
            if (fallbackNodes) {
              remove(fallbackNodes, parentNode)
              fallbackNodes = undefined
            }
            internals.p(
              oldVNode,
              vnode!,
              parentNode,
              anchor,
              parentComponent as any,
              null,
              undefined,
              null,
              false,
            )
          }
=======
          )

          let children = vnode.children as any[]
          // handle forwarded vapor slot without its own fallback
          // use the fallback provided by the slot outlet
          ensureVaporSlotFallback(children, fallback as any)
          isValidSlot = children.length > 0
        }

        if (isValidSlot) {
          if (fallbackNodes) {
            remove(fallbackNodes, parentNode)
            fallbackNodes = undefined
          }
          internals.p(
            oldVNode,
            vnode!,
            parentNode,
            anchor,
            parentComponent as any,
          )
>>>>>>> 5b4673fc
          oldVNode = vnode!
        } else {
          // for forwarded slot without its own fallback, use the fallback
          // provided by the slot outlet.
          // re-fetch `frag.fallback` as it may have been updated at `createSlot`
          fallback = frag.fallback
          if (fallback && !fallbackNodes) {
            // mount fallback
            if (oldVNode) {
              internals.um(oldVNode, parentComponent as any, null, true)
            }
            insert(
              (fallbackNodes = fallback(internals, parentComponent)),
              parentNode,
              anchor,
            )
<<<<<<< HEAD
          } else if (isHydrating) {
            // update hydration node to the next sibling of the slot anchor
            locateHydrationNode()
            const nextNode = locateVaporFragmentAnchor(
              currentHydrationNode!,
              'slot',
            )
            if (nextNode) setCurrentHydrationNode(__next(nextNode))
=======
>>>>>>> 5b4673fc
          }
          oldVNode = null
        }
      })
      isMounted = true
    } else {
      // move
      if (oldVNode && !isHydrating) {
        internals.m(
          oldVNode,
          parentNode,
          anchor,
          MoveType.REORDER,
          parentComponent as any,
        )
      }
    }

    frag.remove = parentNode => {
      if (fallbackNodes) {
        remove(fallbackNodes, parentNode)
      } else if (oldVNode) {
        internals.um(oldVNode, parentComponent as any, null)
      }
    }
  }

  return frag
}

export const vaporInteropPlugin: Plugin = app => {
  const internals = ensureRenderer().internals
  app._context.vapor = extend(vaporInteropImpl, {
    vdomMount: createVDOMComponent.bind(null, internals),
    vdomUnmount: internals.umt,
    vdomSlot: renderVDOMSlot.bind(null, internals),
  })
  const mount = app.mount
  app.mount = ((...args) => {
    optimizePropertyLookup()
    return mount(...args)
  }) satisfies App['mount']
}

<<<<<<< HEAD
function ensureVDOMSlotFallback(block: VaporFragment, fallback?: () => any) {
  if (block.insert && !block.fallback && fallback) {
    block.fallback = createFallback(fallback)
  }
}

=======
>>>>>>> 5b4673fc
const createFallback =
  (fallback: () => any) =>
  (
    internals: RendererInternals<RendererNode, RendererElement>,
    parentComponent: ComponentInternalInstance | null,
  ) => {
    const fallbackNodes = fallback()

    // vnode slot, wrap it as a VaporFragment
    if (isArray(fallbackNodes) && fallbackNodes.every(isVNode)) {
      const frag = new VaporFragment([])
      frag.insert = (parentNode, anchor) => {
        fallbackNodes.forEach(vnode => {
<<<<<<< HEAD
          // hydrate fallback
          if (isHydrating) {
            hydrateVNode(vnode, parentComponent as any)
          } else {
            internals.p(null, vnode, parentNode, anchor, parentComponent)
          }
=======
          internals.p(null, vnode, parentNode, anchor, parentComponent)
>>>>>>> 5b4673fc
        })
      }
      frag.remove = parentNode => {
        fallbackNodes.forEach(vnode => {
          internals.um(vnode, parentComponent, null, true)
        })
      }
      return frag
    }

    // vapor slot
    return fallbackNodes as Block
<<<<<<< HEAD
  }

function hydrateVNode(
  vnode: VNode,
  parentComponent: ComponentInternalInstance | null,
) {
  // keep fragment start anchor, hydrateNode uses it to
  // determine if node is a fragmentStart
  locateHydrationNode()
  if (!vdomHydrateNode) vdomHydrateNode = ensureHydrationRenderer().hydrateNode!
  const nextNode = vdomHydrateNode(
    currentHydrationNode!,
    vnode,
    parentComponent,
    null,
    null,
    false,
  )
  setCurrentHydrationNode(nextNode)
}
=======
  }
>>>>>>> 5b4673fc
<|MERGE_RESOLUTION|>--- conflicted
+++ resolved
@@ -37,7 +37,6 @@
   mountComponent,
   unmountComponent,
 } from './component'
-<<<<<<< HEAD
 import { type Block, type VaporTransitionHooks, insert, remove } from './block'
 import {
   EMPTY_OBJ,
@@ -46,17 +45,6 @@
   isFunction,
   isReservedProp,
 } from '@vue/shared'
-=======
-import {
-  type Block,
-  VaporFragment,
-  insert,
-  isFragment,
-  remove,
-  setFragmentFallback,
-} from './block'
-import { EMPTY_OBJ, extend, isArray, isFunction } from '@vue/shared'
->>>>>>> 5b4673fc
 import { type RawProps, rawPropsProxyHandlers } from './componentProps'
 import type { RawSlots, VaporSlot } from './componentSlots'
 import { renderEffect } from './renderEffect'
@@ -71,7 +59,7 @@
   setCurrentHydrationNode,
   hydrateNode as vaporHydrateNode,
 } from './dom/hydration'
-import { DynamicFragment, VaporFragment, isFragment } from './fragment'
+import { VaporFragment, isFragment, setFragmentFallback } from './fragment'
 
 export const interopKey: unique symbol = Symbol(`interop`)
 
@@ -155,31 +143,12 @@
       const { slot, fallback } = n2.vs!
       const propsRef = (n2.vs!.ref = shallowRef(n2.props))
       const slotBlock = slot(new Proxy(propsRef, vaporSlotPropsProxyHandler))
-<<<<<<< HEAD
-      // forwarded vdom slot without its own fallback, use the fallback provided by
-      // the slot outlet
-      if (slotBlock instanceof DynamicFragment) {
-        // vapor slot's nodes is a forwarded vdom slot
-        let nodes = slotBlock.nodes
-        while (isFragment(nodes)) {
-          ensureVDOMSlotFallback(nodes, fallback)
-          nodes = nodes.nodes
-        }
-        // use fragment's anchor when possible
-        selfAnchor = slotBlock.anchor
-      } else if (isFragment(slotBlock)) {
-        ensureVDOMSlotFallback(slotBlock, fallback)
-        selfAnchor = slotBlock.anchor!
-      }
-
-=======
       // handle nested fragments
       if (fallback && isFragment(slotBlock)) {
         setFragmentFallback(slotBlock, createFallback(fallback))
         // use fragment's anchor when possible
         selfAnchor = slotBlock.anchor
       }
->>>>>>> 5b4673fc
       if (!selfAnchor) selfAnchor = createTextNode()
       insert((n2.el = n2.anchor = selfAnchor), container, anchor)
       insert((n2.vb = slotBlock), container, selfAnchor)
@@ -249,7 +218,7 @@
   rawSlots?: LooseRawSlots | null,
   scopeId?: string,
 ): VaporFragment {
-  const frag = new VaporFragment([])
+  const frag = new VaporFragment([] as Block[])
   const vnode = createVNode(
     component,
     rawProps && extend({}, new Proxy(rawProps, rawPropsProxyHandlers)),
@@ -359,7 +328,6 @@
             slotsRef.value,
             isFunction(name) ? name() : name,
             props,
-<<<<<<< HEAD
           )
 
           let children = vnode.children as any[]
@@ -388,29 +356,6 @@
               false,
             )
           }
-=======
-          )
-
-          let children = vnode.children as any[]
-          // handle forwarded vapor slot without its own fallback
-          // use the fallback provided by the slot outlet
-          ensureVaporSlotFallback(children, fallback as any)
-          isValidSlot = children.length > 0
-        }
-
-        if (isValidSlot) {
-          if (fallbackNodes) {
-            remove(fallbackNodes, parentNode)
-            fallbackNodes = undefined
-          }
-          internals.p(
-            oldVNode,
-            vnode!,
-            parentNode,
-            anchor,
-            parentComponent as any,
-          )
->>>>>>> 5b4673fc
           oldVNode = vnode!
         } else {
           // for forwarded slot without its own fallback, use the fallback
@@ -427,7 +372,6 @@
               parentNode,
               anchor,
             )
-<<<<<<< HEAD
           } else if (isHydrating) {
             // update hydration node to the next sibling of the slot anchor
             locateHydrationNode()
@@ -436,8 +380,6 @@
               'slot',
             )
             if (nextNode) setCurrentHydrationNode(__next(nextNode))
-=======
->>>>>>> 5b4673fc
           }
           oldVNode = null
         }
@@ -482,15 +424,6 @@
   }) satisfies App['mount']
 }
 
-<<<<<<< HEAD
-function ensureVDOMSlotFallback(block: VaporFragment, fallback?: () => any) {
-  if (block.insert && !block.fallback && fallback) {
-    block.fallback = createFallback(fallback)
-  }
-}
-
-=======
->>>>>>> 5b4673fc
 const createFallback =
   (fallback: () => any) =>
   (
@@ -504,16 +437,12 @@
       const frag = new VaporFragment([])
       frag.insert = (parentNode, anchor) => {
         fallbackNodes.forEach(vnode => {
-<<<<<<< HEAD
           // hydrate fallback
           if (isHydrating) {
             hydrateVNode(vnode, parentComponent as any)
           } else {
             internals.p(null, vnode, parentNode, anchor, parentComponent)
           }
-=======
-          internals.p(null, vnode, parentNode, anchor, parentComponent)
->>>>>>> 5b4673fc
         })
       }
       frag.remove = parentNode => {
@@ -526,7 +455,6 @@
 
     // vapor slot
     return fallbackNodes as Block
-<<<<<<< HEAD
   }
 
 function hydrateVNode(
@@ -546,7 +474,4 @@
     false,
   )
   setCurrentHydrationNode(nextNode)
-}
-=======
-  }
->>>>>>> 5b4673fc
+}