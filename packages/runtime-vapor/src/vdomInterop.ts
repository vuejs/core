--- conflicted
+++ resolved
@@ -280,13 +280,8 @@
   const frag = new VaporFragment([])
   const vnode = (frag.vnode = createVNode(
     component,
-<<<<<<< HEAD
     rawProps && extend({}, new Proxy(rawProps, rawPropsProxyHandlers)),
-  )
-=======
-    rawProps && new Proxy(rawProps, rawPropsProxyHandlers),
   ))
->>>>>>> 593ecf50
   const wrapper = new VaporComponentInstance(
     { props: component.props },
     rawProps as RawProps,
