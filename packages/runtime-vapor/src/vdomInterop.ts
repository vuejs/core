--- conflicted
+++ resolved
@@ -18,11 +18,8 @@
   ensureRenderer,
   ensureVaporSlotFallback,
   isEmitListener,
-<<<<<<< HEAD
+  isKeepAlive,
   isVNode,
-=======
-  isKeepAlive,
->>>>>>> 35475c0c
   onScopeDispose,
   renderSlot,
   setTransitionHooks as setVNodeTransitionHooks,
@@ -44,26 +41,20 @@
 import {
   type Block,
   VaporFragment,
-<<<<<<< HEAD
+  type VaporTransitionHooks,
   insert,
   isFragment,
   remove,
   setFragmentFallback,
 } from './block'
-import { EMPTY_OBJ, extend, isArray, isFunction } from '@vue/shared'
-=======
-  type VaporTransitionHooks,
-  insert,
-  remove,
-} from './block'
 import {
   EMPTY_OBJ,
   ShapeFlags,
   extend,
+  isArray,
   isFunction,
   isReservedProp,
 } from '@vue/shared'
->>>>>>> 35475c0c
 import { type RawProps, rawPropsProxyHandlers } from './componentProps'
 import type { RawSlots, VaporSlot } from './componentSlots'
 import { renderEffect } from './renderEffect'
@@ -327,7 +318,7 @@
       )
     }
 
-    frag.nodes = vnode.el as Block
+    frag.nodes = vnode.el as any
     simpleSetCurrentInstance(prev)
   }
 
