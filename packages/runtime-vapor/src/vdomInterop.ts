--- conflicted
+++ resolved
@@ -23,10 +23,7 @@
   isVNode,
   onScopeDispose,
   renderSlot,
-<<<<<<< HEAD
   setTransitionHooks as setVNodeTransitionHooks,
-=======
->>>>>>> f70f9d1a
   shallowReactive,
   shallowRef,
   simpleSetCurrentInstance,
@@ -97,11 +94,7 @@
     const instance = (vnode.component = createComponent(
       vnode.type as any as VaporComponent,
       {
-<<<<<<< HEAD
-        $: extend([() => propsRef.value], { __interop: true }),
-=======
         $: dynamicPropSource,
->>>>>>> f70f9d1a
       } as RawProps,
       {
         _: slotsRef, // pass the slots ref
@@ -248,18 +241,7 @@
 
   // overwrite how the vdom instance handles props
   vnode.vi = (instance: ComponentInternalInstance) => {
-<<<<<<< HEAD
-    // Ensure props are shallow reactive to align with VDOM behavior.
-    // This enables direct watching of props and prevents DEV warnings.
-    //
-    // Example:
-    // const props = defineProps(...)
-    // watch(props, () => { ... }) // props must be reactive for this to work
-    //
-    // Without reactivity, Vue will warn in DEV about non-reactive watch sources
-=======
     // ensure props are shallow reactive to align with VDOM behavior.
->>>>>>> f70f9d1a
     instance.props = shallowReactive(wrapper.props)
 
     const attrs = (instance.attrs = createInternalObject())
