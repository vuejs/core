--- conflicted
+++ resolved
@@ -13,11 +13,8 @@
   createVNode,
   currentInstance,
   ensureRenderer,
-<<<<<<< HEAD
+  isEmitListener,
   isKeepAlive,
-=======
-  isEmitListener,
->>>>>>> c86bf7b1
   onScopeDispose,
   renderSlot,
   shallowRef,
