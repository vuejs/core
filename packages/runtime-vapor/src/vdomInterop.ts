import {
  type App,
  type ComponentInternalInstance,
  type ConcreteComponent,
  type HydrationRenderer,
  MoveType,
  type Plugin,
  type RendererElement,
  type RendererInternals,
  type RendererNode,
  type ShallowRef,
  type Slots,
  type TransitionHooks,
  type VNode,
  type VaporInteropInterface,
  createInternalObject,
  createVNode,
  currentInstance,
  ensureHydrationRenderer,
  ensureRenderer,
  ensureVaporSlotFallback,
  isEmitListener,
  isVNode,
  onScopeDispose,
  renderSlot,
  setTransitionHooks as setVNodeTransitionHooks,
  shallowReactive,
  shallowRef,
  simpleSetCurrentInstance,
} from '@vue/runtime-dom'
import {
  type LooseRawProps,
  type LooseRawSlots,
  type VaporComponent,
  VaporComponentInstance,
  createComponent,
  mountComponent,
  unmountComponent,
} from './component'
import {
  type Block,
  DynamicFragment,
  VaporFragment,
<<<<<<< HEAD
  type VaporTransitionHooks,
=======
>>>>>>> fa752c4a
  insert,
  isFragment,
  remove,
} from './block'
<<<<<<< HEAD
import {
  EMPTY_OBJ,
  extend,
  isArray,
  isFunction,
  isReservedProp,
} from '@vue/shared'
=======
import { EMPTY_OBJ, extend, isArray, isFunction } from '@vue/shared'
>>>>>>> fa752c4a
import { type RawProps, rawPropsProxyHandlers } from './componentProps'
import type { RawSlots, VaporSlot } from './componentSlots'
import { renderEffect } from './renderEffect'
import { createTextNode } from './dom/node'
import { optimizePropertyLookup } from './dom/prop'
import { setTransitionHooks as setVaporTransitionHooks } from './components/Transition'
import {
  currentHydrationNode,
  isHydrating,
  locateHydrationNode,
  hydrateNode as vaporHydrateNode,
} from './dom/hydration'

// mounting vapor components and slots in vdom
const vaporInteropImpl: Omit<
  VaporInteropInterface,
  'vdomMount' | 'vdomUnmount' | 'vdomSlot'
> = {
  mount(vnode, container, anchor, parentComponent) {
    const selfAnchor = (vnode.el = vnode.anchor = createTextNode())
    container.insertBefore(selfAnchor, anchor)
    const prev = currentInstance
    simpleSetCurrentInstance(parentComponent)

    // filter out reserved props
    const props: VNode['props'] = {}
    for (const key in vnode.props) {
      if (!isReservedProp(key)) {
        props[key] = vnode.props[key]
      }
    }

    const propsRef = shallowRef(props)
    const slotsRef = shallowRef(vnode.children)

    // @ts-expect-error
    const instance = (vnode.component = createComponent(
      vnode.type as any as VaporComponent,
      {
        $: extend([() => propsRef.value], { __interop: true }),
      } as RawProps,
      {
        _: slotsRef, // pass the slots ref
      } as any as RawSlots,
    ))
    instance.rawPropsRef = propsRef
    instance.rawSlotsRef = slotsRef
    if (vnode.transition) {
      setVaporTransitionHooks(
        instance,
        vnode.transition as VaporTransitionHooks,
      )
    }
    mountComponent(instance, container, selfAnchor)
    vnode.el = instance.block
    simpleSetCurrentInstance(prev)
    return instance
  },

  update(n1, n2, shouldUpdate) {
    n2.component = n1.component
    n2.el = n2.anchor = n1.anchor
    if (shouldUpdate) {
      const instance = n2.component as any as VaporComponentInstance
      instance.rawPropsRef!.value = n2.props
      instance.rawSlotsRef!.value = n2.children
    }
  },

  unmount(vnode, doRemove) {
    const container = doRemove ? vnode.anchor!.parentNode : undefined
    if (vnode.component) {
      unmountComponent(vnode.component as any, container)
    } else if (vnode.vb) {
      remove(vnode.vb, container)
    }
    remove(vnode.anchor as Node, container)
  },

  /**
   * vapor slot in vdom
   */
  slot(n1: VNode, n2: VNode, container, anchor) {
    if (!n1) {
      // mount
      let selfAnchor: Node | undefined
      const { slot, fallback } = n2.vs!
      const propsRef = (n2.vs!.ref = shallowRef(n2.props))
      const slotBlock = slot(new Proxy(propsRef, vaporSlotPropsProxyHandler))
      // forwarded vdom slot without its own fallback, use the fallback provided by
      // the slot outlet
      if (slotBlock instanceof DynamicFragment) {
        // vapor slot's nodes is a forwarded vdom slot
        let nodes = slotBlock.nodes
        while (isFragment(nodes)) {
          ensureVDOMSlotFallback(nodes, fallback)
          nodes = nodes.nodes
        }
        // use fragment's anchor when possible
        selfAnchor = slotBlock.anchor
      } else if (isFragment(slotBlock)) {
        ensureVDOMSlotFallback(slotBlock, fallback)
        selfAnchor = slotBlock.anchor!
      }

      if (!selfAnchor) selfAnchor = createTextNode()
      insert((n2.el = n2.anchor = selfAnchor), container, anchor)
      insert((n2.vb = slotBlock), container, selfAnchor)
    } else {
      // update
      n2.el = n2.anchor = n1.anchor
      n2.vb = n1.vb
      ;(n2.vs!.ref = n1.vs!.ref)!.value = n2.props
    }
  },

  move(vnode, container, anchor) {
    insert(vnode.vb || (vnode.component as any), container, anchor)
    insert(vnode.anchor as any, container, anchor)
  },

  setTransitionHooks(component, hooks) {
    setVaporTransitionHooks(component as any, hooks as VaporTransitionHooks)
  },

  hydrate: vaporHydrateNode,
}

const vaporSlotPropsProxyHandler: ProxyHandler<
  ShallowRef<Record<string, any>>
> = {
  get(target, key: any) {
    return target.value[key]
  },
  has(target, key: any) {
    return target.value[key]
  },
  ownKeys(target) {
    return Object.keys(target.value)
  },
}

const vaporSlotsProxyHandler: ProxyHandler<any> = {
  get(target, key) {
    if (key === '_vapor') {
      return target
    } else {
      return target[key]
    }
  },
}

let vdomHydrateNode: HydrationRenderer['hydrateNode'] | undefined

/**
 * Mount vdom component in vapor
 */
function createVDOMComponent(
  internals: RendererInternals,
  component: ConcreteComponent,
  rawProps?: LooseRawProps | null,
  rawSlots?: LooseRawSlots | null,
  scopeId?: string,
): VaporFragment {
  const frag = new VaporFragment([])
  const vnode = createVNode(
    component,
    rawProps && extend({}, new Proxy(rawProps, rawPropsProxyHandlers)),
  )
  const wrapper = new VaporComponentInstance(
    { props: component.props },
    rawProps as RawProps,
    rawSlots as RawSlots,
  )

  // overwrite how the vdom instance handles props
  vnode.vi = (instance: ComponentInternalInstance) => {
    // Ensure props are shallow reactive to align with VDOM behavior.
    // This enables direct watching of props and prevents DEV warnings.
    //
    // Example:
    // const props = defineProps(...)
    // watch(props, () => { ... }) // props must be reactive for this to work
    //
    // Without reactivity, Vue will warn in DEV about non-reactive watch sources
    instance.props = shallowReactive(wrapper.props)

    const attrs = (instance.attrs = createInternalObject())
    for (const key in wrapper.attrs) {
      if (!isEmitListener(instance.emitsOptions, key)) {
        attrs[key] = wrapper.attrs[key]
      }
    }

    instance.slots =
      wrapper.slots === EMPTY_OBJ
        ? EMPTY_OBJ
        : new Proxy(wrapper.slots, vaporSlotsProxyHandler)
  }

  let isMounted = false
  const parentInstance = currentInstance as VaporComponentInstance
  const unmount = (parentNode?: ParentNode, transition?: TransitionHooks) => {
    if (transition) setVNodeTransitionHooks(vnode, transition)
    internals.umt(vnode.component!, null, !!parentNode)
  }

<<<<<<< HEAD
  vnode.scopeId = parentInstance && parentInstance.type.__scopeId!

  frag.insert = (parentNode, anchor, transition) => {
    const prev = currentInstance
    simpleSetCurrentInstance(parentInstance)
    if (!isMounted || isHydrating) {
      if (transition) setVNodeTransitionHooks(vnode, transition)

      if (isHydrating) {
        ;(
          vdomHydrateNode ||
          (vdomHydrateNode = ensureHydrationRenderer().hydrateNode!)
        )(
          currentHydrationNode!,
          vnode,
          parentInstance as any,
          null,
          null,
          false,
        )
      } else {
        internals.mt(
          vnode,
          parentNode,
          anchor,
          parentInstance as any,
          null,
          undefined,
          false,
        )
      }
=======
  vnode.scopeId = scopeId || parentInstance.type.__scopeId!

  frag.insert = (parentNode, anchor) => {
    if (!isMounted) {
      internals.mt(
        vnode,
        parentNode,
        anchor,
        parentInstance as any,
        null,
        undefined,
        false,
      )
>>>>>>> fa752c4a
      onScopeDispose(unmount, true)
      isMounted = true
    } else {
      // move
      internals.m(
        vnode,
        parentNode,
        anchor,
        MoveType.REORDER,
        parentInstance as any,
      )
    }

    // update the fragment nodes
<<<<<<< HEAD
    frag.nodes = [vnode.el as Node]
    simpleSetCurrentInstance(prev)
=======
    frag.nodes = vnode.el as Block
>>>>>>> fa752c4a
  }

  frag.remove = unmount

  return frag
}

/**
 * Mount vdom slot in vapor
 */
function renderVDOMSlot(
  internals: RendererInternals,
  slotsRef: ShallowRef<Slots>,
  name: string | (() => string),
  props: Record<string, any>,
  parentComponent: VaporComponentInstance,
  fallback?: VaporSlot,
): VaporFragment {
  const frag = new VaporFragment([])

  let isMounted = false
  let fallbackNodes: Block | undefined
  let oldVNode: VNode | null = null

  frag.fallback = fallback
  frag.insert = (parentNode, anchor) => {
    if (!isMounted) {
      renderEffect(() => {
        let vnode: VNode | undefined
        let isValidSlot = false
        // only render slot if rawSlots is defined and slot nodes are not empty
        // otherwise, render fallback
        if (slotsRef.value) {
          vnode = renderSlot(
            slotsRef.value,
            isFunction(name) ? name() : name,
            props,
          )

          let children = vnode.children as any[]
          // handle forwarded vapor slot without its own fallback
          // use the fallback provided by the slot outlet
          ensureVaporSlotFallback(children, fallback as any)
          isValidSlot = children.length > 0
        }

        if (isValidSlot) {
<<<<<<< HEAD
          if (isHydrating) {
            locateHydrationNode(true)
            ;(
              vdomHydrateNode ||
              (vdomHydrateNode = ensureHydrationRenderer().hydrateNode!)
            )(
              currentHydrationNode!,
              vnode!,
              parentComponent as any,
              null,
              null,
              false,
            )
          } else if (fallbackNodes) {
=======
          if (fallbackNodes) {
>>>>>>> fa752c4a
            remove(fallbackNodes, parentNode)
            fallbackNodes = undefined
          }
          internals.p(
            oldVNode,
            vnode!,
            parentNode,
            anchor,
            parentComponent as any,
            null,
            undefined,
            null,
            false,
          )
          oldVNode = vnode!
        } else {
          // for forwarded slot without its own fallback, use the fallback
          // provided by the slot outlet.
          // re-fetch `frag.fallback` as it may have been updated at `createSlot`
          fallback = frag.fallback
          if (fallback && !fallbackNodes) {
            // mount fallback
            if (oldVNode) {
              internals.um(oldVNode, parentComponent as any, null, true)
            }
            insert(
              (fallbackNodes = fallback(internals, parentComponent)),
              parentNode,
              anchor,
            )
          }
          oldVNode = null
        }
      })
      isMounted = true
    } else {
      // move
      internals.m(
        oldVNode!,
        parentNode,
        anchor,
        MoveType.REORDER,
        parentComponent as any,
      )
    }

    frag.remove = parentNode => {
      if (fallbackNodes) {
        remove(fallbackNodes, parentNode)
      } else if (oldVNode) {
        internals.um(oldVNode, parentComponent as any, null)
      }
    }
  }

  return frag
}

export const vaporInteropPlugin: Plugin = app => {
  const internals = ensureRenderer().internals
  app._context.vapor = extend(vaporInteropImpl, {
    vdomMount: createVDOMComponent.bind(null, internals),
    vdomUnmount: internals.umt,
    vdomSlot: renderVDOMSlot.bind(null, internals),
  })
  const mount = app.mount
  app.mount = ((...args) => {
    optimizePropertyLookup()
    return mount(...args)
  }) satisfies App['mount']
}

function ensureVDOMSlotFallback(block: VaporFragment, fallback?: () => any) {
  if (block.insert && !block.fallback && fallback) {
    block.fallback = createFallback(fallback)
  }
}

const createFallback =
  (fallback: () => any) =>
  (
    internals: RendererInternals<RendererNode, RendererElement>,
    parentComponent: ComponentInternalInstance | null,
  ) => {
    const fallbackNodes = fallback()

    // vnode slot, wrap it as a VaporFragment
    if (isArray(fallbackNodes) && fallbackNodes.every(isVNode)) {
      const frag = new VaporFragment([])
      frag.insert = (parentNode, anchor) => {
        fallbackNodes.forEach(vnode => {
          internals.p(null, vnode, parentNode, anchor, parentComponent)
        })
      }
      frag.remove = parentNode => {
        fallbackNodes.forEach(vnode => {
          internals.um(vnode, parentComponent, null, true)
        })
      }
      return frag
    }

    // vapor slot
    return fallbackNodes as Block
  }<|MERGE_RESOLUTION|>--- conflicted
+++ resolved
@@ -41,15 +41,11 @@
   type Block,
   DynamicFragment,
   VaporFragment,
-<<<<<<< HEAD
   type VaporTransitionHooks,
-=======
->>>>>>> fa752c4a
   insert,
   isFragment,
   remove,
 } from './block'
-<<<<<<< HEAD
 import {
   EMPTY_OBJ,
   extend,
@@ -57,9 +53,6 @@
   isFunction,
   isReservedProp,
 } from '@vue/shared'
-=======
-import { EMPTY_OBJ, extend, isArray, isFunction } from '@vue/shared'
->>>>>>> fa752c4a
 import { type RawProps, rawPropsProxyHandlers } from './componentProps'
 import type { RawSlots, VaporSlot } from './componentSlots'
 import { renderEffect } from './renderEffect'
@@ -267,7 +260,6 @@
     internals.umt(vnode.component!, null, !!parentNode)
   }
 
-<<<<<<< HEAD
   vnode.scopeId = parentInstance && parentInstance.type.__scopeId!
 
   frag.insert = (parentNode, anchor, transition) => {
@@ -299,21 +291,6 @@
           false,
         )
       }
-=======
-  vnode.scopeId = scopeId || parentInstance.type.__scopeId!
-
-  frag.insert = (parentNode, anchor) => {
-    if (!isMounted) {
-      internals.mt(
-        vnode,
-        parentNode,
-        anchor,
-        parentInstance as any,
-        null,
-        undefined,
-        false,
-      )
->>>>>>> fa752c4a
       onScopeDispose(unmount, true)
       isMounted = true
     } else {
@@ -328,12 +305,8 @@
     }
 
     // update the fragment nodes
-<<<<<<< HEAD
     frag.nodes = [vnode.el as Node]
     simpleSetCurrentInstance(prev)
-=======
-    frag.nodes = vnode.el as Block
->>>>>>> fa752c4a
   }
 
   frag.remove = unmount
@@ -381,7 +354,6 @@
         }
 
         if (isValidSlot) {
-<<<<<<< HEAD
           if (isHydrating) {
             locateHydrationNode(true)
             ;(
@@ -396,9 +368,6 @@
               false,
             )
           } else if (fallbackNodes) {
-=======
-          if (fallbackNodes) {
->>>>>>> fa752c4a
             remove(fallbackNodes, parentNode)
             fallbackNodes = undefined
           }
