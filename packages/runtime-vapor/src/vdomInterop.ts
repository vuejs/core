--- conflicted
+++ resolved
@@ -15,12 +15,9 @@
   createVNode,
   currentInstance,
   ensureRenderer,
-<<<<<<< HEAD
   ensureVaporSlotFallback,
+  isEmitListener,
   isVNode,
-=======
-  isEmitListener,
->>>>>>> c86bf7b1
   onScopeDispose,
   renderSlot,
   shallowRef,
