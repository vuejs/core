--- conflicted
+++ resolved
@@ -2,6 +2,7 @@
   type App,
   type ComponentInternalInstance,
   type ConcreteComponent,
+  type KeepAliveContext,
   MoveType,
   type Plugin,
   type RendererElement,
@@ -19,24 +20,18 @@
   ensureRenderer,
   ensureVaporSlotFallback,
   isEmitListener,
-<<<<<<< HEAD
-  normalizeRef,
-=======
   isKeepAlive,
   isVNode,
->>>>>>> 2182e88e
+  normalizeRef,
   onScopeDispose,
   renderSlot,
   setTransitionHooks as setVNodeTransitionHooks,
   shallowReactive,
   shallowRef,
   simpleSetCurrentInstance,
-<<<<<<< HEAD
-  setRef as vdomSetRef,
-=======
   activate as vdomActivate,
   deactivate as vdomDeactivate,
->>>>>>> 2182e88e
+  setRef as vdomSetRef,
 } from '@vue/runtime-dom'
 import {
   type LooseRawProps,
@@ -47,10 +42,6 @@
   mountComponent,
   unmountComponent,
 } from './component'
-<<<<<<< HEAD
-import { type Block, VaporFragment, insert, remove } from './block'
-import { EMPTY_OBJ, extend, isFunction, isReservedProp } from '@vue/shared'
-=======
 import {
   type Block,
   VaporFragment,
@@ -68,23 +59,18 @@
   isFunction,
   isReservedProp,
 } from '@vue/shared'
->>>>>>> 2182e88e
 import { type RawProps, rawPropsProxyHandlers } from './componentProps'
 import type { RawSlots, VaporSlot } from './componentSlots'
 import { renderEffect } from './renderEffect'
 import { createTextNode } from './dom/node'
 import { optimizePropertyLookup } from './dom/prop'
-<<<<<<< HEAD
 import type { NodeRef } from './apiTemplateRef'
-=======
 import { setTransitionHooks as setVaporTransitionHooks } from './components/Transition'
 import {
   type KeepAliveInstance,
   activate,
   deactivate,
 } from './components/KeepAlive'
-import type { KeepAliveContext } from 'packages/runtime-core/src/components/KeepAlive'
->>>>>>> 2182e88e
 
 export const interopKey: unique symbol = Symbol(`interop`)
 
@@ -281,12 +267,9 @@
   let rawRef: VNodeNormalizedRef | null = null
   let isMounted = false
   const parentInstance = currentInstance as VaporComponentInstance
-<<<<<<< HEAD
-  const unmount = (parentNode?: ParentNode) => {
+  const unmount = (parentNode?: ParentNode, transition?: TransitionHooks) => {
     // unset ref
     if (rawRef) vdomSetRef(rawRef, null, null, vnode, true)
-=======
-  const unmount = (parentNode?: ParentNode, transition?: TransitionHooks) => {
     if (transition) setVNodeTransitionHooks(vnode, transition)
     if (vnode.shapeFlag & ShapeFlags.COMPONENT_SHOULD_KEEP_ALIVE) {
       vdomDeactivate(
@@ -298,7 +281,6 @@
       )
       return
     }
->>>>>>> 2182e88e
     internals.umt(vnode.component!, null, !!parentNode)
   }
 
