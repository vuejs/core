--- conflicted
+++ resolved
@@ -1,10 +1,5 @@
-<<<<<<< HEAD
-import { type Block, type BlockFn, DynamicFragment, insert } from './block'
+import { type Block, type BlockFn, insert } from './block'
 import { advanceHydrationNode, isHydrating } from './dom/hydration'
-=======
-import { type Block, type BlockFn, insert } from './block'
-import { isHydrating, locateHydrationNode } from './dom/hydration'
->>>>>>> 7204cb61
 import {
   insertionAnchor,
   insertionParent,
