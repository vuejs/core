--- conflicted
+++ resolved
@@ -116,71 +116,6 @@
     const cacheBlock = () => {
       // TODO suspense
       const block = keepAliveInstance.block!
-<<<<<<< HEAD
-      const innerBlock = getInnerBlock(block)!
-      if (!innerBlock || !shouldCache(innerBlock)) return
-
-      let toCache: VaporComponentInstance | VaporFragment
-      let key: CacheKey
-      let frag: VaporFragment | undefined
-      if (isFragment(block) && (frag = findInteropFragment(block))) {
-        // vdom component: cache the fragment
-        toCache = frag
-        key = frag.vnode!.type
-      } else {
-        // vapor component: cache the instance
-        toCache = innerBlock
-        key = innerBlock.type
-      }
-      innerCacheBlock(key, toCache)
-    }
-
-    onMounted(cacheBlock)
-    onUpdated(cacheBlock)
-
-    onBeforeUnmount(() => {
-      cache.forEach((cached, key) => {
-        const instance = getInstanceFromCache(cached)
-        if (!instance) return
-
-        resetCachedShapeFlag(cached)
-        cache.delete(key)
-
-        // current instance will be unmounted as part of keep-alive's unmount
-        if (current) {
-          const currentKey = isVaporComponent(current)
-            ? current.type
-            : current.vnode!.type
-          if (currentKey === key) {
-            // call deactivated hook
-            const da = instance.da
-            da && queuePostFlushCb(da)
-            return
-          }
-        }
-
-        remove(cached, storageContainer)
-      })
-      keptAliveScopes.forEach(scope => scope.stop())
-      keptAliveScopes.clear()
-    })
-
-    keepAliveInstance.getStorageContainer = () => storageContainer
-
-    keepAliveInstance.getCachedComponent = comp => {
-      return cache.get(comp)
-    }
-
-    keepAliveInstance.cacheComponent = (instance: VaporComponentInstance) => {
-      if (!shouldCache(instance)) return
-      instance.shapeFlag! |= ShapeFlags.COMPONENT_SHOULD_KEEP_ALIVE
-      innerCacheBlock(instance.type, instance)
-    }
-
-    const processFragment = (frag: DynamicFragment) => {
-      const innerBlock = getInnerBlock(frag.nodes)
-      if (!innerBlock) return
-=======
       const [innerBlock, interop] = getInnerBlock(block)!
       if (!innerBlock || !shouldCache(innerBlock, props, interop)) return
       innerCacheBlock(
@@ -192,7 +127,6 @@
     const processFragment = (frag: DynamicFragment) => {
       const [innerBlock, interop] = getInnerBlock(frag.nodes)
       if (!innerBlock && !shouldCache(innerBlock!, props, interop)) return
->>>>>>> b07fa60d
 
       if (interop) {
         if (cache.has(innerBlock.vnode!.type)) {
@@ -212,28 +146,13 @@
     }
 
     const cacheFragment = (fragment: DynamicFragment) => {
-<<<<<<< HEAD
-      const innerBlock = getInnerBlock(fragment.nodes)
-      if (!innerBlock || !shouldCache(innerBlock)) return
-=======
       const [innerBlock, interop] = getInnerBlock(fragment.nodes)
       if (!innerBlock || !shouldCache(innerBlock, props, interop)) return
->>>>>>> b07fa60d
 
       let key: CacheKey
-<<<<<<< HEAD
-
-      // find vdom interop fragment
-      const frag = findInteropFragment(fragment.nodes)
-      if (frag) {
-        frag.vnode!.shapeFlag! |= ShapeFlags.COMPONENT_SHOULD_KEEP_ALIVE
-        toCache = frag
-        key = frag.vnode!.type
-=======
       if (interop) {
         innerBlock.vnode!.shapeFlag! |= ShapeFlags.COMPONENT_SHOULD_KEEP_ALIVE
         key = innerBlock.vnode!.type
->>>>>>> b07fa60d
       } else {
         innerBlock.shapeFlag! |= ShapeFlags.COMPONENT_SHOULD_KEEP_ALIVE
         key = innerBlock.type
@@ -241,68 +160,7 @@
       innerCacheBlock(key, innerBlock)
     }
 
-<<<<<<< HEAD
-    keepAliveInstance.activate = (instance, parentNode, anchor) => {
-      current = instance
-      activate(instance, parentNode, anchor)
-    }
-
-    keepAliveInstance.deactivate = instance => {
-      current = undefined
-      deactivate(instance, storageContainer)
-    }
-
-    function resetCachedShapeFlag(
-      cached: VaporComponentInstance | VaporFragment,
-    ) {
-      if (isVaporComponent(cached)) {
-        resetShapeFlag(cached)
-      } else {
-        resetShapeFlag(cached.vnode)
-      }
-    }
-
-    let children = slots.default()
-    if (isArray(children) && children.length > 1) {
-      if (__DEV__) {
-        warn(`KeepAlive should contain exactly one component child.`)
-      }
-      return children
-    }
-
-    // Process shapeFlag for vapor and vdom components
-    // DynamicFragment (v-if, <component is/>) is processed in DynamicFragment.update
-    if (isVaporComponent(children)) {
-      children.shapeFlag! |= ShapeFlags.COMPONENT_SHOULD_KEEP_ALIVE
-    } else if (isInteropFragment(children)) {
-      children.vnode!.shapeFlag! |= ShapeFlags.COMPONENT_SHOULD_KEEP_ALIVE
-    } else if (isDynamicFragment(children)) {
-      children.hooks = {
-        beforeUpdate(oldKey, newKey) {
-          processFragment(children)
-          const scope = children.scope
-          if (scope) {
-            keptAliveScopes.set(oldKey, scope)
-          }
-        },
-        afterUpdate(newKey, nodes, scope) {
-          cacheFragment(children)
-        },
-        getScope(key) {
-          const scope = keptAliveScopes.get(key)
-          if (scope) {
-            keptAliveScopes.delete(key)
-            return scope
-          }
-        },
-      }
-      cacheFragment(children)
-    }
-
-    function pruneCache(filter: (name: string) => boolean) {
-=======
     const pruneCache = (filter: (name: string) => boolean) => {
->>>>>>> b07fa60d
       cache.forEach((cached, key) => {
         const instance = getInstanceFromCache(cached)
         if (!instance) return
