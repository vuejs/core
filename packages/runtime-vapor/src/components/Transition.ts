import {
  type BaseTransitionProps,
  type GenericComponentInstance,
  type TransitionElement,
  type TransitionHooks,
  type TransitionHooksContext,
  type TransitionProps,
  TransitionPropsValidators,
  type TransitionState,
  baseResolveTransitionHooks,
  checkTransitionMode,
  currentInstance,
<<<<<<< HEAD
  isAsyncWrapper,
=======
  getComponentName,
>>>>>>> d14c5a23
  isTemplateNode,
  leaveCbKey,
  queuePostFlushCb,
  resolveTransitionProps,
  useTransitionState,
  warn,
} from '@vue/runtime-dom'
import type { Block, TransitionBlock, VaporTransitionHooks } from '../block'
import {
  type FunctionalVaporComponent,
  type VaporComponentInstance,
  applyFallthroughProps,
  isVaporComponent,
} from '../component'
import { extend, isArray } from '@vue/shared'
import { renderEffect } from '../renderEffect'
import { isFragment } from '../fragment'
import {
  currentHydrationNode,
  isHydrating,
  setCurrentHydrationNode,
} from '../dom/hydration'

const displayName = 'VaporTransition'

const decorate = (t: typeof VaporTransition) => {
  t.displayName = displayName
  t.props = TransitionPropsValidators
  t.__vapor = true
  return t
}

export const VaporTransition: FunctionalVaporComponent = /*@__PURE__*/ decorate(
  (props, { slots, attrs }) => {
    // wrapped <transition appear>
    let resetDisplay: Function | undefined
    if (
      isHydrating &&
      currentHydrationNode &&
      isTemplateNode(currentHydrationNode)
    ) {
      // replace <template> node with inner child
      const {
        content: { firstChild },
        parentNode,
      } = currentHydrationNode
      if (firstChild) {
        if (
          firstChild instanceof HTMLElement ||
          firstChild instanceof SVGElement
        ) {
          const originalDisplay = firstChild.style.display
          firstChild.style.display = 'none'
          resetDisplay = () => (firstChild.style.display = originalDisplay)
        }

        parentNode!.replaceChild(firstChild, currentHydrationNode)
        setCurrentHydrationNode(firstChild)
      }
    }

    const children = (slots.default && slots.default()) as any as Block
    if (!children) return

    const instance = currentInstance! as VaporComponentInstance
    const { mode } = props
    checkTransitionMode(mode)

    let resolvedProps: BaseTransitionProps<Element>
    let isMounted = false
    renderEffect(() => {
      resolvedProps = resolveTransitionProps(props)
      if (isMounted) {
        // only update props for Fragment block, for later reusing
        if (isFragment(children)) {
          children.$transition!.props = resolvedProps
        } else {
          const child = findTransitionBlock(children)
          if (child) {
            // replace existing transition hooks
            child.$transition!.props = resolvedProps
            applyTransitionHooks(child, child.$transition!, undefined, true)
          }
        }
      } else {
        isMounted = true
      }
    })

    // fallthrough attrs
    let fallthroughAttrs = true
    if (instance.hasFallthrough) {
      renderEffect(() => {
        // attrs are accessed in advance
        const resolvedAttrs = extend({}, attrs)
        const child = findTransitionBlock(children)
        if (child) {
          // mark single root
          ;(child as any).$root = true

          applyFallthroughProps(child, resolvedAttrs)
          // ensure fallthrough attrs are not happened again in
          // applyTransitionHooks
          fallthroughAttrs = false
        }
      })
    }

    const hooks = applyTransitionHooks(
      children,
      {
        state: useTransitionState(),
        props: resolvedProps!,
        instance: instance,
      } as VaporTransitionHooks,
      fallthroughAttrs,
    )

    if (resetDisplay && resolvedProps!.appear) {
      const child = findTransitionBlock(children)!
      hooks.beforeEnter(child)
      resetDisplay()
      queuePostFlushCb(() => hooks.enter(child))
    }

    return children
  },
)

const getTransitionHooksContext = (
  key: string,
  props: TransitionProps,
  state: TransitionState,
  instance: GenericComponentInstance,
  postClone: ((hooks: TransitionHooks) => void) | undefined,
) => {
  const { leavingNodes } = state
  const context: TransitionHooksContext = {
    setLeavingNodeCache: el => {
      leavingNodes.set(key, el)
    },
    unsetLeavingNodeCache: el => {
      const leavingNode = leavingNodes.get(key)
      if (leavingNode === el) {
        leavingNodes.delete(key)
      }
    },
    earlyRemove: () => {
      const leavingNode = leavingNodes.get(key)
      if (leavingNode && (leavingNode as TransitionElement)[leaveCbKey]) {
        // force early removal (not cancelled)
        ;(leavingNode as TransitionElement)[leaveCbKey]!()
      }
    },
    cloneHooks: block => {
      const hooks = resolveTransitionHooks(
        block,
        props,
        state,
        instance,
        postClone,
      )
      if (postClone) postClone(hooks)
      return hooks
    },
  }
  return context
}

export function resolveTransitionHooks(
  block: TransitionBlock,
  props: TransitionProps,
  state: TransitionState,
  instance: GenericComponentInstance,
  postClone?: (hooks: TransitionHooks) => void,
): VaporTransitionHooks {
  const context = getTransitionHooksContext(
    String(block.$key),
    props,
    state,
    instance,
    postClone,
  )
  const hooks = baseResolveTransitionHooks(
    context,
    props,
    state,
    instance,
  ) as VaporTransitionHooks
  hooks.state = state
  hooks.props = props
  hooks.instance = instance as VaporComponentInstance
  return hooks
}

export function applyTransitionHooks(
  block: Block,
  hooks: VaporTransitionHooks,
  fallthroughAttrs: boolean = true,
  isResolved: boolean = false,
): VaporTransitionHooks {
  // filter out comment nodes
  if (isArray(block)) {
    block = block.filter(b => !(b instanceof Comment))
    if (block.length === 1) {
      block = block[0]
    } else if (block.length === 0) {
      return hooks
    }
  }

  const isFrag = isFragment(block)
<<<<<<< HEAD
  const child = isResolved
    ? (block as TransitionBlock)
    : findTransitionBlock(block)
=======
  const child = findTransitionBlock(block, isFrag)
>>>>>>> d14c5a23
  if (!child) {
    // set transition hooks on fragment for reusing during it's updating
    if (isFrag) setTransitionHooksOnFragment(block, hooks)
    return hooks
  }

  const { props, instance, state, delayedLeave } = hooks
  let resolvedHooks = resolveTransitionHooks(
    child,
    props,
    state,
    instance,
    hooks => (resolvedHooks = hooks as VaporTransitionHooks),
  )
  resolvedHooks.delayedLeave = delayedLeave
  child.$transition = resolvedHooks
  if (isFrag) setTransitionHooksOnFragment(block, resolvedHooks)

  // fallthrough attrs
  if (fallthroughAttrs && instance.hasFallthrough) {
    // mark single root
    ;(child as any).$root = true
    applyFallthroughProps(child, instance.attrs)
  }

  return resolvedHooks
}

export function applyTransitionLeaveHooks(
  block: Block,
  enterHooks: VaporTransitionHooks,
  afterLeaveCb: () => void,
): void {
  const leavingBlock = findTransitionBlock(block)
  if (!leavingBlock) return undefined

  const { props, state, instance } = enterHooks
  const leavingHooks = resolveTransitionHooks(
    leavingBlock,
    props,
    state,
    instance,
  )
  leavingBlock.$transition = leavingHooks

  const { mode } = props
  if (mode === 'out-in') {
    state.isLeaving = true
    leavingHooks.afterLeave = () => {
      state.isLeaving = false
      afterLeaveCb()
      leavingBlock.$transition = undefined
      delete leavingHooks.afterLeave
    }
  } else if (mode === 'in-out') {
    leavingHooks.delayLeave = (
      block: TransitionElement,
      earlyRemove,
      delayedLeave,
    ) => {
      state.leavingNodes.set(String(leavingBlock.$key), leavingBlock)
      // early removal callback
      block[leaveCbKey] = () => {
        earlyRemove()
        block[leaveCbKey] = undefined
        leavingBlock.$transition = undefined
        delete enterHooks.delayedLeave
      }
      enterHooks.delayedLeave = () => {
        delayedLeave()
        leavingBlock.$transition = undefined
        delete enterHooks.delayedLeave
      }
    }
  }
}

export function findTransitionBlock(
  block: Block,
  inFragment: boolean = false,
): TransitionBlock | undefined {
<<<<<<< HEAD
  let isFrag = false
=======
  if (transitionBlockCache.has(block)) {
    return transitionBlockCache.get(block)
  }

>>>>>>> d14c5a23
  let child: TransitionBlock | undefined
  if (block instanceof Node) {
    // transition can only be applied on Element child
    if (block instanceof Element) child = block
  } else if (isVaporComponent(block)) {
<<<<<<< HEAD
    // should save hooks on unresolved async wrapper, so that it can be applied after resolved
    if (isAsyncWrapper(block) && !block.type.__asyncResolved) {
      child = block
    } else {
      child = findTransitionBlock(block.block)
    }
=======
    // stop searching if encountering nested Transition component
    if (getComponentName(block.type) === displayName) return undefined
    child = findTransitionBlock(block.block, inFragment)
>>>>>>> d14c5a23
    // use component id as key
    if (child && child.$key === undefined) child.$key = block.uid
  } else if (isArray(block)) {
    let hasFound = false
    for (const c of block) {
      if (c instanceof Comment) continue
      // check if the child is a fragment to suppress warnings
      if (isFragment(c)) inFragment = true
      const item = findTransitionBlock(c, inFragment)
      if (__DEV__ && hasFound) {
        // warn more than one non-comment child
        warn(
          '<transition> can only be used on a single element or component. ' +
            'Use <transition-group> for lists.',
        )
        break
      }
      child = item
      hasFound = true
      if (!__DEV__) break
    }
  } else if (isFragment(block)) {
    // mark as in fragment to suppress warnings
    inFragment = true
    if (block.insert) {
      child = block
    } else {
      child = findTransitionBlock(block.nodes, true)
    }
  }

  if (__DEV__ && !child && !inFragment) {
    warn('Transition component has no valid child element')
  }

  return child
}

export function setTransitionHooksOnFragment(
  block: Block,
  hooks: VaporTransitionHooks,
): void {
  if (isFragment(block)) {
    block.$transition = hooks
  } else if (isArray(block)) {
    for (let i = 0; i < block.length; i++) {
      setTransitionHooksOnFragment(block[i], hooks)
    }
  }
}

export function setTransitionHooks(
  block: TransitionBlock,
  hooks: VaporTransitionHooks,
): void {
  if (isVaporComponent(block)) {
    block = findTransitionBlock(block.block) as TransitionBlock
    if (!block) return
  }
  block.$transition = hooks
}<|MERGE_RESOLUTION|>--- conflicted
+++ resolved
@@ -10,11 +10,8 @@
   baseResolveTransitionHooks,
   checkTransitionMode,
   currentInstance,
-<<<<<<< HEAD
+  getComponentName,
   isAsyncWrapper,
-=======
-  getComponentName,
->>>>>>> d14c5a23
   isTemplateNode,
   leaveCbKey,
   queuePostFlushCb,
@@ -227,13 +224,9 @@
   }
 
   const isFrag = isFragment(block)
-<<<<<<< HEAD
   const child = isResolved
     ? (block as TransitionBlock)
-    : findTransitionBlock(block)
-=======
-  const child = findTransitionBlock(block, isFrag)
->>>>>>> d14c5a23
+    : findTransitionBlock(block, isFrag)
   if (!child) {
     // set transition hooks on fragment for reusing during it's updating
     if (isFrag) setTransitionHooksOnFragment(block, hooks)
@@ -315,33 +308,21 @@
   block: Block,
   inFragment: boolean = false,
 ): TransitionBlock | undefined {
-<<<<<<< HEAD
-  let isFrag = false
-=======
-  if (transitionBlockCache.has(block)) {
-    return transitionBlockCache.get(block)
-  }
-
->>>>>>> d14c5a23
   let child: TransitionBlock | undefined
   if (block instanceof Node) {
     // transition can only be applied on Element child
     if (block instanceof Element) child = block
   } else if (isVaporComponent(block)) {
-<<<<<<< HEAD
     // should save hooks on unresolved async wrapper, so that it can be applied after resolved
     if (isAsyncWrapper(block) && !block.type.__asyncResolved) {
       child = block
     } else {
-      child = findTransitionBlock(block.block)
-    }
-=======
-    // stop searching if encountering nested Transition component
-    if (getComponentName(block.type) === displayName) return undefined
-    child = findTransitionBlock(block.block, inFragment)
->>>>>>> d14c5a23
-    // use component id as key
-    if (child && child.$key === undefined) child.$key = block.uid
+      // stop searching if encountering nested Transition component
+      if (getComponentName(block.type) === displayName) return undefined
+      child = findTransitionBlock(block.block, inFragment)
+      // use component id as key
+      if (child && child.$key === undefined) child.$key = block.uid
+    }
   } else if (isArray(block)) {
     let hasFound = false
     for (const c of block) {
