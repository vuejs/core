import {
  EffectScope,
  type ShallowRef,
  isReactive,
  isReadonly,
  isShallow,
  setActiveSub,
  shallowReadArray,
  shallowRef,
  toReactive,
  toReadonly,
  watch,
} from '@vue/reactivity'
import { isArray, isObject, isString } from '@vue/shared'
<<<<<<< HEAD
import {
  createComment,
  createTextNode,
  updateLastLogicalChild,
} from './dom/node'
import {
  type Block,
  VaporFragment,
  findBlockNode,
  insert,
  remove as removeBlock,
} from './block'
=======
import { createComment, createTextNode } from './dom/node'
import { type Block, insert, remove } from './block'
>>>>>>> 7204cb61
import { warn } from '@vue/runtime-dom'
import { currentInstance, isVaporComponent } from './component'
import type { DynamicSlot } from './componentSlots'
import { renderEffect } from './renderEffect'
import { VaporVForFlags } from '../../shared/src/vaporFlags'
<<<<<<< HEAD
import {
  advanceHydrationNode,
  currentHydrationNode,
  isComment,
  isHydrating,
  locateHydrationNode,
  setCurrentHydrationNode,
} from './dom/hydration'
=======
import { applyTransitionHooks } from './components/Transition'
import { isHydrating, locateHydrationNode } from './dom/hydration'
import { ForFragment, VaporFragment } from './fragment'
>>>>>>> 7204cb61
import {
  insertionAnchor,
  insertionParent,
  isLastInsertion,
  resetInsertionState,
} from './insertionState'

class ForBlock extends VaporFragment {
  scope: EffectScope | undefined
  key: any
  prev?: ForBlock
  next?: ForBlock
  prevAnchor?: ForBlock

  itemRef: ShallowRef<any>
  keyRef: ShallowRef<any> | undefined
  indexRef: ShallowRef<number | undefined> | undefined

  constructor(
    nodes: Block,
    scope: EffectScope | undefined,
    item: ShallowRef<any>,
    key: ShallowRef<any> | undefined,
    index: ShallowRef<number | undefined> | undefined,
    renderKey: any,
  ) {
    super(nodes)
    this.scope = scope
    this.itemRef = item
    this.keyRef = key
    this.indexRef = index
    this.key = renderKey
  }
}

type Source = any[] | Record<any, any> | number | Set<any> | Map<any, any>

type ResolvedSource = {
  values: any[]
  needsWrap: boolean
  isReadonlySource: boolean
  keys?: string[]
}

export const createFor = (
  src: () => Source,
  renderItem: (
    item: ShallowRef<any>,
    key: ShallowRef<any>,
    index: ShallowRef<number | undefined>,
  ) => Block,
  getKey?: (item: any, key: any, index?: number) => any,
  flags = 0,
  setup?: (_: {
    createSelector: (source: () => any) => (cb: () => void) => void
  }) => void,
): ForFragment => {
  const _insertionParent = insertionParent
  const _insertionAnchor = insertionAnchor
  const _isLastInsertion = isLastInsertion
  if (isHydrating) {
    locateHydrationNode()
  } else {
    resetInsertionState()
  }

  let isMounted = false
  let oldBlocks: ForBlock[] = []
  let newBlocks: ForBlock[]
  let parent: ParentNode | undefined | null
  // createSelector only
  let currentKey: any
<<<<<<< HEAD
  let parentAnchor: Node
  if (!isHydrating) {
    parentAnchor = __DEV__ ? createComment('for') : createTextNode()
  }

  const frag = new VaporFragment(oldBlocks)
=======
  // TODO handle this in hydration
  const parentAnchor = __DEV__ ? createComment('for') : createTextNode()
  const frag = new ForFragment(oldBlocks)
>>>>>>> 7204cb61
  const instance = currentInstance!
  const canUseFastRemove = !!(flags & VaporVForFlags.FAST_REMOVE)
  const isComponent = !!(flags & VaporVForFlags.IS_COMPONENT)
  const selectors: {
    deregister: (key: any) => void
    cleanup: () => void
  }[] = []

  if (__DEV__ && !instance) {
    warn('createFor() can only be used inside setup()')
  }

  const renderList = () => {
    const source = normalizeSource(src())
    const newLength = source.values.length
    const oldLength = oldBlocks.length
    newBlocks = new Array(newLength)
    let isFallback = false

    const prevSub = setActiveSub()

    if (!isMounted) {
      isMounted = true
      for (let i = 0; i < newLength; i++) {
        const nodes = mount(source, i).nodes
        if (isHydrating) {
          setCurrentHydrationNode(findBlockNode(nodes!).nextNode)
        }
      }

      if (isHydrating) {
        parentAnchor =
          newLength === 0
            ? currentHydrationNode!.nextSibling!
            : currentHydrationNode!
        if (!parentAnchor || (parentAnchor && !isComment(parentAnchor, ']'))) {
          throw new Error(`v-for fragment anchor node was not found.`)
        }

        if (_insertionParent) {
          updateLastLogicalChild(_insertionParent!, parentAnchor)
        }
      }
    } else {
      parent = parent || parentAnchor!.parentNode
      if (!oldLength) {
        // remove fallback nodes
        if (frag.fallback && (frag.nodes[0] as Block[]).length > 0) {
          remove(frag.nodes[0], parent!)
        }

        // fast path for all new
        for (let i = 0; i < newLength; i++) {
          mount(source, i)
        }
      } else if (!newLength) {
        // fast path for clearing all
        for (const selector of selectors) {
          selector.cleanup()
        }
        const doRemove = !canUseFastRemove
        for (let i = 0; i < oldLength; i++) {
          unmount(oldBlocks[i], doRemove, false)
        }
        if (canUseFastRemove) {
          parent!.textContent = ''
          parent!.appendChild(parentAnchor)
        }

        // render fallback nodes
        if (frag.fallback) {
          insert((frag.nodes[0] = frag.fallback()), parent!, parentAnchor)
          isFallback = true
        }
      } else if (!getKey) {
        // unkeyed fast path
        const commonLength = Math.min(newLength, oldLength)
        for (let i = 0; i < commonLength; i++) {
          update((newBlocks[i] = oldBlocks[i]), getItem(source, i)[0])
        }
        for (let i = oldLength; i < newLength; i++) {
          mount(source, i)
        }
        for (let i = newLength; i < oldLength; i++) {
          unmount(oldBlocks[i])
        }
      } else {
        if (__DEV__) {
          const keyToIndexMap: Map<any, number> = new Map()
          for (let i = 0; i < newLength; i++) {
            const item = getItem(source, i)
            const key = getKey(...item)
            if (key != null) {
              if (keyToIndexMap.has(key)) {
                warn(
                  `Duplicate keys found during update:`,
                  JSON.stringify(key),
                  `Make sure keys are unique.`,
                )
              }
              keyToIndexMap.set(key, i)
            }
          }
        }

        const commonLength = Math.min(oldLength, newLength)
        const oldKeyIndexPairs: [any, number][] = new Array(oldLength)
        const queuedBlocks: [
          index: number,
          item: ReturnType<typeof getItem>,
          key: any,
        ][] = new Array(newLength)

        let endOffset = 0
        let queuedBlocksLength = 0
        let oldKeyIndexPairsLength = 0

        while (endOffset < commonLength) {
          const index = newLength - endOffset - 1
          const item = getItem(source, index)
          const key = getKey(...item)
          const existingBlock = oldBlocks[oldLength - endOffset - 1]
          if (existingBlock.key !== key) break
          update(existingBlock, ...item)
          newBlocks[index] = existingBlock
          endOffset++
        }

        const e1 = commonLength - endOffset
        const e2 = oldLength - endOffset
        const e3 = newLength - endOffset

        for (let i = 0; i < e1; i++) {
          const currentItem = getItem(source, i)
          const currentKey = getKey(...currentItem)
          const oldBlock = oldBlocks[i]
          const oldKey = oldBlock.key
          if (oldKey === currentKey) {
            update((newBlocks[i] = oldBlock), currentItem[0])
          } else {
            queuedBlocks[queuedBlocksLength++] = [i, currentItem, currentKey]
            oldKeyIndexPairs[oldKeyIndexPairsLength++] = [oldKey, i]
          }
        }

        for (let i = e1; i < e2; i++) {
          oldKeyIndexPairs[oldKeyIndexPairsLength++] = [oldBlocks[i].key, i]
        }

        for (let i = e1; i < e3; i++) {
          const blockItem = getItem(source, i)
          const blockKey = getKey(...blockItem)
          queuedBlocks[queuedBlocksLength++] = [i, blockItem, blockKey]
        }

        queuedBlocks.length = queuedBlocksLength
        oldKeyIndexPairs.length = oldKeyIndexPairsLength

        interface MountOper {
          source: ResolvedSource
          index: number
          item: ReturnType<typeof getItem>
          key: any
        }
        interface MoveOper {
          index: number
          block: ForBlock
        }

        const oldKeyIndexMap = new Map(oldKeyIndexPairs)
        const opers: (MountOper | MoveOper)[] = new Array(queuedBlocks.length)

        let mountCounter = 0
        let opersLength = 0

        for (let i = queuedBlocks.length - 1; i >= 0; i--) {
          const [index, item, key] = queuedBlocks[i]
          const oldIndex = oldKeyIndexMap.get(key)
          if (oldIndex !== undefined) {
            oldKeyIndexMap.delete(key)
            const reusedBlock = (newBlocks[index] = oldBlocks[oldIndex])
            update(reusedBlock, ...item)
            opers[opersLength++] = { index, block: reusedBlock }
          } else {
            mountCounter++
            opers[opersLength++] = { source, index, item, key }
          }
        }

        const useFastRemove = mountCounter === newLength

        for (const leftoverIndex of oldKeyIndexMap.values()) {
          unmount(
            oldBlocks[leftoverIndex],
            !(useFastRemove && canUseFastRemove),
            !useFastRemove,
          )
        }
        if (useFastRemove) {
          for (const selector of selectors) {
            selector.cleanup()
          }
          if (canUseFastRemove) {
            parent!.textContent = ''
            parent!.appendChild(parentAnchor)
          }
        }

        if (opers.length === mountCounter) {
          for (const { source, index, item, key } of opers as MountOper[]) {
            mount(
              source,
              index,
              index < newLength - 1
                ? normalizeAnchor(newBlocks[index + 1].nodes)
                : parentAnchor,
              item,
              key,
            )
          }
        } else if (opers.length) {
          let anchor = oldBlocks[0]
          let blocksTail: ForBlock | undefined
          for (let i = 0; i < oldLength; i++) {
            const block = oldBlocks[i]
            if (oldKeyIndexMap.has(block.key)) {
              continue
            }
            block.prevAnchor = anchor
            anchor = oldBlocks[i + 1]
            if (blocksTail !== undefined) {
              blocksTail.next = block
              block.prev = blocksTail
            }
            blocksTail = block
          }
          for (const action of opers) {
            const { index } = action
            if (index < newLength - 1) {
              const nextBlock = newBlocks[index + 1]
              let anchorNode = normalizeAnchor(nextBlock.prevAnchor!.nodes)
              if (!anchorNode.parentNode)
                anchorNode = normalizeAnchor(nextBlock.nodes)
              if ('source' in action) {
                const { item, key } = action
                const block = mount(source, index, anchorNode, item, key)
                moveLink(block, nextBlock.prev, nextBlock)
              } else if (action.block.next !== nextBlock) {
                insert(action.block, parent!, anchorNode)
                moveLink(action.block, nextBlock.prev, nextBlock)
              }
            } else if ('source' in action) {
              const { item, key } = action
              const block = mount(source, index, parentAnchor, item, key)
              moveLink(block, blocksTail)
              blocksTail = block
            } else if (action.block.next !== undefined) {
              let anchorNode = anchor
                ? normalizeAnchor(anchor.nodes)
                : parentAnchor
              if (!anchorNode.parentNode) anchorNode = parentAnchor
              insert(action.block, parent!, anchorNode)
              moveLink(action.block, blocksTail)
              blocksTail = action.block
            }
          }
          for (const block of newBlocks) {
            block.prevAnchor = block.next = block.prev = undefined
          }
        }
      }
    }

    if (!isFallback) {
      frag.nodes = [(oldBlocks = newBlocks)]
      if (parentAnchor) frag.nodes.push(parentAnchor)
    } else {
      oldBlocks = []
    }
    setActiveSub(prevSub)
  }

  const needKey = renderItem.length > 1
  const needIndex = renderItem.length > 2

  const mount = (
    source: ResolvedSource,
    idx: number,
    anchor: Node | undefined = parentAnchor,
    [item, key, index] = getItem(source, idx),
    key2 = getKey && getKey(item, key, index),
  ): ForBlock => {
    const itemRef = shallowRef(item)
    // avoid creating refs if the render fn doesn't need it
    const keyRef = needKey ? shallowRef(key) : undefined
    const indexRef = needIndex ? shallowRef(index) : undefined

    currentKey = key2
    let nodes: Block
    let scope: EffectScope | undefined
    if (isComponent) {
      // component already has its own scope so no outer scope needed
      nodes = renderItem(itemRef, keyRef as any, indexRef as any)
    } else {
      scope = new EffectScope()
      nodes = scope.run(() =>
        renderItem(itemRef, keyRef as any, indexRef as any),
      )!
    }

    const block = (newBlocks[idx] = new ForBlock(
      nodes,
      scope,
      itemRef,
      keyRef,
      indexRef,
      key2,
    ))

    // apply transition for new nodes
    if (frag.$transition) {
      applyTransitionHooks(block.nodes, frag.$transition, false)
    }

    if (parent) insert(block.nodes, parent, anchor)

    return block
  }

  const update = (
    { itemRef, keyRef, indexRef }: ForBlock,
    newItem: any,
    newKey?: any,
    newIndex?: any,
  ) => {
    if (newItem !== itemRef.value) {
      itemRef.value = newItem
    }
    if (keyRef && newKey !== undefined && newKey !== keyRef.value) {
      keyRef.value = newKey
    }
    if (indexRef && newIndex !== undefined && newIndex !== indexRef.value) {
      indexRef.value = newIndex
    }
  }

  const unmount = (block: ForBlock, doRemove = true, doDeregister = true) => {
    if (!isComponent) {
      block.scope!.stop()
    }
    if (doRemove) {
      remove(block.nodes, parent!)
    }
    if (doDeregister) {
      for (const selector of selectors) {
        selector.deregister(block.key)
      }
    }
  }

  if (setup) {
    setup({ createSelector })
  }

  if (flags & VaporVForFlags.ONCE) {
    renderList()
  } else {
    renderEffect(renderList)
  }

  if (!isHydrating) {
    if (_insertionParent) insert(frag, _insertionParent, _insertionAnchor)
  } else {
    advanceHydrationNode(_isLastInsertion ? _insertionParent! : parentAnchor!)
  }

  return frag

  function createSelector(source: () => any): (cb: () => void) => void {
    let operMap = new Map<any, (() => void)[]>()
    let activeKey = source()
    let activeOpers: (() => void)[] | undefined

    watch(source, newValue => {
      if (activeOpers !== undefined) {
        for (const oper of activeOpers) {
          oper()
        }
      }
      activeOpers = operMap.get(newValue)
      if (activeOpers !== undefined) {
        for (const oper of activeOpers) {
          oper()
        }
      }
    })

    selectors.push({ deregister, cleanup })
    return register

    function cleanup() {
      operMap = new Map()
      activeOpers = undefined
    }

    function register(oper: () => void) {
      oper()
      let opers = operMap.get(currentKey)
      if (opers !== undefined) {
        opers.push(oper)
      } else {
        opers = [oper]
        operMap.set(currentKey, opers)
        if (currentKey === activeKey) {
          activeOpers = opers
        }
      }
    }

    function deregister(key: any) {
      operMap.delete(key)
      if (key === activeKey) {
        activeOpers = undefined
      }
    }
  }
}

function moveLink(block: ForBlock, newPrev?: ForBlock, newNext?: ForBlock) {
  const { prev: oldPrev, next: oldNext } = block
  if (oldPrev) oldPrev.next = oldNext
  if (oldNext) {
    oldNext.prev = oldPrev
    if (block.prevAnchor !== block) {
      oldNext.prevAnchor = block.prevAnchor
    }
  }
  if (newPrev) newPrev.next = block
  if (newNext) newNext.prev = block
  block.prev = newPrev
  block.next = newNext
  block.prevAnchor = block
}

export function createForSlots(
  rawSource: Source,
  getSlot: (item: any, key: any, index?: number) => DynamicSlot,
): DynamicSlot[] {
  const source = normalizeSource(rawSource)
  const sourceLength = source.values.length
  const slots = new Array<DynamicSlot>(sourceLength)
  for (let i = 0; i < sourceLength; i++) {
    slots[i] = getSlot(...getItem(source, i))
  }
  return slots
}

function normalizeSource(source: any): ResolvedSource {
  let values = source
  let needsWrap = false
  let isReadonlySource = false
  let keys
  if (isArray(source)) {
    if (isReactive(source)) {
      needsWrap = !isShallow(source)
      values = shallowReadArray(source)
      isReadonlySource = isReadonly(source)
    }
  } else if (isString(source)) {
    values = source.split('')
  } else if (typeof source === 'number') {
    if (__DEV__ && !Number.isInteger(source)) {
      warn(`The v-for range expect an integer value but got ${source}.`)
    }
    values = new Array(source)
    for (let i = 0; i < source; i++) values[i] = i + 1
  } else if (isObject(source)) {
    if (source[Symbol.iterator as any]) {
      values = Array.from(source as Iterable<any>)
    } else {
      keys = Object.keys(source)
      values = new Array(keys.length)
      for (let i = 0, l = keys.length; i < l; i++) {
        values[i] = source[keys[i]]
      }
    }
  }
  return {
    values,
    needsWrap,
    isReadonlySource,
    keys,
  }
}

function getItem(
  { keys, values, needsWrap, isReadonlySource }: ResolvedSource,
  idx: number,
): [item: any, key: any, index?: number] {
  const value = needsWrap
    ? isReadonlySource
      ? toReadonly(toReactive(values[idx]))
      : toReactive(values[idx])
    : values[idx]
  if (keys) {
    return [value, keys[idx], idx]
  } else {
    return [value, idx, undefined]
  }
}

function normalizeAnchor(node: Block): Node {
  if (node instanceof Node) {
    return node
  } else if (isArray(node)) {
    return normalizeAnchor(node[0])
  } else if (isVaporComponent(node)) {
    return normalizeAnchor(node.block!)
  } else {
    return normalizeAnchor(node.nodes!)
  }
}

// runtime helper for rest element destructure
export function getRestElement(val: any, keys: string[]): any {
  const res: any = {}
  for (const key in val) {
    if (!keys.includes(key)) res[key] = val[key]
  }
  return res
}

export function getDefaultValue(val: any, defaultVal: any): any {
  return val === undefined ? defaultVal : val
}

export function isForBlock(block: Block): block is ForBlock {
  return block instanceof ForBlock
}<|MERGE_RESOLUTION|>--- conflicted
+++ resolved
@@ -12,29 +12,17 @@
   watch,
 } from '@vue/reactivity'
 import { isArray, isObject, isString } from '@vue/shared'
-<<<<<<< HEAD
 import {
   createComment,
   createTextNode,
   updateLastLogicalChild,
 } from './dom/node'
-import {
-  type Block,
-  VaporFragment,
-  findBlockNode,
-  insert,
-  remove as removeBlock,
-} from './block'
-=======
-import { createComment, createTextNode } from './dom/node'
-import { type Block, insert, remove } from './block'
->>>>>>> 7204cb61
+import { type Block, findBlockNode, insert, remove } from './block'
 import { warn } from '@vue/runtime-dom'
 import { currentInstance, isVaporComponent } from './component'
 import type { DynamicSlot } from './componentSlots'
 import { renderEffect } from './renderEffect'
 import { VaporVForFlags } from '../../shared/src/vaporFlags'
-<<<<<<< HEAD
 import {
   advanceHydrationNode,
   currentHydrationNode,
@@ -43,11 +31,8 @@
   locateHydrationNode,
   setCurrentHydrationNode,
 } from './dom/hydration'
-=======
 import { applyTransitionHooks } from './components/Transition'
-import { isHydrating, locateHydrationNode } from './dom/hydration'
 import { ForFragment, VaporFragment } from './fragment'
->>>>>>> 7204cb61
 import {
   insertionAnchor,
   insertionParent,
@@ -120,18 +105,12 @@
   let parent: ParentNode | undefined | null
   // createSelector only
   let currentKey: any
-<<<<<<< HEAD
   let parentAnchor: Node
   if (!isHydrating) {
     parentAnchor = __DEV__ ? createComment('for') : createTextNode()
   }
 
-  const frag = new VaporFragment(oldBlocks)
-=======
-  // TODO handle this in hydration
-  const parentAnchor = __DEV__ ? createComment('for') : createTextNode()
   const frag = new ForFragment(oldBlocks)
->>>>>>> 7204cb61
   const instance = currentInstance!
   const canUseFastRemove = !!(flags & VaporVForFlags.FAST_REMOVE)
   const isComponent = !!(flags & VaporVForFlags.IS_COMPONENT)
@@ -167,8 +146,13 @@
           newLength === 0
             ? currentHydrationNode!.nextSibling!
             : currentHydrationNode!
-        if (!parentAnchor || (parentAnchor && !isComment(parentAnchor, ']'))) {
-          throw new Error(`v-for fragment anchor node was not found.`)
+        if (
+          __DEV__ &&
+          (!parentAnchor || (parentAnchor && !isComment(parentAnchor, ']')))
+        ) {
+          throw new Error(
+            `v-for fragment anchor node was not found. this is likely a Vue internal bug.`,
+          )
         }
 
         if (_insertionParent) {
