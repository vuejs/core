import {
  EffectScope,
  type ShallowRef,
  isReactive,
  isReadonly,
  isShallow,
  pauseTracking,
  resetTracking,
  shallowReadArray,
  shallowRef,
  toReactive,
<<<<<<< HEAD
  watch,
=======
  toReadonly,
>>>>>>> d0cf234f
} from '@vue/reactivity'
import { getSequence, isArray, isObject, isString } from '@vue/shared'
import { createComment, createTextNode } from './dom/node'
import {
  type Block,
  VaporFragment,
  insert,
  remove as removeBlock,
} from './block'
import { warn } from '@vue/runtime-dom'
import { currentInstance, isVaporComponent } from './component'
import type { DynamicSlot } from './componentSlots'
import { renderEffect } from './renderEffect'
import { VaporVForFlags } from '../../shared/src/vaporFlags'
import { isHydrating, locateHydrationNode } from './dom/hydration'
import {
  insertionAnchor,
  insertionParent,
  resetInsertionState,
} from './insertionState'

class ForBlock extends VaporFragment {
  scope: EffectScope | undefined
  key: any

  itemRef: ShallowRef<any>
  keyRef: ShallowRef<any> | undefined
  indexRef: ShallowRef<number | undefined> | undefined

  constructor(
    nodes: Block,
    scope: EffectScope | undefined,
    item: ShallowRef<any>,
    key: ShallowRef<any> | undefined,
    index: ShallowRef<number | undefined> | undefined,
    renderKey: any,
  ) {
    super(nodes)
    this.scope = scope
    this.itemRef = item
    this.keyRef = key
    this.indexRef = index
    this.key = renderKey
  }
}

type Source = any[] | Record<any, any> | number | Set<any> | Map<any, any>

type ResolvedSource = {
  values: any[]
  needsWrap: boolean
  isReadonlySource: boolean
  keys?: string[]
}

export const createFor = (
  src: () => Source,
  renderItem: (
    item: ShallowRef<any>,
    key: ShallowRef<any>,
    index: ShallowRef<number | undefined>,
  ) => Block,
  getKey?: (item: any, key: any, index?: number) => any,
  flags = 0,
): VaporFragment => {
  const _insertionParent = insertionParent
  const _insertionAnchor = insertionAnchor
  if (isHydrating) {
    locateHydrationNode()
  } else {
    resetInsertionState()
  }

  let isMounted = false
  let oldBlocks: ForBlock[] = []
  let newBlocks: ForBlock[]
  let parent: ParentNode | undefined | null
  // useSelector only
  let currentKey: any
  // TODO handle this in hydration
  const parentAnchor = __DEV__ ? createComment('for') : createTextNode()
  const frag = new VaporFragment(oldBlocks)
  const instance = currentInstance!
  const canUseFastRemove = !!(flags & VaporVForFlags.FAST_REMOVE)
  const isComponent = !!(flags & VaporVForFlags.IS_COMPONENT)
  const selectors: {
    deregister: (key: any) => void
    cleanup: () => void
  }[] = []

  if (__DEV__ && !instance) {
    warn('createFor() can only be used inside setup()')
  }

  const renderList = () => {
    const source = normalizeSource(src())
    const newLength = source.values.length
    const oldLength = oldBlocks.length
    newBlocks = new Array(newLength)

    pauseTracking()

    if (!isMounted) {
      isMounted = true
      for (let i = 0; i < newLength; i++) {
        mount(source, i)
      }
    } else {
      parent = parent || parentAnchor!.parentNode
      if (!oldLength) {
        // fast path for all new
        for (let i = 0; i < newLength; i++) {
          mount(source, i)
        }
      } else if (!newLength) {
        // fast path for clearing all
        for (const selector of selectors) {
          selector.cleanup()
        }
        const doRemove = !canUseFastRemove
        for (let i = 0; i < oldLength; i++) {
          unmount(oldBlocks[i], doRemove, false)
        }
        if (canUseFastRemove) {
          parent!.textContent = ''
          parent!.appendChild(parentAnchor)
        }
      } else if (!getKey) {
        // unkeyed fast path
        const commonLength = Math.min(newLength, oldLength)
        for (let i = 0; i < commonLength; i++) {
          update((newBlocks[i] = oldBlocks[i]), getItem(source, i)[0])
        }
        for (let i = oldLength; i < newLength; i++) {
          mount(source, i)
        }
        for (let i = newLength; i < oldLength; i++) {
          unmount(oldBlocks[i])
        }
      } else {
        let i = 0
        let e1 = oldLength - 1 // prev ending index
        let e2 = newLength - 1 // next ending index

        // 1. sync from start
        // (a b) c
        // (a b) d e
        while (i <= e1 && i <= e2) {
          if (tryPatchIndex(source, i)) {
            i++
          } else {
            break
          }
        }

        // 2. sync from end
        // a (b c)
        // d e (b c)
        while (i <= e1 && i <= e2) {
          if (tryPatchIndex(source, i)) {
            e1--
            e2--
          } else {
            break
          }
        }

        // 3. common sequence + mount
        // (a b)
        // (a b) c
        // i = 2, e1 = 1, e2 = 2
        // (a b)
        // c (a b)
        // i = 0, e1 = -1, e2 = 0
        if (i > e1) {
          if (i <= e2) {
            const nextPos = e2 + 1
            const anchor =
              nextPos < newLength
                ? normalizeAnchor(newBlocks[nextPos].nodes)
                : parentAnchor
            while (i <= e2) {
              mount(source, i, anchor)
              i++
            }
          }
        }

        // 4. common sequence + unmount
        // (a b) c
        // (a b)
        // i = 2, e1 = 2, e2 = 1
        // a (b c)
        // (b c)
        // i = 0, e1 = 0, e2 = -1
        else if (i > e2) {
          while (i <= e1) {
            unmount(oldBlocks[i])
            i++
          }
        }

        // 5. unknown sequence
        // [i ... e1 + 1]: a b [c d e] f g
        // [i ... e2 + 1]: a b [e d c h] f g
        // i = 2, e1 = 4, e2 = 5
        else {
          const s1 = i // prev starting index
          const s2 = i // next starting index

          // 5.1 build key:index map for newChildren
          const keyToNewIndexMap = new Map()
          for (i = s2; i <= e2; i++) {
            keyToNewIndexMap.set(getKey(...getItem(source, i)), i)
          }

          // 5.2 loop through old children left to be patched and try to patch
          // matching nodes & remove nodes that are no longer present
          let j
          let patched = 0
          const toBePatched = e2 - s2 + 1
          let moved = false
          // used to track whether any node has moved
          let maxNewIndexSoFar = 0
          // works as Map<newIndex, oldIndex>
          // Note that oldIndex is offset by +1
          // and oldIndex = 0 is a special value indicating the new node has
          // no corresponding old node.
          // used for determining longest stable subsequence
          const newIndexToOldIndexMap = new Array(toBePatched).fill(0)

          for (i = s1; i <= e1; i++) {
            const prevBlock = oldBlocks[i]
            if (patched >= toBePatched) {
              // all new children have been patched so this can only be a removal
              unmount(prevBlock)
            } else {
              const newIndex = keyToNewIndexMap.get(prevBlock.key)
              if (newIndex == null) {
                unmount(prevBlock)
              } else {
                newIndexToOldIndexMap[newIndex - s2] = i + 1
                if (newIndex >= maxNewIndexSoFar) {
                  maxNewIndexSoFar = newIndex
                } else {
                  moved = true
                }
                update(
                  (newBlocks[newIndex] = prevBlock),
                  ...getItem(source, newIndex),
                )
                patched++
              }
            }
          }

          // 5.3 move and mount
          // generate longest stable subsequence only when nodes have moved
          const increasingNewIndexSequence = moved
            ? getSequence(newIndexToOldIndexMap)
            : []
          j = increasingNewIndexSequence.length - 1
          // looping backwards so that we can use last patched node as anchor
          for (i = toBePatched - 1; i >= 0; i--) {
            const nextIndex = s2 + i
            const anchor =
              nextIndex + 1 < newLength
                ? normalizeAnchor(newBlocks[nextIndex + 1].nodes)
                : parentAnchor
            if (newIndexToOldIndexMap[i] === 0) {
              // mount new
              mount(source, nextIndex, anchor)
            } else if (moved) {
              // move if:
              // There is no stable subsequence (e.g. a reverse)
              // OR current node is not among the stable sequence
              if (j < 0 || i !== increasingNewIndexSequence[j]) {
                insert(newBlocks[nextIndex].nodes, parent!, anchor)
              } else {
                j--
              }
            }
          }
        }
      }
    }

    frag.nodes = [(oldBlocks = newBlocks)]
    if (parentAnchor) {
      frag.nodes.push(parentAnchor)
    }

    resetTracking()
  }

  const needKey = renderItem.length > 1
  const needIndex = renderItem.length > 2

  const mount = (
    source: ResolvedSource,
    idx: number,
    anchor: Node | undefined = parentAnchor,
  ): ForBlock => {
    const [item, key, index] = getItem(source, idx)
    const itemRef = shallowRef(item)
    // avoid creating refs if the render fn doesn't need it
    const keyRef = needKey ? shallowRef(key) : undefined
    const indexRef = needIndex ? shallowRef(index) : undefined

    let nodes: Block
    let scope: EffectScope | undefined
    if (isComponent) {
      // component already has its own scope so no outer scope needed
      nodes = renderItem(itemRef, keyRef as any, indexRef as any)
    } else {
      scope = new EffectScope()
      nodes = scope.run(() =>
        renderItem(itemRef, keyRef as any, indexRef as any),
      )!
    }

    const block = (newBlocks[idx] = new ForBlock(
      nodes,
      scope,
      itemRef,
      keyRef,
      indexRef,
      getKey && getKey(item, key, index),
    ))

    if (parent) insert(block.nodes, parent, anchor)

    return block
  }

  const tryPatchIndex = (source: any, idx: number) => {
    const block = oldBlocks[idx]
    const [item, key, index] = getItem(source, idx)
    if (block.key === getKey!(item, key, index)) {
      update((newBlocks[idx] = block), item)
      return true
    }
  }

  const update = (
    { itemRef, keyRef, indexRef }: ForBlock,
    newItem: any,
    newKey?: any,
    newIndex?: any,
  ) => {
    if (newItem !== itemRef.value) {
      itemRef.value = newItem
    }
    if (keyRef && newKey !== undefined && newKey !== keyRef.value) {
      keyRef.value = newKey
    }
    if (indexRef && newIndex !== undefined && newIndex !== indexRef.value) {
      indexRef.value = newIndex
    }
  }

  const unmount = (block: ForBlock, doRemove = true, doDeregister = true) => {
    if (!isComponent) {
      block.scope!.stop()
    }
    if (doRemove) {
      removeBlock(block.nodes, parent!)
    }
    if (doDeregister) {
      for (const selector of selectors) {
        selector.deregister(block.key)
      }
    }
  }

  if (flags & VaporVForFlags.ONCE) {
    renderList()
  } else {
    renderEffect(renderList)
  }

  if (!isHydrating && _insertionParent) {
    insert(frag, _insertionParent, _insertionAnchor)
  }

  // @ts-expect-error
  frag.useSelector = useSelector

  return frag

  function useSelector(source: () => any): (key: any, cb: () => void) => void {
    let operMap = new Map<any, (() => void)[]>()
    let activeKey = source()
    let activeOpers: (() => void)[] | undefined

    watch(source, newValue => {
      if (activeOpers !== undefined) {
        for (const oper of activeOpers) {
          oper()
        }
      }
      activeOpers = operMap.get(newValue)
      if (activeOpers !== undefined) {
        for (const oper of activeOpers) {
          oper()
        }
      }
    })

    selectors.push({ deregister, cleanup })
    return register

    function cleanup() {
      operMap = new Map()
      activeOpers = undefined
    }

    function register(oper: () => void) {
      oper()
      let opers = operMap.get(currentKey)
      if (opers !== undefined) {
        opers.push(oper)
      } else {
        opers = [oper]
        operMap.set(currentKey, opers)
        if (currentKey === activeKey) {
          activeOpers = opers
        }
      }
    }

    function deregister(key: any) {
      operMap.delete(key)
      if (key === activeKey) {
        activeOpers = undefined
      }
    }
  }
}

export function createForSlots(
  rawSource: Source,
  getSlot: (item: any, key: any, index?: number) => DynamicSlot,
): DynamicSlot[] {
  const source = normalizeSource(rawSource)
  const sourceLength = source.values.length
  const slots = new Array<DynamicSlot>(sourceLength)
  for (let i = 0; i < sourceLength; i++) {
    slots[i] = getSlot(...getItem(source, i))
  }
  return slots
}

function normalizeSource(source: any): ResolvedSource {
  let values = source
  let needsWrap = false
  let isReadonlySource = false
  let keys
  if (isArray(source)) {
    if (isReactive(source)) {
      needsWrap = !isShallow(source)
      values = shallowReadArray(source)
      isReadonlySource = isReadonly(source)
    }
  } else if (isString(source)) {
    values = source.split('')
  } else if (typeof source === 'number') {
    if (__DEV__ && !Number.isInteger(source)) {
      warn(`The v-for range expect an integer value but got ${source}.`)
    }
    values = new Array(source)
    for (let i = 0; i < source; i++) values[i] = i + 1
  } else if (isObject(source)) {
    if (source[Symbol.iterator as any]) {
      values = Array.from(source as Iterable<any>)
    } else {
      keys = Object.keys(source)
      values = new Array(keys.length)
      for (let i = 0, l = keys.length; i < l; i++) {
        values[i] = source[keys[i]]
      }
    }
  }
  return {
    values,
    needsWrap,
    isReadonlySource,
    keys,
  }
}

function getItem(
  { keys, values, needsWrap, isReadonlySource }: ResolvedSource,
  idx: number,
): [item: any, key: any, index?: number] {
  const value = needsWrap
    ? isReadonlySource
      ? toReadonly(toReactive(values[idx]))
      : toReactive(values[idx])
    : values[idx]
  if (keys) {
    return [value, keys[idx], idx]
  } else {
    return [value, idx, undefined]
  }
}

function normalizeAnchor(node: Block): Node {
  if (node instanceof Node) {
    return node
  } else if (isArray(node)) {
    return normalizeAnchor(node[0])
  } else if (isVaporComponent(node)) {
    return normalizeAnchor(node.block!)
  } else {
    return normalizeAnchor(node.nodes!)
  }
}

// runtime helper for rest element destructure
export function getRestElement(val: any, keys: string[]): any {
  const res: any = {}
  for (const key in val) {
    if (!keys.includes(key)) res[key] = val[key]
  }
  return res
}

export function getDefaultValue(val: any, defaultVal: any): any {
  return val === undefined ? defaultVal : val
}<|MERGE_RESOLUTION|>--- conflicted
+++ resolved
@@ -9,11 +9,8 @@
   shallowReadArray,
   shallowRef,
   toReactive,
-<<<<<<< HEAD
   watch,
-=======
   toReadonly,
->>>>>>> d0cf234f
 } from '@vue/reactivity'
 import { getSequence, isArray, isObject, isString } from '@vue/shared'
 import { createComment, createTextNode } from './dom/node'
