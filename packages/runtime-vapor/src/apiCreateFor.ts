import {
  EffectScope,
  type ShallowRef,
  isReactive,
  isReadonly,
  isShallow,
  pauseTracking,
  resetTracking,
  shallowReadArray,
  shallowRef,
  toReactive,
  toReadonly,
} from '@vue/reactivity'
import {
  FOR_ANCHOR_LABEL,
  getSequence,
  isArray,
  isObject,
  isString,
} from '@vue/shared'
import { createComment, createTextNode } from './dom/node'
import {
  type Block,
  VaporFragment,
  insert,
  remove as removeBlock,
} from './block'
import { warn } from '@vue/runtime-dom'
import { currentInstance, isVaporComponent } from './component'
import type { DynamicSlot } from './componentSlots'
import { renderEffect } from './renderEffect'
import { VaporVForFlags } from '../../shared/src/vaporFlags'
<<<<<<< HEAD
import { applyTransitionHooks } from './components/Transition'
import {
  currentHydrationNode,
  isHydrating,
  locateHydrationNode,
  locateVaporFragmentAnchor,
} from './dom/hydration'
=======
import { isHydrating, locateHydrationNode } from './dom/hydration'
>>>>>>> d6d3dd2f
import {
  insertionAnchor,
  insertionParent,
  resetInsertionState,
} from './insertionState'

class ForBlock extends VaporFragment {
  scope: EffectScope | undefined
  key: any

  itemRef: ShallowRef<any>
  keyRef: ShallowRef<any> | undefined
  indexRef: ShallowRef<number | undefined> | undefined

  constructor(
    nodes: Block,
    scope: EffectScope | undefined,
    item: ShallowRef<any>,
    key: ShallowRef<any> | undefined,
    index: ShallowRef<number | undefined> | undefined,
    renderKey: any,
  ) {
    super(nodes)
    this.scope = scope
    this.itemRef = item
    this.keyRef = key
    this.indexRef = index
    this.key = renderKey
  }
}

type Source = any[] | Record<any, any> | number | Set<any> | Map<any, any>

type ResolvedSource = {
  values: any[]
  needsWrap: boolean
  isReadonlySource: boolean
  keys?: string[]
}

export const createFor = (
  src: () => Source,
  renderItem: (
    item: ShallowRef<any>,
    key: ShallowRef<any>,
    index: ShallowRef<number | undefined>,
  ) => Block,
  getKey?: (item: any, key: any, index?: number) => any,
  flags = 0,
): VaporFragment => {
  const _insertionParent = insertionParent
  const _insertionAnchor = insertionAnchor
  if (isHydrating) {
<<<<<<< HEAD
    locateHydrationNode(true)
=======
    locateHydrationNode()
>>>>>>> d6d3dd2f
  } else {
    resetInsertionState()
  }

  let isMounted = false
  let oldBlocks: ForBlock[] = []
  let newBlocks: ForBlock[]
  let parent: ParentNode | undefined | null
  let parentAnchor: Node
  if (isHydrating) {
    parentAnchor = locateVaporFragmentAnchor(
      currentHydrationNode!,
      FOR_ANCHOR_LABEL,
    )!
    if (__DEV__ && !parentAnchor) {
      // this should not happen
      throw new Error(`v-for fragment anchor node was not found.`)
    }
  } else {
    parentAnchor = __DEV__ ? createComment('for') : createTextNode()
  }

  const frag = new VaporFragment(oldBlocks)
  const instance = currentInstance!
  const canUseFastRemove = flags & VaporVForFlags.FAST_REMOVE
  const isComponent = flags & VaporVForFlags.IS_COMPONENT

  if (__DEV__ && !instance) {
    warn('createFor() can only be used inside setup()')
  }

  const renderList = () => {
    const source = normalizeSource(src())
    const newLength = source.values.length
    const oldLength = oldBlocks.length
    newBlocks = new Array(newLength)

    pauseTracking()

    if (!isMounted) {
      isMounted = true
      for (let i = 0; i < newLength; i++) {
        mount(source, i)
      }
    } else {
      parent = parent || parentAnchor!.parentNode
      if (!oldLength) {
        // fast path for all new
        for (let i = 0; i < newLength; i++) {
          mount(source, i)
        }
      } else if (!newLength) {
        // fast path for clearing all
        const doRemove = !canUseFastRemove
        for (let i = 0; i < oldLength; i++) {
          unmount(oldBlocks[i], doRemove)
        }
        if (canUseFastRemove) {
          parent!.textContent = ''
          parent!.appendChild(parentAnchor)
        }
      } else if (!getKey) {
        // unkeyed fast path
        const commonLength = Math.min(newLength, oldLength)
        for (let i = 0; i < commonLength; i++) {
          update((newBlocks[i] = oldBlocks[i]), getItem(source, i)[0])
        }
        for (let i = oldLength; i < newLength; i++) {
          mount(source, i)
        }
        for (let i = newLength; i < oldLength; i++) {
          unmount(oldBlocks[i])
        }
      } else {
        let i = 0
        let e1 = oldLength - 1 // prev ending index
        let e2 = newLength - 1 // next ending index

        // 1. sync from start
        // (a b) c
        // (a b) d e
        while (i <= e1 && i <= e2) {
          if (tryPatchIndex(source, i)) {
            i++
          } else {
            break
          }
        }

        // 2. sync from end
        // a (b c)
        // d e (b c)
        while (i <= e1 && i <= e2) {
          if (tryPatchIndex(source, i)) {
            e1--
            e2--
          } else {
            break
          }
        }

        // 3. common sequence + mount
        // (a b)
        // (a b) c
        // i = 2, e1 = 1, e2 = 2
        // (a b)
        // c (a b)
        // i = 0, e1 = -1, e2 = 0
        if (i > e1) {
          if (i <= e2) {
            const nextPos = e2 + 1
            const anchor =
              nextPos < newLength
                ? normalizeAnchor(newBlocks[nextPos].nodes)
                : parentAnchor
            while (i <= e2) {
              mount(source, i, anchor)
              i++
            }
          }
        }

        // 4. common sequence + unmount
        // (a b) c
        // (a b)
        // i = 2, e1 = 2, e2 = 1
        // a (b c)
        // (b c)
        // i = 0, e1 = 0, e2 = -1
        else if (i > e2) {
          while (i <= e1) {
            unmount(oldBlocks[i])
            i++
          }
        }

        // 5. unknown sequence
        // [i ... e1 + 1]: a b [c d e] f g
        // [i ... e2 + 1]: a b [e d c h] f g
        // i = 2, e1 = 4, e2 = 5
        else {
          const s1 = i // prev starting index
          const s2 = i // next starting index

          // 5.1 build key:index map for newChildren
          const keyToNewIndexMap = new Map()
          for (i = s2; i <= e2; i++) {
            keyToNewIndexMap.set(getKey(...getItem(source, i)), i)
          }

          // 5.2 loop through old children left to be patched and try to patch
          // matching nodes & remove nodes that are no longer present
          let j
          let patched = 0
          const toBePatched = e2 - s2 + 1
          let moved = false
          // used to track whether any node has moved
          let maxNewIndexSoFar = 0
          // works as Map<newIndex, oldIndex>
          // Note that oldIndex is offset by +1
          // and oldIndex = 0 is a special value indicating the new node has
          // no corresponding old node.
          // used for determining longest stable subsequence
          const newIndexToOldIndexMap = new Array(toBePatched).fill(0)

          for (i = s1; i <= e1; i++) {
            const prevBlock = oldBlocks[i]
            if (patched >= toBePatched) {
              // all new children have been patched so this can only be a removal
              unmount(prevBlock)
            } else {
              const newIndex = keyToNewIndexMap.get(prevBlock.key)
              if (newIndex == null) {
                unmount(prevBlock)
              } else {
                newIndexToOldIndexMap[newIndex - s2] = i + 1
                if (newIndex >= maxNewIndexSoFar) {
                  maxNewIndexSoFar = newIndex
                } else {
                  moved = true
                }
                update(
                  (newBlocks[newIndex] = prevBlock),
                  ...getItem(source, newIndex),
                )
                patched++
              }
            }
          }

          // 5.3 move and mount
          // generate longest stable subsequence only when nodes have moved
          const increasingNewIndexSequence = moved
            ? getSequence(newIndexToOldIndexMap)
            : []
          j = increasingNewIndexSequence.length - 1
          // looping backwards so that we can use last patched node as anchor
          for (i = toBePatched - 1; i >= 0; i--) {
            const nextIndex = s2 + i
            const anchor =
              nextIndex + 1 < newLength
                ? normalizeAnchor(newBlocks[nextIndex + 1].nodes)
                : parentAnchor
            if (newIndexToOldIndexMap[i] === 0) {
              // mount new
              mount(source, nextIndex, anchor)
            } else if (moved) {
              // move if:
              // There is no stable subsequence (e.g. a reverse)
              // OR current node is not among the stable sequence
              if (j < 0 || i !== increasingNewIndexSequence[j]) {
                insert(newBlocks[nextIndex].nodes, parent!, anchor)
              } else {
                j--
              }
            }
          }
        }
      }
    }

    frag.nodes = [(oldBlocks = newBlocks)]
    if (parentAnchor) {
      frag.nodes.push(parentAnchor)
    }

    resetTracking()
  }

  const needKey = renderItem.length > 1
  const needIndex = renderItem.length > 2

  const mount = (
    source: ResolvedSource,
    idx: number,
    anchor: Node | undefined = parentAnchor,
  ): ForBlock => {
    const [item, key, index] = getItem(source, idx)
    const itemRef = shallowRef(item)
    // avoid creating refs if the render fn doesn't need it
    const keyRef = needKey ? shallowRef(key) : undefined
    const indexRef = needIndex ? shallowRef(index) : undefined

    let nodes: Block
    let scope: EffectScope | undefined
    if (isComponent) {
      // component already has its own scope so no outer scope needed
      nodes = renderItem(itemRef, keyRef as any, indexRef as any)
    } else {
      scope = new EffectScope()
      nodes = scope.run(() =>
        renderItem(itemRef, keyRef as any, indexRef as any),
      )!
    }

    const block = (newBlocks[idx] = new ForBlock(
      nodes,
      scope,
      itemRef,
      keyRef,
      indexRef,
      getKey && getKey(item, key, index),
    ))

    // apply transition for new nodes
    if (frag.$transition) {
      applyTransitionHooks(block.nodes, frag.$transition, false)
    }

    if (parent) insert(block.nodes, parent, anchor)

    return block
  }

  const tryPatchIndex = (source: any, idx: number) => {
    const block = oldBlocks[idx]
    const [item, key, index] = getItem(source, idx)
    if (block.key === getKey!(item, key, index)) {
      update((newBlocks[idx] = block), item)
      return true
    }
  }

  const update = (
    { itemRef, keyRef, indexRef }: ForBlock,
    newItem: any,
    newKey?: any,
    newIndex?: any,
  ) => {
    if (newItem !== itemRef.value) {
      itemRef.value = newItem
    }
    if (keyRef && newKey !== undefined && newKey !== keyRef.value) {
      keyRef.value = newKey
    }
    if (indexRef && newIndex !== undefined && newIndex !== indexRef.value) {
      indexRef.value = newIndex
    }
  }

  const unmount = ({ nodes, scope }: ForBlock, doRemove = true) => {
    scope && scope.stop()
    doRemove && removeBlock(nodes, parent!)
  }

  if (flags & VaporVForFlags.ONCE) {
    renderList()
  } else {
    renderEffect(renderList)
  }

  if (!isHydrating && _insertionParent) {
    insert(frag, _insertionParent, _insertionAnchor)
  }

  return frag
}

export function createForSlots(
  rawSource: Source,
  getSlot: (item: any, key: any, index?: number) => DynamicSlot,
): DynamicSlot[] {
  const source = normalizeSource(rawSource)
  const sourceLength = source.values.length
  const slots = new Array<DynamicSlot>(sourceLength)
  for (let i = 0; i < sourceLength; i++) {
    slots[i] = getSlot(...getItem(source, i))
  }
  return slots
}

function normalizeSource(source: any): ResolvedSource {
  let values = source
  let needsWrap = false
  let isReadonlySource = false
  let keys
  if (isArray(source)) {
    if (isReactive(source)) {
      needsWrap = !isShallow(source)
      values = shallowReadArray(source)
      isReadonlySource = isReadonly(source)
    }
  } else if (isString(source)) {
    values = source.split('')
  } else if (typeof source === 'number') {
    if (__DEV__ && !Number.isInteger(source)) {
      warn(`The v-for range expect an integer value but got ${source}.`)
    }
    values = new Array(source)
    for (let i = 0; i < source; i++) values[i] = i + 1
  } else if (isObject(source)) {
    if (source[Symbol.iterator as any]) {
      values = Array.from(source as Iterable<any>)
    } else {
      keys = Object.keys(source)
      values = new Array(keys.length)
      for (let i = 0, l = keys.length; i < l; i++) {
        values[i] = source[keys[i]]
      }
    }
  }
  return {
    values,
    needsWrap,
    isReadonlySource,
    keys,
  }
}

function getItem(
  { keys, values, needsWrap, isReadonlySource }: ResolvedSource,
  idx: number,
): [item: any, key: any, index?: number] {
  const value = needsWrap
    ? isReadonlySource
      ? toReadonly(toReactive(values[idx]))
      : toReactive(values[idx])
    : values[idx]
  if (keys) {
    return [value, keys[idx], idx]
  } else {
    return [value, idx, undefined]
  }
}

function normalizeAnchor(node: Block): Node | undefined {
  if (node && node instanceof Node) {
    return node
  } else if (isArray(node)) {
    return normalizeAnchor(node[0])
  } else if (isVaporComponent(node)) {
    return normalizeAnchor(node.block!)
  } else {
    return normalizeAnchor(node.nodes!)
  }
}

// runtime helper for rest element destructure
export function getRestElement(val: any, keys: string[]): any {
  const res: any = {}
  for (const key in val) {
    if (!keys.includes(key)) res[key] = val[key]
  }
  return res
}

export function getDefaultValue(val: any, defaultVal: any): any {
  return val === undefined ? defaultVal : val
}

export function isForBlock(block: Block): block is ForBlock {
  return block instanceof ForBlock
}<|MERGE_RESOLUTION|>--- conflicted
+++ resolved
@@ -30,7 +30,6 @@
 import type { DynamicSlot } from './componentSlots'
 import { renderEffect } from './renderEffect'
 import { VaporVForFlags } from '../../shared/src/vaporFlags'
-<<<<<<< HEAD
 import { applyTransitionHooks } from './components/Transition'
 import {
   currentHydrationNode,
@@ -38,9 +37,6 @@
   locateHydrationNode,
   locateVaporFragmentAnchor,
 } from './dom/hydration'
-=======
-import { isHydrating, locateHydrationNode } from './dom/hydration'
->>>>>>> d6d3dd2f
 import {
   insertionAnchor,
   insertionParent,
@@ -94,11 +90,7 @@
   const _insertionParent = insertionParent
   const _insertionAnchor = insertionAnchor
   if (isHydrating) {
-<<<<<<< HEAD
     locateHydrationNode(true)
-=======
-    locateHydrationNode()
->>>>>>> d6d3dd2f
   } else {
     resetInsertionState()
   }
