import {
  EffectScope,
  type ShallowRef,
  isReactive,
  isReadonly,
  isShallow,
  setActiveSub,
  shallowReadArray,
  shallowRef,
  toReactive,
  toReadonly,
  watch,
} from '@vue/reactivity'
import { FOR_ANCHOR_LABEL, isArray, isObject, isString } from '@vue/shared'
import { createComment, createTextNode } from './dom/node'
import { type Block, insert, remove, remove as removeBlock } from './block'
import { warn } from '@vue/runtime-dom'
import { currentInstance, isVaporComponent } from './component'
import type { DynamicSlot } from './componentSlots'
import { renderEffect } from './renderEffect'
import { VaporVForFlags } from '../../shared/src/vaporFlags'
import {
  currentHydrationNode,
  isHydrating,
  locateHydrationNode,
  locateVaporFragmentAnchor,
  updateNextChildToHydrate,
} from './dom/hydration'
import { ForFragment, VaporFragment } from './fragment'
import {
  insertionAnchor,
  insertionParent,
  resetInsertionState,
} from './insertionState'
import { applyTransitionHooks } from './components/Transition'

class ForBlock extends VaporFragment {
  scope: EffectScope | undefined
  key: any

  itemRef: ShallowRef<any>
  keyRef: ShallowRef<any> | undefined
  indexRef: ShallowRef<number | undefined> | undefined

  constructor(
    nodes: Block,
    scope: EffectScope | undefined,
    item: ShallowRef<any>,
    key: ShallowRef<any> | undefined,
    index: ShallowRef<number | undefined> | undefined,
    renderKey: any,
  ) {
    super(nodes)
    this.scope = scope
    this.itemRef = item
    this.keyRef = key
    this.indexRef = index
    this.key = renderKey
  }
}

type Source = any[] | Record<any, any> | number | Set<any> | Map<any, any>

type ResolvedSource = {
  values: any[]
  needsWrap: boolean
  isReadonlySource: boolean
  keys?: string[]
}

export const createFor = (
  src: () => Source,
  renderItem: (
    item: ShallowRef<any>,
    key: ShallowRef<any>,
    index: ShallowRef<number | undefined>,
  ) => Block,
  getKey?: (item: any, key: any, index?: number) => any,
  flags = 0,
  setup?: (_: {
    createSelector: (source: () => any) => (cb: () => void) => void
  }) => void,
): ForFragment => {
  const _insertionParent = insertionParent
  const _insertionAnchor = insertionAnchor
  if (isHydrating) {
    locateHydrationNode()
  } else {
    resetInsertionState()
  }

  let isMounted = false
  let oldBlocks: ForBlock[] = []
  let newBlocks: ForBlock[]
  let parent: ParentNode | undefined | null
  // useSelector only
  let currentKey: any
  let parentAnchor: Node
  if (isHydrating) {
    parentAnchor = locateVaporFragmentAnchor(
      currentHydrationNode!,
      FOR_ANCHOR_LABEL,
    )!
    if (__DEV__ && !parentAnchor) {
      // this should not happen
      throw new Error(`v-for fragment anchor node was not found.`)
    }
  } else {
    parentAnchor = __DEV__ ? createComment('for') : createTextNode()
  }

  const frag = new ForFragment(oldBlocks)
  const instance = currentInstance!
  const canUseFastRemove = !!(flags & VaporVForFlags.FAST_REMOVE)
  const isComponent = !!(flags & VaporVForFlags.IS_COMPONENT)
  const selectors: {
    deregister: (key: any) => void
    cleanup: () => void
  }[] = []

  if (__DEV__ && !instance) {
    warn('createFor() can only be used inside setup()')
  }

  const renderList = () => {
    const source = normalizeSource(src())
    const newLength = source.values.length
    const oldLength = oldBlocks.length
    newBlocks = new Array(newLength)
    let isFallback = false

    const prevSub = setActiveSub()

    if (!isMounted) {
      isMounted = true
      for (let i = 0; i < newLength; i++) {
        // TODO add tests
        if (isHydrating && i > 0 && _insertionParent) {
          updateNextChildToHydrate(_insertionParent)
        }
        mount(source, i)
      }
    } else {
      parent = parent || parentAnchor!.parentNode
      if (!oldLength) {
        // remove fallback nodes
        if (frag.fallback && (frag.nodes[0] as Block[]).length > 0) {
          remove(frag.nodes[0], parent!)
        }

        // fast path for all new
        for (let i = 0; i < newLength; i++) {
          mount(source, i)
        }
      } else if (!newLength) {
        // fast path for clearing all
        for (const selector of selectors) {
          selector.cleanup()
        }
        const doRemove = !canUseFastRemove
        for (let i = 0; i < oldLength; i++) {
          unmount(oldBlocks[i], doRemove, false)
        }
        if (canUseFastRemove) {
          parent!.textContent = ''
          parent!.appendChild(parentAnchor)
        }

        // render fallback nodes
        if (frag.fallback) {
          insert((frag.nodes[0] = frag.fallback()), parent!, parentAnchor)
          isFallback = true
        }
      } else if (!getKey) {
        // unkeyed fast path
        const commonLength = Math.min(newLength, oldLength)
        for (let i = 0; i < commonLength; i++) {
          update((newBlocks[i] = oldBlocks[i]), getItem(source, i)[0])
        }
        for (let i = oldLength; i < newLength; i++) {
          mount(source, i)
        }
        for (let i = newLength; i < oldLength; i++) {
          unmount(oldBlocks[i])
        }
      } else {
        if (__DEV__) {
          const keyToIndexMap: Map<any, number> = new Map()
          for (let i = 0; i < newLength; i++) {
            const item = getItem(source, i)
            const key = getKey(...item)
            if (key != null) {
              if (keyToIndexMap.has(key)) {
                warn(
                  `Duplicate keys found during update:`,
                  JSON.stringify(key),
                  `Make sure keys are unique.`,
                )
              }
              keyToIndexMap.set(key, i)
            }
          }
        }

        const sharedBlockCount = Math.min(oldLength, newLength)
        const previousKeyIndexPairs: [any, number][] = new Array(oldLength)
        const queuedBlocks: [
          blockIndex: number,
          blockItem: ReturnType<typeof getItem>,
          blockKey: any,
        ][] = new Array(newLength)

        let anchorFallback: Node = parentAnchor
        let endOffset = 0
        let startOffset = 0
        let queuedBlocksInsertIndex = 0
        let previousKeyIndexInsertIndex = 0

        while (endOffset < sharedBlockCount) {
          const currentIndex = newLength - endOffset - 1
          const currentItem = getItem(source, currentIndex)
          const currentKey = getKey(...currentItem)
          const existingBlock = oldBlocks[oldLength - endOffset - 1]
          if (existingBlock.key === currentKey) {
            update(existingBlock, ...currentItem)
            newBlocks[currentIndex] = existingBlock
            endOffset++
            continue
          }
<<<<<<< HEAD
          if (endOffset !== 0) {
            anchorFallback = normalizeAnchor(newBlocks[currentIndex + 1].nodes)!
          }
=======
>>>>>>> 348ffafb
          break
        }

        if (endOffset !== 0) {
          anchorFallback = normalizeAnchor(
            newBlocks[newLength - endOffset].nodes,
          )
        }

        while (startOffset < sharedBlockCount - endOffset) {
          const currentItem = getItem(source, startOffset)
          const currentKey = getKey(...currentItem)
          const previousBlock = oldBlocks[startOffset]
          const previousKey = previousBlock.key
          if (previousKey === currentKey) {
            update((newBlocks[startOffset] = previousBlock), currentItem[0])
          } else {
            queuedBlocks[queuedBlocksInsertIndex++] = [
              startOffset,
              currentItem,
              currentKey,
            ]
            previousKeyIndexPairs[previousKeyIndexInsertIndex++] = [
              previousKey,
              startOffset,
            ]
          }
          startOffset++
        }

        for (let i = startOffset; i < oldLength - endOffset; i++) {
          previousKeyIndexPairs[previousKeyIndexInsertIndex++] = [
            oldBlocks[i].key,
            i,
          ]
        }

        const preparationBlockCount = Math.min(
          newLength - endOffset,
          sharedBlockCount,
        )
        for (let i = startOffset; i < preparationBlockCount; i++) {
          const blockItem = getItem(source, i)
          const blockKey = getKey(...blockItem)
          queuedBlocks[queuedBlocksInsertIndex++] = [i, blockItem, blockKey]
        }

        if (!queuedBlocksInsertIndex && !previousKeyIndexInsertIndex) {
          for (let i = preparationBlockCount; i < newLength - endOffset; i++) {
            const blockItem = getItem(source, i)
            const blockKey = getKey(...blockItem)
            mount(source, i, anchorFallback, blockItem, blockKey)
          }
        } else {
          queuedBlocks.length = queuedBlocksInsertIndex
          previousKeyIndexPairs.length = previousKeyIndexInsertIndex

          const previousKeyIndexMap = new Map(previousKeyIndexPairs)
          const operations: (() => void)[] = []

          const relocateOrMountBlock = (
            blockIndex: number,
            blockItem: ReturnType<typeof getItem>,
            blockKey: any,
            anchorOffset: number,
          ) => {
            const previousIndex = previousKeyIndexMap.get(blockKey)
            if (previousIndex !== undefined) {
              const reusedBlock = (newBlocks[blockIndex] =
                oldBlocks[previousIndex])
              update(reusedBlock, ...blockItem)
              previousKeyIndexMap.delete(blockKey)
              if (previousIndex !== blockIndex) {
                operations.push(() =>
                  insert(
                    reusedBlock,
                    parent!,
                    anchorOffset === -1
                      ? anchorFallback
                      : normalizeAnchor(newBlocks[anchorOffset].nodes),
                  ),
                )
              }
            } else {
              operations.push(() =>
                mount(
                  source,
                  blockIndex,
                  anchorOffset === -1
                    ? anchorFallback
                    : normalizeAnchor(newBlocks[anchorOffset].nodes),
                  blockItem,
                  blockKey,
                ),
              )
            }
          }

          for (let i = queuedBlocks.length - 1; i >= 0; i--) {
            const [blockIndex, blockItem, blockKey] = queuedBlocks[i]
            relocateOrMountBlock(
              blockIndex,
              blockItem,
              blockKey,
              blockIndex < preparationBlockCount - 1 ? blockIndex + 1 : -1,
            )
          }

          for (let i = preparationBlockCount; i < newLength - endOffset; i++) {
            const blockItem = getItem(source, i)
            const blockKey = getKey(...blockItem)
            relocateOrMountBlock(i, blockItem, blockKey, -1)
          }

          const useFastRemove = operations.length === newLength

          for (const leftoverIndex of previousKeyIndexMap.values()) {
            unmount(
              oldBlocks[leftoverIndex],
              !(useFastRemove && canUseFastRemove),
              !useFastRemove,
            )
          }
          if (useFastRemove) {
            for (const selector of selectors) {
              selector.cleanup()
            }
            if (canUseFastRemove) {
              parent!.textContent = ''
              parent!.appendChild(parentAnchor)
            }
          }

          // perform mount and move operations
          for (const action of operations) {
            action()
          }
        }
      }
    }

    if (!isFallback) {
      frag.nodes = [(oldBlocks = newBlocks)]
      if (parentAnchor) frag.nodes.push(parentAnchor)
    } else {
      oldBlocks = []
    }
    setActiveSub(prevSub)
  }

  const needKey = renderItem.length > 1
  const needIndex = renderItem.length > 2

  const mount = (
    source: ResolvedSource,
    idx: number,
    anchor: Node | undefined = parentAnchor,
    [item, key, index] = getItem(source, idx),
    key2 = getKey && getKey(item, key, index),
  ): ForBlock => {
    const itemRef = shallowRef(item)
    // avoid creating refs if the render fn doesn't need it
    const keyRef = needKey ? shallowRef(key) : undefined
    const indexRef = needIndex ? shallowRef(index) : undefined

    currentKey = key2
    let nodes: Block
    let scope: EffectScope | undefined
    if (isComponent) {
      // component already has its own scope so no outer scope needed
      nodes = renderItem(itemRef, keyRef as any, indexRef as any)
    } else {
      scope = new EffectScope()
      nodes = scope.run(() =>
        renderItem(itemRef, keyRef as any, indexRef as any),
      )!
    }

    const block = (newBlocks[idx] = new ForBlock(
      nodes,
      scope,
      itemRef,
      keyRef,
      indexRef,
      key2,
    ))

    // apply transition for new nodes
    if (frag.$transition) {
      applyTransitionHooks(block.nodes, frag.$transition, false)
    }

    if (parent) insert(block.nodes, parent, anchor)

    return block
  }

  const update = (
    { itemRef, keyRef, indexRef }: ForBlock,
    newItem: any,
    newKey?: any,
    newIndex?: any,
  ) => {
    if (newItem !== itemRef.value) {
      itemRef.value = newItem
    }
    if (keyRef && newKey !== undefined && newKey !== keyRef.value) {
      keyRef.value = newKey
    }
    if (indexRef && newIndex !== undefined && newIndex !== indexRef.value) {
      indexRef.value = newIndex
    }
  }

  const unmount = (block: ForBlock, doRemove = true, doDeregister = true) => {
    if (!isComponent) {
      block.scope!.stop()
    }
    if (doRemove) {
      removeBlock(block.nodes, parent!)
    }
    if (doDeregister) {
      for (const selector of selectors) {
        selector.deregister(block.key)
      }
    }
  }

  if (setup) {
    setup({ createSelector })
  }

  if (flags & VaporVForFlags.ONCE) {
    renderList()
  } else {
    renderEffect(renderList)
  }

  if (!isHydrating && _insertionParent) {
    insert(frag, _insertionParent, _insertionAnchor)
  }

  return frag

  function createSelector(source: () => any): (cb: () => void) => void {
    let operMap = new Map<any, (() => void)[]>()
    let activeKey = source()
    let activeOpers: (() => void)[] | undefined

    watch(source, newValue => {
      if (activeOpers !== undefined) {
        for (const oper of activeOpers) {
          oper()
        }
      }
      activeOpers = operMap.get(newValue)
      if (activeOpers !== undefined) {
        for (const oper of activeOpers) {
          oper()
        }
      }
    })

    selectors.push({ deregister, cleanup })
    return register

    function cleanup() {
      operMap = new Map()
      activeOpers = undefined
    }

    function register(oper: () => void) {
      oper()
      let opers = operMap.get(currentKey)
      if (opers !== undefined) {
        opers.push(oper)
      } else {
        opers = [oper]
        operMap.set(currentKey, opers)
        if (currentKey === activeKey) {
          activeOpers = opers
        }
      }
    }

    function deregister(key: any) {
      operMap.delete(key)
      if (key === activeKey) {
        activeOpers = undefined
      }
    }
  }
}

export function createForSlots(
  rawSource: Source,
  getSlot: (item: any, key: any, index?: number) => DynamicSlot,
): DynamicSlot[] {
  const source = normalizeSource(rawSource)
  const sourceLength = source.values.length
  const slots = new Array<DynamicSlot>(sourceLength)
  for (let i = 0; i < sourceLength; i++) {
    slots[i] = getSlot(...getItem(source, i))
  }
  return slots
}

function normalizeSource(source: any): ResolvedSource {
  let values = source
  let needsWrap = false
  let isReadonlySource = false
  let keys
  if (isArray(source)) {
    if (isReactive(source)) {
      needsWrap = !isShallow(source)
      values = shallowReadArray(source)
      isReadonlySource = isReadonly(source)
    }
  } else if (isString(source)) {
    values = source.split('')
  } else if (typeof source === 'number') {
    if (__DEV__ && !Number.isInteger(source)) {
      warn(`The v-for range expect an integer value but got ${source}.`)
    }
    values = new Array(source)
    for (let i = 0; i < source; i++) values[i] = i + 1
  } else if (isObject(source)) {
    if (source[Symbol.iterator as any]) {
      values = Array.from(source as Iterable<any>)
    } else {
      keys = Object.keys(source)
      values = new Array(keys.length)
      for (let i = 0, l = keys.length; i < l; i++) {
        values[i] = source[keys[i]]
      }
    }
  }
  return {
    values,
    needsWrap,
    isReadonlySource,
    keys,
  }
}

function getItem(
  { keys, values, needsWrap, isReadonlySource }: ResolvedSource,
  idx: number,
): [item: any, key: any, index?: number] {
  const value = needsWrap
    ? isReadonlySource
      ? toReadonly(toReactive(values[idx]))
      : toReactive(values[idx])
    : values[idx]
  if (keys) {
    return [value, keys[idx], idx]
  } else {
    return [value, idx, undefined]
  }
}

function normalizeAnchor(node: Block): Node | undefined {
  if (node && node instanceof Node) {
    return node
  } else if (isArray(node)) {
    return normalizeAnchor(node[0])
  } else if (isVaporComponent(node)) {
    return normalizeAnchor(node.block!)
  } else {
    return normalizeAnchor(node.nodes!)
  }
}

// runtime helper for rest element destructure
export function getRestElement(val: any, keys: string[]): any {
  const res: any = {}
  for (const key in val) {
    if (!keys.includes(key)) res[key] = val[key]
  }
  return res
}

export function getDefaultValue(val: any, defaultVal: any): any {
  return val === undefined ? defaultVal : val
}

export function isForBlock(block: Block): block is ForBlock {
  return block instanceof ForBlock
}<|MERGE_RESOLUTION|>--- conflicted
+++ resolved
@@ -227,12 +227,6 @@
             endOffset++
             continue
           }
-<<<<<<< HEAD
-          if (endOffset !== 0) {
-            anchorFallback = normalizeAnchor(newBlocks[currentIndex + 1].nodes)!
-          }
-=======
->>>>>>> 348ffafb
           break
         }
 
