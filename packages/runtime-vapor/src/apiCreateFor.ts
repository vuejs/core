import {
  EffectScope,
  type ShallowRef,
  isReactive,
  isReadonly,
  isShallow,
  setActiveSub,
  shallowReadArray,
  shallowRef,
  toReactive,
  toReadonly,
  watch,
} from '@vue/reactivity'
<<<<<<< HEAD
=======
import { isArray, isObject, isString } from '@vue/shared'
import { createComment, createTextNode } from './dom/node'
>>>>>>> f70f9d1a
import {
  FOR_ANCHOR_LABEL,
  getSequence,
  isArray,
  isObject,
  isString,
} from '@vue/shared'
import { createComment, createTextNode } from './dom/node'
import { type Block, insert, remove as removeBlock } from './block'
import { warn } from '@vue/runtime-dom'
import { currentInstance, isVaporComponent } from './component'
import type { DynamicSlot } from './componentSlots'
import { renderEffect } from './renderEffect'
import { VaporVForFlags } from '../../shared/src/vaporFlags'
import {
  currentHydrationNode,
  isHydrating,
  locateHydrationNode,
  locateVaporFragmentAnchor,
  updateNextChildToHydrate,
} from './dom/hydration'
import { VaporFragment } from './fragment'
import {
  insertionAnchor,
  insertionParent,
  resetInsertionState,
} from './insertionState'
import { applyTransitionHooks } from './components/Transition'

class ForBlock extends VaporFragment {
  scope: EffectScope | undefined
  key: any

  itemRef: ShallowRef<any>
  keyRef: ShallowRef<any> | undefined
  indexRef: ShallowRef<number | undefined> | undefined

  constructor(
    nodes: Block,
    scope: EffectScope | undefined,
    item: ShallowRef<any>,
    key: ShallowRef<any> | undefined,
    index: ShallowRef<number | undefined> | undefined,
    renderKey: any,
  ) {
    super(nodes)
    this.scope = scope
    this.itemRef = item
    this.keyRef = key
    this.indexRef = index
    this.key = renderKey
  }
}

type Source = any[] | Record<any, any> | number | Set<any> | Map<any, any>

type ResolvedSource = {
  values: any[]
  needsWrap: boolean
  isReadonlySource: boolean
  keys?: string[]
}

export const createFor = (
  src: () => Source,
  renderItem: (
    item: ShallowRef<any>,
    key: ShallowRef<any>,
    index: ShallowRef<number | undefined>,
  ) => Block,
  getKey?: (item: any, key: any, index?: number) => any,
  flags = 0,
  setup?: (_: {
    createSelector: (source: () => any) => (cb: () => void) => void
  }) => void,
): VaporFragment => {
  const _insertionParent = insertionParent
  const _insertionAnchor = insertionAnchor
  if (isHydrating) {
    locateHydrationNode()
  } else {
    resetInsertionState()
  }

  let isMounted = false
  let oldBlocks: ForBlock[] = []
  let newBlocks: ForBlock[]
  let parent: ParentNode | undefined | null
<<<<<<< HEAD
  let parentAnchor: Node
  if (isHydrating) {
    parentAnchor = locateVaporFragmentAnchor(
      currentHydrationNode!,
      FOR_ANCHOR_LABEL,
    )!
    if (__DEV__ && !parentAnchor) {
      // this should not happen
      throw new Error(`v-for fragment anchor node was not found.`)
    }
  } else {
    parentAnchor = __DEV__ ? createComment('for') : createTextNode()
  }

=======
  // useSelector only
  let currentKey: any
  // TODO handle this in hydration
  const parentAnchor = __DEV__ ? createComment('for') : createTextNode()
>>>>>>> f70f9d1a
  const frag = new VaporFragment(oldBlocks)
  const instance = currentInstance!
  const canUseFastRemove = !!(flags & VaporVForFlags.FAST_REMOVE)
  const isComponent = !!(flags & VaporVForFlags.IS_COMPONENT)
  const selectors: {
    deregister: (key: any) => void
    cleanup: () => void
  }[] = []

  if (__DEV__ && !instance) {
    warn('createFor() can only be used inside setup()')
  }

  const renderList = () => {
    const source = normalizeSource(src())
    const newLength = source.values.length
    const oldLength = oldBlocks.length
    newBlocks = new Array(newLength)

    const prevSub = setActiveSub()

    if (!isMounted) {
      isMounted = true
      for (let i = 0; i < newLength; i++) {
        // TODO add tests
        if (isHydrating && i > 0 && _insertionParent) {
          updateNextChildToHydrate(_insertionParent)
        }
        mount(source, i)
      }
    } else {
      parent = parent || parentAnchor!.parentNode
      if (!oldLength) {
        // fast path for all new
        for (let i = 0; i < newLength; i++) {
          mount(source, i)
        }
      } else if (!newLength) {
        // fast path for clearing all
        for (const selector of selectors) {
          selector.cleanup()
        }
        const doRemove = !canUseFastRemove
        for (let i = 0; i < oldLength; i++) {
          unmount(oldBlocks[i], doRemove, false)
        }
        if (canUseFastRemove) {
          parent!.textContent = ''
          parent!.appendChild(parentAnchor)
        }
      } else if (!getKey) {
        // unkeyed fast path
        const commonLength = Math.min(newLength, oldLength)
        for (let i = 0; i < commonLength; i++) {
          update((newBlocks[i] = oldBlocks[i]), getItem(source, i)[0])
        }
        for (let i = oldLength; i < newLength; i++) {
          mount(source, i)
        }
        for (let i = newLength; i < oldLength; i++) {
          unmount(oldBlocks[i])
        }
      } else {
        if (__DEV__) {
          const keyToIndexMap: Map<any, number> = new Map()
          for (let i = 0; i < newLength; i++) {
            const item = getItem(source, i)
            const key = getKey(...item)
            if (key != null) {
              if (keyToIndexMap.has(key)) {
                warn(
                  `Duplicate keys found during update:`,
                  JSON.stringify(key),
                  `Make sure keys are unique.`,
                )
              }
              keyToIndexMap.set(key, i)
            }
          }
        }

        const sharedBlockCount = Math.min(oldLength, newLength)
        const previousKeyIndexPairs: [any, number][] = new Array(oldLength)
        const queuedBlocks: [
          blockIndex: number,
          blockItem: ReturnType<typeof getItem>,
          blockKey: any,
        ][] = new Array(newLength)

        let anchorFallback: Node = parentAnchor
        let endOffset = 0
        let startOffset = 0
        let queuedBlocksInsertIndex = 0
        let previousKeyIndexInsertIndex = 0

        while (endOffset < sharedBlockCount) {
          const currentIndex = newLength - endOffset - 1
          const currentItem = getItem(source, currentIndex)
          const currentKey = getKey(...currentItem)
          const existingBlock = oldBlocks[oldLength - endOffset - 1]
          if (existingBlock.key === currentKey) {
            update(existingBlock, ...currentItem)
            newBlocks[currentIndex] = existingBlock
            endOffset++
            continue
          }
          if (endOffset !== 0) {
            anchorFallback = normalizeAnchor(newBlocks[currentIndex + 1].nodes)
          }
          break
        }

        while (startOffset < sharedBlockCount - endOffset) {
          const currentItem = getItem(source, startOffset)
          const currentKey = getKey(...currentItem)
          const previousBlock = oldBlocks[startOffset]
          const previousKey = previousBlock.key
          if (previousKey === currentKey) {
            update((newBlocks[startOffset] = previousBlock), currentItem[0])
          } else {
            queuedBlocks[queuedBlocksInsertIndex++] = [
              startOffset,
              currentItem,
              currentKey,
            ]
            previousKeyIndexPairs[previousKeyIndexInsertIndex++] = [
              previousKey,
              startOffset,
            ]
          }
          startOffset++
        }

        for (let i = startOffset; i < oldLength - endOffset; i++) {
          previousKeyIndexPairs[previousKeyIndexInsertIndex++] = [
            oldBlocks[i].key,
            i,
          ]
        }

        const preparationBlockCount = Math.min(
          newLength - endOffset,
          sharedBlockCount,
        )
        for (let i = startOffset; i < preparationBlockCount; i++) {
          const blockItem = getItem(source, i)
          const blockKey = getKey(...blockItem)
          queuedBlocks[queuedBlocksInsertIndex++] = [i, blockItem, blockKey]
        }

        if (!queuedBlocksInsertIndex && !previousKeyIndexInsertIndex) {
          for (let i = preparationBlockCount; i < newLength - endOffset; i++) {
            const blockItem = getItem(source, i)
            const blockKey = getKey(...blockItem)
            mount(source, i, anchorFallback, blockItem, blockKey)
          }
        } else {
          queuedBlocks.length = queuedBlocksInsertIndex
          previousKeyIndexPairs.length = previousKeyIndexInsertIndex

          const previousKeyIndexMap = new Map(previousKeyIndexPairs)
          const blocksToMount: [
            blockIndex: number,
            blockItem: ReturnType<typeof getItem>,
            blockKey: any,
            anchorOffset: number,
          ][] = []

          const relocateOrMountBlock = (
            blockIndex: number,
            blockItem: ReturnType<typeof getItem>,
            blockKey: any,
            anchorOffset: number,
          ) => {
            const previousIndex = previousKeyIndexMap.get(blockKey)
            if (previousIndex !== undefined) {
              const reusedBlock = (newBlocks[blockIndex] =
                oldBlocks[previousIndex])
              update(reusedBlock, ...blockItem)
              insert(
                reusedBlock,
                parent!,
                anchorOffset === -1
                  ? anchorFallback
                  : normalizeAnchor(newBlocks[anchorOffset].nodes),
              )
              previousKeyIndexMap.delete(blockKey)
            } else {
              blocksToMount.push([
                blockIndex,
                blockItem,
                blockKey,
                anchorOffset,
              ])
            }
          }

          for (let i = queuedBlocks.length - 1; i >= 0; i--) {
            const [blockIndex, blockItem, blockKey] = queuedBlocks[i]
            relocateOrMountBlock(
              blockIndex,
              blockItem,
              blockKey,
              blockIndex < preparationBlockCount - 1 ? blockIndex + 1 : -1,
            )
          }

          for (let i = preparationBlockCount; i < newLength - endOffset; i++) {
            const blockItem = getItem(source, i)
            const blockKey = getKey(...blockItem)
            relocateOrMountBlock(i, blockItem, blockKey, -1)
          }

          const useFastRemove = blocksToMount.length === newLength

          for (const leftoverIndex of previousKeyIndexMap.values()) {
            unmount(
              oldBlocks[leftoverIndex],
              !(useFastRemove && canUseFastRemove),
              !useFastRemove,
            )
          }
          if (useFastRemove) {
            for (const selector of selectors) {
              selector.cleanup()
            }
            if (canUseFastRemove) {
              parent!.textContent = ''
              parent!.appendChild(parentAnchor)
            }
          }

          for (const [
            blockIndex,
            blockItem,
            blockKey,
            anchorOffset,
          ] of blocksToMount) {
            mount(
              source,
              blockIndex,
              anchorOffset === -1
                ? anchorFallback
                : normalizeAnchor(newBlocks[anchorOffset].nodes),
              blockItem,
              blockKey,
            )
          }
        }
      }
    }

    frag.nodes = [(oldBlocks = newBlocks)]
    if (parentAnchor) {
      frag.nodes.push(parentAnchor)
    }

    setActiveSub(prevSub)
  }

  const needKey = renderItem.length > 1
  const needIndex = renderItem.length > 2

  const mount = (
    source: ResolvedSource,
    idx: number,
    anchor: Node | undefined = parentAnchor,
    [item, key, index] = getItem(source, idx),
    key2 = getKey && getKey(item, key, index),
  ): ForBlock => {
    const itemRef = shallowRef(item)
    // avoid creating refs if the render fn doesn't need it
    const keyRef = needKey ? shallowRef(key) : undefined
    const indexRef = needIndex ? shallowRef(index) : undefined

    currentKey = key2
    let nodes: Block
    let scope: EffectScope | undefined
    if (isComponent) {
      // component already has its own scope so no outer scope needed
      nodes = renderItem(itemRef, keyRef as any, indexRef as any)
    } else {
      scope = new EffectScope()
      nodes = scope.run(() =>
        renderItem(itemRef, keyRef as any, indexRef as any),
      )!
    }

    const block = (newBlocks[idx] = new ForBlock(
      nodes,
      scope,
      itemRef,
      keyRef,
      indexRef,
      key2,
    ))

    // apply transition for new nodes
    if (frag.$transition) {
      applyTransitionHooks(block.nodes, frag.$transition, false)
    }

    if (parent) insert(block.nodes, parent, anchor)

    return block
  }

  const update = (
    { itemRef, keyRef, indexRef }: ForBlock,
    newItem: any,
    newKey?: any,
    newIndex?: any,
  ) => {
    if (newItem !== itemRef.value) {
      itemRef.value = newItem
    }
    if (keyRef && newKey !== undefined && newKey !== keyRef.value) {
      keyRef.value = newKey
    }
    if (indexRef && newIndex !== undefined && newIndex !== indexRef.value) {
      indexRef.value = newIndex
    }
  }

  const unmount = (block: ForBlock, doRemove = true, doDeregister = true) => {
    if (!isComponent) {
      block.scope!.stop()
    }
    if (doRemove) {
      removeBlock(block.nodes, parent!)
    }
    if (doDeregister) {
      for (const selector of selectors) {
        selector.deregister(block.key)
      }
    }
  }

  if (setup) {
    setup({ createSelector })
  }

  if (flags & VaporVForFlags.ONCE) {
    renderList()
  } else {
    renderEffect(renderList)
  }

  if (!isHydrating && _insertionParent) {
    insert(frag, _insertionParent, _insertionAnchor)
  }

  return frag

  function createSelector(source: () => any): (cb: () => void) => void {
    let operMap = new Map<any, (() => void)[]>()
    let activeKey = source()
    let activeOpers: (() => void)[] | undefined

    watch(source, newValue => {
      if (activeOpers !== undefined) {
        for (const oper of activeOpers) {
          oper()
        }
      }
      activeOpers = operMap.get(newValue)
      if (activeOpers !== undefined) {
        for (const oper of activeOpers) {
          oper()
        }
      }
    })

    selectors.push({ deregister, cleanup })
    return register

    function cleanup() {
      operMap = new Map()
      activeOpers = undefined
    }

    function register(oper: () => void) {
      oper()
      let opers = operMap.get(currentKey)
      if (opers !== undefined) {
        opers.push(oper)
      } else {
        opers = [oper]
        operMap.set(currentKey, opers)
        if (currentKey === activeKey) {
          activeOpers = opers
        }
      }
    }

    function deregister(key: any) {
      operMap.delete(key)
      if (key === activeKey) {
        activeOpers = undefined
      }
    }
  }
}

export function createForSlots(
  rawSource: Source,
  getSlot: (item: any, key: any, index?: number) => DynamicSlot,
): DynamicSlot[] {
  const source = normalizeSource(rawSource)
  const sourceLength = source.values.length
  const slots = new Array<DynamicSlot>(sourceLength)
  for (let i = 0; i < sourceLength; i++) {
    slots[i] = getSlot(...getItem(source, i))
  }
  return slots
}

function normalizeSource(source: any): ResolvedSource {
  let values = source
  let needsWrap = false
  let isReadonlySource = false
  let keys
  if (isArray(source)) {
    if (isReactive(source)) {
      needsWrap = !isShallow(source)
      values = shallowReadArray(source)
      isReadonlySource = isReadonly(source)
    }
  } else if (isString(source)) {
    values = source.split('')
  } else if (typeof source === 'number') {
    if (__DEV__ && !Number.isInteger(source)) {
      warn(`The v-for range expect an integer value but got ${source}.`)
    }
    values = new Array(source)
    for (let i = 0; i < source; i++) values[i] = i + 1
  } else if (isObject(source)) {
    if (source[Symbol.iterator as any]) {
      values = Array.from(source as Iterable<any>)
    } else {
      keys = Object.keys(source)
      values = new Array(keys.length)
      for (let i = 0, l = keys.length; i < l; i++) {
        values[i] = source[keys[i]]
      }
    }
  }
  return {
    values,
    needsWrap,
    isReadonlySource,
    keys,
  }
}

function getItem(
  { keys, values, needsWrap, isReadonlySource }: ResolvedSource,
  idx: number,
): [item: any, key: any, index?: number] {
  const value = needsWrap
    ? isReadonlySource
      ? toReadonly(toReactive(values[idx]))
      : toReactive(values[idx])
    : values[idx]
  if (keys) {
    return [value, keys[idx], idx]
  } else {
    return [value, idx, undefined]
  }
}

function normalizeAnchor(node: Block): Node | undefined {
  if (node && node instanceof Node) {
    return node
  } else if (isArray(node)) {
    return normalizeAnchor(node[0])
  } else if (isVaporComponent(node)) {
    return normalizeAnchor(node.block!)
  } else {
    return normalizeAnchor(node.nodes!)
  }
}

// runtime helper for rest element destructure
export function getRestElement(val: any, keys: string[]): any {
  const res: any = {}
  for (const key in val) {
    if (!keys.includes(key)) res[key] = val[key]
  }
  return res
}

export function getDefaultValue(val: any, defaultVal: any): any {
  return val === undefined ? defaultVal : val
}

export function isForBlock(block: Block): block is ForBlock {
  return block instanceof ForBlock
}<|MERGE_RESOLUTION|>--- conflicted
+++ resolved
@@ -11,18 +11,7 @@
   toReadonly,
   watch,
 } from '@vue/reactivity'
-<<<<<<< HEAD
-=======
-import { isArray, isObject, isString } from '@vue/shared'
-import { createComment, createTextNode } from './dom/node'
->>>>>>> f70f9d1a
-import {
-  FOR_ANCHOR_LABEL,
-  getSequence,
-  isArray,
-  isObject,
-  isString,
-} from '@vue/shared'
+import { FOR_ANCHOR_LABEL, isArray, isObject, isString } from '@vue/shared'
 import { createComment, createTextNode } from './dom/node'
 import { type Block, insert, remove as removeBlock } from './block'
 import { warn } from '@vue/runtime-dom'
@@ -104,7 +93,8 @@
   let oldBlocks: ForBlock[] = []
   let newBlocks: ForBlock[]
   let parent: ParentNode | undefined | null
-<<<<<<< HEAD
+  // useSelector only
+  let currentKey: any
   let parentAnchor: Node
   if (isHydrating) {
     parentAnchor = locateVaporFragmentAnchor(
@@ -119,12 +109,6 @@
     parentAnchor = __DEV__ ? createComment('for') : createTextNode()
   }
 
-=======
-  // useSelector only
-  let currentKey: any
-  // TODO handle this in hydration
-  const parentAnchor = __DEV__ ? createComment('for') : createTextNode()
->>>>>>> f70f9d1a
   const frag = new VaporFragment(oldBlocks)
   const instance = currentInstance!
   const canUseFastRemove = !!(flags & VaporVForFlags.FAST_REMOVE)
@@ -232,7 +216,7 @@
             continue
           }
           if (endOffset !== 0) {
-            anchorFallback = normalizeAnchor(newBlocks[currentIndex + 1].nodes)
+            anchorFallback = normalizeAnchor(newBlocks[currentIndex + 1].nodes)!
           }
           break
         }
