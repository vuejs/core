--- conflicted
+++ resolved
@@ -28,7 +28,7 @@
 import type { DynamicSlot } from './componentSlots'
 import { renderEffect } from './renderEffect'
 import { VaporVForFlags } from '../../shared/src/vaporFlags'
-<<<<<<< HEAD
+import { applyTransitionHooks } from './components/Transition'
 import {
   currentHydrationNode,
   isHydrating,
@@ -40,9 +40,6 @@
   insertionParent,
   resetInsertionState,
 } from './insertionState'
-=======
-import { applyTransitionHooks } from './components/Transition'
->>>>>>> cb8830fd
 
 class ForBlock extends VaporFragment {
   scope: EffectScope | undefined
