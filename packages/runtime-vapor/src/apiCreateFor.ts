import {
  EffectScope,
  type ShallowRef,
  isReactive,
  isReadonly,
  isShallow,
  setActiveSub,
  shallowReadArray,
  shallowRef,
  toReactive,
  toReadonly,
  watch,
} from '@vue/reactivity'
import { FOR_ANCHOR_LABEL, isArray, isObject, isString } from '@vue/shared'
import { createComment, createTextNode } from './dom/node'
<<<<<<< HEAD
import { type Block, insert, remove as removeBlock } from './block'
=======
import {
  type Block,
  ForFragment,
  VaporFragment,
  insert,
  remove,
  remove as removeBlock,
} from './block'
>>>>>>> 5b4673fc
import { warn } from '@vue/runtime-dom'
import { currentInstance, isVaporComponent } from './component'
import type { DynamicSlot } from './componentSlots'
import { renderEffect } from './renderEffect'
import { VaporVForFlags } from '../../shared/src/vaporFlags'
import {
  currentHydrationNode,
  isHydrating,
  locateHydrationNode,
  locateVaporFragmentAnchor,
  updateNextChildToHydrate,
} from './dom/hydration'
import { VaporFragment } from './fragment'
import {
  insertionAnchor,
  insertionParent,
  resetInsertionState,
} from './insertionState'
import { applyTransitionHooks } from './components/Transition'

class ForBlock extends VaporFragment {
  scope: EffectScope | undefined
  key: any

  itemRef: ShallowRef<any>
  keyRef: ShallowRef<any> | undefined
  indexRef: ShallowRef<number | undefined> | undefined

  constructor(
    nodes: Block,
    scope: EffectScope | undefined,
    item: ShallowRef<any>,
    key: ShallowRef<any> | undefined,
    index: ShallowRef<number | undefined> | undefined,
    renderKey: any,
  ) {
    super(nodes)
    this.scope = scope
    this.itemRef = item
    this.keyRef = key
    this.indexRef = index
    this.key = renderKey
  }
}

type Source = any[] | Record<any, any> | number | Set<any> | Map<any, any>

type ResolvedSource = {
  values: any[]
  needsWrap: boolean
  isReadonlySource: boolean
  keys?: string[]
}

export const createFor = (
  src: () => Source,
  renderItem: (
    item: ShallowRef<any>,
    key: ShallowRef<any>,
    index: ShallowRef<number | undefined>,
  ) => Block,
  getKey?: (item: any, key: any, index?: number) => any,
  flags = 0,
  setup?: (_: {
    createSelector: (source: () => any) => (cb: () => void) => void
  }) => void,
): ForFragment => {
  const _insertionParent = insertionParent
  const _insertionAnchor = insertionAnchor
  if (isHydrating) {
    locateHydrationNode()
  } else {
    resetInsertionState()
  }

  let isMounted = false
  let oldBlocks: ForBlock[] = []
  let newBlocks: ForBlock[]
  let parent: ParentNode | undefined | null
  // useSelector only
  let currentKey: any
<<<<<<< HEAD
  let parentAnchor: Node
  if (isHydrating) {
    parentAnchor = locateVaporFragmentAnchor(
      currentHydrationNode!,
      FOR_ANCHOR_LABEL,
    )!
    if (__DEV__ && !parentAnchor) {
      // this should not happen
      throw new Error(`v-for fragment anchor node was not found.`)
    }
  } else {
    parentAnchor = __DEV__ ? createComment('for') : createTextNode()
  }

  const frag = new VaporFragment(oldBlocks)
=======
  // TODO handle this in hydration
  const parentAnchor = __DEV__ ? createComment('for') : createTextNode()
  const frag = new ForFragment(oldBlocks)
>>>>>>> 5b4673fc
  const instance = currentInstance!
  const canUseFastRemove = !!(flags & VaporVForFlags.FAST_REMOVE)
  const isComponent = !!(flags & VaporVForFlags.IS_COMPONENT)
  const selectors: {
    deregister: (key: any) => void
    cleanup: () => void
  }[] = []

  if (__DEV__ && !instance) {
    warn('createFor() can only be used inside setup()')
  }

  const renderList = () => {
    const source = normalizeSource(src())
    const newLength = source.values.length
    const oldLength = oldBlocks.length
    newBlocks = new Array(newLength)
    let isFallback = false

    const prevSub = setActiveSub()

    if (!isMounted) {
      isMounted = true
      for (let i = 0; i < newLength; i++) {
        // TODO add tests
        if (isHydrating && i > 0 && _insertionParent) {
          updateNextChildToHydrate(_insertionParent)
        }
        mount(source, i)
      }
    } else {
      parent = parent || parentAnchor!.parentNode
      if (!oldLength) {
        // remove fallback nodes
        if (frag.fallback && (frag.nodes[0] as Block[]).length > 0) {
          remove(frag.nodes[0], parent!)
        }

        // fast path for all new
        for (let i = 0; i < newLength; i++) {
          mount(source, i)
        }
      } else if (!newLength) {
        // fast path for clearing all
        for (const selector of selectors) {
          selector.cleanup()
        }
        const doRemove = !canUseFastRemove
        for (let i = 0; i < oldLength; i++) {
          unmount(oldBlocks[i], doRemove, false)
        }
        if (canUseFastRemove) {
          parent!.textContent = ''
          parent!.appendChild(parentAnchor)
        }

        // render fallback nodes
        if (frag.fallback) {
          insert((frag.nodes[0] = frag.fallback()), parent!, parentAnchor)
          isFallback = true
        }
      } else if (!getKey) {
        // unkeyed fast path
        const commonLength = Math.min(newLength, oldLength)
        for (let i = 0; i < commonLength; i++) {
          update((newBlocks[i] = oldBlocks[i]), getItem(source, i)[0])
        }
        for (let i = oldLength; i < newLength; i++) {
          mount(source, i)
        }
        for (let i = newLength; i < oldLength; i++) {
          unmount(oldBlocks[i])
        }
      } else {
        if (__DEV__) {
          const keyToIndexMap: Map<any, number> = new Map()
          for (let i = 0; i < newLength; i++) {
            const item = getItem(source, i)
            const key = getKey(...item)
            if (key != null) {
              if (keyToIndexMap.has(key)) {
                warn(
                  `Duplicate keys found during update:`,
                  JSON.stringify(key),
                  `Make sure keys are unique.`,
                )
              }
              keyToIndexMap.set(key, i)
            }
          }
        }

        const sharedBlockCount = Math.min(oldLength, newLength)
        const previousKeyIndexPairs: [any, number][] = new Array(oldLength)
        const queuedBlocks: [
          blockIndex: number,
          blockItem: ReturnType<typeof getItem>,
          blockKey: any,
        ][] = new Array(newLength)

        let anchorFallback: Node = parentAnchor
        let endOffset = 0
        let startOffset = 0
        let queuedBlocksInsertIndex = 0
        let previousKeyIndexInsertIndex = 0

        while (endOffset < sharedBlockCount) {
          const currentIndex = newLength - endOffset - 1
          const currentItem = getItem(source, currentIndex)
          const currentKey = getKey(...currentItem)
          const existingBlock = oldBlocks[oldLength - endOffset - 1]
          if (existingBlock.key === currentKey) {
            update(existingBlock, ...currentItem)
            newBlocks[currentIndex] = existingBlock
            endOffset++
            continue
          }
          if (endOffset !== 0) {
            anchorFallback = normalizeAnchor(newBlocks[currentIndex + 1].nodes)!
          }
          break
        }

        while (startOffset < sharedBlockCount - endOffset) {
          const currentItem = getItem(source, startOffset)
          const currentKey = getKey(...currentItem)
          const previousBlock = oldBlocks[startOffset]
          const previousKey = previousBlock.key
          if (previousKey === currentKey) {
            update((newBlocks[startOffset] = previousBlock), currentItem[0])
          } else {
            queuedBlocks[queuedBlocksInsertIndex++] = [
              startOffset,
              currentItem,
              currentKey,
            ]
            previousKeyIndexPairs[previousKeyIndexInsertIndex++] = [
              previousKey,
              startOffset,
            ]
          }
          startOffset++
        }

        for (let i = startOffset; i < oldLength - endOffset; i++) {
          previousKeyIndexPairs[previousKeyIndexInsertIndex++] = [
            oldBlocks[i].key,
            i,
          ]
        }

        const preparationBlockCount = Math.min(
          newLength - endOffset,
          sharedBlockCount,
        )
        for (let i = startOffset; i < preparationBlockCount; i++) {
          const blockItem = getItem(source, i)
          const blockKey = getKey(...blockItem)
          queuedBlocks[queuedBlocksInsertIndex++] = [i, blockItem, blockKey]
        }

        if (!queuedBlocksInsertIndex && !previousKeyIndexInsertIndex) {
          for (let i = preparationBlockCount; i < newLength - endOffset; i++) {
            const blockItem = getItem(source, i)
            const blockKey = getKey(...blockItem)
            mount(source, i, anchorFallback, blockItem, blockKey)
          }
        } else {
          queuedBlocks.length = queuedBlocksInsertIndex
          previousKeyIndexPairs.length = previousKeyIndexInsertIndex

          const previousKeyIndexMap = new Map(previousKeyIndexPairs)
          const blocksToMount: [
            blockIndex: number,
            blockItem: ReturnType<typeof getItem>,
            blockKey: any,
            anchorOffset: number,
          ][] = []

          const relocateOrMountBlock = (
            blockIndex: number,
            blockItem: ReturnType<typeof getItem>,
            blockKey: any,
            anchorOffset: number,
          ) => {
            const previousIndex = previousKeyIndexMap.get(blockKey)
            if (previousIndex !== undefined) {
              const reusedBlock = (newBlocks[blockIndex] =
                oldBlocks[previousIndex])
              update(reusedBlock, ...blockItem)
              insert(
                reusedBlock,
                parent!,
                anchorOffset === -1
                  ? anchorFallback
                  : normalizeAnchor(newBlocks[anchorOffset].nodes),
              )
              previousKeyIndexMap.delete(blockKey)
            } else {
              blocksToMount.push([
                blockIndex,
                blockItem,
                blockKey,
                anchorOffset,
              ])
            }
          }

          for (let i = queuedBlocks.length - 1; i >= 0; i--) {
            const [blockIndex, blockItem, blockKey] = queuedBlocks[i]
            relocateOrMountBlock(
              blockIndex,
              blockItem,
              blockKey,
              blockIndex < preparationBlockCount - 1 ? blockIndex + 1 : -1,
            )
          }

          for (let i = preparationBlockCount; i < newLength - endOffset; i++) {
            const blockItem = getItem(source, i)
            const blockKey = getKey(...blockItem)
            relocateOrMountBlock(i, blockItem, blockKey, -1)
          }

          const useFastRemove = blocksToMount.length === newLength

          for (const leftoverIndex of previousKeyIndexMap.values()) {
            unmount(
              oldBlocks[leftoverIndex],
              !(useFastRemove && canUseFastRemove),
              !useFastRemove,
            )
          }
          if (useFastRemove) {
            for (const selector of selectors) {
              selector.cleanup()
            }
            if (canUseFastRemove) {
              parent!.textContent = ''
              parent!.appendChild(parentAnchor)
            }
          }

          for (const [
            blockIndex,
            blockItem,
            blockKey,
            anchorOffset,
          ] of blocksToMount) {
            mount(
              source,
              blockIndex,
              anchorOffset === -1
                ? anchorFallback
                : normalizeAnchor(newBlocks[anchorOffset].nodes),
              blockItem,
              blockKey,
            )
          }
        }
      }
    }

    if (!isFallback) {
      frag.nodes = [(oldBlocks = newBlocks)]
      if (parentAnchor) frag.nodes.push(parentAnchor)
    } else {
      oldBlocks = []
    }
    setActiveSub(prevSub)
  }

  const needKey = renderItem.length > 1
  const needIndex = renderItem.length > 2

  const mount = (
    source: ResolvedSource,
    idx: number,
    anchor: Node | undefined = parentAnchor,
    [item, key, index] = getItem(source, idx),
    key2 = getKey && getKey(item, key, index),
  ): ForBlock => {
    const itemRef = shallowRef(item)
    // avoid creating refs if the render fn doesn't need it
    const keyRef = needKey ? shallowRef(key) : undefined
    const indexRef = needIndex ? shallowRef(index) : undefined

    currentKey = key2
    let nodes: Block
    let scope: EffectScope | undefined
    if (isComponent) {
      // component already has its own scope so no outer scope needed
      nodes = renderItem(itemRef, keyRef as any, indexRef as any)
    } else {
      scope = new EffectScope()
      nodes = scope.run(() =>
        renderItem(itemRef, keyRef as any, indexRef as any),
      )!
    }

    const block = (newBlocks[idx] = new ForBlock(
      nodes,
      scope,
      itemRef,
      keyRef,
      indexRef,
      key2,
    ))

    // apply transition for new nodes
    if (frag.$transition) {
      applyTransitionHooks(block.nodes, frag.$transition, false)
    }

    if (parent) insert(block.nodes, parent, anchor)

    return block
  }

  const update = (
    { itemRef, keyRef, indexRef }: ForBlock,
    newItem: any,
    newKey?: any,
    newIndex?: any,
  ) => {
    if (newItem !== itemRef.value) {
      itemRef.value = newItem
    }
    if (keyRef && newKey !== undefined && newKey !== keyRef.value) {
      keyRef.value = newKey
    }
    if (indexRef && newIndex !== undefined && newIndex !== indexRef.value) {
      indexRef.value = newIndex
    }
  }

  const unmount = (block: ForBlock, doRemove = true, doDeregister = true) => {
    if (!isComponent) {
      block.scope!.stop()
    }
    if (doRemove) {
      removeBlock(block.nodes, parent!)
    }
    if (doDeregister) {
      for (const selector of selectors) {
        selector.deregister(block.key)
      }
    }
  }

  if (setup) {
    setup({ createSelector })
  }

  if (flags & VaporVForFlags.ONCE) {
    renderList()
  } else {
    renderEffect(renderList)
  }

  if (!isHydrating && _insertionParent) {
    insert(frag, _insertionParent, _insertionAnchor)
  }

  return frag

  function createSelector(source: () => any): (cb: () => void) => void {
    let operMap = new Map<any, (() => void)[]>()
    let activeKey = source()
    let activeOpers: (() => void)[] | undefined

    watch(source, newValue => {
      if (activeOpers !== undefined) {
        for (const oper of activeOpers) {
          oper()
        }
      }
      activeOpers = operMap.get(newValue)
      if (activeOpers !== undefined) {
        for (const oper of activeOpers) {
          oper()
        }
      }
    })

    selectors.push({ deregister, cleanup })
    return register

    function cleanup() {
      operMap = new Map()
      activeOpers = undefined
    }

    function register(oper: () => void) {
      oper()
      let opers = operMap.get(currentKey)
      if (opers !== undefined) {
        opers.push(oper)
      } else {
        opers = [oper]
        operMap.set(currentKey, opers)
        if (currentKey === activeKey) {
          activeOpers = opers
        }
      }
    }

    function deregister(key: any) {
      operMap.delete(key)
      if (key === activeKey) {
        activeOpers = undefined
      }
    }
  }
}

export function createForSlots(
  rawSource: Source,
  getSlot: (item: any, key: any, index?: number) => DynamicSlot,
): DynamicSlot[] {
  const source = normalizeSource(rawSource)
  const sourceLength = source.values.length
  const slots = new Array<DynamicSlot>(sourceLength)
  for (let i = 0; i < sourceLength; i++) {
    slots[i] = getSlot(...getItem(source, i))
  }
  return slots
}

function normalizeSource(source: any): ResolvedSource {
  let values = source
  let needsWrap = false
  let isReadonlySource = false
  let keys
  if (isArray(source)) {
    if (isReactive(source)) {
      needsWrap = !isShallow(source)
      values = shallowReadArray(source)
      isReadonlySource = isReadonly(source)
    }
  } else if (isString(source)) {
    values = source.split('')
  } else if (typeof source === 'number') {
    if (__DEV__ && !Number.isInteger(source)) {
      warn(`The v-for range expect an integer value but got ${source}.`)
    }
    values = new Array(source)
    for (let i = 0; i < source; i++) values[i] = i + 1
  } else if (isObject(source)) {
    if (source[Symbol.iterator as any]) {
      values = Array.from(source as Iterable<any>)
    } else {
      keys = Object.keys(source)
      values = new Array(keys.length)
      for (let i = 0, l = keys.length; i < l; i++) {
        values[i] = source[keys[i]]
      }
    }
  }
  return {
    values,
    needsWrap,
    isReadonlySource,
    keys,
  }
}

function getItem(
  { keys, values, needsWrap, isReadonlySource }: ResolvedSource,
  idx: number,
): [item: any, key: any, index?: number] {
  const value = needsWrap
    ? isReadonlySource
      ? toReadonly(toReactive(values[idx]))
      : toReactive(values[idx])
    : values[idx]
  if (keys) {
    return [value, keys[idx], idx]
  } else {
    return [value, idx, undefined]
  }
}

function normalizeAnchor(node: Block): Node | undefined {
  if (node && node instanceof Node) {
    return node
  } else if (isArray(node)) {
    return normalizeAnchor(node[0])
  } else if (isVaporComponent(node)) {
    return normalizeAnchor(node.block!)
  } else {
    return normalizeAnchor(node.nodes!)
  }
}

// runtime helper for rest element destructure
export function getRestElement(val: any, keys: string[]): any {
  const res: any = {}
  for (const key in val) {
    if (!keys.includes(key)) res[key] = val[key]
  }
  return res
}

export function getDefaultValue(val: any, defaultVal: any): any {
  return val === undefined ? defaultVal : val
}

export function isForBlock(block: Block): block is ForBlock {
  return block instanceof ForBlock
}<|MERGE_RESOLUTION|>--- conflicted
+++ resolved
@@ -13,18 +13,7 @@
 } from '@vue/reactivity'
 import { FOR_ANCHOR_LABEL, isArray, isObject, isString } from '@vue/shared'
 import { createComment, createTextNode } from './dom/node'
-<<<<<<< HEAD
-import { type Block, insert, remove as removeBlock } from './block'
-=======
-import {
-  type Block,
-  ForFragment,
-  VaporFragment,
-  insert,
-  remove,
-  remove as removeBlock,
-} from './block'
->>>>>>> 5b4673fc
+import { type Block, insert, remove, remove as removeBlock } from './block'
 import { warn } from '@vue/runtime-dom'
 import { currentInstance, isVaporComponent } from './component'
 import type { DynamicSlot } from './componentSlots'
@@ -37,7 +26,7 @@
   locateVaporFragmentAnchor,
   updateNextChildToHydrate,
 } from './dom/hydration'
-import { VaporFragment } from './fragment'
+import { ForFragment, VaporFragment } from './fragment'
 import {
   insertionAnchor,
   insertionParent,
@@ -106,7 +95,6 @@
   let parent: ParentNode | undefined | null
   // useSelector only
   let currentKey: any
-<<<<<<< HEAD
   let parentAnchor: Node
   if (isHydrating) {
     parentAnchor = locateVaporFragmentAnchor(
@@ -121,12 +109,7 @@
     parentAnchor = __DEV__ ? createComment('for') : createTextNode()
   }
 
-  const frag = new VaporFragment(oldBlocks)
-=======
-  // TODO handle this in hydration
-  const parentAnchor = __DEV__ ? createComment('for') : createTextNode()
   const frag = new ForFragment(oldBlocks)
->>>>>>> 5b4673fc
   const instance = currentInstance!
   const canUseFastRemove = !!(flags & VaporVForFlags.FAST_REMOVE)
   const isComponent = !!(flags & VaporVForFlags.IS_COMPONENT)
