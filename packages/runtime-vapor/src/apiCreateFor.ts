import {
  EffectScope,
  type ShallowRef,
  isReactive,
  isReadonly,
  isShallow,
  pauseTracking,
  resetTracking,
  shallowReadArray,
  shallowRef,
  toReactive,
  toReadonly,
} from '@vue/reactivity'
import { getSequence, isArray, isObject, isString } from '@vue/shared'
import { createComment, createTextNode } from './dom/node'
import {
  type Block,
  VaporFragment,
  insert,
  remove as removeBlock,
} from './block'
import { warn } from '@vue/runtime-dom'
import { currentInstance, isVaporComponent } from './component'
import type { DynamicSlot } from './componentSlots'
import { renderEffect } from './renderEffect'
import { VaporVForFlags } from '../../shared/src/vaporFlags'
<<<<<<< HEAD
import { applyTransitionHooks } from './components/Transition'
=======
import { isHydrating, locateHydrationNode } from './dom/hydration'
import {
  insertionAnchor,
  insertionParent,
  resetInsertionState,
} from './insertionState'
>>>>>>> c86bf7b1

class ForBlock extends VaporFragment {
  scope: EffectScope | undefined
  key: any

  itemRef: ShallowRef<any>
  keyRef: ShallowRef<any> | undefined
  indexRef: ShallowRef<number | undefined> | undefined

  constructor(
    nodes: Block,
    scope: EffectScope | undefined,
    item: ShallowRef<any>,
    key: ShallowRef<any> | undefined,
    index: ShallowRef<number | undefined> | undefined,
    renderKey: any,
  ) {
    super(nodes)
    this.scope = scope
    this.itemRef = item
    this.keyRef = key
    this.indexRef = index
    this.key = renderKey
  }
}

type Source = any[] | Record<any, any> | number | Set<any> | Map<any, any>

type ResolvedSource = {
  values: any[]
  needsWrap: boolean
  isReadonlySource: boolean
  keys?: string[]
}

export const createFor = (
  src: () => Source,
  renderItem: (
    item: ShallowRef<any>,
    key: ShallowRef<any>,
    index: ShallowRef<number | undefined>,
  ) => Block,
  getKey?: (item: any, key: any, index?: number) => any,
  flags = 0,
): VaporFragment => {
  const _insertionParent = insertionParent
  const _insertionAnchor = insertionAnchor
  if (isHydrating) {
    locateHydrationNode()
  } else {
    resetInsertionState()
  }

  let isMounted = false
  let oldBlocks: ForBlock[] = []
  let newBlocks: ForBlock[]
  let parent: ParentNode | undefined | null
  // TODO handle this in hydration
  const parentAnchor = __DEV__ ? createComment('for') : createTextNode()
  const frag = new VaporFragment(oldBlocks)
  const instance = currentInstance!
  const canUseFastRemove = flags & VaporVForFlags.FAST_REMOVE
  const isComponent = flags & VaporVForFlags.IS_COMPONENT

  if (__DEV__ && !instance) {
    warn('createFor() can only be used inside setup()')
  }

  const renderList = () => {
    const source = normalizeSource(src())
    const newLength = source.values.length
    const oldLength = oldBlocks.length
    newBlocks = new Array(newLength)

    pauseTracking()

    if (!isMounted) {
      isMounted = true
      for (let i = 0; i < newLength; i++) {
        mount(source, i)
      }
    } else {
      parent = parent || parentAnchor!.parentNode
      if (!oldLength) {
        // fast path for all new
        for (let i = 0; i < newLength; i++) {
          mount(source, i)
        }
      } else if (!newLength) {
        // fast path for clearing all
        const doRemove = !canUseFastRemove
        for (let i = 0; i < oldLength; i++) {
          unmount(oldBlocks[i], doRemove)
        }
        if (canUseFastRemove) {
          parent!.textContent = ''
          parent!.appendChild(parentAnchor)
        }
      } else if (!getKey) {
        // unkeyed fast path
        const commonLength = Math.min(newLength, oldLength)
        for (let i = 0; i < commonLength; i++) {
          update((newBlocks[i] = oldBlocks[i]), getItem(source, i)[0])
        }
        for (let i = oldLength; i < newLength; i++) {
          mount(source, i)
        }
        for (let i = newLength; i < oldLength; i++) {
          unmount(oldBlocks[i])
        }
      } else {
        let i = 0
        let e1 = oldLength - 1 // prev ending index
        let e2 = newLength - 1 // next ending index

        // 1. sync from start
        // (a b) c
        // (a b) d e
        while (i <= e1 && i <= e2) {
          if (tryPatchIndex(source, i)) {
            i++
          } else {
            break
          }
        }

        // 2. sync from end
        // a (b c)
        // d e (b c)
        while (i <= e1 && i <= e2) {
          if (tryPatchIndex(source, i)) {
            e1--
            e2--
          } else {
            break
          }
        }

        // 3. common sequence + mount
        // (a b)
        // (a b) c
        // i = 2, e1 = 1, e2 = 2
        // (a b)
        // c (a b)
        // i = 0, e1 = -1, e2 = 0
        if (i > e1) {
          if (i <= e2) {
            const nextPos = e2 + 1
            const anchor =
              nextPos < newLength
                ? normalizeAnchor(newBlocks[nextPos].nodes)
                : parentAnchor
            while (i <= e2) {
              mount(source, i, anchor)
              i++
            }
          }
        }

        // 4. common sequence + unmount
        // (a b) c
        // (a b)
        // i = 2, e1 = 2, e2 = 1
        // a (b c)
        // (b c)
        // i = 0, e1 = 0, e2 = -1
        else if (i > e2) {
          while (i <= e1) {
            unmount(oldBlocks[i])
            i++
          }
        }

        // 5. unknown sequence
        // [i ... e1 + 1]: a b [c d e] f g
        // [i ... e2 + 1]: a b [e d c h] f g
        // i = 2, e1 = 4, e2 = 5
        else {
          const s1 = i // prev starting index
          const s2 = i // next starting index

          // 5.1 build key:index map for newChildren
          const keyToNewIndexMap = new Map()
          for (i = s2; i <= e2; i++) {
            keyToNewIndexMap.set(getKey(...getItem(source, i)), i)
          }

          // 5.2 loop through old children left to be patched and try to patch
          // matching nodes & remove nodes that are no longer present
          let j
          let patched = 0
          const toBePatched = e2 - s2 + 1
          let moved = false
          // used to track whether any node has moved
          let maxNewIndexSoFar = 0
          // works as Map<newIndex, oldIndex>
          // Note that oldIndex is offset by +1
          // and oldIndex = 0 is a special value indicating the new node has
          // no corresponding old node.
          // used for determining longest stable subsequence
          const newIndexToOldIndexMap = new Array(toBePatched).fill(0)

          for (i = s1; i <= e1; i++) {
            const prevBlock = oldBlocks[i]
            if (patched >= toBePatched) {
              // all new children have been patched so this can only be a removal
              unmount(prevBlock)
            } else {
              const newIndex = keyToNewIndexMap.get(prevBlock.key)
              if (newIndex == null) {
                unmount(prevBlock)
              } else {
                newIndexToOldIndexMap[newIndex - s2] = i + 1
                if (newIndex >= maxNewIndexSoFar) {
                  maxNewIndexSoFar = newIndex
                } else {
                  moved = true
                }
                update(
                  (newBlocks[newIndex] = prevBlock),
                  ...getItem(source, newIndex),
                )
                patched++
              }
            }
          }

          // 5.3 move and mount
          // generate longest stable subsequence only when nodes have moved
          const increasingNewIndexSequence = moved
            ? getSequence(newIndexToOldIndexMap)
            : []
          j = increasingNewIndexSequence.length - 1
          // looping backwards so that we can use last patched node as anchor
          for (i = toBePatched - 1; i >= 0; i--) {
            const nextIndex = s2 + i
            const anchor =
              nextIndex + 1 < newLength
                ? normalizeAnchor(newBlocks[nextIndex + 1].nodes)
                : parentAnchor
            if (newIndexToOldIndexMap[i] === 0) {
              // mount new
              mount(source, nextIndex, anchor)
            } else if (moved) {
              // move if:
              // There is no stable subsequence (e.g. a reverse)
              // OR current node is not among the stable sequence
              if (j < 0 || i !== increasingNewIndexSequence[j]) {
                insert(newBlocks[nextIndex].nodes, parent!, anchor)
              } else {
                j--
              }
            }
          }
        }
      }
    }

    frag.nodes = [(oldBlocks = newBlocks)]
    if (parentAnchor) {
      frag.nodes.push(parentAnchor)
    }

    resetTracking()
  }

  const needKey = renderItem.length > 1
  const needIndex = renderItem.length > 2

  const mount = (
    source: ResolvedSource,
    idx: number,
    anchor: Node | undefined = parentAnchor,
  ): ForBlock => {
    const [item, key, index] = getItem(source, idx)
    const itemRef = shallowRef(item)
    // avoid creating refs if the render fn doesn't need it
    const keyRef = needKey ? shallowRef(key) : undefined
    const indexRef = needIndex ? shallowRef(index) : undefined

    let nodes: Block
    let scope: EffectScope | undefined
    if (isComponent) {
      // component already has its own scope so no outer scope needed
      nodes = renderItem(itemRef, keyRef as any, indexRef as any)
    } else {
      scope = new EffectScope()
      nodes = scope.run(() =>
        renderItem(itemRef, keyRef as any, indexRef as any),
      )!
    }

    const block = (newBlocks[idx] = new ForBlock(
      nodes,
      scope,
      itemRef,
      keyRef,
      indexRef,
      getKey && getKey(item, key, index),
    ))

    // apply transition for new nodes
    if (frag.$transition) {
      applyTransitionHooks(block.nodes, frag.$transition, false)
    }

    if (parent) insert(block.nodes, parent, anchor)

    return block
  }

  const tryPatchIndex = (source: any, idx: number) => {
    const block = oldBlocks[idx]
    const [item, key, index] = getItem(source, idx)
    if (block.key === getKey!(item, key, index)) {
      update((newBlocks[idx] = block), item)
      return true
    }
  }

  const update = (
    { itemRef, keyRef, indexRef }: ForBlock,
    newItem: any,
    newKey?: any,
    newIndex?: any,
  ) => {
    if (newItem !== itemRef.value) {
      itemRef.value = newItem
    }
    if (keyRef && newKey !== undefined && newKey !== keyRef.value) {
      keyRef.value = newKey
    }
    if (indexRef && newIndex !== undefined && newIndex !== indexRef.value) {
      indexRef.value = newIndex
    }
  }

  const unmount = ({ nodes, scope }: ForBlock, doRemove = true) => {
    scope && scope.stop()
    doRemove && removeBlock(nodes, parent!)
  }

  if (flags & VaporVForFlags.ONCE) {
    renderList()
  } else {
    renderEffect(renderList)
  }

  if (!isHydrating && _insertionParent) {
    insert(frag, _insertionParent, _insertionAnchor)
  }

  return frag
}

export function createForSlots(
  rawSource: Source,
  getSlot: (item: any, key: any, index?: number) => DynamicSlot,
): DynamicSlot[] {
  const source = normalizeSource(rawSource)
  const sourceLength = source.values.length
  const slots = new Array<DynamicSlot>(sourceLength)
  for (let i = 0; i < sourceLength; i++) {
    slots[i] = getSlot(...getItem(source, i))
  }
  return slots
}

function normalizeSource(source: any): ResolvedSource {
  let values = source
  let needsWrap = false
  let isReadonlySource = false
  let keys
  if (isArray(source)) {
    if (isReactive(source)) {
      needsWrap = !isShallow(source)
      values = shallowReadArray(source)
      isReadonlySource = isReadonly(source)
    }
  } else if (isString(source)) {
    values = source.split('')
  } else if (typeof source === 'number') {
    if (__DEV__ && !Number.isInteger(source)) {
      warn(`The v-for range expect an integer value but got ${source}.`)
    }
    values = new Array(source)
    for (let i = 0; i < source; i++) values[i] = i + 1
  } else if (isObject(source)) {
    if (source[Symbol.iterator as any]) {
      values = Array.from(source as Iterable<any>)
    } else {
      keys = Object.keys(source)
      values = new Array(keys.length)
      for (let i = 0, l = keys.length; i < l; i++) {
        values[i] = source[keys[i]]
      }
    }
  }
  return {
    values,
    needsWrap,
    isReadonlySource,
    keys,
  }
}

function getItem(
  { keys, values, needsWrap, isReadonlySource }: ResolvedSource,
  idx: number,
): [item: any, key: any, index?: number] {
  const value = needsWrap
    ? isReadonlySource
      ? toReadonly(toReactive(values[idx]))
      : toReactive(values[idx])
    : values[idx]
  if (keys) {
    return [value, keys[idx], idx]
  } else {
    return [value, idx, undefined]
  }
}

function normalizeAnchor(node: Block): Node | undefined {
  if (node && node instanceof Node) {
    return node
  } else if (isArray(node)) {
    return normalizeAnchor(node[0])
  } else if (isVaporComponent(node)) {
    return normalizeAnchor(node.block!)
  } else {
    return normalizeAnchor(node.nodes!)
  }
}

// runtime helper for rest element destructure
export function getRestElement(val: any, keys: string[]): any {
  const res: any = {}
  for (const key in val) {
    if (!keys.includes(key)) res[key] = val[key]
  }
  return res
}

export function getDefaultValue(val: any, defaultVal: any): any {
  return val === undefined ? defaultVal : val
}

export function isForBlock(block: Block): block is ForBlock {
  return block instanceof ForBlock
}<|MERGE_RESOLUTION|>--- conflicted
+++ resolved
@@ -24,16 +24,13 @@
 import type { DynamicSlot } from './componentSlots'
 import { renderEffect } from './renderEffect'
 import { VaporVForFlags } from '../../shared/src/vaporFlags'
-<<<<<<< HEAD
 import { applyTransitionHooks } from './components/Transition'
-=======
 import { isHydrating, locateHydrationNode } from './dom/hydration'
 import {
   insertionAnchor,
   insertionParent,
   resetInsertionState,
 } from './insertionState'
->>>>>>> c86bf7b1
 
 class ForBlock extends VaporFragment {
   scope: EffectScope | undefined
