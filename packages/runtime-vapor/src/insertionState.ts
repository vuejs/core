--- conflicted
+++ resolved
@@ -12,13 +12,8 @@
  * insertion on client-side render, and used for node adoption during hydration.
  */
 export function setInsertionState(
-<<<<<<< HEAD
-  parent: ParentNode,
+  parent: ParentNode & { $anchor?: Node | null },
   anchor?: Node | 0 | null,
-): void {
-=======
-  parent: ParentNode & { $anchor?: Node | null },
-  anchor?: Node | 0,
 ): void {
   // When setInsertionState(n3, 0) is called consecutively, the first prepend operation
   // uses parent.firstChild as the anchor. However, after insertion, parent.firstChild
@@ -28,7 +23,6 @@
     parent.$anchor = parent.firstChild
   }
 
->>>>>>> ea397b7f
   insertionParent = parent
   insertionAnchor = anchor
 }
