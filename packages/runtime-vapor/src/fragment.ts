--- conflicted
+++ resolved
@@ -136,11 +136,7 @@
       const mode = transition && transition.mode
       if (mode) {
         applyTransitionLeaveHooks(this.nodes, transition, () =>
-<<<<<<< HEAD
-          this.renderBranch(render, instance, transition, parent),
-=======
-          this.render(render, transition, parent, instance),
->>>>>>> 5ee89131
+          this.renderBranch(render, transition, parent, instance),
         )
         parent && remove(this.nodes, parent)
         if (mode === 'out-in') {
@@ -152,11 +148,7 @@
       }
     }
 
-<<<<<<< HEAD
-    this.renderBranch(render, instance, transition, parent)
-=======
-    this.render(render, transition, parent, instance)
->>>>>>> 5ee89131
+    this.renderBranch(render, transition, parent, instance)
 
     if (this.fallback) {
       // Find the deepest invalid fragment
