import {
  type VaporComponent,
  type VaporComponentInstance,
  createComponent,
  getExposed,
  mountComponent,
  unmountComponent,
} from './component'
import {
  type App,
  type AppMountFn,
  type AppUnmountFn,
  type CreateAppFunction,
  createAppAPI,
  flushOnAppMount,
  initFeatureFlags,
  normalizeContainer,
  setDevtoolsHook,
  warn,
} from '@vue/runtime-dom'
import type { RawProps } from './componentProps'
import { getGlobalThis } from '@vue/shared'
import { optimizePropertyLookup } from './dom/prop'
import { withHydration } from './dom/hydration'

let _createApp: CreateAppFunction<ParentNode, VaporComponent>

const mountApp: AppMountFn<ParentNode> = (app, container) => {
  optimizePropertyLookup()

  // clear content before mounting
  if (container.nodeType === 1 /* Node.ELEMENT_NODE */) {
    if (__DEV__ && container.childNodes.length) {
      warn('mount target container is not empty and will be cleared.')
    }
    container.textContent = ''
  }

  const instance = createComponent(
    app._component,
    app._props as RawProps,
    null,
    false,
    false,
<<<<<<< HEAD
    undefined,
=======
>>>>>>> ff5a06cf
    app._context,
  )
  mountComponent(instance, container)
  flushOnAppMount()

  return instance!
}

let _hydrateApp: CreateAppFunction<ParentNode, VaporComponent>

const hydrateApp: AppMountFn<ParentNode> = (app, container) => {
  optimizePropertyLookup()

  let instance: VaporComponentInstance
  withHydration(container, () => {
    instance = createComponent(
      app._component,
      app._props as RawProps,
      null,
      false,
      false,
<<<<<<< HEAD
      undefined,
=======
>>>>>>> ff5a06cf
      app._context,
    )
    mountComponent(instance, container)
    flushOnAppMount()
  })

  return instance!
}

const unmountApp: AppUnmountFn = app => {
  unmountComponent(app._instance as VaporComponentInstance, app._container)
}

function prepareApp() {
  // compile-time feature flags check
  if (__ESM_BUNDLER__ && !__TEST__) {
    initFeatureFlags()
  }

  const target = getGlobalThis()
  target.__VUE__ = true
  if (__DEV__ || __FEATURE_PROD_DEVTOOLS__) {
    setDevtoolsHook(target.__VUE_DEVTOOLS_GLOBAL_HOOK__, target)
  }
}

function postPrepareApp(app: App) {
  app.vapor = true
  const mount = app.mount
  app.mount = (container, ...args: any[]) => {
    container = normalizeContainer(container) as ParentNode
    return mount(container, ...args)
  }
}

export const createVaporApp: CreateAppFunction<ParentNode, VaporComponent> = (
  comp,
  props,
) => {
  prepareApp()
  if (!_createApp) _createApp = createAppAPI(mountApp, unmountApp, getExposed)
  const app = _createApp(comp, props)
  postPrepareApp(app)
  return app
}

export const createVaporSSRApp: CreateAppFunction<
  ParentNode,
  VaporComponent
> = (comp, props) => {
  prepareApp()
  if (!_hydrateApp)
    _hydrateApp = createAppAPI(hydrateApp, unmountApp, getExposed)
  const app = _hydrateApp(comp, props)
  postPrepareApp(app)
  return app
}<|MERGE_RESOLUTION|>--- conflicted
+++ resolved
@@ -42,10 +42,7 @@
     null,
     false,
     false,
-<<<<<<< HEAD
     undefined,
-=======
->>>>>>> ff5a06cf
     app._context,
   )
   mountComponent(instance, container)
@@ -67,10 +64,7 @@
       null,
       false,
       false,
-<<<<<<< HEAD
       undefined,
-=======
->>>>>>> ff5a06cf
       app._context,
     )
     mountComponent(instance, container)
