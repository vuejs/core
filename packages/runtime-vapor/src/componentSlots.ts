--- conflicted
+++ resolved
@@ -16,11 +16,7 @@
   insertionParent,
   resetInsertionState,
 } from './insertionState'
-<<<<<<< HEAD
-import { isHydrating } from './dom/hydration'
-=======
 import { isHydrating, locateHydrationNode } from './dom/hydration'
->>>>>>> c86bf7b1
 
 export type RawSlots = Record<string, VaporSlot> & {
   $?: DynamicSlotSource[]
@@ -109,15 +105,11 @@
 ): Block {
   const _insertionParent = insertionParent
   const _insertionAnchor = insertionAnchor
-<<<<<<< HEAD
-  if (!isHydrating) resetInsertionState()
-=======
   if (isHydrating) {
-    locateHydrationNode()
+    locateHydrationNode(true)
   } else {
     resetInsertionState()
   }
->>>>>>> c86bf7b1
 
   const instance = currentInstance as VaporComponentInstance
   const rawSlots = instance.rawSlots
