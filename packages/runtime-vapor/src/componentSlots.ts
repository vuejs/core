--- conflicted
+++ resolved
@@ -1,4 +1,3 @@
-<<<<<<< HEAD
 import {
   EMPTY_OBJ,
   NO,
@@ -7,9 +6,6 @@
   isArray,
   isFunction,
 } from '@vue/shared'
-import { type Block, type BlockFn, DynamicFragment, insert } from './block'
-=======
-import { EMPTY_OBJ, NO, hasOwn, isArray, isFunction } from '@vue/shared'
 import {
   type Block,
   type BlockFn,
@@ -17,7 +13,6 @@
   insert,
   isValidBlock,
 } from './block'
->>>>>>> 53564e01
 import { rawPropsProxyHandlers } from './componentProps'
 import { currentInstance, isRef } from '@vue/runtime-dom'
 import type { LooseRawProps, VaporComponentInstance } from './component'
