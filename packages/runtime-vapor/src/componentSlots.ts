import {
  EMPTY_OBJ,
  NO,
  SLOT_ANCHOR_LABEL,
  hasOwn,
  isArray,
  isFunction,
} from '@vue/shared'
<<<<<<< HEAD
import { type Block, type BlockFn, insert, setScopeId } from './block'
=======
import { type Block, type BlockFn, DynamicFragment, insert } from './block'
>>>>>>> 552ac6d6
import { rawPropsProxyHandlers } from './componentProps'
import { currentInstance, isRef } from '@vue/runtime-dom'
import type { LooseRawProps, VaporComponentInstance } from './component'
import { renderEffect } from './renderEffect'
import {
  insertionAnchor,
  insertionParent,
  resetInsertionState,
} from './insertionState'
<<<<<<< HEAD
import { isHydrating, locateHydrationNode } from './dom/hydration'
import { DynamicFragment, type VaporFragment, isFragment } from './fragment'
=======
import { isHydrating } from './dom/hydration'
>>>>>>> 552ac6d6

export type RawSlots = Record<string, VaporSlot> & {
  $?: DynamicSlotSource[]
}

export type StaticSlots = Record<string, VaporSlot>

export type VaporSlot = BlockFn
export type DynamicSlot = { name: string; fn: VaporSlot }
export type DynamicSlotFn = () => DynamicSlot | DynamicSlot[]
export type DynamicSlotSource = StaticSlots | DynamicSlotFn

export const dynamicSlotsProxyHandlers: ProxyHandler<RawSlots> = {
  get: getSlot,
  has: (target, key: string) => !!getSlot(target, key),
  getOwnPropertyDescriptor(target, key: string) {
    const slot = getSlot(target, key)
    if (slot) {
      return {
        configurable: true,
        enumerable: true,
        value: slot,
      }
    }
  },
  ownKeys(target) {
    let keys = Object.keys(target)
    const dynamicSources = target.$
    if (dynamicSources) {
      keys = keys.filter(k => k !== '$')
      for (const source of dynamicSources) {
        if (isFunction(source)) {
          const slot = source()
          if (isArray(slot)) {
            for (const s of slot) keys.push(String(s.name))
          } else {
            keys.push(String(slot.name))
          }
        } else {
          keys.push(...Object.keys(source))
        }
      }
    }
    return keys
  },
  set: NO,
  deleteProperty: NO,
}

export function getSlot(
  target: RawSlots,
  key: string,
): (VaporSlot & { _bound?: VaporSlot }) | undefined {
  if (key === '$') return
  const dynamicSources = target.$
  if (dynamicSources) {
    let i = dynamicSources.length
    let source
    while (i--) {
      source = dynamicSources[i]
      if (isFunction(source)) {
        const slot = source()
        if (slot) {
          if (isArray(slot)) {
            for (const s of slot) {
              if (String(s.name) === key) return s.fn
            }
          } else if (String(slot.name) === key) {
            return slot.fn
          }
        }
      } else if (hasOwn(source, key)) {
        return source[key]
      }
    }
  }
  if (hasOwn(target, key)) {
    return target[key]
  }
}

export function forwardedSlotCreator(): (
  name: string | (() => string),
  rawProps?: LooseRawProps | null,
  fallback?: VaporSlot,
) => Block {
  const instance = currentInstance as VaporComponentInstance
  return (name, rawProps, fallback) =>
    createSlot(name, rawProps, fallback, instance)
}

export function createSlot(
  name: string | (() => string),
  rawProps?: LooseRawProps | null,
  fallback?: VaporSlot,
  i?: VaporComponentInstance,
): Block {
  const _insertionParent = insertionParent
  const _insertionAnchor = insertionAnchor
<<<<<<< HEAD
  if (isHydrating) {
    locateHydrationNode(true)
  } else {
    resetInsertionState()
  }
=======
  if (!isHydrating) resetInsertionState()
>>>>>>> 552ac6d6

  const instance = i || (currentInstance as VaporComponentInstance)
  const rawSlots = instance.rawSlots
  const slotProps = rawProps
    ? new Proxy(rawProps, rawPropsProxyHandlers)
    : EMPTY_OBJ

  let fragment: DynamicFragment
  if (isRef(rawSlots._)) {
    fragment = instance.appContext.vapor!.vdomSlot(
      rawSlots._,
      name,
      slotProps,
      instance,
      fallback,
    )
  } else {
    fragment =
      isHydrating || __DEV__
        ? new DynamicFragment(SLOT_ANCHOR_LABEL)
        : new DynamicFragment()
    const isDynamicName = isFunction(name)
    const renderSlot = () => {
      const slot = getSlot(rawSlots, isFunction(name) ? name() : name)
      if (slot) {
        // create and cache bound version of the slot to make it stable
        // so that we avoid unnecessary updates if it resolves to the same slot
        fragment.update(
          slot._bound ||
            (slot._bound = () => {
              const slotContent = slot(slotProps)
              if (slotContent instanceof DynamicFragment) {
                let nodes = slotContent.nodes
                if (
                  (slotContent.fallback = fallback) &&
                  isArray(nodes) &&
                  nodes.length === 0
                ) {
                  // use fallback if the slot content is invalid
                  slotContent.update(fallback)
                } else {
                  while (isFragment(nodes)) {
                    ensureVaporSlotFallback(nodes, fallback)
                    nodes = nodes.nodes
                  }
                }
              }
              // forwarded vdom slot, if there is no fallback provide, try use the fallback
              // provided by the slot outlet.
              else if (isFragment(slotContent)) {
                ensureVaporSlotFallback(slotContent, fallback)
              }

              return slotContent
            }),
        )
      } else {
        fragment.update(fallback)
      }
    }

    // dynamic slot name or has dynamicSlots
    if (isDynamicName || rawSlots.$) {
      renderEffect(renderSlot)
    } else {
      renderSlot()
    }
  }

<<<<<<< HEAD
  if (i) fragment.forwarded = true
  if (i || !hasForwardedSlot(fragment.nodes)) {
    const scopeId = instance!.type.__scopeId
    if (scopeId) setScopeId(fragment, `${scopeId}-s`)
  }

=======
>>>>>>> 552ac6d6
  if (
    _insertionParent &&
    (!isHydrating ||
      // for vdom interop fragment, `fragment.insert` handles both hydration and mounting
      fragment.insert)
  ) {
    insert(fragment, _insertionParent, _insertionAnchor)
  }

  return fragment
}

function isForwardedSlot(block: Block): block is DynamicFragment {
  return block instanceof DynamicFragment && !!block.forwarded
}

function hasForwardedSlot(block: Block): block is DynamicFragment {
  if (isArray(block)) {
    return block.some(isForwardedSlot)
  } else {
    return isForwardedSlot(block)
  }
}

function ensureVaporSlotFallback(
  block: VaporFragment,
  fallback?: VaporSlot,
): void {
  if (block.insert && !block.fallback && fallback) {
    block.fallback = fallback
  }
}<|MERGE_RESOLUTION|>--- conflicted
+++ resolved
@@ -6,11 +6,7 @@
   isArray,
   isFunction,
 } from '@vue/shared'
-<<<<<<< HEAD
 import { type Block, type BlockFn, insert, setScopeId } from './block'
-=======
-import { type Block, type BlockFn, DynamicFragment, insert } from './block'
->>>>>>> 552ac6d6
 import { rawPropsProxyHandlers } from './componentProps'
 import { currentInstance, isRef } from '@vue/runtime-dom'
 import type { LooseRawProps, VaporComponentInstance } from './component'
@@ -20,12 +16,8 @@
   insertionParent,
   resetInsertionState,
 } from './insertionState'
-<<<<<<< HEAD
-import { isHydrating, locateHydrationNode } from './dom/hydration'
+import { isHydrating } from './dom/hydration'
 import { DynamicFragment, type VaporFragment, isFragment } from './fragment'
-=======
-import { isHydrating } from './dom/hydration'
->>>>>>> 552ac6d6
 
 export type RawSlots = Record<string, VaporSlot> & {
   $?: DynamicSlotSource[]
@@ -125,15 +117,7 @@
 ): Block {
   const _insertionParent = insertionParent
   const _insertionAnchor = insertionAnchor
-<<<<<<< HEAD
-  if (isHydrating) {
-    locateHydrationNode(true)
-  } else {
-    resetInsertionState()
-  }
-=======
   if (!isHydrating) resetInsertionState()
->>>>>>> 552ac6d6
 
   const instance = i || (currentInstance as VaporComponentInstance)
   const rawSlots = instance.rawSlots
@@ -203,15 +187,12 @@
     }
   }
 
-<<<<<<< HEAD
   if (i) fragment.forwarded = true
   if (i || !hasForwardedSlot(fragment.nodes)) {
     const scopeId = instance!.type.__scopeId
     if (scopeId) setScopeId(fragment, `${scopeId}-s`)
   }
 
-=======
->>>>>>> 552ac6d6
   if (
     _insertionParent &&
     (!isHydrating ||
