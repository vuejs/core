--- conflicted
+++ resolved
@@ -1,17 +1,5 @@
 import { EMPTY_OBJ, NO, hasOwn, isArray, isFunction } from '@vue/shared'
-<<<<<<< HEAD
-import {
-  type Block,
-  type BlockFn,
-  DynamicFragment,
-  type VaporFragment,
-  insert,
-  isFragment,
-  setScopeId,
-} from './block'
-=======
-import { type Block, type BlockFn, insert } from './block'
->>>>>>> ff5a06cf
+import { type Block, type BlockFn, insert, setScopeId } from './block'
 import { rawPropsProxyHandlers } from './componentProps'
 import { currentInstance, isRef } from '@vue/runtime-dom'
 import type { LooseRawProps, VaporComponentInstance } from './component'
@@ -158,39 +146,7 @@
         fragment.fallback = fallback
         // create and cache bound version of the slot to make it stable
         // so that we avoid unnecessary updates if it resolves to the same slot
-<<<<<<< HEAD
-        fragment.update(
-          slot._bound ||
-            (slot._bound = () => {
-              const slotContent = slot(slotProps)
-              if (slotContent instanceof DynamicFragment) {
-                let nodes = slotContent.nodes
-                if (
-                  (slotContent.fallback = fallback) &&
-                  isArray(nodes) &&
-                  nodes.length === 0
-                ) {
-                  // use fallback if the slot content is invalid
-                  slotContent.update(fallback)
-                } else {
-                  while (isFragment(nodes)) {
-                    ensureVaporSlotFallback(nodes, fallback)
-                    nodes = nodes.nodes
-                  }
-                }
-              }
-              // forwarded vdom slot, if there is no fallback provide, try use the fallback
-              // provided by the slot outlet.
-              else if (isFragment(slotContent)) {
-                ensureVaporSlotFallback(slotContent, fallback)
-              }
-
-              return slotContent
-            }),
-        )
-=======
         fragment.update(slot._bound || (slot._bound = () => slot(slotProps)))
->>>>>>> ff5a06cf
       } else {
         fragment.update(fallback)
       }
@@ -204,17 +160,13 @@
     }
   }
 
-<<<<<<< HEAD
   if (i) fragment.forwarded = true
-  if (i || !hasForwardedSlot(fragment.nodes)) {
-    const scopeId = instance!.type.__scopeId
-    if (scopeId) setScopeId(fragment, `${scopeId}-s`)
-  }
 
-  if (!isHydrating && _insertionParent) {
-    insert(fragment, _insertionParent, _insertionAnchor)
-=======
   if (!isHydrating) {
+    if (i || !hasForwardedSlot(fragment.nodes)) {
+      const scopeId = instance!.type.__scopeId
+      if (scopeId) setScopeId(fragment, `${scopeId}-s`)
+    }
     if (_insertionParent) insert(fragment, _insertionParent, _insertionAnchor)
   } else {
     if (fragment.insert) {
@@ -223,7 +175,6 @@
     if (_isLastInsertion) {
       advanceHydrationNode(_insertionParent!)
     }
->>>>>>> ff5a06cf
   }
 
   return fragment
@@ -239,13 +190,4 @@
   } else {
     return isForwardedSlot(block)
   }
-}
-
-function ensureVaporSlotFallback(
-  block: VaporFragment,
-  fallback?: VaporSlot,
-): void {
-  if (block.insert && !block.fallback && fallback) {
-    block.fallback = fallback
-  }
 }