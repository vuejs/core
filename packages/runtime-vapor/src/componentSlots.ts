import {
  EMPTY_OBJ,
  NO,
  SLOT_ANCHOR_LABEL,
  hasOwn,
  isArray,
  isFunction,
} from '@vue/shared'
import {
  type Block,
  type BlockFn,
  DynamicFragment,
  type VaporFragment,
  insert,
  isFragment,
} from './block'
import { rawPropsProxyHandlers } from './componentProps'
import { currentInstance, isRef } from '@vue/runtime-dom'
import type { LooseRawProps, VaporComponentInstance } from './component'
import { renderEffect } from './renderEffect'
import {
  insertionAnchor,
  insertionParent,
  resetInsertionState,
} from './insertionState'
<<<<<<< HEAD
import { isHydrating } from './dom/hydration'
=======
import { isHydrating, locateHydrationNode } from './dom/hydration'
>>>>>>> 619420c3

export type RawSlots = Record<string, VaporSlot> & {
  $?: DynamicSlotSource[]
}

export type StaticSlots = Record<string, VaporSlot>

export type VaporSlot = BlockFn
export type DynamicSlot = { name: string; fn: VaporSlot }
export type DynamicSlotFn = () => DynamicSlot | DynamicSlot[]
export type DynamicSlotSource = StaticSlots | DynamicSlotFn

export const dynamicSlotsProxyHandlers: ProxyHandler<RawSlots> = {
  get: getSlot,
  has: (target, key: string) => !!getSlot(target, key),
  getOwnPropertyDescriptor(target, key: string) {
    const slot = getSlot(target, key)
    if (slot) {
      return {
        configurable: true,
        enumerable: true,
        value: slot,
      }
    }
  },
  ownKeys(target) {
    let keys = Object.keys(target)
    const dynamicSources = target.$
    if (dynamicSources) {
      keys = keys.filter(k => k !== '$')
      for (const source of dynamicSources) {
        if (isFunction(source)) {
          const slot = source()
          if (isArray(slot)) {
            for (const s of slot) keys.push(String(s.name))
          } else {
            keys.push(String(slot.name))
          }
        } else {
          keys.push(...Object.keys(source))
        }
      }
    }
    return keys
  },
  set: NO,
  deleteProperty: NO,
}

export function getSlot(
  target: RawSlots,
  key: string,
): (VaporSlot & { _bound?: VaporSlot }) | undefined {
  if (key === '$') return
  const dynamicSources = target.$
  if (dynamicSources) {
    let i = dynamicSources.length
    let source
    while (i--) {
      source = dynamicSources[i]
      if (isFunction(source)) {
        const slot = source()
        if (slot) {
          if (isArray(slot)) {
            for (const s of slot) {
              if (String(s.name) === key) return s.fn
            }
          } else if (String(slot.name) === key) {
            return slot.fn
          }
        }
      } else if (hasOwn(source, key)) {
        return source[key]
      }
    }
  }
  if (hasOwn(target, key)) {
    return target[key]
  }
}

export function forwardedSlotCreator(): (
  name: string | (() => string),
  rawProps?: LooseRawProps | null,
  fallback?: VaporSlot,
) => Block {
  const instance = currentInstance as VaporComponentInstance
  return (name, rawProps, fallback) =>
    createSlot(name, rawProps, fallback, instance)
}

export function createSlot(
  name: string | (() => string),
  rawProps?: LooseRawProps | null,
  fallback?: VaporSlot,
  i?: VaporComponentInstance,
): Block {
  const _insertionParent = insertionParent
  const _insertionAnchor = insertionAnchor
<<<<<<< HEAD
  if (!isHydrating) resetInsertionState()
=======
  if (isHydrating) {
    locateHydrationNode()
  } else {
    resetInsertionState()
  }
>>>>>>> 619420c3

  const instance = i || (currentInstance as VaporComponentInstance)
  const rawSlots = instance.rawSlots
  const slotProps = rawProps
    ? new Proxy(rawProps, rawPropsProxyHandlers)
    : EMPTY_OBJ

  let fragment: DynamicFragment
  if (isRef(rawSlots._)) {
    fragment = instance.appContext.vapor!.vdomSlot(
      rawSlots._,
      name,
      slotProps,
      instance,
      fallback,
    )
  } else {
    fragment =
      isHydrating || __DEV__
        ? new DynamicFragment(SLOT_ANCHOR_LABEL)
        : new DynamicFragment()
    const isDynamicName = isFunction(name)
    const renderSlot = () => {
      const slot = getSlot(rawSlots, isFunction(name) ? name() : name)
      if (slot) {
        // create and cache bound version of the slot to make it stable
        // so that we avoid unnecessary updates if it resolves to the same slot
        fragment.update(
          slot._bound ||
            (slot._bound = () => {
              const slotContent = slot(slotProps)
              if (slotContent instanceof DynamicFragment) {
                let nodes = slotContent.nodes
                if (
                  (slotContent.fallback = fallback) &&
                  isArray(nodes) &&
                  nodes.length === 0
                ) {
                  // use fallback if the slot content is invalid
                  slotContent.update(fallback)
                } else {
                  while (isFragment(nodes)) {
                    ensureVaporSlotFallback(nodes, fallback)
                    nodes = nodes.nodes
                  }
                }
              }
              // forwarded vdom slot, if there is no fallback provide, try use the fallback
              // provided by the slot outlet.
              else if (isFragment(slotContent)) {
                ensureVaporSlotFallback(slotContent, fallback)
              }

              return slotContent
            }),
        )
      } else {
        fragment.update(fallback)
      }
    }

    // dynamic slot name or has dynamicSlots
    if (isDynamicName || rawSlots.$) {
      renderEffect(renderSlot)
    } else {
      renderSlot()
    }
  }

  if (
    _insertionParent &&
    (!isHydrating ||
      // for vdom interop fragment, `fragment.insert` handles both hydration and mounting
      fragment.insert)
  ) {
    insert(fragment, _insertionParent, _insertionAnchor)
  }

  return fragment
}

function ensureVaporSlotFallback(
  block: VaporFragment,
  fallback?: VaporSlot,
): void {
  if (block.insert && !block.fallback && fallback) {
    block.fallback = fallback
  }
}<|MERGE_RESOLUTION|>--- conflicted
+++ resolved
@@ -23,11 +23,7 @@
   insertionParent,
   resetInsertionState,
 } from './insertionState'
-<<<<<<< HEAD
-import { isHydrating } from './dom/hydration'
-=======
 import { isHydrating, locateHydrationNode } from './dom/hydration'
->>>>>>> 619420c3
 
 export type RawSlots = Record<string, VaporSlot> & {
   $?: DynamicSlotSource[]
@@ -127,15 +123,11 @@
 ): Block {
   const _insertionParent = insertionParent
   const _insertionAnchor = insertionAnchor
-<<<<<<< HEAD
-  if (!isHydrating) resetInsertionState()
-=======
   if (isHydrating) {
-    locateHydrationNode()
+    locateHydrationNode(true)
   } else {
     resetInsertionState()
   }
->>>>>>> 619420c3
 
   const instance = i || (currentInstance as VaporComponentInstance)
   const rawSlots = instance.rawSlots
