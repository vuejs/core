--- conflicted
+++ resolved
@@ -1,14 +1,5 @@
-<<<<<<< HEAD
-import {
-  adoptHydrationNode,
-  currentHydrationNode,
-  isHydrating,
-} from './hydration'
 import { child, createElement, createTextNode } from './node'
-=======
 import { adoptTemplate, currentHydrationNode, isHydrating } from './hydration'
-import { child, createTextNode } from './node'
->>>>>>> c86bf7b1
 
 let t: HTMLTemplateElement
 
