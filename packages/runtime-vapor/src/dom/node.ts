<<<<<<< HEAD
/* @__NO_SIDE_EFFECTS__ */

import type { ChildItem, InsertionParent } from '../insertionState'
import { isComment, locateEndAnchor } from './hydration'

=======
/*! #__NO_SIDE_EFFECTS__ */
>>>>>>> 7204cb61
export function createElement(tagName: string): HTMLElement {
  return document.createElement(tagName)
}

<<<<<<< HEAD
/* @__NO_SIDE_EFFECTS__ */
=======
/*! #__NO_SIDE_EFFECTS__ */
>>>>>>> 7204cb61
export function createTextNode(value = ''): Text {
  return document.createTextNode(value)
}

/* @__NO_SIDE_EFFECTS__ */
export function createComment(data: string): Comment {
  return document.createComment(data)
}

/* @__NO_SIDE_EFFECTS__ */
export function querySelector(selectors: string): Element | null {
  return document.querySelector(selectors)
}

/*! @__NO_SIDE_EFFECTS__ */
export function parentNode(node: Node): ParentNode | null {
  return node.parentNode
}

/* @__NO_SIDE_EFFECTS__ */
const _txt: typeof _child = _child

/**
 * Hydration-specific version of `txt`.
 */
/* @__NO_SIDE_EFFECTS__ */
const __txt = (node: ParentNode): Node => {
  let n = node.firstChild!

  // since SSR doesn't generate blank text nodes,
  // manually insert a text node as the first child
  if (!n) {
    return node.appendChild(createTextNode())
  }

  return n
}

/* @__NO_SIDE_EFFECTS__ */
export function _child(node: InsertionParent): Node {
  return node.firstChild!
}

/**
 * Hydration-specific version of `child`.
 */
/* @__NO_SIDE_EFFECTS__ */
export function __child(node: ParentNode, logicalIndex: number = 0): Node {
  return locateChildByLogicalIndex(node as InsertionParent, logicalIndex)!
}

/* @__NO_SIDE_EFFECTS__ */
export function _nthChild(node: InsertionParent, i: number): Node {
  return node.childNodes[i]
}

/**
 * Hydration-specific version of `nthChild`.
 */
/* @__NO_SIDE_EFFECTS__ */
export function __nthChild(node: Node, logicalIndex: number): Node {
  return locateChildByLogicalIndex(node as InsertionParent, logicalIndex)!
}

/* @__NO_SIDE_EFFECTS__ */
export function _next(node: Node): Node {
  return node.nextSibling!
}

/**
 * Hydration-specific version of `next`.
 */
/* @__NO_SIDE_EFFECTS__ */
export function __next(node: Node, logicalIndex: number): Node {
  return locateChildByLogicalIndex(
    node.parentNode! as InsertionParent,
    logicalIndex,
  )!
}

type DelegatedFunction<T extends (...args: any[]) => any> = T & {
  impl: T
}

/* @__NO_SIDE_EFFECTS__ */
export const txt: DelegatedFunction<typeof _txt> = (...args) => {
  return txt.impl(...args)
}
txt.impl = _txt

/* @__NO_SIDE_EFFECTS__ */
export const child: DelegatedFunction<typeof _child> = (...args) => {
  return child.impl(...args)
}
child.impl = _child

/* @__NO_SIDE_EFFECTS__ */
export const next: DelegatedFunction<typeof _next> = (...args) => {
  return next.impl(...args)
}
next.impl = _next

/* @__NO_SIDE_EFFECTS__ */
export const nthChild: DelegatedFunction<typeof _nthChild> = (...args) => {
  return nthChild.impl(...args)
}
nthChild.impl = _nthChild

/**
 * Enables hydration-specific node lookup behavior.
 *
 * Temporarily switches the implementations of the exported
 * `txt`, `child`, `next`, and `nthChild` functions to their hydration-specific
 * versions (`__txt`, `__child`, `__next`, `__nthChild`). This allows traversal
 * logic to correctly handle SSR comment anchors during hydration.
 */
export function enableHydrationNodeLookup(): void {
  txt.impl = __txt
  child.impl = __child as typeof _child
  next.impl = __next as typeof _next
  nthChild.impl = __nthChild as any as typeof _nthChild
}

export function disableHydrationNodeLookup(): void {
  txt.impl = _txt
  child.impl = _child
  next.impl = _next
  nthChild.impl = _nthChild
}

export function locateChildByLogicalIndex(
  parent: InsertionParent,
  logicalIndex: number,
): Node | null {
  let child = (parent.$llc || parent.firstChild) as ChildItem
  let fromIndex = child.$idx || 0

  while (child) {
    if (fromIndex === logicalIndex) {
      child.$idx = logicalIndex
      return (parent.$llc = child)
    }

    child = (
      isComment(child, '[')
        ? // fragment start: jump to the node after the matching end anchor
          locateEndAnchor(child)!.nextSibling
        : child.nextSibling
    ) as ChildItem

    fromIndex++
  }

  return null
}

// use fragment end anchor as the logical child to avoid locateEndAnchor calls
// in locateChildByLogicalIndex
export function updateLastLogicalChild(
  parent: InsertionParent,
  child: Node,
): void {
  if (!isComment(child, ']')) return
  ;(child as any as ChildItem).$idx = parent.$curIdx || 0
  parent.$llc = child
}<|MERGE_RESOLUTION|>--- conflicted
+++ resolved
@@ -1,21 +1,12 @@
-<<<<<<< HEAD
-/* @__NO_SIDE_EFFECTS__ */
-
 import type { ChildItem, InsertionParent } from '../insertionState'
 import { isComment, locateEndAnchor } from './hydration'
 
-=======
-/*! #__NO_SIDE_EFFECTS__ */
->>>>>>> 7204cb61
+/* @__NO_SIDE_EFFECTS__ */
 export function createElement(tagName: string): HTMLElement {
   return document.createElement(tagName)
 }
 
-<<<<<<< HEAD
 /* @__NO_SIDE_EFFECTS__ */
-=======
-/*! #__NO_SIDE_EFFECTS__ */
->>>>>>> 7204cb61
 export function createTextNode(value = ''): Text {
   return document.createTextNode(value)
 }
