<<<<<<< HEAD
import { type Block, VaporFragment, isBlock } from '../block'
=======
import { type Block, isBlock } from '../block'
>>>>>>> af7e459e
import { isArray } from '@vue/shared'

/*! #__NO_SIDE_EFFECTS__ */
export function createTextNode(value = ''): Text {
  return document.createTextNode(value)
}

/*! #__NO_SIDE_EFFECTS__ */
export function createComment(data: string): Comment {
  return document.createComment(data)
}

/*! #__NO_SIDE_EFFECTS__ */
export function querySelector(selectors: string): Element | null {
  return document.querySelector(selectors)
}

/*! #__NO_SIDE_EFFECTS__ */
export function child(node: ParentNode): Node {
  return node.firstChild!
}

/*! #__NO_SIDE_EFFECTS__ */
export function nthChild(node: Node, i: number): Node {
  return node.childNodes[i]
}

/*! #__NO_SIDE_EFFECTS__ */
export function next(node: Node): Node {
  return node.nextSibling!
}

<<<<<<< HEAD
type NodeChildAtom = Node | string | number | boolean | null | undefined | void
=======
type NodeChildAtom = Block | string | number | boolean | null | undefined | void
>>>>>>> af7e459e

export type NodeArrayChildren = Array<NodeArrayChildren | NodeChildAtom>

export type NodeChild = NodeChildAtom | NodeArrayChildren

export function normalizeNode(node: NodeChild): Block {
  if (node == null || typeof node === 'boolean') {
<<<<<<< HEAD
    // empty placeholder
    return createComment('')
  } else if (isArray(node) && node.length) {
    // fragment
    return new VaporFragment(node.map(normalizeNode))
=======
    return []
  } else if (isArray(node) && node.length) {
    return node.map(normalizeNode)
>>>>>>> af7e459e
  } else if (isBlock(node)) {
    return node
  } else {
    // strings and numbers
    return createTextNode(String(node))
  }
}<|MERGE_RESOLUTION|>--- conflicted
+++ resolved
@@ -1,8 +1,4 @@
-<<<<<<< HEAD
-import { type Block, VaporFragment, isBlock } from '../block'
-=======
 import { type Block, isBlock } from '../block'
->>>>>>> af7e459e
 import { isArray } from '@vue/shared'
 
 /*! #__NO_SIDE_EFFECTS__ */
@@ -35,11 +31,7 @@
   return node.nextSibling!
 }
 
-<<<<<<< HEAD
-type NodeChildAtom = Node | string | number | boolean | null | undefined | void
-=======
 type NodeChildAtom = Block | string | number | boolean | null | undefined | void
->>>>>>> af7e459e
 
 export type NodeArrayChildren = Array<NodeArrayChildren | NodeChildAtom>
 
@@ -47,17 +39,10 @@
 
 export function normalizeNode(node: NodeChild): Block {
   if (node == null || typeof node === 'boolean') {
-<<<<<<< HEAD
     // empty placeholder
     return createComment('')
   } else if (isArray(node) && node.length) {
-    // fragment
-    return new VaporFragment(node.map(normalizeNode))
-=======
-    return []
-  } else if (isArray(node) && node.length) {
     return node.map(normalizeNode)
->>>>>>> af7e459e
   } else if (isBlock(node)) {
     return node
   } else {
