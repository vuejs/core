--- conflicted
+++ resolved
@@ -28,11 +28,8 @@
   unsafeToTrustedHTML,
   vShowHidden,
   warn,
-<<<<<<< HEAD
+  warnPropMismatch,
   xlinkNS,
-=======
-  warnPropMismatch,
->>>>>>> 11344052
 } from '@vue/runtime-dom'
 import {
   type VaporComponentInstance,
@@ -47,7 +44,6 @@
   $html?: string
   $cls?: string
   $sty?: NormalizedStyle | string | undefined
-  $svg?: boolean
   value?: string
   _value?: any
 }
@@ -71,14 +67,6 @@
   isSVG: boolean = false,
 ): void {
   if (!isApplyingFallthroughProps && el.$root && hasFallthroughKey(key)) {
-    return
-  }
-  if (isSVG && key.startsWith('xlink:')) {
-    if (value == null) {
-      el.removeAttributeNS(xlinkNS, key.slice(6, key.length))
-    } else {
-      el.setAttributeNS(xlinkNS, key, value)
-    }
     return
   }
 
@@ -103,10 +91,18 @@
 
   if (value !== el[`$${key}`]) {
     el[`$${key}`] = value
-    if (value != null) {
-      el.setAttribute(key, value)
+    if (isSVG && key.startsWith('xlink:')) {
+      if (value != null) {
+        el.setAttributeNS(xlinkNS, key, value)
+      } else {
+        el.removeAttributeNS(xlinkNS, key.slice(6, key.length))
+      }
     } else {
-      el.removeAttribute(key)
+      if (value != null) {
+        el.setAttribute(key, value)
+      } else {
+        el.removeAttribute(key)
+      }
     }
   }
 }
@@ -177,12 +173,6 @@
 ): void {
   if (el.$root) {
     setClassIncremental(el, value)
-<<<<<<< HEAD
-  } else if ((value = normalizeClass(value)) !== el.$cls) {
-    if (isSVG) {
-      el.setAttribute('class', (el.$cls = value))
-    } else {
-=======
   } else {
     value = normalizeClass(value)
     if (
@@ -195,8 +185,11 @@
     }
 
     if (value !== el.$cls) {
->>>>>>> 11344052
-      el.className = el.$cls = value
+      if (isSVG) {
+        el.setAttribute('class', (el.$cls = value))
+      } else {
+        el.className = el.$cls = value
+      }
     }
   }
 }
@@ -406,14 +399,6 @@
   }
 }
 
-<<<<<<< HEAD
-export function setDynamicProps(
-  el: any,
-  args: any[],
-  root?: boolean,
-  isSVG?: boolean,
-): void {
-=======
 export function setBlockHtml(
   block: Block & { $html?: string },
   value: any,
@@ -442,8 +427,12 @@
   }
 }
 
-export function setDynamicProps(el: any, args: any[]): void {
->>>>>>> 11344052
+export function setDynamicProps(
+  el: any,
+  args: any[],
+  root?: boolean,
+  isSVG?: boolean,
+): void {
   const props = args.length > 1 ? mergeProps(...args) : args[0]
   const cacheKey = `$dprops${isApplyingFallthroughProps ? '$' : ''}`
   const prevKeys = el[cacheKey] as string[]
@@ -471,12 +460,7 @@
   value: any,
   isSVG: boolean = false,
 ): void {
-<<<<<<< HEAD
-=======
-  // TODO
-  const isSVG = false
   let forceHydrate = false
->>>>>>> 11344052
   if (key === 'class') {
     setClass(el, value, isSVG)
   } else if (key === 'style') {
@@ -501,11 +485,7 @@
       setDOMProp(el, key, value, forceHydrate)
     }
   } else {
-<<<<<<< HEAD
     setAttr(el, key, value, isSVG)
-=======
-    setAttr(el, key, value)
->>>>>>> 11344052
   }
   return value
 }
