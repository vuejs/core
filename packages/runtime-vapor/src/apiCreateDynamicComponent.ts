import { resolveDynamicComponent } from '@vue/runtime-dom'
import { DynamicFragment, type VaporFragment, insert } from './block'
import { createComponentWithFallback } from './component'
import { renderEffect } from './renderEffect'
import type { RawProps } from './componentProps'
import type { RawSlots } from './componentSlots'
<<<<<<< HEAD
import { isHydrating } from './dom/hydration'
import { insertionAnchor, insertionParent } from './insertionState'
=======
import {
  insertionAnchor,
  insertionParent,
  resetInsertionState,
} from './insertionState'
import { isHydrating, locateHydrationNode } from './dom/hydration'
>>>>>>> 748686a3

export function createDynamicComponent(
  getter: () => any,
  rawProps?: RawProps | null,
  rawSlots?: RawSlots | null,
  isSingleRoot?: boolean,
  once?: boolean,
  scopeId?: string,
): VaporFragment {
  const _insertionParent = insertionParent
  const _insertionAnchor = insertionAnchor
<<<<<<< HEAD
=======
  if (isHydrating) {
    locateHydrationNode()
  } else {
    resetInsertionState()
  }
>>>>>>> 748686a3

  const frag = __DEV__
    ? new DynamicFragment('dynamic-component')
    : new DynamicFragment()

  renderEffect(() => {
    const value = getter()
    frag.update(
      () =>
        createComponentWithFallback(
          resolveDynamicComponent(value) as any,
          rawProps,
          rawSlots,
          isSingleRoot,
          once,
          scopeId,
        ),
      value,
    )
  })

  if (!isHydrating && _insertionParent) {
    insert(frag, _insertionParent, _insertionAnchor)
  }
<<<<<<< HEAD
=======

>>>>>>> 748686a3
  return frag
}<|MERGE_RESOLUTION|>--- conflicted
+++ resolved
@@ -4,17 +4,12 @@
 import { renderEffect } from './renderEffect'
 import type { RawProps } from './componentProps'
 import type { RawSlots } from './componentSlots'
-<<<<<<< HEAD
-import { isHydrating } from './dom/hydration'
-import { insertionAnchor, insertionParent } from './insertionState'
-=======
 import {
   insertionAnchor,
   insertionParent,
   resetInsertionState,
 } from './insertionState'
 import { isHydrating, locateHydrationNode } from './dom/hydration'
->>>>>>> 748686a3
 
 export function createDynamicComponent(
   getter: () => any,
@@ -26,14 +21,11 @@
 ): VaporFragment {
   const _insertionParent = insertionParent
   const _insertionAnchor = insertionAnchor
-<<<<<<< HEAD
-=======
   if (isHydrating) {
     locateHydrationNode()
   } else {
     resetInsertionState()
   }
->>>>>>> 748686a3
 
   const frag = __DEV__
     ? new DynamicFragment('dynamic-component')
@@ -58,9 +50,6 @@
   if (!isHydrating && _insertionParent) {
     insert(frag, _insertionParent, _insertionAnchor)
   }
-<<<<<<< HEAD
-=======
 
->>>>>>> 748686a3
   return frag
 }