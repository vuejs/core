import { currentInstance, resolveDynamicComponent } from '@vue/runtime-dom'
import { insert } from './block'
import { createComponentWithFallback, emptyContext } from './component'
import { renderEffect } from './renderEffect'
import type { RawProps } from './componentProps'
import type { RawSlots } from './componentSlots'
import {
  insertionAnchor,
  insertionParent,
  isLastInsertion,
  resetInsertionState,
} from './insertionState'
import { advanceHydrationNode, isHydrating } from './dom/hydration'
import { DynamicFragment, type VaporFragment } from './fragment'

export function createDynamicComponent(
  getter: () => any,
  rawProps?: RawProps | null,
  rawSlots?: RawSlots | null,
  isSingleRoot?: boolean,
  once?: boolean,
<<<<<<< HEAD
  scopeId?: string,
=======
>>>>>>> ff5a06cf
): VaporFragment {
  const _insertionParent = insertionParent
  const _insertionAnchor = insertionAnchor
  const _isLastInsertion = isLastInsertion
  if (!isHydrating) resetInsertionState()

  const frag =
    isHydrating || __DEV__
      ? new DynamicFragment('dynamic-component')
      : new DynamicFragment()

  const renderFn = () => {
    const value = getter()
    const appContext =
      (currentInstance && currentInstance.appContext) || emptyContext
    frag.update(
      () =>
        createComponentWithFallback(
          resolveDynamicComponent(value) as any,
          rawProps,
          rawSlots,
          isSingleRoot,
          once,
<<<<<<< HEAD
          scopeId,
=======
          appContext,
>>>>>>> ff5a06cf
        ),
      value,
    )
  }

  if (once) renderFn()
  else renderEffect(renderFn)

  if (!isHydrating) {
    if (_insertionParent) insert(frag, _insertionParent, _insertionAnchor)
  } else {
    if (_isLastInsertion) {
      advanceHydrationNode(_insertionParent!)
    }
  }
  return frag
}<|MERGE_RESOLUTION|>--- conflicted
+++ resolved
@@ -19,10 +19,7 @@
   rawSlots?: RawSlots | null,
   isSingleRoot?: boolean,
   once?: boolean,
-<<<<<<< HEAD
   scopeId?: string,
-=======
->>>>>>> ff5a06cf
 ): VaporFragment {
   const _insertionParent = insertionParent
   const _insertionAnchor = insertionAnchor
@@ -46,11 +43,8 @@
           rawSlots,
           isSingleRoot,
           once,
-<<<<<<< HEAD
           scopeId,
-=======
           appContext,
->>>>>>> ff5a06cf
         ),
       value,
     )
