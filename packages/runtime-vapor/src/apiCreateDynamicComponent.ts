import { resolveDynamicComponent } from '@vue/runtime-dom'
<<<<<<< HEAD
=======
import { DynamicFragment, type VaporFragment, insert } from './block'
>>>>>>> c86bf7b1
import { createComponentWithFallback } from './component'
import { renderEffect } from './renderEffect'
import type { RawProps } from './componentProps'
import type { RawSlots } from './componentSlots'
<<<<<<< HEAD
import { DynamicFragment, type VaporFragment } from './fragment'
=======
import {
  insertionAnchor,
  insertionParent,
  resetInsertionState,
} from './insertionState'
import { isHydrating, locateHydrationNode } from './dom/hydration'
>>>>>>> c86bf7b1

export function createDynamicComponent(
  getter: () => any,
  rawProps?: RawProps | null,
  rawSlots?: RawSlots | null,
  isSingleRoot?: boolean,
): VaporFragment {
  const _insertionParent = insertionParent
  const _insertionAnchor = insertionAnchor
  if (isHydrating) {
    locateHydrationNode()
  } else {
    resetInsertionState()
  }

  const frag = __DEV__
    ? new DynamicFragment('dynamic-component')
    : new DynamicFragment()

  renderEffect(() => {
    const value = getter()
    frag.update(
      () =>
        createComponentWithFallback(
          resolveDynamicComponent(value) as any,
          rawProps,
          rawSlots,
          isSingleRoot,
        ),
      value,
    )
  })

  if (!isHydrating && _insertionParent) {
    insert(frag, _insertionParent, _insertionAnchor)
  }

  return frag
}<|MERGE_RESOLUTION|>--- conflicted
+++ resolved
@@ -1,22 +1,16 @@
 import { resolveDynamicComponent } from '@vue/runtime-dom'
-<<<<<<< HEAD
-=======
-import { DynamicFragment, type VaporFragment, insert } from './block'
->>>>>>> c86bf7b1
+import { insert } from './block'
 import { createComponentWithFallback } from './component'
 import { renderEffect } from './renderEffect'
 import type { RawProps } from './componentProps'
 import type { RawSlots } from './componentSlots'
-<<<<<<< HEAD
-import { DynamicFragment, type VaporFragment } from './fragment'
-=======
 import {
   insertionAnchor,
   insertionParent,
   resetInsertionState,
 } from './insertionState'
 import { isHydrating, locateHydrationNode } from './dom/hydration'
->>>>>>> c86bf7b1
+import { DynamicFragment, type VaporFragment } from './fragment'
 
 export function createDynamicComponent(
   getter: () => any,
