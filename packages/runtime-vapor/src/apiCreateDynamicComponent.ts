--- conflicted
+++ resolved
@@ -41,11 +41,8 @@
           rawProps,
           rawSlots,
           isSingleRoot,
-<<<<<<< HEAD
           once,
-=======
           appContext,
->>>>>>> 1e1e13a6
         ),
       value,
     )
