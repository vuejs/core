--- conflicted
+++ resolved
@@ -1,11 +1,6 @@
 import { currentInstance, resolveDynamicComponent } from '@vue/runtime-dom'
-<<<<<<< HEAD
-import { DynamicFragment, type VaporFragment, insert } from './block'
-import { createComponentWithFallback } from './component'
-=======
 import { insert } from './block'
 import { createComponentWithFallback, emptyContext } from './component'
->>>>>>> e4b147a2
 import { renderEffect } from './renderEffect'
 import type { RawProps } from './componentProps'
 import type { RawSlots } from './componentSlots'
@@ -37,14 +32,11 @@
 
   const renderFn = () => {
     const value = getter()
-<<<<<<< HEAD
-    if (currentInstance && currentInstance.appContext.vapor) {
+    const appContext =
+      (currentInstance && currentInstance.appContext) || emptyContext
+    if (appContext.vapor) {
       value.__vapor = true
     }
-=======
-    const appContext =
-      (currentInstance && currentInstance.appContext) || emptyContext
->>>>>>> e4b147a2
     frag.update(
       () =>
         createComponentWithFallback(
