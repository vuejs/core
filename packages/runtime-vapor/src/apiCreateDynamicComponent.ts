<<<<<<< HEAD
import { currentInstance, resolveDynamicComponent } from '@vue/runtime-dom'
import { DynamicFragment, type VaporFragment, insert } from './block'
import { createComponentWithFallback, emptyContext } from './component'
=======
import { resolveDynamicComponent } from '@vue/runtime-dom'
import { DynamicFragment, type VaporFragment, insert } from './block'
import { createComponentWithFallback } from './component'
>>>>>>> c86bf7b1
import { renderEffect } from './renderEffect'
import type { RawProps } from './componentProps'
import type { RawSlots } from './componentSlots'
import {
  insertionAnchor,
  insertionParent,
  resetInsertionState,
} from './insertionState'
<<<<<<< HEAD
import { isHydrating } from './dom/hydration'
import { DYNAMIC_COMPONENT_ANCHOR_LABEL } from '@vue/shared'
=======
import { isHydrating, locateHydrationNode } from './dom/hydration'
>>>>>>> c86bf7b1

export function createDynamicComponent(
  getter: () => any,
  rawProps?: RawProps | null,
  rawSlots?: RawSlots | null,
  isSingleRoot?: boolean,
): VaporFragment {
  const _insertionParent = insertionParent
  const _insertionAnchor = insertionAnchor
<<<<<<< HEAD
  if (!isHydrating) resetInsertionState()

  const frag =
    isHydrating || __DEV__
      ? new DynamicFragment(DYNAMIC_COMPONENT_ANCHOR_LABEL)
      : new DynamicFragment()
=======
  if (isHydrating) {
    locateHydrationNode()
  } else {
    resetInsertionState()
  }

  const frag = __DEV__
    ? new DynamicFragment('dynamic-component')
    : new DynamicFragment()

>>>>>>> c86bf7b1
  renderEffect(() => {
    const value = getter()
    const appContext =
      (currentInstance && currentInstance.appContext) || emptyContext
    frag.update(
      () =>
        createComponentWithFallback(
          resolveDynamicComponent(value) as any,
          rawProps,
          rawSlots,
          isSingleRoot,
          appContext,
        ),
      value,
    )
  })

  if (!isHydrating && _insertionParent) {
    insert(frag, _insertionParent, _insertionAnchor)
  }
<<<<<<< HEAD
=======

>>>>>>> c86bf7b1
  return frag
}<|MERGE_RESOLUTION|>--- conflicted
+++ resolved
@@ -1,12 +1,6 @@
-<<<<<<< HEAD
 import { currentInstance, resolveDynamicComponent } from '@vue/runtime-dom'
 import { DynamicFragment, type VaporFragment, insert } from './block'
 import { createComponentWithFallback, emptyContext } from './component'
-=======
-import { resolveDynamicComponent } from '@vue/runtime-dom'
-import { DynamicFragment, type VaporFragment, insert } from './block'
-import { createComponentWithFallback } from './component'
->>>>>>> c86bf7b1
 import { renderEffect } from './renderEffect'
 import type { RawProps } from './componentProps'
 import type { RawSlots } from './componentSlots'
@@ -15,12 +9,8 @@
   insertionParent,
   resetInsertionState,
 } from './insertionState'
-<<<<<<< HEAD
-import { isHydrating } from './dom/hydration'
 import { DYNAMIC_COMPONENT_ANCHOR_LABEL } from '@vue/shared'
-=======
 import { isHydrating, locateHydrationNode } from './dom/hydration'
->>>>>>> c86bf7b1
 
 export function createDynamicComponent(
   getter: () => any,
@@ -30,25 +20,17 @@
 ): VaporFragment {
   const _insertionParent = insertionParent
   const _insertionAnchor = insertionAnchor
-<<<<<<< HEAD
-  if (!isHydrating) resetInsertionState()
-
-  const frag =
-    isHydrating || __DEV__
-      ? new DynamicFragment(DYNAMIC_COMPONENT_ANCHOR_LABEL)
-      : new DynamicFragment()
-=======
   if (isHydrating) {
     locateHydrationNode()
   } else {
     resetInsertionState()
   }
 
-  const frag = __DEV__
-    ? new DynamicFragment('dynamic-component')
-    : new DynamicFragment()
+  const frag =
+    isHydrating || __DEV__
+      ? new DynamicFragment(DYNAMIC_COMPONENT_ANCHOR_LABEL)
+      : new DynamicFragment()
 
->>>>>>> c86bf7b1
   renderEffect(() => {
     const value = getter()
     const appContext =
@@ -69,9 +51,5 @@
   if (!isHydrating && _insertionParent) {
     insert(frag, _insertionParent, _insertionAnchor)
   }
-<<<<<<< HEAD
-=======
-
->>>>>>> c86bf7b1
   return frag
 }