--- conflicted
+++ resolved
@@ -157,36 +157,6 @@
     resetInsertionState()
   }
 
-<<<<<<< HEAD
-  // keep-alive
-  if (
-    currentInstance &&
-    currentInstance.vapor &&
-    isKeepAlive(currentInstance)
-  ) {
-    const cached = (currentInstance as KeepAliveInstance).getCachedComponent(
-      component,
-    )
-    // @ts-expect-error cached may be a fragment
-    if (cached) return cached
-  }
-
-  // vdom interop enabled and component is not an explicit vapor component
-  if (appContext.vapor && !component.__vapor) {
-    const frag = appContext.vapor.vdomMount(
-      component as any,
-      rawProps,
-      rawSlots,
-    )
-
-    if (!isHydrating && _insertionParent) {
-      insert(frag, _insertionParent, _insertionAnchor)
-    }
-    return frag
-  }
-
-=======
->>>>>>> 27632bb4
   if (
     isSingleRoot &&
     component.inheritAttrs !== false &&
@@ -203,6 +173,19 @@
     } else {
       rawProps = { $: [() => attrs] } as RawProps
     }
+  }
+
+  // keep-alive
+  if (
+    currentInstance &&
+    currentInstance.vapor &&
+    isKeepAlive(currentInstance)
+  ) {
+    const cached = (currentInstance as KeepAliveInstance).getCachedComponent(
+      component,
+    )
+    // @ts-expect-error cached may be a fragment
+    if (cached) return cached
   }
 
   // vdom interop enabled and component is not an explicit vapor component
