import {
  type ComponentInternalOptions,
  type ComponentPropsOptions,
  EffectScope,
  type EmitFn,
  type EmitsOptions,
  ErrorCodes,
  type GenericAppContext,
  type GenericComponentInstance,
  type LifecycleHook,
  type NormalizedPropsOptions,
  type ObjectEmitsOptions,
  type SuspenseBoundary,
  callWithErrorHandling,
  currentInstance,
  endMeasure,
  expose,
  nextUid,
  popWarningContext,
  pushWarningContext,
  queuePostFlushCb,
  registerHMR,
  simpleSetCurrentInstance,
  startMeasure,
  unregisterHMR,
  warn,
} from '@vue/runtime-dom'
import { type Block, DynamicFragment, insert, isBlock, remove } from './block'
import {
  type ShallowRef,
  markRaw,
  onScopeDispose,
  pauseTracking,
  proxyRefs,
  resetTracking,
  unref,
} from '@vue/reactivity'
import { EMPTY_OBJ, invokeArrayFns, isFunction, isString } from '@vue/shared'
import {
  type DynamicPropsSource,
  type RawProps,
  getKeysFromRawProps,
  getPropsProxyHandlers,
  hasFallthroughAttrs,
  normalizePropsOptions,
  resolveDynamicProps,
  setupPropsValidation,
} from './componentProps'
import { renderEffect } from './renderEffect'
import { emit, normalizeEmitsOptions } from './componentEmits'
import { setDynamicProps } from './dom/prop'
import {
  type DynamicSlotSource,
  type RawSlots,
  type StaticSlots,
  type VaporSlot,
  dynamicSlotsProxyHandlers,
  getSlot,
} from './componentSlots'
import { hmrReload, hmrRerender } from './hmr'
<<<<<<< HEAD
import { createElement } from './dom/node'
=======
import { isHydrating, locateHydrationNode } from './dom/hydration'
import {
  insertionAnchor,
  insertionParent,
  resetInsertionState,
} from './insertionState'
>>>>>>> c86bf7b1

export { currentInstance } from '@vue/runtime-dom'

export type VaporComponent = FunctionalVaporComponent | ObjectVaporComponent

export type VaporSetupFn = (
  props: any,
  ctx: Pick<VaporComponentInstance, 'slots' | 'attrs' | 'emit' | 'expose'>,
) => Block | Record<string, any> | undefined

export type FunctionalVaporComponent = VaporSetupFn &
  Omit<ObjectVaporComponent, 'setup'> & {
    displayName?: string
  } & SharedInternalOptions

export interface ObjectVaporComponent
  extends ComponentInternalOptions,
    SharedInternalOptions {
  setup?: VaporSetupFn
  inheritAttrs?: boolean
  props?: ComponentPropsOptions
  emits?: EmitsOptions
  render?(
    ctx: any,
    props?: any,
    emit?: EmitFn,
    attrs?: any,
    slots?: Record<string, VaporSlot>,
  ): Block

  name?: string
  vapor?: boolean
}

interface SharedInternalOptions {
  /**
   * Cached normalized props options.
   * In vapor mode there are no mixins so normalized options can be cached
   * directly on the component
   */
  __propsOptions?: NormalizedPropsOptions
  /**
   * Cached normalized props proxy handlers.
   */
  __propsHandlers?: [ProxyHandler<any> | null, ProxyHandler<any>]
  /**
   * Cached normalized emits options.
   */
  __emitsOptions?: ObjectEmitsOptions
}

// In TypeScript, it is actually impossible to have a record type with only
// specific properties that have a different type from the indexed type.
// This makes our rawProps / rawSlots shape difficult to satisfy when calling
// `createComponent` - luckily this is not user-facing, so we don't need to be
// 100% strict. Here we use intentionally wider types to make `createComponent`
// more ergonomic in tests and internal call sites, where we immediately cast
// them into the stricter types.
export type LooseRawProps = Record<
  string,
  (() => unknown) | DynamicPropsSource[]
> & {
  $?: DynamicPropsSource[]
}

export type LooseRawSlots = Record<string, VaporSlot | DynamicSlotSource[]> & {
  $?: DynamicSlotSource[]
}

export function createComponent(
  component: VaporComponent,
  rawProps?: LooseRawProps | null,
  rawSlots?: LooseRawSlots | null,
  isSingleRoot?: boolean,
  appContext: GenericAppContext = (currentInstance &&
    currentInstance.appContext) ||
    emptyContext,
): VaporComponentInstance {
  const _insertionParent = insertionParent
  const _insertionAnchor = insertionAnchor
  if (isHydrating) {
    locateHydrationNode()
  } else {
    resetInsertionState()
  }

  // vdom interop enabled and component is not an explicit vapor component
  if (appContext.vapor && !component.__vapor) {
    const frag = appContext.vapor.vdomMount(
      component as any,
      rawProps,
      rawSlots,
    )
    if (!isHydrating && _insertionParent) {
      insert(frag, _insertionParent, _insertionAnchor)
    }
    return frag
  }

  if (
    isSingleRoot &&
    component.inheritAttrs !== false &&
    isVaporComponent(currentInstance) &&
    currentInstance.hasFallthrough
  ) {
    // check if we are the single root of the parent
    // if yes, inject parent attrs as dynamic props source
    const attrs = currentInstance.attrs
    if (rawProps) {
      ;((rawProps as RawProps).$ || ((rawProps as RawProps).$ = [])).push(
        () => attrs,
      )
    } else {
      rawProps = { $: [() => attrs] } as RawProps
    }
  }

  const instance = new VaporComponentInstance(
    component,
    rawProps as RawProps,
    rawSlots as RawSlots,
    appContext,
  )

  if (__DEV__) {
    pushWarningContext(instance)
    startMeasure(instance, `init`)

    // cache normalized options for dev only emit check
    instance.propsOptions = normalizePropsOptions(component)
    instance.emitsOptions = normalizeEmitsOptions(component)
  }

  const prev = currentInstance
  simpleSetCurrentInstance(instance)
  pauseTracking()

  if (__DEV__) {
    setupPropsValidation(instance)
  }

  const setupFn = isFunction(component) ? component : component.setup
  const setupResult = setupFn
    ? callWithErrorHandling(setupFn, instance, ErrorCodes.SETUP_FUNCTION, [
        instance.props,
        instance,
      ]) || EMPTY_OBJ
    : EMPTY_OBJ

  if (__DEV__ && !isBlock(setupResult)) {
    if (isFunction(component)) {
      warn(`Functional vapor component must return a block directly.`)
      instance.block = []
    } else if (!component.render) {
      warn(
        `Vapor component setup() returned non-block value, and has no render function.`,
      )
      instance.block = []
    } else {
      instance.devtoolsRawSetupState = setupResult
      // TODO make the proxy warn non-existent property access during dev
      instance.setupState = proxyRefs(setupResult)
      devRender(instance)

      // HMR
      if (component.__hmrId) {
        registerHMR(instance)
        instance.isSingleRoot = isSingleRoot
        instance.hmrRerender = hmrRerender.bind(null, instance)
        instance.hmrReload = hmrReload.bind(null, instance)
      }
    }
  } else {
    // component has a render function but no setup function
    // (typically components with only a template and no state)
    if (!setupFn && component.render) {
      instance.block = callWithErrorHandling(
        component.render,
        instance,
        ErrorCodes.RENDER_FUNCTION,
      )
    } else {
      // in prod result can only be block
      instance.block = setupResult as Block
    }
  }

  // single root, inherit attrs
  if (
    instance.hasFallthrough &&
    component.inheritAttrs !== false &&
    Object.keys(instance.attrs).length
  ) {
<<<<<<< HEAD
    renderEffect(() =>
      applyFallthroughProps(instance.block as Element, instance.attrs),
    )
=======
    const el = getRootElement(instance)
    if (el) {
      renderEffect(() => {
        isApplyingFallthroughProps = true
        setDynamicProps(el, [instance.attrs])
        isApplyingFallthroughProps = false
      })
    }
>>>>>>> c86bf7b1
  }

  resetTracking()
  simpleSetCurrentInstance(prev, instance)

  if (__DEV__) {
    popWarningContext()
    endMeasure(instance, 'init')
  }

  onScopeDispose(() => unmountComponent(instance), true)

  if (!isHydrating && _insertionParent) {
    mountComponent(instance, _insertionParent, _insertionAnchor)
  }

  return instance
}

export let isApplyingFallthroughProps = false

export function applyFallthroughProps(
  block: Block,
  attrs: Record<string, any>,
): void {
  isApplyingFallthroughProps = true
  setDynamicProps(block as Element, [attrs])
  isApplyingFallthroughProps = false
}

/**
 * dev only
 */
export function devRender(instance: VaporComponentInstance): void {
  instance.block =
    callWithErrorHandling(
      instance.type.render!,
      instance,
      ErrorCodes.RENDER_FUNCTION,
      [
        instance.setupState,
        instance.props,
        instance.emit,
        instance.attrs,
        instance.slots,
      ],
    ) || []
}

export const emptyContext: GenericAppContext = {
  app: null as any,
  config: {},
  provides: /*@__PURE__*/ Object.create(null),
}

export class VaporComponentInstance implements GenericComponentInstance {
  vapor: true
  uid: number
  type: VaporComponent
  root: GenericComponentInstance | null
  parent: GenericComponentInstance | null
  appContext: GenericAppContext

  block: Block
  scope: EffectScope

  rawProps: RawProps
  rawSlots: RawSlots

  props: Record<string, any>
  attrs: Record<string, any>
  propsDefaults: Record<string, any> | null

  slots: StaticSlots

  // to hold vnode props / slots in vdom interop mode
  rawPropsRef?: ShallowRef<any>
  rawSlotsRef?: ShallowRef<any>

  emit: EmitFn
  emitted: Record<string, boolean> | null

  expose: (exposed: Record<string, any>) => void
  exposed: Record<string, any> | null
  exposeProxy: Record<string, any> | null

  // for useTemplateRef()
  refs: Record<string, any>
  // for provide / inject
  provides: Record<string, any>
  // for useId
  ids: [string, number, number]
  // for suspense
  suspense: SuspenseBoundary | null

  hasFallthrough: boolean

  // lifecycle hooks
  isMounted: boolean
  isUnmounted: boolean
  isDeactivated: boolean
  isUpdating: boolean

  bc?: LifecycleHook // LifecycleHooks.BEFORE_CREATE
  c?: LifecycleHook // LifecycleHooks.CREATED
  bm?: LifecycleHook // LifecycleHooks.BEFORE_MOUNT
  m?: LifecycleHook // LifecycleHooks.MOUNTED
  bu?: LifecycleHook // LifecycleHooks.BEFORE_UPDATE
  u?: LifecycleHook // LifecycleHooks.UPDATED
  um?: LifecycleHook // LifecycleHooks.BEFORE_UNMOUNT
  bum?: LifecycleHook // LifecycleHooks.UNMOUNTED
  da?: LifecycleHook // LifecycleHooks.DEACTIVATED
  a?: LifecycleHook // LifecycleHooks.ACTIVATED
  rtg?: LifecycleHook // LifecycleHooks.RENDER_TRACKED
  rtc?: LifecycleHook // LifecycleHooks.RENDER_TRIGGERED
  ec?: LifecycleHook // LifecycleHooks.ERROR_CAPTURED
  sp?: LifecycleHook<() => Promise<unknown>> // LifecycleHooks.SERVER_PREFETCH

  // dev only
  setupState?: Record<string, any>
  devtoolsRawSetupState?: any
  hmrRerender?: () => void
  hmrReload?: (newComp: VaporComponent) => void
  propsOptions?: NormalizedPropsOptions
  emitsOptions?: ObjectEmitsOptions | null
  isSingleRoot?: boolean

  constructor(
    comp: VaporComponent,
    rawProps?: RawProps | null,
    rawSlots?: RawSlots | null,
    appContext?: GenericAppContext,
  ) {
    this.vapor = true
    this.uid = nextUid()
    this.type = comp
    this.parent = currentInstance
    this.root = currentInstance ? currentInstance.root : this

    if (currentInstance) {
      this.appContext = currentInstance.appContext
      this.provides = currentInstance.provides
      this.ids = currentInstance.ids
    } else {
      this.appContext = appContext || emptyContext
      this.provides = Object.create(this.appContext.provides)
      this.ids = ['', 0, 0]
    }

    this.block = null! // to be set
    this.scope = new EffectScope(true)

    this.emit = emit.bind(null, this)
    this.expose = expose.bind(null, this)
    this.refs = EMPTY_OBJ
    this.emitted =
      this.exposed =
      this.exposeProxy =
      this.propsDefaults =
      this.suspense =
        null

    this.isMounted =
      this.isUnmounted =
      this.isUpdating =
      this.isDeactivated =
        false

    // init props
    this.rawProps = rawProps || EMPTY_OBJ
    this.hasFallthrough = hasFallthroughAttrs(comp, rawProps)
    if (rawProps || comp.props) {
      const [propsHandlers, attrsHandlers] = getPropsProxyHandlers(comp)
      this.attrs = new Proxy(this, attrsHandlers)
      this.props = comp.props
        ? new Proxy(this, propsHandlers!)
        : isFunction(comp)
          ? this.attrs
          : EMPTY_OBJ
    } else {
      this.props = this.attrs = EMPTY_OBJ
    }

    // init slots
    this.rawSlots = rawSlots || EMPTY_OBJ
    this.slots = rawSlots
      ? rawSlots.$
        ? new Proxy(rawSlots, dynamicSlotsProxyHandlers)
        : rawSlots
      : EMPTY_OBJ
  }

  /**
   * Expose `getKeysFromRawProps` on the instance so it can be used in code
   * paths where it's needed, e.g. `useModel`
   */
  rawKeys(): string[] {
    return getKeysFromRawProps(this.rawProps)
  }
}

export function isVaporComponent(
  value: unknown,
): value is VaporComponentInstance {
  return value instanceof VaporComponentInstance
}

/**
 * Used when a component cannot be resolved at compile time
 * and needs rely on runtime resolution - where it might fallback to a plain
 * element if the resolution fails.
 */
export function createComponentWithFallback(
  comp: VaporComponent | string,
  rawProps?: LooseRawProps | null,
  rawSlots?: LooseRawSlots | null,
  isSingleRoot?: boolean,
  appContext?: GenericAppContext,
): HTMLElement | VaporComponentInstance {
  if (!isString(comp)) {
    return createComponent(comp, rawProps, rawSlots, isSingleRoot, appContext)
  }

<<<<<<< HEAD
  const el = createElement(comp)
=======
  const _insertionParent = insertionParent
  const _insertionAnchor = insertionAnchor
  if (isHydrating) {
    locateHydrationNode()
  } else {
    resetInsertionState()
  }

  const el = document.createElement(comp)
>>>>>>> c86bf7b1
  // mark single root
  ;(el as any).$root = isSingleRoot

  if (rawProps) {
    renderEffect(() => {
      setDynamicProps(el, [resolveDynamicProps(rawProps as RawProps)])
    })
  }

  if (rawSlots) {
    if (rawSlots.$) {
      // TODO dynamic slot fragment
    } else {
      insert(getSlot(rawSlots as RawSlots, 'default')!(), el)
    }
  }

  if (!isHydrating && _insertionParent) {
    insert(el, _insertionParent, _insertionAnchor)
  }

  return el
}

export function mountComponent(
  instance: VaporComponentInstance,
  parent: ParentNode,
  anchor?: Node | null | 0,
): void {
  if (__DEV__) {
    startMeasure(instance, `mount`)
  }
  if (instance.bm) invokeArrayFns(instance.bm)
  insert(instance.block, parent, anchor)
  if (instance.m) queuePostFlushCb(() => invokeArrayFns(instance.m!))
  instance.isMounted = true
  if (__DEV__) {
    endMeasure(instance, `mount`)
  }
}

export function unmountComponent(
  instance: VaporComponentInstance,
  parentNode?: ParentNode,
): void {
  if (instance.isMounted && !instance.isUnmounted) {
    if (__DEV__ && instance.type.__hmrId) {
      unregisterHMR(instance)
    }
    if (instance.bum) {
      invokeArrayFns(instance.bum)
    }

    instance.scope.stop()

    if (instance.um) {
      queuePostFlushCb(() => invokeArrayFns(instance.um!))
    }
    instance.isUnmounted = true
  }

  if (parentNode) {
    remove(instance.block, parentNode)
  }
}

export function getExposed(
  instance: GenericComponentInstance,
): Record<string, any> | undefined {
  if (instance.exposed) {
    return (
      instance.exposeProxy ||
      (instance.exposeProxy = new Proxy(markRaw(instance.exposed), {
        get: (target, key) => unref(target[key as any]),
      }))
    )
  }
}

function getRootElement({
  block,
}: VaporComponentInstance): Element | undefined {
  if (block instanceof Element) {
    return block
  }

  if (block instanceof DynamicFragment) {
    const { nodes } = block
    if (nodes instanceof Element && (nodes as any).$root) {
      return nodes
    }
  }
}<|MERGE_RESOLUTION|>--- conflicted
+++ resolved
@@ -58,16 +58,13 @@
   getSlot,
 } from './componentSlots'
 import { hmrReload, hmrRerender } from './hmr'
-<<<<<<< HEAD
 import { createElement } from './dom/node'
-=======
 import { isHydrating, locateHydrationNode } from './dom/hydration'
 import {
   insertionAnchor,
   insertionParent,
   resetInsertionState,
 } from './insertionState'
->>>>>>> c86bf7b1
 
 export { currentInstance } from '@vue/runtime-dom'
 
@@ -261,20 +258,10 @@
     component.inheritAttrs !== false &&
     Object.keys(instance.attrs).length
   ) {
-<<<<<<< HEAD
-    renderEffect(() =>
-      applyFallthroughProps(instance.block as Element, instance.attrs),
-    )
-=======
     const el = getRootElement(instance)
     if (el) {
-      renderEffect(() => {
-        isApplyingFallthroughProps = true
-        setDynamicProps(el, [instance.attrs])
-        isApplyingFallthroughProps = false
-      })
-    }
->>>>>>> c86bf7b1
+      renderEffect(() => applyFallthroughProps(el, instance.attrs))
+    }
   }
 
   resetTracking()
@@ -498,9 +485,7 @@
     return createComponent(comp, rawProps, rawSlots, isSingleRoot, appContext)
   }
 
-<<<<<<< HEAD
   const el = createElement(comp)
-=======
   const _insertionParent = insertionParent
   const _insertionAnchor = insertionAnchor
   if (isHydrating) {
@@ -509,8 +494,6 @@
     resetInsertionState()
   }
 
-  const el = document.createElement(comp)
->>>>>>> c86bf7b1
   // mark single root
   ;(el as any).$root = isSingleRoot
 
