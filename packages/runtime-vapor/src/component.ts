--- conflicted
+++ resolved
@@ -497,9 +497,6 @@
     return createComponent(comp, rawProps, rawSlots, isSingleRoot, appContext)
   }
 
-<<<<<<< HEAD
-  const el = createElement(comp)
-=======
   const _insertionParent = insertionParent
   const _insertionAnchor = insertionAnchor
   if (isHydrating) {
@@ -508,8 +505,7 @@
     resetInsertionState()
   }
 
-  const el = document.createElement(comp)
->>>>>>> d6d3dd2f
+  const el = createElement(comp)
   // mark single root
   ;(el as any).$root = isSingleRoot
 
