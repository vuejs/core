--- conflicted
+++ resolved
@@ -25,19 +25,14 @@
   unregisterHMR,
   warn,
 } from '@vue/runtime-dom'
-<<<<<<< HEAD
 import {
   type Block,
-  DynamicFragment,
   insert,
   isBlock,
   remove,
   setComponentScopeId,
   setScopeId,
 } from './block'
-=======
-import { type Block, insert, isBlock, remove } from './block'
->>>>>>> fed71cb8
 import {
   type ShallowRef,
   markRaw,
