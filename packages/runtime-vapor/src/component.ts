import {
  type ComponentInternalOptions,
  type ComponentPropsOptions,
  EffectScope,
  type EmitFn,
  type EmitsOptions,
  ErrorCodes,
  Fragment,
  type GenericAppContext,
  type GenericComponentInstance,
  type LifecycleHook,
  type NormalizedPropsOptions,
  type ObjectEmitsOptions,
  type SuspenseBoundary,
  callWithErrorHandling,
  currentInstance,
  endMeasure,
  expose,
  nextUid,
  popWarningContext,
  pushWarningContext,
  queuePostFlushCb,
  registerHMR,
  setCurrentInstance,
  startMeasure,
  unregisterHMR,
} from '@vue/runtime-dom'
import { type Block, DynamicFragment, insert, remove } from './block'
import {
  type ShallowRef,
  markRaw,
  onScopeDispose,
  proxyRefs,
  setActiveSub,
  unref,
} from '@vue/reactivity'
import { EMPTY_OBJ, invokeArrayFns, isFunction, isString } from '@vue/shared'
import {
  type DynamicPropsSource,
  type RawProps,
  getKeysFromRawProps,
  getPropsProxyHandlers,
  hasFallthroughAttrs,
  normalizePropsOptions,
  resolveDynamicProps,
  setupPropsValidation,
} from './componentProps'
import { renderEffect } from './renderEffect'
import { emit, normalizeEmitsOptions } from './componentEmits'
import { setDynamicProps } from './dom/prop'
import {
  type DynamicSlotSource,
  type RawSlots,
  type StaticSlots,
  type VaporSlot,
  dynamicSlotsProxyHandlers,
  getSlot,
} from './componentSlots'
import { hmrReload, hmrRerender } from './hmr'
import { isHydrating, locateHydrationNode } from './dom/hydration'
import { normalizeNode } from './dom/node'
import {
  insertionAnchor,
  insertionParent,
  resetInsertionState,
} from './insertionState'
import { type NodeChild, normalizeNode } from './dom/node'

export { currentInstance } from '@vue/runtime-dom'

export type VaporComponent = FunctionalVaporComponent | ObjectVaporComponent

export type VaporSetupFn = (
  props: any,
  ctx: Pick<VaporComponentInstance, 'slots' | 'attrs' | 'emit' | 'expose'>,
) => NodeChild | Record<string, any> | undefined

export type FunctionalVaporComponent = VaporSetupFn &
  Omit<ObjectVaporComponent, 'setup'> & {
    displayName?: string
  } & SharedInternalOptions

export interface ObjectVaporComponent
  extends ComponentInternalOptions,
    SharedInternalOptions {
  setup?: VaporSetupFn
  inheritAttrs?: boolean
  props?: ComponentPropsOptions
  emits?: EmitsOptions
  render?(
    ctx: any,
    props?: any,
    emit?: EmitFn,
    attrs?: any,
    slots?: Record<string, VaporSlot>,
  ): Block

  name?: string
  vapor?: boolean
}

interface SharedInternalOptions {
  /**
   * Cached normalized props options.
   * In vapor mode there are no mixins so normalized options can be cached
   * directly on the component
   */
  __propsOptions?: NormalizedPropsOptions
  /**
   * Cached normalized props proxy handlers.
   */
  __propsHandlers?: [ProxyHandler<any> | null, ProxyHandler<any>]
  /**
   * Cached normalized emits options.
   */
  __emitsOptions?: ObjectEmitsOptions
}

// In TypeScript, it is actually impossible to have a record type with only
// specific properties that have a different type from the indexed type.
// This makes our rawProps / rawSlots shape difficult to satisfy when calling
// `createComponent` - luckily this is not user-facing, so we don't need to be
// 100% strict. Here we use intentionally wider types to make `createComponent`
// more ergonomic in tests and internal call sites, where we immediately cast
// them into the stricter types.
export type LooseRawProps = Record<
  string,
  (() => unknown) | DynamicPropsSource[]
> & {
  $?: DynamicPropsSource[]
}

export type LooseRawSlots = Record<string, VaporSlot | DynamicSlotSource[]> & {
  $?: DynamicSlotSource[]
}

export function createComponent(
  component: VaporComponent,
  rawProps?: LooseRawProps | null,
  rawSlots?: LooseRawSlots | null,
  isSingleRoot?: boolean,
  appContext: GenericAppContext = (currentInstance &&
    currentInstance.appContext) ||
    emptyContext,
): VaporComponentInstance {
  const _insertionParent = insertionParent
  const _insertionAnchor = insertionAnchor
  if (isHydrating) {
    locateHydrationNode()
  } else {
    resetInsertionState()
  }

  // vdom interop enabled and component is not an explicit vapor component
  if (appContext.vapor && !component.__vapor) {
    const frag = appContext.vapor.vdomMount(
      component as any,
      rawProps,
      rawSlots,
    )
    if (!isHydrating && _insertionParent) {
      insert(frag, _insertionParent, _insertionAnchor)
    }
    return frag
  }

  if (
    isSingleRoot &&
    component.inheritAttrs !== false &&
    isVaporComponent(currentInstance) &&
    currentInstance.hasFallthrough
  ) {
    // check if we are the single root of the parent
    // if yes, inject parent attrs as dynamic props source
    const attrs = currentInstance.attrs
    if (rawProps) {
      ;((rawProps as RawProps).$ || ((rawProps as RawProps).$ = [])).push(
        () => attrs,
      )
    } else {
      rawProps = { $: [() => attrs] } as RawProps
    }
  }

  const instance = new VaporComponentInstance(
    component,
    rawProps as RawProps,
    rawSlots as RawSlots,
    appContext,
  )

  // HMR
  if (__DEV__ && component.__hmrId) {
    registerHMR(instance)
    instance.isSingleRoot = isSingleRoot
    instance.hmrRerender = hmrRerender.bind(null, instance)
    instance.hmrReload = hmrReload.bind(null, instance)
  }

  if (__DEV__) {
    pushWarningContext(instance)
    startMeasure(instance, `init`)

    // cache normalized options for dev only emit check
    instance.propsOptions = normalizePropsOptions(component)
    instance.emitsOptions = normalizeEmitsOptions(component)
  }

  const prevInstance = setCurrentInstance(instance)
  const prevSub = setActiveSub()

  if (__DEV__) {
    setupPropsValidation(instance)
  }

  const setupFn = isFunction(component) ? component : component.setup
<<<<<<< HEAD
  const setupResult = setupFn
    ? callWithErrorHandling(setupFn, instance, ErrorCodes.SETUP_FUNCTION, [
        instance.props,
        instance,
      ]) || []
    : []

  if (component === Fragment) {
    if (instance.slots.default) {
      instance.block = callWithErrorHandling(
        instance.slots.default,
        instance,
        ErrorCodes.RENDER_SLOTS,
      )
    } else {
      instance.block = []
    }
  } else if (__DEV__) {
=======
  const setupResult =
    setupFn &&
    callWithErrorHandling(setupFn, instance, ErrorCodes.SETUP_FUNCTION, [
      instance.props,
      instance,
    ])

  if (__DEV__) {
>>>>>>> af7e459e
    if (isFunction(component) || !component.render) {
      instance.block = normalizeNode(setupResult)
    } else {
      // TODO make the proxy warn non-existent property access during dev
      instance.setupState = proxyRefs(
        (instance.devtoolsRawSetupState = setupResult || EMPTY_OBJ),
      )
      devRender(instance)
    }
  } else {
    // component has a render function but no setup function
    // (typically components with only a template and no state)
    if (!setupFn && component.render) {
      instance.block = callWithErrorHandling(
        component.render,
        instance,
        ErrorCodes.RENDER_FUNCTION,
      )
    } else {
      // in prod result can only be block
      instance.block = normalizeNode(setupResult)
    }
  }

  // single root, inherit attrs
  if (
    instance.hasFallthrough &&
    component.inheritAttrs !== false &&
    Object.keys(instance.attrs).length
  ) {
    const el = getRootElement(instance)
    if (el) {
      renderEffect(() => {
        isApplyingFallthroughProps = true
        setDynamicProps(el, [instance.attrs])
        isApplyingFallthroughProps = false
      })
    }
  }

  setActiveSub(prevSub)
  setCurrentInstance(...prevInstance)

  if (__DEV__) {
    popWarningContext()
    endMeasure(instance, 'init')
  }

  onScopeDispose(() => unmountComponent(instance), true)

  if (!isHydrating && _insertionParent) {
    mountComponent(instance, _insertionParent, _insertionAnchor)
  }

  return instance
}

export let isApplyingFallthroughProps = false

/**
 * dev only
 */
export function devRender(instance: VaporComponentInstance): void {
  instance.block =
    (instance.type.render
      ? callWithErrorHandling(
          instance.type.render,
          instance,
          ErrorCodes.RENDER_FUNCTION,
          [
            instance.setupState,
            instance.props,
            instance.emit,
            instance.attrs,
            instance.slots,
          ],
        )
      : callWithErrorHandling(
          isFunction(instance.type) ? instance.type : instance.type.setup!,
          instance,
          ErrorCodes.SETUP_FUNCTION,
          [
            instance.props,
            {
              slots: instance.slots,
              attrs: instance.attrs,
              emit: instance.emit,
              expose: instance.expose,
            },
          ],
        )) || []
}

const emptyContext: GenericAppContext = {
  app: null as any,
  config: {},
  provides: /*@__PURE__*/ Object.create(null),
}

export class VaporComponentInstance implements GenericComponentInstance {
  vapor: true
  uid: number
  type: VaporComponent
  root: GenericComponentInstance | null
  parent: GenericComponentInstance | null
  appContext: GenericAppContext

  block: Block
  scope: EffectScope

  rawProps: RawProps
  rawSlots: RawSlots

  props: Record<string, any>
  attrs: Record<string, any>
  propsDefaults: Record<string, any> | null

  slots: StaticSlots

  // to hold vnode props / slots in vdom interop mode
  rawPropsRef?: ShallowRef<any>
  rawSlotsRef?: ShallowRef<any>

  emit: EmitFn
  emitted: Record<string, boolean> | null

  expose: (exposed: Record<string, any>) => void
  exposed: Record<string, any> | null
  exposeProxy: Record<string, any> | null

  // for useTemplateRef()
  refs: Record<string, any>
  // for provide / inject
  provides: Record<string, any>
  // for useId
  ids: [string, number, number]
  // for suspense
  suspense: SuspenseBoundary | null

  hasFallthrough: boolean

  // lifecycle hooks
  isMounted: boolean
  isUnmounted: boolean
  isDeactivated: boolean
  isUpdating: boolean

  bc?: LifecycleHook // LifecycleHooks.BEFORE_CREATE
  c?: LifecycleHook // LifecycleHooks.CREATED
  bm?: LifecycleHook // LifecycleHooks.BEFORE_MOUNT
  m?: LifecycleHook // LifecycleHooks.MOUNTED
  bu?: LifecycleHook // LifecycleHooks.BEFORE_UPDATE
  u?: LifecycleHook // LifecycleHooks.UPDATED
  um?: LifecycleHook // LifecycleHooks.BEFORE_UNMOUNT
  bum?: LifecycleHook // LifecycleHooks.UNMOUNTED
  da?: LifecycleHook // LifecycleHooks.DEACTIVATED
  a?: LifecycleHook // LifecycleHooks.ACTIVATED
  rtg?: LifecycleHook // LifecycleHooks.RENDER_TRACKED
  rtc?: LifecycleHook // LifecycleHooks.RENDER_TRIGGERED
  ec?: LifecycleHook // LifecycleHooks.ERROR_CAPTURED
  sp?: LifecycleHook<() => Promise<unknown>> // LifecycleHooks.SERVER_PREFETCH

  // dev only
  setupState?: Record<string, any>
  devtoolsRawSetupState?: any
  hmrRerender?: () => void
  hmrReload?: (newComp: VaporComponent) => void
  propsOptions?: NormalizedPropsOptions
  emitsOptions?: ObjectEmitsOptions | null
  isSingleRoot?: boolean

  constructor(
    comp: VaporComponent,
    rawProps?: RawProps | null,
    rawSlots?: RawSlots | null,
    appContext?: GenericAppContext,
  ) {
    this.vapor = true
    this.uid = nextUid()
    this.type = comp
    this.parent = currentInstance
    this.root = currentInstance ? currentInstance.root : this

    if (currentInstance) {
      this.appContext = currentInstance.appContext
      this.provides = currentInstance.provides
      this.ids = currentInstance.ids
    } else {
      this.appContext = appContext || emptyContext
      this.provides = Object.create(this.appContext.provides)
      this.ids = ['', 0, 0]
    }

    this.block = null! // to be set
    this.scope = new EffectScope(true)

    this.emit = emit.bind(null, this)
    this.expose = expose.bind(null, this)
    this.refs = EMPTY_OBJ
    this.emitted =
      this.exposed =
      this.exposeProxy =
      this.propsDefaults =
      this.suspense =
        null

    this.isMounted =
      this.isUnmounted =
      this.isUpdating =
      this.isDeactivated =
        false

    // init props
    this.rawProps = rawProps || EMPTY_OBJ
    this.hasFallthrough = hasFallthroughAttrs(comp, rawProps)
    if (rawProps || comp.props) {
      const [propsHandlers, attrsHandlers] = getPropsProxyHandlers(comp)
      this.attrs = new Proxy(this, attrsHandlers)
      this.props = comp.props
        ? new Proxy(this, propsHandlers!)
        : isFunction(comp)
          ? this.attrs
          : EMPTY_OBJ
    } else {
      this.props = this.attrs = EMPTY_OBJ
    }

    // init slots
    this.rawSlots = rawSlots || EMPTY_OBJ
    this.slots = rawSlots
      ? rawSlots.$
        ? new Proxy(rawSlots, dynamicSlotsProxyHandlers)
        : rawSlots
      : EMPTY_OBJ
  }

  /**
   * Expose `getKeysFromRawProps` on the instance so it can be used in code
   * paths where it's needed, e.g. `useModel`
   */
  rawKeys(): string[] {
    return getKeysFromRawProps(this.rawProps)
  }
}

export function isVaporComponent(
  value: unknown,
): value is VaporComponentInstance {
  return value instanceof VaporComponentInstance
}

/**
 * Used when a component cannot be resolved at compile time
 * and needs rely on runtime resolution - where it might fallback to a plain
 * element if the resolution fails.
 */
export function createComponentWithFallback(
  comp: VaporComponent | string,
  rawProps?: LooseRawProps | null,
  rawSlots?: LooseRawSlots | null,
  isSingleRoot?: boolean,
): HTMLElement | VaporComponentInstance {
  if (!isString(comp)) {
    return createComponent(comp, rawProps, rawSlots, isSingleRoot)
  }

  const _insertionParent = insertionParent
  const _insertionAnchor = insertionAnchor
  if (isHydrating) {
    locateHydrationNode()
  } else {
    resetInsertionState()
  }

  const el = document.createElement(comp)
  // mark single root
  ;(el as any).$root = isSingleRoot

  if (rawProps) {
    renderEffect(() => {
      setDynamicProps(el, [resolveDynamicProps(rawProps as RawProps)])
    })
  }

  if (rawSlots) {
    if (rawSlots.$) {
      // TODO dynamic slot fragment
    } else {
      insert(normalizeNode(getSlot(rawSlots as RawSlots, 'default')!()), el)
    }
  }

  if (!isHydrating && _insertionParent) {
    insert(el, _insertionParent, _insertionAnchor)
  }

  return el
}

export function mountComponent(
  instance: VaporComponentInstance,
  parent: ParentNode,
  anchor?: Node | null | 0,
): void {
  if (__DEV__) {
    startMeasure(instance, `mount`)
  }
  if (instance.bm) invokeArrayFns(instance.bm)
  insert(instance.block, parent, anchor)
  if (instance.m) queuePostFlushCb(() => invokeArrayFns(instance.m!))
  instance.isMounted = true
  if (__DEV__) {
    endMeasure(instance, `mount`)
  }
}

export function unmountComponent(
  instance: VaporComponentInstance,
  parentNode?: ParentNode,
): void {
  if (instance.isMounted && !instance.isUnmounted) {
    if (__DEV__ && instance.type.__hmrId) {
      unregisterHMR(instance)
    }
    if (instance.bum) {
      invokeArrayFns(instance.bum)
    }

    instance.scope.stop()

    if (instance.um) {
      queuePostFlushCb(() => invokeArrayFns(instance.um!))
    }
    instance.isUnmounted = true
  }

  if (parentNode) {
    remove(instance.block, parentNode)
  }
}

export function getExposed(
  instance: GenericComponentInstance,
): Record<string, any> | undefined {
  if (instance.exposed) {
    return (
      instance.exposeProxy ||
      (instance.exposeProxy = new Proxy(markRaw(instance.exposed), {
        get: (target, key) => unref(target[key as any]),
      }))
    )
  }
}

function getRootElement({
  block,
}: VaporComponentInstance): Element | undefined {
  if (block instanceof Element) {
    return block
  }

  if (block instanceof DynamicFragment) {
    const { nodes } = block
    if (nodes instanceof Element && (nodes as any).$root) {
      return nodes
    }
  }
}<|MERGE_RESOLUTION|>--- conflicted
+++ resolved
@@ -58,7 +58,6 @@
 } from './componentSlots'
 import { hmrReload, hmrRerender } from './hmr'
 import { isHydrating, locateHydrationNode } from './dom/hydration'
-import { normalizeNode } from './dom/node'
 import {
   insertionAnchor,
   insertionParent,
@@ -214,13 +213,12 @@
   }
 
   const setupFn = isFunction(component) ? component : component.setup
-<<<<<<< HEAD
-  const setupResult = setupFn
-    ? callWithErrorHandling(setupFn, instance, ErrorCodes.SETUP_FUNCTION, [
-        instance.props,
-        instance,
-      ]) || []
-    : []
+  const setupResult =
+    setupFn &&
+    callWithErrorHandling(setupFn, instance, ErrorCodes.SETUP_FUNCTION, [
+      instance.props,
+      instance,
+    ])
 
   if (component === Fragment) {
     if (instance.slots.default) {
@@ -233,16 +231,6 @@
       instance.block = []
     }
   } else if (__DEV__) {
-=======
-  const setupResult =
-    setupFn &&
-    callWithErrorHandling(setupFn, instance, ErrorCodes.SETUP_FUNCTION, [
-      instance.props,
-      instance,
-    ])
-
-  if (__DEV__) {
->>>>>>> af7e459e
     if (isFunction(component) || !component.render) {
       instance.block = normalizeNode(setupResult)
     } else {
@@ -531,7 +519,8 @@
     if (rawSlots.$) {
       // TODO dynamic slot fragment
     } else {
-      insert(normalizeNode(getSlot(rawSlots as RawSlots, 'default')!()), el)
+      const defaultSlot = getSlot(rawSlots as RawSlots, 'default')
+      defaultSlot && insert(normalizeNode(defaultSlot()), el)
     }
   }
 
