import {
  type AsyncComponentInternalOptions,
  type ComponentInternalOptions,
  type ComponentObjectPropsOptions,
  type ComponentPropsOptions,
  EffectScope,
  type EmitFn,
  type EmitsOptions,
  type EmitsToProps,
  ErrorCodes,
  type ExtractPropTypes,
  type GenericAppContext,
  type GenericComponentInstance,
  type LifecycleHook,
  type NormalizedPropsOptions,
  type ObjectEmitsOptions,
  type ShallowUnwrapRef,
  type SuspenseBoundary,
  callWithErrorHandling,
  currentInstance,
  endMeasure,
  expose,
  getComponentName,
  getFunctionalFallthrough,
  isAsyncWrapper,
  isKeepAlive,
  markAsyncBoundary,
  nextUid,
  popWarningContext,
  pushWarningContext,
  queuePostFlushCb,
  registerHMR,
  setCurrentInstance,
  startMeasure,
  unregisterHMR,
  warn,
  warnExtraneousAttributes,
} from '@vue/runtime-dom'
import {
  type Block,
  insert,
  isBlock,
  remove,
  setComponentScopeId,
  setScopeId,
} from './block'
import {
  type ShallowRef,
  markRaw,
  onScopeDispose,
  proxyRefs,
  setActiveSub,
  toRaw,
  unref,
} from '@vue/reactivity'
import {
  EMPTY_OBJ,
  type Prettify,
  ShapeFlags,
  hasOwn,
  invokeArrayFns,
  isArray,
  isFunction,
  isPromise,
  isString,
} from '@vue/shared'
import {
  type DynamicPropsSource,
  type RawProps,
  getKeysFromRawProps,
  getPropsProxyHandlers,
  hasFallthroughAttrs,
  normalizePropsOptions,
  resolveDynamicProps,
  setupPropsValidation,
} from './componentProps'
import { type RenderEffect, renderEffect } from './renderEffect'
import { emit, normalizeEmitsOptions } from './componentEmits'
import { setDynamicProps } from './dom/prop'
import {
  type DynamicSlotSource,
  type RawSlots,
  type StaticSlots,
  type VaporSlot,
  dynamicSlotsProxyHandlers,
  getScopeOwner,
  getSlot,
  setCurrentSlotOwner,
} from './componentSlots'
import { hmrReload, hmrRerender } from './hmr'
import {
  adoptTemplate,
  advanceHydrationNode,
  currentHydrationNode,
  isComment,
  isHydrating,
  locateEndAnchor,
  locateHydrationNode,
  locateNextNode,
  setCurrentHydrationNode,
} from './dom/hydration'
import { _next, createElement } from './dom/node'
import { TeleportFragment, isVaporTeleport } from './components/Teleport'
import {
  type KeepAliveInstance,
  findParentKeepAlive,
} from './components/KeepAlive'
import {
  insertionAnchor,
  insertionParent,
  isLastInsertion,
  resetInsertionState,
} from './insertionState'
import type {
  DefineVaporComponent,
  VaporRenderResult,
} from './apiDefineComponent'
import { DynamicFragment, isFragment } from './fragment'
import type { VaporElement } from './apiDefineVaporCustomElement'
import { parentSuspense, setParentSuspense } from './components/Suspense'

export { currentInstance } from '@vue/runtime-dom'

export type VaporComponent =
  | FunctionalVaporComponent
  | ObjectVaporComponent
  | DefineVaporComponent

export type FunctionalVaporComponent<
  Props = {},
  Emits extends EmitsOptions = {},
  Slots extends StaticSlots = StaticSlots,
  Exposed extends Record<string, any> = Record<string, any>,
> = ((
  props: Readonly<Props & EmitsToProps<Emits>>,
  ctx: {
    emit: EmitFn<Emits>
    slots: Slots
    attrs: Record<string, any>
    expose: <T extends Record<string, any> = Exposed>(exposed: T) => void
  },
) => VaporRenderResult) &
  Omit<
    ObjectVaporComponent<ComponentPropsOptions<Props>, Emits, string, Slots>,
    'setup'
  > & {
    displayName?: string
  } & SharedInternalOptions

export interface ObjectVaporComponent<
  Props = {},
  Emits extends EmitsOptions = {},
  RuntimeEmitsKeys extends string = string,
  Slots extends StaticSlots = StaticSlots,
  Exposed extends Record<string, any> = Record<string, any>,
  TypeBlock extends Block = Block,
  InferredProps = ComponentObjectPropsOptions extends Props
    ? {}
    : ExtractPropTypes<Props>,
> extends ComponentInternalOptions,
    AsyncComponentInternalOptions<ObjectVaporComponent, VaporComponentInstance>,
    SharedInternalOptions {
  inheritAttrs?: boolean
  props?: Props
  emits?: Emits | RuntimeEmitsKeys[]
  slots?: Slots
  setup?: (
    props: Readonly<InferredProps>,
    ctx: {
      emit: EmitFn<Emits>
      slots: Slots
      attrs: Record<string, any>
      expose: <T extends Record<string, any> = Exposed>(exposed: T) => void
    },
  ) => TypeBlock | Exposed | Promise<Exposed> | void
  render?(
    ctx: Exposed extends Block ? undefined : ShallowUnwrapRef<Exposed>,
    props: Readonly<InferredProps>,
    emit: EmitFn<Emits>,
    attrs: any,
    slots: Slots,
  ): VaporRenderResult<TypeBlock> | void

  name?: string
  vapor?: boolean
  components?: Record<string, VaporComponent>
  /**
   * @internal custom element interception hook
   */
  ce?: (instance: VaporComponentInstance) => void
}

interface SharedInternalOptions {
  /**
   * Cached normalized props options.
   * In vapor mode there are no mixins so normalized options can be cached
   * directly on the component
   */
  __propsOptions?: NormalizedPropsOptions
  /**
   * Cached normalized props proxy handlers.
   */
  __propsHandlers?: [ProxyHandler<any> | null, ProxyHandler<any>]
  /**
   * Cached normalized emits options.
   */
  __emitsOptions?: ObjectEmitsOptions
}

// In TypeScript, it is actually impossible to have a record type with only
// specific properties that have a different type from the indexed type.
// This makes our rawProps / rawSlots shape difficult to satisfy when calling
// `createComponent` - luckily this is not user-facing, so we don't need to be
// 100% strict. Here we use intentionally wider types to make `createComponent`
// more ergonomic in tests and internal call sites, where we immediately cast
// them into the stricter types.
export type LooseRawProps = Record<
  string,
  (() => unknown) | DynamicPropsSource[]
> & {
  $?: DynamicPropsSource[]
}

export type LooseRawSlots = Record<string, VaporSlot | DynamicSlotSource[]> & {
  $?: DynamicSlotSource[]
}

export function createComponent(
  component: VaporComponent,
  rawProps?: LooseRawProps | null,
  rawSlots?: LooseRawSlots | null,
  isSingleRoot?: boolean,
  once?: boolean,
  appContext: GenericAppContext = (currentInstance &&
    currentInstance.appContext) ||
    emptyContext,
): VaporComponentInstance {
  const _insertionParent = insertionParent
  const _insertionAnchor = insertionAnchor
  const _isLastInsertion = isLastInsertion
  if (isHydrating) {
    locateHydrationNode()
  } else {
    resetInsertionState()
  }

  let prevSuspense: SuspenseBoundary | null = null
  if (__FEATURE_SUSPENSE__ && currentInstance && currentInstance.suspense) {
    prevSuspense = setParentSuspense(currentInstance.suspense)
  }

  if (
    (isSingleRoot ||
      // transition has attrs fallthrough
      (currentInstance && isVaporTransition(currentInstance!.type))) &&
    component.inheritAttrs !== false &&
    isVaporComponent(currentInstance) &&
    currentInstance.hasFallthrough
  ) {
    // check if we are the single root of the parent
    // if yes, inject parent attrs as dynamic props source
    const attrs = currentInstance.attrs
    if (rawProps && rawProps !== EMPTY_OBJ) {
      ;((rawProps as RawProps).$ || ((rawProps as RawProps).$ = [])).push(
        () => attrs,
      )
    } else {
      rawProps = { $: [() => attrs] } as RawProps
    }
  }

  // keep-alive
  if (
    currentInstance &&
    currentInstance.vapor &&
    isKeepAlive(currentInstance)
  ) {
    const cached = (currentInstance as KeepAliveInstance).getCachedComponent(
      component,
    )
    // @ts-expect-error
    if (cached) return cached
  }

  // vdom interop enabled and component is not an explicit vapor component
  if (appContext.vapor && !component.__vapor) {
    const frag = appContext.vapor.vdomMount(
      component as any,
      currentInstance as any,
      rawProps,
      rawSlots,
    )
    if (!isHydrating) {
      if (_insertionParent) insert(frag, _insertionParent, _insertionAnchor)
    } else {
      frag.hydrate()
      if (_isLastInsertion) {
        advanceHydrationNode(_insertionParent!)
      }
    }
    return frag
  }

  // teleport
  if (isVaporTeleport(component)) {
    const frag = component.process(rawProps!, rawSlots!)
    if (!isHydrating) {
      if (_insertionParent) insert(frag, _insertionParent, _insertionAnchor)
    } else {
      frag.hydrate()
      if (_isLastInsertion) {
        advanceHydrationNode(_insertionParent!)
      }
    }

    return frag as any
  }

  const instance = new VaporComponentInstance(
    component,
    rawProps as RawProps,
    rawSlots as RawSlots,
    appContext,
    once,
  )

  // reset currentSlotOwner to null to avoid affecting the child components
  const prevSlotOwner = setCurrentSlotOwner(null)

  // HMR
  if (__DEV__) {
    registerHMR(instance)
    instance.isSingleRoot = isSingleRoot
    instance.hmrRerender = hmrRerender.bind(null, instance)
    instance.hmrReload = hmrReload.bind(null, instance)

    pushWarningContext(instance)
    startMeasure(instance, `init`)

    // cache normalized options for dev only emit check
    instance.propsOptions = normalizePropsOptions(component)
    instance.emitsOptions = normalizeEmitsOptions(component)
  }

  // hydrating async component
  if (
    isHydrating &&
    isAsyncWrapper(instance) &&
    component.__asyncHydrate &&
    !component.__asyncResolved
  ) {
    // it may get unmounted before its inner component is loaded,
    // so we need to give it a placeholder block that matches its
    // adopted DOM
    const el = currentHydrationNode!
    if (isComment(el, '[')) {
      const end = _next(locateEndAnchor(el)!)
      const block = (instance.block = [el as Node])
      let cur = el as Node
      while (true) {
        let n = _next(cur)
        if (n && n !== end) {
          block.push((cur = n))
        } else {
          break
        }
      }
    } else {
      instance.block = el
    }
    // also mark it as mounted to ensure it can be unmounted before
    // its inner component is resolved
    instance.isMounted = true

    // advance current hydration node to the nextSibling
    setCurrentHydrationNode(
      isComment(el, '[') ? locateEndAnchor(el)! : el.nextSibling,
    )
    component.__asyncHydrate(el as Element, instance, () =>
      setupComponent(instance, component),
    )
  } else {
    setupComponent(instance, component)
  }

  if (__DEV__) {
    popWarningContext()
    endMeasure(instance, 'init')
  }

  if (__FEATURE_SUSPENSE__ && currentInstance && currentInstance.suspense) {
    setParentSuspense(prevSuspense)
  }

  // restore currentSlotOwner to previous value after setupFn is called
  setCurrentSlotOwner(prevSlotOwner)
  onScopeDispose(() => unmountComponent(instance), true)

  if (_insertionParent || isHydrating) {
    mountComponent(instance, _insertionParent!, _insertionAnchor)
  }

  if (isHydrating && _insertionAnchor !== undefined) {
    advanceHydrationNode(_insertionParent!)
  }

  return instance
}

export function setupComponent(
  instance: VaporComponentInstance,
  component: VaporComponent,
): void {
  const prevInstance = setCurrentInstance(instance)
  const prevSub = setActiveSub()

  if (__DEV__) {
    setupPropsValidation(instance)
  }

  const setupFn = isFunction(component) ? component : component.setup
  const setupResult = setupFn
    ? callWithErrorHandling(setupFn, instance, ErrorCodes.SETUP_FUNCTION, [
        instance.props,
        instance,
      ]) || EMPTY_OBJ
    : EMPTY_OBJ

  const isAsyncSetup = isPromise(setupResult)

  if ((isAsyncSetup || instance.sp) && !isAsyncWrapper(instance)) {
    // async setup / serverPrefetch, mark as async boundary for useId()
    markAsyncBoundary(instance)
  }

  if (isAsyncSetup) {
    if (__FEATURE_SUSPENSE__) {
      // async setup returned Promise.
      // bail here and wait for re-entry.
      instance.asyncDep = setupResult
      if (__DEV__ && !instance.suspense) {
        const name = getComponentName(component) ?? 'Anonymous'
        warn(
          `Component <${name}>: setup function returned a promise, but no ` +
            `<Suspense> boundary was found in the parent component tree. ` +
            `A component with async setup() must be nested in a <Suspense> ` +
            `in order to be rendered.`,
        )
      }
    } else if (__DEV__) {
      warn(
        `setup() returned a Promise, but the version of Vue you are using ` +
          `does not support it yet.`,
      )
    }
  } else {
    handleSetupResult(setupResult, component, instance)
  }

  setActiveSub(prevSub)
  setCurrentInstance(...prevInstance)
}

export let isApplyingFallthroughProps = false

export function applyFallthroughProps(
  el: Element,
  attrs: Record<string, any>,
): void {
  isApplyingFallthroughProps = true
  setDynamicProps(el, [attrs])
  isApplyingFallthroughProps = false
}

/**
 * dev only
 */
function createDevSetupStateProxy(
  instance: VaporComponentInstance,
): Record<string, any> {
  const { setupState } = instance
  return new Proxy(setupState!, {
    get(target, key: string | symbol, receiver) {
      if (
        isString(key) &&
        !key.startsWith('__v') &&
        !hasOwn(toRaw(setupState)!, key)
      ) {
        warn(
          `Property ${JSON.stringify(key)} was accessed during render ` +
            `but is not defined on instance.`,
        )
      }

      return Reflect.get(target, key, receiver)
    },
  })
}

/**
 * dev only
 */
export function devRender(instance: VaporComponentInstance): void {
  instance.block =
    (instance.type.render
      ? callWithErrorHandling(
          instance.type.render,
          instance,
          ErrorCodes.RENDER_FUNCTION,
          [
            instance.setupState,
            instance.props,
            instance.emit,
            instance.attrs,
            instance.slots,
          ],
        )
      : callWithErrorHandling(
          isFunction(instance.type) ? instance.type : instance.type.setup!,
          instance,
          ErrorCodes.SETUP_FUNCTION,
          [
            instance.props,
            {
              slots: instance.slots,
              attrs: instance.attrs,
              emit: instance.emit,
              expose: instance.expose,
            },
          ],
        )) || []
}

export const emptyContext: GenericAppContext = {
  app: null as any,
  config: {},
  provides: /*@__PURE__*/ Object.create(null),
}

export class VaporComponentInstance<
  Props extends Record<string, any> = {},
  Emits extends EmitsOptions = {},
  Slots extends StaticSlots = StaticSlots,
  Exposed extends Record<string, any> = Record<string, any>,
  TypeBlock extends Block = Block,
  TypeRefs extends Record<string, any> = Record<string, any>,
> implements GenericComponentInstance
{
  vapor: true
  uid: number
  type: VaporComponent
  root: GenericComponentInstance | null
  parent: GenericComponentInstance | null
  appContext: GenericAppContext

  block: TypeBlock
  scope: EffectScope

  rawProps: RawProps
  rawSlots: RawSlots

  props: Readonly<Props>
  attrs: Record<string, any>
  propsDefaults: Record<string, any> | null

  slots: Slots

  scopeId?: string | null

  // to hold vnode props / slots in vdom interop mode
  rawPropsRef?: ShallowRef<any>
  rawSlotsRef?: ShallowRef<any>

  emit: EmitFn<Emits>
  emitted: Record<string, boolean> | null

  expose: (<T extends Record<string, any> = Exposed>(exposed: T) => void) &
    // compatible with vdom components
    string[]
  exposed: Exposed | null
  exposeProxy: Prettify<ShallowUnwrapRef<Exposed>> | null

  // for useTemplateRef()
  refs: TypeRefs
  // for provide / inject
  provides: Record<string, any>
  // for useId
  ids: [string, number, number]
  // for suspense
  suspense: SuspenseBoundary | null
  suspenseId: number
  asyncDep: Promise<any> | null
  asyncResolved: boolean

  // for HMR and vapor custom element
  // all render effects associated with this instance
  renderEffects?: RenderEffect[]

  hasFallthrough: boolean

  // for keep-alive
  shapeFlag?: number

  // lifecycle hooks
  isMounted: boolean
  isUnmounted: boolean
  isDeactivated: boolean
  isUpdating: boolean

  bc?: LifecycleHook // LifecycleHooks.BEFORE_CREATE
  c?: LifecycleHook // LifecycleHooks.CREATED
  bm?: LifecycleHook // LifecycleHooks.BEFORE_MOUNT
  m?: LifecycleHook // LifecycleHooks.MOUNTED
  bu?: LifecycleHook // LifecycleHooks.BEFORE_UPDATE
  u?: LifecycleHook // LifecycleHooks.UPDATED
  um?: LifecycleHook // LifecycleHooks.BEFORE_UNMOUNT
  bum?: LifecycleHook // LifecycleHooks.UNMOUNTED
  da?: LifecycleHook // LifecycleHooks.DEACTIVATED
  a?: LifecycleHook // LifecycleHooks.ACTIVATED
  rtg?: LifecycleHook // LifecycleHooks.RENDER_TRACKED
  rtc?: LifecycleHook // LifecycleHooks.RENDER_TRIGGERED
  ec?: LifecycleHook // LifecycleHooks.ERROR_CAPTURED
  sp?: LifecycleHook<() => Promise<unknown>> // LifecycleHooks.SERVER_PREFETCH

  // dev only
  setupState?: Exposed extends Block ? undefined : ShallowUnwrapRef<Exposed>
  devtoolsRawSetupState?: any
  hmrRerender?: () => void
  hmrReload?: (newComp: VaporComponent) => void
  parentTeleport?: TeleportFragment | null
  propsOptions?: NormalizedPropsOptions
  emitsOptions?: ObjectEmitsOptions | null
  isSingleRoot?: boolean

  /**
   * dev only flag to track whether $attrs was used during render.
   * If $attrs was used during render then the warning for failed attrs
   * fallthrough can be suppressed.
   */
  accessedAttrs: boolean = false

  constructor(
    comp: VaporComponent,
    rawProps?: RawProps | null,
    rawSlots?: RawSlots | null,
    appContext?: GenericAppContext,
    once?: boolean,
  ) {
    this.vapor = true
    this.uid = nextUid()
    this.type = comp
    this.parent = currentInstance

    if (currentInstance) {
      this.root = currentInstance.root
      this.appContext = currentInstance.appContext
      this.provides = currentInstance.provides
      this.ids = currentInstance.ids
    } else {
      this.root = this
      this.appContext = appContext || emptyContext
      this.provides = Object.create(this.appContext.provides)
      this.ids = ['', 0, 0]
    }

    this.block = null! // to be set
    this.scope = new EffectScope(true)

    this.emit = emit.bind(null, this) as EmitFn<Emits>
    this.expose = expose.bind(null, this) as any
    this.refs = EMPTY_OBJ as TypeRefs
    this.emitted = this.exposed = this.exposeProxy = this.propsDefaults = null

    // suspense related
    this.suspense = parentSuspense
    this.suspenseId = parentSuspense ? parentSuspense.pendingId : 0
    this.asyncDep = null
    this.asyncResolved = false

    this.isMounted =
      this.isUnmounted =
      this.isUpdating =
      this.isDeactivated =
        false

    // init props
    this.rawProps = rawProps || EMPTY_OBJ
    this.hasFallthrough = hasFallthroughAttrs(comp, rawProps)
    if (rawProps || comp.props) {
      const [propsHandlers, attrsHandlers] = getPropsProxyHandlers(comp, once)
      this.attrs = new Proxy(this, attrsHandlers)
      this.props = (
        comp.props
          ? new Proxy(this, propsHandlers!)
          : isFunction(comp)
            ? this.attrs
            : EMPTY_OBJ
      ) as Props
    } else {
      this.props = this.attrs = EMPTY_OBJ as Props
    }

    // init slots
    this.rawSlots = rawSlots || EMPTY_OBJ
    this.slots = (
      rawSlots
        ? rawSlots.$
          ? new Proxy(rawSlots, dynamicSlotsProxyHandlers)
          : rawSlots
        : EMPTY_OBJ
    ) as Slots

    this.scopeId = getCurrentScopeId()

    // apply custom element special handling
    if (comp.ce) {
      comp.ce(this)
    }

    if (__DEV__) {
      // in dev, mark attrs accessed if optional props (attrs === props)
      if (this.props === this.attrs) {
        this.accessedAttrs = true
      } else {
        const attrs = this.attrs
        const instance = this
        this.attrs = new Proxy(attrs, {
          get(target, key, receiver) {
            instance.accessedAttrs = true
            return Reflect.get(target, key, receiver)
          },
        })
      }
    }
  }

  /**
   * Expose `getKeysFromRawProps` on the instance so it can be used in code
   * paths where it's needed, e.g. `useModel`
   */
  rawKeys(): string[] {
    return getKeysFromRawProps(this.rawProps)
  }
}

export function isVaporComponent(
  value: unknown,
): value is VaporComponentInstance {
  return value instanceof VaporComponentInstance
}

/**
 * Used when a component cannot be resolved at compile time
 * and needs rely on runtime resolution - where it might fallback to a plain
 * element if the resolution fails.
 */
export function createComponentWithFallback(
  comp: VaporComponent | string,
  rawProps?: LooseRawProps | null,
  rawSlots?: LooseRawSlots | null,
  isSingleRoot?: boolean,
  once?: boolean,
  appContext?: GenericAppContext,
): HTMLElement | VaporComponentInstance {
  if (!isString(comp)) {
    return createComponent(
      comp,
      rawProps,
      rawSlots,
      isSingleRoot,
      once,
      appContext,
    )
  }

  return createPlainElement(comp, rawProps, rawSlots, isSingleRoot, once)
}

export function createPlainElement(
  comp: string,
  rawProps?: LooseRawProps | null,
  rawSlots?: LooseRawSlots | null,
  isSingleRoot?: boolean,
  once?: boolean,
): HTMLElement {
  const _insertionParent = insertionParent
  const _insertionAnchor = insertionAnchor
  const _isLastInsertion = isLastInsertion
  if (isHydrating) {
    locateHydrationNode()
  } else {
    resetInsertionState()
  }

  const el = isHydrating
    ? (adoptTemplate(currentHydrationNode!, `<${comp}/>`) as HTMLElement)
    : createElement(comp)

  // mark single root
  ;(el as any).$root = isSingleRoot

  if (!isHydrating) {
    const scopeId = getCurrentScopeId()
    if (scopeId) setScopeId(el, [scopeId])
  }

  if (rawProps) {
    const setFn = () =>
      setDynamicProps(el, [resolveDynamicProps(rawProps as RawProps)])
    if (once) setFn()
    else renderEffect(setFn)
  }

  if (rawSlots) {
    let nextNode: Node | null = null
    if (isHydrating) {
      nextNode = locateNextNode(el)
      setCurrentHydrationNode(el.firstChild)
    }
    if (rawSlots.$) {
      // ssr output does not contain the slot anchor, use an empty string
      // as the anchor label to avoid slot anchor search errors
      const frag = new DynamicFragment(
        isHydrating ? '' : __DEV__ ? 'slot' : undefined,
      )
      renderEffect(() => frag.update(getSlot(rawSlots as RawSlots, 'default')))
      if (!isHydrating) insert(frag, el)
    } else {
      const block = getSlot(rawSlots as RawSlots, 'default')!()
      if (!isHydrating) insert(block, el)
    }
    if (isHydrating) {
      setCurrentHydrationNode(nextNode)
    }
  }

  if (!isHydrating) {
    if (_insertionParent) insert(el, _insertionParent, _insertionAnchor)
  } else {
    if (_isLastInsertion) {
      advanceHydrationNode(_insertionParent!)
    }
  }

  return el
}

export function mountComponent(
  instance: VaporComponentInstance,
  parent: ParentNode,
  anchor?: Node | null | 0,
): void {
  if (
    __FEATURE_SUSPENSE__ &&
    instance.suspense &&
    instance.asyncDep &&
    !instance.asyncResolved
  ) {
    const component = instance.type
    instance.suspense.registerDep(instance, setupResult => {
      handleSetupResult(setupResult, component, instance)
      mountComponent(instance, parent, anchor)
    })
    return
  }

  if (instance.shapeFlag! & ShapeFlags.COMPONENT_KEPT_ALIVE) {
    findParentKeepAlive(instance)!.activate(instance, parent, anchor)
    return
  }

  // custom element style injection
  const { root, type } = instance as GenericComponentInstance
  if (
    root &&
    root.ce &&
    // @ts-expect-error _def is private
    (root.ce as VaporElement)._def.shadowRoot !== false
  ) {
    root.ce!._injectChildStyle(type)
  }

  if (__DEV__) {
    startMeasure(instance, `mount`)
  }
  if (instance.bm) invokeArrayFns(instance.bm)
  if (!isHydrating) {
    insert(instance.block, parent, anchor)
    setComponentScopeId(instance)
  }
  if (instance.m) queuePostFlushCb(instance.m!)
  if (
    instance.shapeFlag! & ShapeFlags.COMPONENT_SHOULD_KEEP_ALIVE &&
    instance.a
  ) {
    queuePostFlushCb(instance.a!)
  }
  instance.isMounted = true
  if (__DEV__) {
    endMeasure(instance, `mount`)
  }
}

export function unmountComponent(
  instance: VaporComponentInstance,
  parentNode?: ParentNode,
): void {
  if (
    parentNode &&
    instance.parent &&
    instance.parent.vapor &&
    instance.shapeFlag! & ShapeFlags.COMPONENT_SHOULD_KEEP_ALIVE
  ) {
    findParentKeepAlive(instance)!.deactivate(instance)
    return
  }

  if (instance.isMounted && !instance.isUnmounted) {
    if (__DEV__ && instance.type.__hmrId) {
      unregisterHMR(instance)
    }
    if (instance.bum) {
      invokeArrayFns(instance.bum)
    }

    instance.scope.stop()

    if (instance.um) {
      queuePostFlushCb(instance.um!)
    }
    instance.isUnmounted = true
  }

  if (parentNode) {
    remove(instance.block, parentNode)
  }
}

export function getExposed(
  instance: GenericComponentInstance,
): Record<string, any> | undefined {
  if (instance.exposed) {
    return (
      instance.exposeProxy ||
      (instance.exposeProxy = new Proxy(markRaw(instance.exposed), {
        get: (target, key) => unref(target[key as any]),
      }))
    )
  }
}

export function getRootElement(
  block: Block,
  onDynamicFragment?: (frag: DynamicFragment) => void,
  recurse: boolean = true,
): Element | undefined {
  if (block instanceof Element) {
    return block
  }

  if (recurse && isVaporComponent(block)) {
    return getRootElement(block.block, onDynamicFragment, recurse)
  }

  if (isFragment(block) && !(block instanceof TeleportFragment)) {
    if (block instanceof DynamicFragment && onDynamicFragment) {
      onDynamicFragment(block)
    }
    const { nodes } = block
    if (nodes instanceof Element && (nodes as any).$root) {
      return nodes
    }
    return getRootElement(nodes, onDynamicFragment, recurse)
  }

  // The root node contains comments. It is necessary to filter out
  // the comment nodes and return a single root node.
  // align with vdom behavior
  if (isArray(block)) {
    let singleRoot: Element | undefined
    let hasComment = false
    for (const b of block) {
      if (b instanceof Comment) {
        hasComment = true
        continue
      }
      const thisRoot = getRootElement(b, onDynamicFragment, recurse)
      // only return root if there is exactly one eligible root in the array
      if (!thisRoot || singleRoot) {
        return
      }
      singleRoot = thisRoot
    }
    return hasComment ? singleRoot : undefined
  }
}

function isVaporTransition(component: VaporComponent): boolean {
  return getComponentName(component) === 'VaporTransition'
}

function handleSetupResult(
  setupResult: any,
  component: VaporComponent,
  instance: VaporComponentInstance,
) {
  if (__DEV__) {
    pushWarningContext(instance)
  }

  if (__DEV__ && !isBlock(setupResult)) {
    if (isFunction(component)) {
      warn(`Functional vapor component must return a block directly.`)
      instance.block = []
    } else if (!component.render) {
      warn(
        `Vapor component setup() returned non-block value, and has no render function.`,
      )
      instance.block = []
    } else {
      if (__DEV__ || __FEATURE_PROD_DEVTOOLS__) {
        instance.devtoolsRawSetupState = setupResult
      }
      instance.setupState = proxyRefs(setupResult)
      if (__DEV__) {
        instance.setupState = createDevSetupStateProxy(instance)
      }
      devRender(instance)
    }
  } else {
<<<<<<< HEAD
    // component has a render function with either:
    // - no setup function (components with only a template)
    // - setup returning non-block state for use in render
    // support setup fn and render fn co-usage for defineComponent expose
    if (!isBlock(setupResult) && component.render) {
      instance.setupState = proxyRefs(setupResult)
      instance.block =
        callWithErrorHandling(
          component.render,
          instance,
          ErrorCodes.RENDER_FUNCTION,
          [
            instance.setupState,
            instance.props,
            instance.emit,
            instance.attrs,
            instance.slots,
          ],
        ) || []
=======
    // component has a render function but no setup function
    // (typically components with only a template and no state)
    if (setupResult === EMPTY_OBJ && component.render) {
      instance.block = callWithErrorHandling(
        component.render,
        instance,
        ErrorCodes.RENDER_FUNCTION,
      )
>>>>>>> 9d9efd49
    } else {
      // in prod result can only be block
      instance.block = setupResult as Block
    }
  }

  // single root, inherit attrs
  if (
    instance.hasFallthrough &&
    component.inheritAttrs !== false &&
    Object.keys(instance.attrs).length
  ) {
    const root = getRootElement(
      instance.block,
      // attach attrs to root dynamic fragments for applying during each update
      frag => (frag.attrs = instance.attrs),
      false,
    )
    if (root) {
      renderEffect(() => {
        const attrs =
          isFunction(component) && !isVaporTransition(component)
            ? getFunctionalFallthrough(instance.attrs)
            : instance.attrs
        if (attrs) applyFallthroughProps(root, attrs)
      })
    } else if (
      __DEV__ &&
      ((!instance.accessedAttrs &&
        isArray(instance.block) &&
        instance.block.length) ||
        // preventing attrs fallthrough on Teleport
        // consistent with VDOM Teleport behavior
        instance.block instanceof TeleportFragment)
    ) {
      warnExtraneousAttributes(instance.attrs)
    }
  }

  if (__DEV__) {
    popWarningContext()
  }
}

export function getCurrentScopeId(): string | undefined {
  const scopeOwner = getScopeOwner()
  return scopeOwner ? scopeOwner.type.__scopeId : undefined
}<|MERGE_RESOLUTION|>--- conflicted
+++ resolved
@@ -1028,11 +1028,10 @@
       devRender(instance)
     }
   } else {
-<<<<<<< HEAD
     // component has a render function with either:
     // - no setup function (components with only a template)
     // - setup returning non-block state for use in render
-    // support setup fn and render fn co-usage for defineComponent expose
+    // support setup fn and render fn co-usage for expose
     if (!isBlock(setupResult) && component.render) {
       instance.setupState = proxyRefs(setupResult)
       instance.block =
@@ -1048,16 +1047,6 @@
             instance.slots,
           ],
         ) || []
-=======
-    // component has a render function but no setup function
-    // (typically components with only a template and no state)
-    if (setupResult === EMPTY_OBJ && component.render) {
-      instance.block = callWithErrorHandling(
-        component.render,
-        instance,
-        ErrorCodes.RENDER_FUNCTION,
-      )
->>>>>>> 9d9efd49
     } else {
       // in prod result can only be block
       instance.block = setupResult as Block
