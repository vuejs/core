--- conflicted
+++ resolved
@@ -58,16 +58,12 @@
 } from './componentSlots'
 import { hmrReload, hmrRerender } from './hmr'
 import { isHydrating, locateHydrationNode } from './dom/hydration'
-<<<<<<< HEAD
-import { insertionAnchor, insertionParent } from './insertionState'
 import { normalizeNode } from './dom/node'
-=======
 import {
   insertionAnchor,
   insertionParent,
   resetInsertionState,
 } from './insertionState'
->>>>>>> 88ef97ff
 
 export { currentInstance } from '@vue/runtime-dom'
 
