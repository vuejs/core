import {
  type ComponentInternalOptions,
  type ComponentPropsOptions,
  EffectScope,
  type EmitFn,
  type EmitsOptions,
  ErrorCodes,
  type GenericAppContext,
  type GenericComponentInstance,
  type LifecycleHook,
  type NormalizedPropsOptions,
  type ObjectEmitsOptions,
  type SuspenseBoundary,
  callWithErrorHandling,
  currentInstance,
  endMeasure,
  expose,
  nextUid,
  popWarningContext,
  pushWarningContext,
  queuePostFlushCb,
  registerHMR,
  simpleSetCurrentInstance,
  startMeasure,
  unregisterHMR,
} from '@vue/runtime-dom'
<<<<<<< HEAD
import { type Block, insert, remove } from './block'
=======
import { type Block, DynamicFragment, insert, isBlock, remove } from './block'
>>>>>>> 3a3bd842
import {
  type ShallowRef,
  markRaw,
  onScopeDispose,
  pauseTracking,
  proxyRefs,
  resetTracking,
  unref,
} from '@vue/reactivity'
import { EMPTY_OBJ, invokeArrayFns, isFunction, isString } from '@vue/shared'
import {
  type DynamicPropsSource,
  type RawProps,
  getKeysFromRawProps,
  getPropsProxyHandlers,
  hasFallthroughAttrs,
  normalizePropsOptions,
  resolveDynamicProps,
  setupPropsValidation,
} from './componentProps'
import { renderEffect } from './renderEffect'
import { emit, normalizeEmitsOptions } from './componentEmits'
import { setDynamicProps } from './dom/prop'
import {
  type DynamicSlotSource,
  type RawSlots,
  type StaticSlots,
  type VaporSlot,
  dynamicSlotsProxyHandlers,
  getSlot,
} from './componentSlots'
import { hmrReload, hmrRerender } from './hmr'
import { isHydrating, locateHydrationNode } from './dom/hydration'
<<<<<<< HEAD
import { insertionAnchor, insertionParent } from './insertionState'
import { normalizeNode } from './dom/node'
=======
import {
  insertionAnchor,
  insertionParent,
  resetInsertionState,
} from './insertionState'
>>>>>>> 3a3bd842

export { currentInstance } from '@vue/runtime-dom'

export type VaporComponent = FunctionalVaporComponent | ObjectVaporComponent

export type VaporSetupFn = (
  props: any,
  ctx: Pick<VaporComponentInstance, 'slots' | 'attrs' | 'emit' | 'expose'>,
) => Block | Record<string, any> | undefined

export type FunctionalVaporComponent = VaporSetupFn &
  Omit<ObjectVaporComponent, 'setup'> & {
    displayName?: string
  } & SharedInternalOptions

export interface ObjectVaporComponent
  extends ComponentInternalOptions,
    SharedInternalOptions {
  setup?: VaporSetupFn
  inheritAttrs?: boolean
  props?: ComponentPropsOptions
  emits?: EmitsOptions
  render?(
    ctx: any,
    props?: any,
    emit?: EmitFn,
    attrs?: any,
    slots?: Record<string, VaporSlot>,
  ): Block

  name?: string
  vapor?: boolean
}

interface SharedInternalOptions {
  /**
   * Cached normalized props options.
   * In vapor mode there are no mixins so normalized options can be cached
   * directly on the component
   */
  __propsOptions?: NormalizedPropsOptions
  /**
   * Cached normalized props proxy handlers.
   */
  __propsHandlers?: [ProxyHandler<any> | null, ProxyHandler<any>]
  /**
   * Cached normalized emits options.
   */
  __emitsOptions?: ObjectEmitsOptions
}

// In TypeScript, it is actually impossible to have a record type with only
// specific properties that have a different type from the indexed type.
// This makes our rawProps / rawSlots shape difficult to satisfy when calling
// `createComponent` - luckily this is not user-facing, so we don't need to be
// 100% strict. Here we use intentionally wider types to make `createComponent`
// more ergonomic in tests and internal call sites, where we immediately cast
// them into the stricter types.
export type LooseRawProps = Record<
  string,
  (() => unknown) | DynamicPropsSource[]
> & {
  $?: DynamicPropsSource[]
}

export type LooseRawSlots = Record<string, VaporSlot | DynamicSlotSource[]> & {
  $?: DynamicSlotSource[]
}

export function createComponent(
  component: VaporComponent,
  rawProps?: LooseRawProps | null,
  rawSlots?: LooseRawSlots | null,
  isSingleRoot?: boolean,
  appContext: GenericAppContext = (currentInstance &&
    currentInstance.appContext) ||
    emptyContext,
): VaporComponentInstance {
  const _insertionParent = insertionParent
  const _insertionAnchor = insertionAnchor
  if (isHydrating) {
    locateHydrationNode()
  } else {
    resetInsertionState()
  }

  // vdom interop enabled and component is not an explicit vapor component
  if (appContext.vapor && !component.__vapor) {
    const frag = appContext.vapor.vdomMount(
      component as any,
      rawProps,
      rawSlots,
    )
    if (!isHydrating && _insertionParent) {
      insert(frag, _insertionParent, _insertionAnchor)
    }
    return frag
  }

  if (
    isSingleRoot &&
    component.inheritAttrs !== false &&
    isVaporComponent(currentInstance) &&
    currentInstance.hasFallthrough
  ) {
    // check if we are the single root of the parent
    // if yes, inject parent attrs as dynamic props source
    const attrs = currentInstance.attrs
    if (rawProps) {
      ;((rawProps as RawProps).$ || ((rawProps as RawProps).$ = [])).push(
        () => attrs,
      )
    } else {
      rawProps = { $: [() => attrs] } as RawProps
    }
  }

  const instance = new VaporComponentInstance(
    component,
    rawProps as RawProps,
    rawSlots as RawSlots,
    appContext,
  )

  if (__DEV__) {
    pushWarningContext(instance)
    startMeasure(instance, `init`)

    // cache normalized options for dev only emit check
    instance.propsOptions = normalizePropsOptions(component)
    instance.emitsOptions = normalizeEmitsOptions(component)
  }

  const prev = currentInstance
  simpleSetCurrentInstance(instance)
  pauseTracking()

  if (__DEV__) {
    setupPropsValidation(instance)
  }

  const setupFn = isFunction(component) ? component : component.setup
  const setupResult = setupFn
    ? callWithErrorHandling(setupFn, instance, ErrorCodes.SETUP_FUNCTION, [
        instance.props,
        instance,
      ]) || []
    : []

  if (__DEV__) {
    if (isFunction(component) || !component.render) {
      instance.block = normalizeNode(setupResult)
    } else {
      instance.devtoolsRawSetupState = setupResult
      // TODO make the proxy warn non-existent property access during dev
      instance.setupState = proxyRefs(setupResult)
      devRender(instance)

      // HMR
      if (component.__hmrId) {
        registerHMR(instance)
        instance.isSingleRoot = isSingleRoot
        instance.hmrRerender = hmrRerender.bind(null, instance)
        instance.hmrReload = hmrReload.bind(null, instance)
      }
    }
  } else {
    // component has a render function but no setup function
    // (typically components with only a template and no state)
    if (!setupFn && component.render) {
      instance.block = callWithErrorHandling(
        component.render,
        instance,
        ErrorCodes.RENDER_FUNCTION,
      )
    } else {
      // in prod result can only be block
      instance.block = normalizeNode(setupResult)
    }
  }

  // single root, inherit attrs
  if (
    instance.hasFallthrough &&
    component.inheritAttrs !== false &&
    Object.keys(instance.attrs).length
  ) {
    const el = getRootElement(instance)
    if (el) {
      renderEffect(() => {
        isApplyingFallthroughProps = true
        setDynamicProps(el, [instance.attrs])
        isApplyingFallthroughProps = false
      })
    }
  }

  resetTracking()
  simpleSetCurrentInstance(prev, instance)

  if (__DEV__) {
    popWarningContext()
    endMeasure(instance, 'init')
  }

  onScopeDispose(() => unmountComponent(instance), true)

  if (!isHydrating && _insertionParent) {
    mountComponent(instance, _insertionParent, _insertionAnchor)
  }

  return instance
}

export let isApplyingFallthroughProps = false

/**
 * dev only
 */
export function devRender(instance: VaporComponentInstance): void {
  instance.block =
    callWithErrorHandling(
      instance.type.render!,
      instance,
      ErrorCodes.RENDER_FUNCTION,
      [
        instance.setupState,
        instance.props,
        instance.emit,
        instance.attrs,
        instance.slots,
      ],
    ) || []
}

const emptyContext: GenericAppContext = {
  app: null as any,
  config: {},
  provides: /*@__PURE__*/ Object.create(null),
}

export class VaporComponentInstance implements GenericComponentInstance {
  vapor: true
  uid: number
  type: VaporComponent
  root: GenericComponentInstance | null
  parent: GenericComponentInstance | null
  appContext: GenericAppContext

  block: Block
  scope: EffectScope

  rawProps: RawProps
  rawSlots: RawSlots

  props: Record<string, any>
  attrs: Record<string, any>
  propsDefaults: Record<string, any> | null

  slots: StaticSlots

  // to hold vnode props / slots in vdom interop mode
  rawPropsRef?: ShallowRef<any>
  rawSlotsRef?: ShallowRef<any>

  emit: EmitFn
  emitted: Record<string, boolean> | null

  expose: (exposed: Record<string, any>) => void
  exposed: Record<string, any> | null
  exposeProxy: Record<string, any> | null

  // for useTemplateRef()
  refs: Record<string, any>
  // for provide / inject
  provides: Record<string, any>
  // for useId
  ids: [string, number, number]
  // for suspense
  suspense: SuspenseBoundary | null

  hasFallthrough: boolean

  // lifecycle hooks
  isMounted: boolean
  isUnmounted: boolean
  isDeactivated: boolean
  isUpdating: boolean

  bc?: LifecycleHook // LifecycleHooks.BEFORE_CREATE
  c?: LifecycleHook // LifecycleHooks.CREATED
  bm?: LifecycleHook // LifecycleHooks.BEFORE_MOUNT
  m?: LifecycleHook // LifecycleHooks.MOUNTED
  bu?: LifecycleHook // LifecycleHooks.BEFORE_UPDATE
  u?: LifecycleHook // LifecycleHooks.UPDATED
  um?: LifecycleHook // LifecycleHooks.BEFORE_UNMOUNT
  bum?: LifecycleHook // LifecycleHooks.UNMOUNTED
  da?: LifecycleHook // LifecycleHooks.DEACTIVATED
  a?: LifecycleHook // LifecycleHooks.ACTIVATED
  rtg?: LifecycleHook // LifecycleHooks.RENDER_TRACKED
  rtc?: LifecycleHook // LifecycleHooks.RENDER_TRIGGERED
  ec?: LifecycleHook // LifecycleHooks.ERROR_CAPTURED
  sp?: LifecycleHook<() => Promise<unknown>> // LifecycleHooks.SERVER_PREFETCH

  // dev only
  setupState?: Record<string, any>
  devtoolsRawSetupState?: any
  hmrRerender?: () => void
  hmrReload?: (newComp: VaporComponent) => void
  propsOptions?: NormalizedPropsOptions
  emitsOptions?: ObjectEmitsOptions | null
  isSingleRoot?: boolean

  constructor(
    comp: VaporComponent,
    rawProps?: RawProps | null,
    rawSlots?: RawSlots | null,
    appContext?: GenericAppContext,
  ) {
    this.vapor = true
    this.uid = nextUid()
    this.type = comp
    this.parent = currentInstance
    this.root = currentInstance ? currentInstance.root : this

    if (currentInstance) {
      this.appContext = currentInstance.appContext
      this.provides = currentInstance.provides
      this.ids = currentInstance.ids
    } else {
      this.appContext = appContext || emptyContext
      this.provides = Object.create(this.appContext.provides)
      this.ids = ['', 0, 0]
    }

    this.block = null! // to be set
    this.scope = new EffectScope(true)

    this.emit = emit.bind(null, this)
    this.expose = expose.bind(null, this)
    this.refs = EMPTY_OBJ
    this.emitted =
      this.exposed =
      this.exposeProxy =
      this.propsDefaults =
      this.suspense =
        null

    this.isMounted =
      this.isUnmounted =
      this.isUpdating =
      this.isDeactivated =
        false

    // init props
    this.rawProps = rawProps || EMPTY_OBJ
    this.hasFallthrough = hasFallthroughAttrs(comp, rawProps)
    if (rawProps || comp.props) {
      const [propsHandlers, attrsHandlers] = getPropsProxyHandlers(comp)
      this.attrs = new Proxy(this, attrsHandlers)
      this.props = comp.props
        ? new Proxy(this, propsHandlers!)
        : isFunction(comp)
          ? this.attrs
          : EMPTY_OBJ
    } else {
      this.props = this.attrs = EMPTY_OBJ
    }

    // init slots
    this.rawSlots = rawSlots || EMPTY_OBJ
    this.slots = rawSlots
      ? rawSlots.$
        ? new Proxy(rawSlots, dynamicSlotsProxyHandlers)
        : rawSlots
      : EMPTY_OBJ
  }

  /**
   * Expose `getKeysFromRawProps` on the instance so it can be used in code
   * paths where it's needed, e.g. `useModel`
   */
  rawKeys(): string[] {
    return getKeysFromRawProps(this.rawProps)
  }
}

export function isVaporComponent(
  value: unknown,
): value is VaporComponentInstance {
  return value instanceof VaporComponentInstance
}

/**
 * Used when a component cannot be resolved at compile time
 * and needs rely on runtime resolution - where it might fallback to a plain
 * element if the resolution fails.
 */
export function createComponentWithFallback(
  comp: VaporComponent | string,
  rawProps?: LooseRawProps | null,
  rawSlots?: LooseRawSlots | null,
  isSingleRoot?: boolean,
): HTMLElement | VaporComponentInstance {
  if (!isString(comp)) {
    return createComponent(comp, rawProps, rawSlots, isSingleRoot)
  }

  const _insertionParent = insertionParent
  const _insertionAnchor = insertionAnchor
  if (isHydrating) {
    locateHydrationNode()
  } else {
    resetInsertionState()
  }

  const el = document.createElement(comp)
  // mark single root
  ;(el as any).$root = isSingleRoot

  if (rawProps) {
    renderEffect(() => {
      setDynamicProps(el, [resolveDynamicProps(rawProps as RawProps)])
    })
  }

  if (rawSlots) {
    if (rawSlots.$) {
      // TODO dynamic slot fragment
    } else {
      insert(getSlot(rawSlots as RawSlots, 'default')!(), el)
    }
  }

  if (!isHydrating && _insertionParent) {
    insert(el, _insertionParent, _insertionAnchor)
  }

  return el
}

export function mountComponent(
  instance: VaporComponentInstance,
  parent: ParentNode,
  anchor?: Node | null | 0,
): void {
  if (__DEV__) {
    startMeasure(instance, `mount`)
  }
  if (instance.bm) invokeArrayFns(instance.bm)
  insert(instance.block, parent, anchor)
  if (instance.m) queuePostFlushCb(() => invokeArrayFns(instance.m!))
  instance.isMounted = true
  if (__DEV__) {
    endMeasure(instance, `mount`)
  }
}

export function unmountComponent(
  instance: VaporComponentInstance,
  parentNode?: ParentNode,
): void {
  if (instance.isMounted && !instance.isUnmounted) {
    if (__DEV__ && instance.type.__hmrId) {
      unregisterHMR(instance)
    }
    if (instance.bum) {
      invokeArrayFns(instance.bum)
    }

    instance.scope.stop()

    if (instance.um) {
      queuePostFlushCb(() => invokeArrayFns(instance.um!))
    }
    instance.isUnmounted = true
  }

  if (parentNode) {
    remove(instance.block, parentNode)
  }
}

export function getExposed(
  instance: GenericComponentInstance,
): Record<string, any> | undefined {
  if (instance.exposed) {
    return (
      instance.exposeProxy ||
      (instance.exposeProxy = new Proxy(markRaw(instance.exposed), {
        get: (target, key) => unref(target[key as any]),
      }))
    )
  }
}

function getRootElement({
  block,
}: VaporComponentInstance): Element | undefined {
  if (block instanceof Element) {
    return block
  }

  if (block instanceof DynamicFragment) {
    const { nodes } = block
    if (nodes instanceof Element && (nodes as any).$root) {
      return nodes
    }
  }
}<|MERGE_RESOLUTION|>--- conflicted
+++ resolved
@@ -24,11 +24,7 @@
   startMeasure,
   unregisterHMR,
 } from '@vue/runtime-dom'
-<<<<<<< HEAD
-import { type Block, insert, remove } from './block'
-=======
-import { type Block, DynamicFragment, insert, isBlock, remove } from './block'
->>>>>>> 3a3bd842
+import { type Block, DynamicFragment, insert, remove } from './block'
 import {
   type ShallowRef,
   markRaw,
@@ -62,16 +58,12 @@
 } from './componentSlots'
 import { hmrReload, hmrRerender } from './hmr'
 import { isHydrating, locateHydrationNode } from './dom/hydration'
-<<<<<<< HEAD
-import { insertionAnchor, insertionParent } from './insertionState'
-import { normalizeNode } from './dom/node'
-=======
 import {
   insertionAnchor,
   insertionParent,
   resetInsertionState,
 } from './insertionState'
->>>>>>> 3a3bd842
+import { normalizeNode } from './dom/node'
 
 export { currentInstance } from '@vue/runtime-dom'
 
@@ -214,20 +206,21 @@
   }
 
   const setupFn = isFunction(component) ? component : component.setup
-  const setupResult = setupFn
-    ? callWithErrorHandling(setupFn, instance, ErrorCodes.SETUP_FUNCTION, [
-        instance.props,
-        instance,
-      ]) || []
-    : []
+  const setupResult =
+    setupFn &&
+    callWithErrorHandling(setupFn, instance, ErrorCodes.SETUP_FUNCTION, [
+      instance.props,
+      instance,
+    ])
 
   if (__DEV__) {
     if (isFunction(component) || !component.render) {
       instance.block = normalizeNode(setupResult)
     } else {
-      instance.devtoolsRawSetupState = setupResult
       // TODO make the proxy warn non-existent property access during dev
-      instance.setupState = proxyRefs(setupResult)
+      instance.setupState = proxyRefs(
+        (instance.devtoolsRawSetupState = setupResult || EMPTY_OBJ),
+      )
       devRender(instance)
 
       // HMR
