--- conflicted
+++ resolved
@@ -51,6 +51,7 @@
   getPropsProxyHandlers,
   hasFallthroughAttrs,
   normalizePropsOptions,
+  resolveDynamicProps,
   setupPropsValidation,
 } from './componentProps'
 import { type RenderEffect, renderEffect } from './renderEffect'
@@ -609,17 +610,18 @@
   rawProps?: LooseRawProps | null,
   rawSlots?: LooseRawSlots | null,
   isSingleRoot?: boolean,
-<<<<<<< HEAD
   once?: boolean,
-): HTMLElement | VaporComponentInstance {
-  if (!isString(comp)) {
-    return createComponent(comp, rawProps, rawSlots, isSingleRoot, once)
-=======
   appContext?: GenericAppContext,
 ): HTMLElement | VaporComponentInstance {
   if (!isString(comp)) {
-    return createComponent(comp, rawProps, rawSlots, isSingleRoot, appContext)
->>>>>>> 1e1e13a6
+    return createComponent(
+      comp,
+      rawProps,
+      rawSlots,
+      isSingleRoot,
+      once,
+      appContext,
+    )
   }
 
   const _insertionParent = insertionParent
@@ -638,7 +640,6 @@
   // mark single root
   ;(el as any).$root = isSingleRoot
 
-<<<<<<< HEAD
   if (rawProps) {
     const setFn = () =>
       setDynamicProps(el, [resolveDynamicProps(rawProps as RawProps)])
@@ -646,8 +647,6 @@
     else renderEffect(setFn)
   }
 
-=======
->>>>>>> 1e1e13a6
   if (rawSlots) {
     let nextNode: Node | null = null
     if (isHydrating) {
