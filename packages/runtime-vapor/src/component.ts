--- conflicted
+++ resolved
@@ -46,13 +46,9 @@
 } from '@vue/reactivity'
 import {
   EMPTY_OBJ,
-<<<<<<< HEAD
+  ShapeFlags,
   invokeArrayFns,
   isArray,
-=======
-  ShapeFlags,
-  invokeArrayFns,
->>>>>>> 35d135ee
   isFunction,
   isString,
 } from '@vue/shared'
@@ -403,18 +399,7 @@
     component.inheritAttrs !== false &&
     Object.keys(instance.attrs).length
   ) {
-<<<<<<< HEAD
-    const el = getRootElement(instance.block)
-    if (el) {
-      renderEffect(() => {
-        isApplyingFallthroughProps = true
-        setDynamicProps(el, [instance.attrs])
-        isApplyingFallthroughProps = false
-      })
-    }
-=======
     renderEffect(() => applyFallthroughProps(instance.block, instance.attrs))
->>>>>>> 35d135ee
   }
 
   setActiveSub(prevSub)
@@ -849,10 +834,15 @@
     }
   }
 
+  // The root node contains comments. It is necessary to filter out
+  // the comment nodes and return a single root node.
+  // align with vdom behavior
   if (isArray(block)) {
     let singleRoot: Element | undefined
+    let hasComment = false
     for (const b of block) {
       if (b instanceof Comment) {
+        hasComment = true
         continue
       }
       const thisRoot = getRootElement(b)
@@ -862,6 +852,6 @@
       }
       singleRoot = thisRoot
     }
-    return singleRoot
+    return hasComment ? singleRoot : undefined
   }
 }