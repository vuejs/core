--- conflicted
+++ resolved
@@ -66,11 +66,8 @@
 import { hmrReload, hmrRerender } from './hmr'
 import { createElement } from './dom/node'
 import { isHydrating, locateHydrationNode } from './dom/hydration'
-<<<<<<< HEAD
 import { type TeleportFragment, isVaporTeleport } from './components/Teleport'
-=======
 import type { KeepAliveInstance } from './components/KeepAlive'
->>>>>>> 6ec403f0
 import {
   insertionAnchor,
   insertionParent,
@@ -192,7 +189,7 @@
     const cached = (currentInstance as KeepAliveInstance).getCachedComponent(
       component,
     )
-    // @ts-expect-error cached may be a fragment
+    // @ts-expect-error
     if (cached) return cached
   }
 
