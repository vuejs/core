--- conflicted
+++ resolved
@@ -24,11 +24,7 @@
   startMeasure,
   unregisterHMR,
 } from '@vue/runtime-dom'
-<<<<<<< HEAD
-import { type Block, insert, remove } from './block'
-=======
-import { type Block, DynamicFragment, insert, isBlock, remove } from './block'
->>>>>>> bb4ae257
+import { type Block, DynamicFragment, insert, remove } from './block'
 import {
   type ShallowRef,
   markRaw,
