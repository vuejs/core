import {
  type ComponentInternalOptions,
  type ComponentPropsOptions,
  EffectScope,
  type EmitFn,
  type EmitsOptions,
  ErrorCodes,
  type GenericAppContext,
  type GenericComponentInstance,
  type LifecycleHook,
  type NormalizedPropsOptions,
  type ObjectEmitsOptions,
  type SuspenseBoundary,
  callWithErrorHandling,
  currentInstance,
  endMeasure,
  expose,
  nextUid,
  popWarningContext,
  pushWarningContext,
  queuePostFlushCb,
  registerHMR,
  simpleSetCurrentInstance,
  startMeasure,
  unregisterHMR,
  warn,
} from '@vue/runtime-dom'
<<<<<<< HEAD
import {
  type Block,
  insert,
  isBlock,
  remove,
  setComponentScopeId,
  setScopeId,
} from './block'
=======
import { type Block, DynamicFragment, insert, isBlock, remove } from './block'
>>>>>>> 748686a3
import {
  type ShallowRef,
  markRaw,
  onScopeDispose,
  pauseTracking,
  proxyRefs,
  resetTracking,
  unref,
} from '@vue/reactivity'
import { EMPTY_OBJ, invokeArrayFns, isFunction, isString } from '@vue/shared'
import {
  type DynamicPropsSource,
  type RawProps,
  getKeysFromRawProps,
  getPropsProxyHandlers,
  hasFallthroughAttrs,
  normalizePropsOptions,
  resolveDynamicProps,
  setupPropsValidation,
} from './componentProps'
import { renderEffect } from './renderEffect'
import { emit, normalizeEmitsOptions } from './componentEmits'
import { setDynamicProps } from './dom/prop'
import {
  type DynamicSlotSource,
  type RawSlots,
  type StaticSlots,
  type VaporSlot,
  dynamicSlotsProxyHandlers,
  getSlot,
} from './componentSlots'
import { hmrReload, hmrRerender } from './hmr'
import { isHydrating, locateHydrationNode } from './dom/hydration'
import {
  insertionAnchor,
  insertionParent,
  resetInsertionState,
} from './insertionState'

export { currentInstance } from '@vue/runtime-dom'

export type VaporComponent = FunctionalVaporComponent | ObjectVaporComponent

export type VaporSetupFn = (
  props: any,
  ctx: Pick<VaporComponentInstance, 'slots' | 'attrs' | 'emit' | 'expose'>,
) => Block | Record<string, any> | undefined

export type FunctionalVaporComponent = VaporSetupFn &
  Omit<ObjectVaporComponent, 'setup'> & {
    displayName?: string
  } & SharedInternalOptions

export interface ObjectVaporComponent
  extends ComponentInternalOptions,
    SharedInternalOptions {
  setup?: VaporSetupFn
  inheritAttrs?: boolean
  props?: ComponentPropsOptions
  emits?: EmitsOptions
  render?(
    ctx: any,
    props?: any,
    emit?: EmitFn,
    attrs?: any,
    slots?: Record<string, VaporSlot>,
  ): Block

  name?: string
  vapor?: boolean
}

interface SharedInternalOptions {
  /**
   * Cached normalized props options.
   * In vapor mode there are no mixins so normalized options can be cached
   * directly on the component
   */
  __propsOptions?: NormalizedPropsOptions
  /**
   * Cached normalized props proxy handlers.
   */
  __propsHandlers?: [ProxyHandler<any> | null, ProxyHandler<any>]
  /**
   * Cached normalized emits options.
   */
  __emitsOptions?: ObjectEmitsOptions
}

// In TypeScript, it is actually impossible to have a record type with only
// specific properties that have a different type from the indexed type.
// This makes our rawProps / rawSlots shape difficult to satisfy when calling
// `createComponent` - luckily this is not user-facing, so we don't need to be
// 100% strict. Here we use intentionally wider types to make `createComponent`
// more ergonomic in tests and internal call sites, where we immediately cast
// them into the stricter types.
export type LooseRawProps = Record<
  string,
  (() => unknown) | DynamicPropsSource[]
> & {
  $?: DynamicPropsSource[]
}

export type LooseRawSlots = Record<string, VaporSlot | DynamicSlotSource[]> & {
  $?: DynamicSlotSource[]
}

export function createComponent(
  component: VaporComponent,
  rawProps?: LooseRawProps | null,
  rawSlots?: LooseRawSlots | null,
  isSingleRoot?: boolean,
  once?: boolean, // TODO once support
  scopeId?: string,
  appContext: GenericAppContext = (currentInstance &&
    currentInstance.appContext) ||
    emptyContext,
): VaporComponentInstance {
  const _insertionParent = insertionParent
  const _insertionAnchor = insertionAnchor
  if (isHydrating) {
    locateHydrationNode()
  } else {
    resetInsertionState()
  }

  // vdom interop enabled and component is not an explicit vapor component
  if (appContext.vapor && !component.__vapor) {
    const frag = appContext.vapor.vdomMount(
      component as any,
      rawProps,
      rawSlots,
      scopeId,
    )
    if (!isHydrating && _insertionParent) {
      insert(frag, _insertionParent, _insertionAnchor)
    }
    return frag
  }

  if (
    isSingleRoot &&
    component.inheritAttrs !== false &&
    isVaporComponent(currentInstance) &&
    currentInstance.hasFallthrough
  ) {
    // check if we are the single root of the parent
    // if yes, inject parent attrs as dynamic props source
    const attrs = currentInstance.attrs
    if (rawProps) {
      ;((rawProps as RawProps).$ || ((rawProps as RawProps).$ = [])).push(
        () => attrs,
      )
    } else {
      rawProps = { $: [() => attrs] } as RawProps
    }
  }

  const instance = new VaporComponentInstance(
    component,
    rawProps as RawProps,
    rawSlots as RawSlots,
    appContext,
  )

  if (__DEV__) {
    pushWarningContext(instance)
    startMeasure(instance, `init`)

    // cache normalized options for dev only emit check
    instance.propsOptions = normalizePropsOptions(component)
    instance.emitsOptions = normalizeEmitsOptions(component)
  }

  const prev = currentInstance
  simpleSetCurrentInstance(instance)
  pauseTracking()

  if (__DEV__) {
    setupPropsValidation(instance)
  }

  const setupFn = isFunction(component) ? component : component.setup
  const setupResult = setupFn
    ? callWithErrorHandling(setupFn, instance, ErrorCodes.SETUP_FUNCTION, [
        instance.props,
        instance,
      ]) || EMPTY_OBJ
    : EMPTY_OBJ

  if (__DEV__ && !isBlock(setupResult)) {
    if (isFunction(component)) {
      warn(`Functional vapor component must return a block directly.`)
      instance.block = []
    } else if (!component.render) {
      warn(
        `Vapor component setup() returned non-block value, and has no render function.`,
      )
      instance.block = []
    } else {
      instance.devtoolsRawSetupState = setupResult
      // TODO make the proxy warn non-existent property access during dev
      instance.setupState = proxyRefs(setupResult)
      devRender(instance)

      // HMR
      if (component.__hmrId) {
        registerHMR(instance)
        instance.isSingleRoot = isSingleRoot
        instance.hmrRerender = hmrRerender.bind(null, instance)
        instance.hmrReload = hmrReload.bind(null, instance)
      }
    }
  } else {
    // component has a render function but no setup function
    // (typically components with only a template and no state)
    if (!setupFn && component.render) {
      instance.block = callWithErrorHandling(
        component.render,
        instance,
        ErrorCodes.RENDER_FUNCTION,
      )
    } else {
      // in prod result can only be block
      instance.block = setupResult as Block
    }
  }

  // single root, inherit attrs
  if (
    instance.hasFallthrough &&
    component.inheritAttrs !== false &&
    Object.keys(instance.attrs).length
  ) {
    const el = getRootElement(instance)
    if (el) {
      renderEffect(() => {
        isApplyingFallthroughProps = true
        setDynamicProps(el, [instance.attrs])
        isApplyingFallthroughProps = false
      })
    }
  }

  resetTracking()
  simpleSetCurrentInstance(prev, instance)

  if (__DEV__) {
    popWarningContext()
    endMeasure(instance, 'init')
  }

  onScopeDispose(() => unmountComponent(instance), true)

  if (scopeId) setScopeId(instance.block, scopeId)

  if (!isHydrating && _insertionParent) {
    mountComponent(instance, _insertionParent, _insertionAnchor)
  }
  return instance
}

export let isApplyingFallthroughProps = false

/**
 * dev only
 */
export function devRender(instance: VaporComponentInstance): void {
  instance.block =
    callWithErrorHandling(
      instance.type.render!,
      instance,
      ErrorCodes.RENDER_FUNCTION,
      [
        instance.setupState,
        instance.props,
        instance.emit,
        instance.attrs,
        instance.slots,
      ],
    ) || []
}

const emptyContext: GenericAppContext = {
  app: null as any,
  config: {},
  provides: /*@__PURE__*/ Object.create(null),
}

export class VaporComponentInstance implements GenericComponentInstance {
  vapor: true
  uid: number
  type: VaporComponent
  root: GenericComponentInstance | null
  parent: GenericComponentInstance | null
  appContext: GenericAppContext

  block: Block
  scope: EffectScope

  rawProps: RawProps
  rawSlots: RawSlots

  props: Record<string, any>
  attrs: Record<string, any>
  propsDefaults: Record<string, any> | null

  slots: StaticSlots

  // to hold vnode props / slots in vdom interop mode
  rawPropsRef?: ShallowRef<any>
  rawSlotsRef?: ShallowRef<any>

  emit: EmitFn
  emitted: Record<string, boolean> | null

  expose: (exposed: Record<string, any>) => void
  exposed: Record<string, any> | null
  exposeProxy: Record<string, any> | null

  // for useTemplateRef()
  refs: Record<string, any>
  // for provide / inject
  provides: Record<string, any>
  // for useId
  ids: [string, number, number]
  // for suspense
  suspense: SuspenseBoundary | null

  hasFallthrough: boolean

  // lifecycle hooks
  isMounted: boolean
  isUnmounted: boolean
  isDeactivated: boolean
  isUpdating: boolean

  bc?: LifecycleHook // LifecycleHooks.BEFORE_CREATE
  c?: LifecycleHook // LifecycleHooks.CREATED
  bm?: LifecycleHook // LifecycleHooks.BEFORE_MOUNT
  m?: LifecycleHook // LifecycleHooks.MOUNTED
  bu?: LifecycleHook // LifecycleHooks.BEFORE_UPDATE
  u?: LifecycleHook // LifecycleHooks.UPDATED
  um?: LifecycleHook // LifecycleHooks.BEFORE_UNMOUNT
  bum?: LifecycleHook // LifecycleHooks.UNMOUNTED
  da?: LifecycleHook // LifecycleHooks.DEACTIVATED
  a?: LifecycleHook // LifecycleHooks.ACTIVATED
  rtg?: LifecycleHook // LifecycleHooks.RENDER_TRACKED
  rtc?: LifecycleHook // LifecycleHooks.RENDER_TRIGGERED
  ec?: LifecycleHook // LifecycleHooks.ERROR_CAPTURED
  sp?: LifecycleHook<() => Promise<unknown>> // LifecycleHooks.SERVER_PREFETCH

  // dev only
  setupState?: Record<string, any>
  devtoolsRawSetupState?: any
  hmrRerender?: () => void
  hmrReload?: (newComp: VaporComponent) => void
  propsOptions?: NormalizedPropsOptions
  emitsOptions?: ObjectEmitsOptions | null
  isSingleRoot?: boolean

  constructor(
    comp: VaporComponent,
    rawProps?: RawProps | null,
    rawSlots?: RawSlots | null,
    appContext?: GenericAppContext,
  ) {
    this.vapor = true
    this.uid = nextUid()
    this.type = comp
    this.parent = currentInstance
    this.root = currentInstance ? currentInstance.root : this

    if (currentInstance) {
      this.appContext = currentInstance.appContext
      this.provides = currentInstance.provides
      this.ids = currentInstance.ids
    } else {
      this.appContext = appContext || emptyContext
      this.provides = Object.create(this.appContext.provides)
      this.ids = ['', 0, 0]
    }

    this.block = null! // to be set
    this.scope = new EffectScope(true)

    this.emit = emit.bind(null, this)
    this.expose = expose.bind(null, this)
    this.refs = EMPTY_OBJ
    this.emitted =
      this.exposed =
      this.exposeProxy =
      this.propsDefaults =
      this.suspense =
        null

    this.isMounted =
      this.isUnmounted =
      this.isUpdating =
      this.isDeactivated =
        false

    // init props
    this.rawProps = rawProps || EMPTY_OBJ
    this.hasFallthrough = hasFallthroughAttrs(comp, rawProps)
    if (rawProps || comp.props) {
      const [propsHandlers, attrsHandlers] = getPropsProxyHandlers(comp)
      this.attrs = new Proxy(this, attrsHandlers)
      this.props = comp.props
        ? new Proxy(this, propsHandlers!)
        : isFunction(comp)
          ? this.attrs
          : EMPTY_OBJ
    } else {
      this.props = this.attrs = EMPTY_OBJ
    }

    // init slots
    this.rawSlots = rawSlots || EMPTY_OBJ
    this.slots = rawSlots
      ? rawSlots.$
        ? new Proxy(rawSlots, dynamicSlotsProxyHandlers)
        : rawSlots
      : EMPTY_OBJ
  }

  /**
   * Expose `getKeysFromRawProps` on the instance so it can be used in code
   * paths where it's needed, e.g. `useModel`
   */
  rawKeys(): string[] {
    return getKeysFromRawProps(this.rawProps)
  }
}

export function isVaporComponent(
  value: unknown,
): value is VaporComponentInstance {
  return value instanceof VaporComponentInstance
}

/**
 * Used when a component cannot be resolved at compile time
 * and needs rely on runtime resolution - where it might fallback to a plain
 * element if the resolution fails.
 */
export function createComponentWithFallback(
  comp: VaporComponent | string,
  rawProps?: LooseRawProps | null,
  rawSlots?: LooseRawSlots | null,
  isSingleRoot?: boolean,
  once?: boolean,
  scopeId?: string,
): HTMLElement | VaporComponentInstance {
  if (!isString(comp)) {
    return createComponent(
      comp,
      rawProps,
      rawSlots,
      isSingleRoot,
      once,
      scopeId,
    )
  }

  const _insertionParent = insertionParent
  const _insertionAnchor = insertionAnchor
  if (isHydrating) {
    locateHydrationNode()
  } else {
    resetInsertionState()
  }

  const el = document.createElement(comp)
  // mark single root
  ;(el as any).$root = isSingleRoot

  scopeId = scopeId || currentInstance!.type.__scopeId
  if (scopeId) setScopeId(el, scopeId)

  if (rawProps) {
    renderEffect(() => {
      setDynamicProps(el, [resolveDynamicProps(rawProps as RawProps)])
    })
  }

  if (rawSlots) {
    if (rawSlots.$) {
      // TODO dynamic slot fragment
    } else {
      insert(getSlot(rawSlots as RawSlots, 'default')!(), el)
    }
  }

  if (!isHydrating && _insertionParent) {
    insert(el, _insertionParent, _insertionAnchor)
  }

  return el
}

export function mountComponent(
  instance: VaporComponentInstance,
  parent: ParentNode,
  anchor?: Node | null | 0,
): void {
  if (__DEV__) {
    startMeasure(instance, `mount`)
  }
  if (instance.bm) invokeArrayFns(instance.bm)
  insert(instance.block, parent, anchor)
  setComponentScopeId(instance)
  if (instance.m) queuePostFlushCb(() => invokeArrayFns(instance.m!))
  instance.isMounted = true
  if (__DEV__) {
    endMeasure(instance, `mount`)
  }
}

export function unmountComponent(
  instance: VaporComponentInstance,
  parentNode?: ParentNode,
): void {
  if (instance.isMounted && !instance.isUnmounted) {
    if (__DEV__ && instance.type.__hmrId) {
      unregisterHMR(instance)
    }
    if (instance.bum) {
      invokeArrayFns(instance.bum)
    }

    instance.scope.stop()

    if (instance.um) {
      queuePostFlushCb(() => invokeArrayFns(instance.um!))
    }
    instance.isUnmounted = true
  }

  if (parentNode) {
    remove(instance.block, parentNode)
  }
}

export function getExposed(
  instance: GenericComponentInstance,
): Record<string, any> | undefined {
  if (instance.exposed) {
    return (
      instance.exposeProxy ||
      (instance.exposeProxy = new Proxy(markRaw(instance.exposed), {
        get: (target, key) => unref(target[key as any]),
      }))
    )
  }
}

function getRootElement({
  block,
}: VaporComponentInstance): Element | undefined {
  if (block instanceof Element) {
    return block
  }

  if (block instanceof DynamicFragment) {
    const { nodes } = block
    if (nodes instanceof Element && (nodes as any).$root) {
      return nodes
    }
  }
}<|MERGE_RESOLUTION|>--- conflicted
+++ resolved
@@ -25,18 +25,15 @@
   unregisterHMR,
   warn,
 } from '@vue/runtime-dom'
-<<<<<<< HEAD
 import {
   type Block,
+  DynamicFragment,
   insert,
   isBlock,
   remove,
   setComponentScopeId,
   setScopeId,
 } from './block'
-=======
-import { type Block, DynamicFragment, insert, isBlock, remove } from './block'
->>>>>>> 748686a3
 import {
   type ShallowRef,
   markRaw,
