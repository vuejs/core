--- conflicted
+++ resolved
@@ -11,17 +11,6 @@
 import { type VaporComponentInstance, isVaporComponent } from './component'
 import { invokeArrayFns } from '@vue/shared'
 
-<<<<<<< HEAD
-export function renderEffect(
-  fn: () => void,
-  noLifecycle = false,
-): ReactiveEffect<void> {
-  const instance = currentInstance as VaporComponentInstance | null
-  const scope = getCurrentScope()
-  if (__DEV__ && !__TEST__ && !scope && !isVaporComponent(instance)) {
-    warn('renderEffect called without active EffectScope or Vapor instance.')
-  }
-=======
 class RenderEffect extends ReactiveEffect {
   i: VaporComponentInstance | null
   job: SchedulerJob
@@ -43,7 +32,6 @@
       instance!.isUpdating = false
       instance!.u && invokeArrayFns(instance!.u)
     }
->>>>>>> d95fc186
 
     if (instance) {
       if (__DEV__) {
@@ -94,15 +82,15 @@
   }
 }
 
-<<<<<<< HEAD
-  return effect
-  // TODO recurse handling
-=======
-export function renderEffect(fn: () => void, noLifecycle = false): void {
+export function renderEffect(
+  fn: () => void,
+  noLifecycle = false,
+): RenderEffect {
   const effect = new RenderEffect(fn)
   if (noLifecycle) {
     effect.fn = fn
   }
   effect.run()
->>>>>>> d95fc186
+
+  return effect
 }