import {
  type VShowElement,
  vShowHidden,
  vShowOriginalDisplay,
  warn,
} from '@vue/runtime-dom'
import { renderEffect } from '../renderEffect'
import { isVaporComponent } from '../component'
<<<<<<< HEAD
import { type Block, DynamicFragment, type TransitionBlock } from '../block'
=======
import type { Block } from '../block'
>>>>>>> fed71cb8
import { isArray } from '@vue/shared'
import { DynamicFragment } from '../fragment'

export function applyVShow(target: Block, source: () => any): void {
  if (isVaporComponent(target)) {
    return applyVShow(target.block, source)
  }

  if (isArray(target) && target.length === 1) {
    return applyVShow(target[0], source)
  }

  if (target instanceof DynamicFragment) {
    const update = target.update
    target.update = (render, key) => {
      update.call(target, render, key)
      setDisplay(target, source())
    }
  }

  renderEffect(() => setDisplay(target, source()))
}

function setDisplay(target: Block, value: unknown): void {
  if (isVaporComponent(target)) {
    return setDisplay(target, value)
  }
  if (isArray(target) && target.length === 1) {
    return setDisplay(target[0], value)
  }
  if (target instanceof DynamicFragment) {
    return setDisplay(target.nodes, value)
  }
  const { $transition } = target as TransitionBlock
  if (target instanceof Element) {
    const el = target as VShowElement
    if (!(vShowOriginalDisplay in el)) {
      el[vShowOriginalDisplay] =
        el.style.display === 'none' ? '' : el.style.display
    }
    if ($transition) {
      if (value) {
        $transition.beforeEnter(target)
        el.style.display = el[vShowOriginalDisplay]!
        $transition.enter(target)
      } else {
        // during initial render, the element is not yet inserted into the
        // DOM, and it is hidden, no need to trigger transition
        if (target.isConnected) {
          $transition.leave(target, () => {
            el.style.display = 'none'
          })
        } else {
          el.style.display = 'none'
        }
      }
    } else {
      el.style.display = value ? el[vShowOriginalDisplay]! : 'none'
    }
    el[vShowHidden] = !value
  } else if (__DEV__) {
    warn(
      `v-show used on component with non-single-element root node ` +
        `and will be ignored.`,
    )
  }
}<|MERGE_RESOLUTION|>--- conflicted
+++ resolved
@@ -6,11 +6,7 @@
 } from '@vue/runtime-dom'
 import { renderEffect } from '../renderEffect'
 import { isVaporComponent } from '../component'
-<<<<<<< HEAD
-import { type Block, DynamicFragment, type TransitionBlock } from '../block'
-=======
-import type { Block } from '../block'
->>>>>>> fed71cb8
+import type { Block, TransitionBlock } from '../block'
 import { isArray } from '@vue/shared'
 import { DynamicFragment } from '../fragment'
 
