import {
  type VShowElement,
  vShowHidden,
  vShowOriginalDisplay,
  warn,
} from '@vue/runtime-dom'
import { renderEffect } from '../renderEffect'
import { isVaporComponent } from '../component'
<<<<<<< HEAD
import type { Block } from '../block'
=======
import {
  type Block,
  DynamicFragment,
  type TransitionBlock,
  VaporFragment,
} from '../block'
>>>>>>> 6ec403f0
import { isArray } from '@vue/shared'
import { DynamicFragment, VaporFragment } from '../fragment'

export function applyVShow(target: Block, source: () => any): void {
  if (isVaporComponent(target)) {
    return applyVShow(target.block, source)
  }

  if (isArray(target) && target.length === 1) {
    return applyVShow(target[0], source)
  }

  if (target instanceof DynamicFragment) {
    const update = target.update
    target.update = (render, key) => {
      update.call(target, render, key)
      setDisplay(target, source())
    }
  } else if (target instanceof VaporFragment && target.insert) {
    const insert = target.insert
    target.insert = (parent, anchor) => {
      insert.call(target, parent, anchor)
      setDisplay(target, source())
    }
  }

  renderEffect(() => setDisplay(target, source()))
}

function setDisplay(target: Block, value: unknown): void {
  if (isVaporComponent(target)) {
    return setDisplay(target, value)
  }
  if (isArray(target)) {
    if (target.length === 0) return
    if (target.length === 1) return setDisplay(target[0], value)
  }
  if (target instanceof DynamicFragment) {
    return setDisplay(target.nodes, value)
  }
  if (target instanceof VaporFragment && target.insert) {
    return setDisplay(target.nodes, value)
  }

  const { $transition } = target as TransitionBlock
  if (target instanceof Element) {
    const el = target as VShowElement
    if (!(vShowOriginalDisplay in el)) {
      el[vShowOriginalDisplay] =
        el.style.display === 'none' ? '' : el.style.display
    }
    if ($transition) {
      if (value) {
        $transition.beforeEnter(target)
        el.style.display = el[vShowOriginalDisplay]!
        $transition.enter(target)
      } else {
        // during initial render, the element is not yet inserted into the
        // DOM, and it is hidden, no need to trigger transition
        if (target.isConnected) {
          $transition.leave(target, () => {
            el.style.display = 'none'
          })
        } else {
          el.style.display = 'none'
        }
      }
    } else {
      el.style.display = value ? el[vShowOriginalDisplay]! : 'none'
    }
    el[vShowHidden] = !value
  } else if (__DEV__) {
    warn(
      `v-show used on component with non-single-element root node ` +
        `and will be ignored.`,
    )
  }
}<|MERGE_RESOLUTION|>--- conflicted
+++ resolved
@@ -6,16 +6,7 @@
 } from '@vue/runtime-dom'
 import { renderEffect } from '../renderEffect'
 import { isVaporComponent } from '../component'
-<<<<<<< HEAD
-import type { Block } from '../block'
-=======
-import {
-  type Block,
-  DynamicFragment,
-  type TransitionBlock,
-  VaporFragment,
-} from '../block'
->>>>>>> 6ec403f0
+import type { Block, TransitionBlock } from '../block'
 import { isArray } from '@vue/shared'
 import { DynamicFragment, VaporFragment } from '../fragment'
 
