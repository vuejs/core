--- conflicted
+++ resolved
@@ -6,13 +6,9 @@
 } from '@vue/runtime-dom'
 import { renderEffect } from '../renderEffect'
 import { isVaporComponent } from '../component'
-<<<<<<< HEAD
 import type { Block, TransitionBlock } from '../block'
-=======
-import { type Block, DynamicFragment, VaporFragment } from '../block'
->>>>>>> 5ce227bd
 import { isArray } from '@vue/shared'
-import { DynamicFragment } from '../fragment'
+import { DynamicFragment, VaporFragment } from '../fragment'
 
 export function applyVShow(target: Block, source: () => any): void {
   if (isVaporComponent(target)) {
@@ -51,13 +47,10 @@
   if (target instanceof DynamicFragment) {
     return setDisplay(target.nodes, value)
   }
-<<<<<<< HEAD
   const { $transition } = target as TransitionBlock
-=======
   if (target instanceof VaporFragment && target.insert) {
     return setDisplay(target.nodes, value)
   }
->>>>>>> 5ce227bd
   if (target instanceof Element) {
     const el = target as VShowElement
     if (!(vShowOriginalDisplay in el)) {
