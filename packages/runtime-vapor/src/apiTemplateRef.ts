--- conflicted
+++ resolved
@@ -22,11 +22,7 @@
   isString,
   remove,
 } from '@vue/shared'
-<<<<<<< HEAD
-import { DynamicFragment } from './fragment'
-=======
-import { DynamicFragment, isFragment } from './block'
->>>>>>> 6ec403f0
+import { DynamicFragment, isFragment } from './fragment'
 
 export type NodeRef =
   | string
