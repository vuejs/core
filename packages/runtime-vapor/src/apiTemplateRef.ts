import { type Ref, isRef, onScopeDispose } from '@vue/reactivity'
import {
  type VaporComponentInstance,
  currentInstance,
  getExposed,
  isVaporComponent,
} from './component'
import {
  ErrorCodes,
  type SchedulerJob,
  callWithErrorHandling,
  isAsyncWrapper,
  queuePostFlushCb,
  warn,
} from '@vue/runtime-dom'
import {
  EMPTY_OBJ,
  hasOwn,
  isArray,
  isFunction,
  isString,
  remove,
} from '@vue/shared'
<<<<<<< HEAD
import type { DynamicFragment } from './block'
=======
import { DynamicFragment } from './block'
>>>>>>> c86bf7b1

export type NodeRef = string | Ref | ((ref: Element) => void)
export type RefEl = Element | VaporComponentInstance

export type setRefFn = (
  el: RefEl,
  ref: NodeRef,
  oldRef?: NodeRef,
  refFor?: boolean,
) => NodeRef | undefined

export function createTemplateRefSetter(): setRefFn {
  const instance = currentInstance as VaporComponentInstance
  return (...args) => setRef(instance, ...args)
}

/**
 * Function for handling a template ref
 */
export function setRef(
  instance: VaporComponentInstance,
  el: RefEl,
  ref: NodeRef,
  oldRef?: NodeRef,
  refFor = false,
): NodeRef | undefined {
  if (!instance || instance.isUnmounted) return

  const isVaporComp = isVaporComponent(el)
  if (isVaporComp && isAsyncWrapper(el as VaporComponentInstance)) {
    const i = el as VaporComponentInstance
    const frag = i.block as DynamicFragment
    // async component not resolved yet
    if (!i.type.__asyncResolved) {
      frag.setRef = i => setRef(instance, i, ref, oldRef, refFor)
      return
    }

    // set ref to the inner component instead
    el = frag.nodes as VaporComponentInstance
  }

  const setupState: any = __DEV__ ? instance.setupState || {} : null
<<<<<<< HEAD
  const refValue = isVaporComp
    ? getExposed(el as VaporComponentInstance) || el
    : el
=======
  const refValue = getRefValue(el)
>>>>>>> c86bf7b1

  const refs =
    instance.refs === EMPTY_OBJ ? (instance.refs = {}) : instance.refs

  // dynamic ref changed. unset old ref
  if (oldRef != null && oldRef !== ref) {
    if (isString(oldRef)) {
      refs[oldRef] = null
      if (__DEV__ && hasOwn(setupState, oldRef)) {
        setupState[oldRef] = null
      }
    } else if (isRef(oldRef)) {
      oldRef.value = null
    }
  }

  if (isFunction(ref)) {
    const invokeRefSetter = (value?: Element | Record<string, any>) => {
      callWithErrorHandling(ref, currentInstance, ErrorCodes.FUNCTION_REF, [
        value,
        refs,
      ])
    }

    invokeRefSetter(refValue)
    // TODO this gets called repeatedly in renderEffect when it's dynamic ref?
    onScopeDispose(() => invokeRefSetter())
  } else {
    const _isString = isString(ref)
    const _isRef = isRef(ref)
    let existing: unknown

    if (_isString || _isRef) {
      const doSet: SchedulerJob = () => {
        if (refFor) {
          existing = _isString
            ? __DEV__ && hasOwn(setupState, ref)
              ? setupState[ref]
              : refs[ref]
            : ref.value

          if (!isArray(existing)) {
            existing = [refValue]
            if (_isString) {
              refs[ref] = existing
              if (__DEV__ && hasOwn(setupState, ref)) {
                setupState[ref] = refs[ref]
                // if setupState[ref] is a reactivity ref,
                // the existing will also become reactivity too
                // need to get the Proxy object by resetting
                existing = setupState[ref]
              }
            } else {
              ref.value = existing
            }
          } else if (!existing.includes(refValue)) {
            existing.push(refValue)
          }
        } else if (_isString) {
          refs[ref] = refValue
          if (__DEV__ && hasOwn(setupState, ref)) {
            setupState[ref] = refValue
          }
        } else if (_isRef) {
          ref.value = refValue
        } else if (__DEV__) {
          warn('Invalid template ref type:', ref, `(${typeof ref})`)
        }
      }
      doSet.id = -1
      queuePostFlushCb(doSet)

      // TODO this gets called repeatedly in renderEffect when it's dynamic ref?
      onScopeDispose(() => {
        queuePostFlushCb(() => {
          if (isArray(existing)) {
            remove(existing, refValue)
          } else if (_isString) {
            refs[ref] = null
            if (__DEV__ && hasOwn(setupState, ref)) {
              setupState[ref] = null
            }
          } else if (_isRef) {
            ref.value = null
          }
        })
      })
    } else if (__DEV__) {
      warn('Invalid template ref type:', ref, `(${typeof ref})`)
    }
  }
  return ref
}

const getRefValue = (el: RefEl) => {
  if (isVaporComponent(el)) {
    return getExposed(el) || el
  } else if (el instanceof DynamicFragment) {
    return getRefValue(el.nodes as RefEl)
  }
  return el
}<|MERGE_RESOLUTION|>--- conflicted
+++ resolved
@@ -21,11 +21,7 @@
   isString,
   remove,
 } from '@vue/shared'
-<<<<<<< HEAD
-import type { DynamicFragment } from './block'
-=======
 import { DynamicFragment } from './block'
->>>>>>> c86bf7b1
 
 export type NodeRef = string | Ref | ((ref: Element) => void)
 export type RefEl = Element | VaporComponentInstance
@@ -69,13 +65,7 @@
   }
 
   const setupState: any = __DEV__ ? instance.setupState || {} : null
-<<<<<<< HEAD
-  const refValue = isVaporComp
-    ? getExposed(el as VaporComponentInstance) || el
-    : el
-=======
   const refValue = getRefValue(el)
->>>>>>> c86bf7b1
 
   const refs =
     instance.refs === EMPTY_OBJ ? (instance.refs = {}) : instance.refs
