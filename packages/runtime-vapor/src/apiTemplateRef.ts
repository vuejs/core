--- conflicted
+++ resolved
@@ -20,11 +20,7 @@
   isString,
   remove,
 } from '@vue/shared'
-<<<<<<< HEAD
-import { isFragment } from './block'
-=======
-import { DynamicFragment } from './block'
->>>>>>> c86bf7b1
+import { DynamicFragment, isFragment } from './block'
 
 export type NodeRef =
   | string
