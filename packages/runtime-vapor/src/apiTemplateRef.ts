--- conflicted
+++ resolved
@@ -9,11 +9,8 @@
   ErrorCodes,
   type SchedulerJob,
   callWithErrorHandling,
-<<<<<<< HEAD
+  createCanSetSetupRefChecker,
   isAsyncWrapper,
-=======
-  createCanSetSetupRefChecker,
->>>>>>> 436eda77
   queuePostFlushCb,
   warn,
 } from '@vue/runtime-dom'
@@ -58,7 +55,12 @@
 ): NodeRef | undefined {
   if (!instance || instance.isUnmounted) return
 
-<<<<<<< HEAD
+  // vdom interop
+  if (isFragment(el) && el.setRef) {
+    el.setRef(instance, ref, refFor, refKey)
+    return
+  }
+
   const isVaporComp = isVaporComponent(el)
   if (isVaporComp && isAsyncWrapper(el as VaporComponentInstance)) {
     const i = el as VaporComponentInstance
@@ -71,12 +73,6 @@
 
     // set ref to the inner component instead
     el = frag.nodes as VaporComponentInstance
-=======
-  // vdom interop
-  if (isFragment(el) && el.setRef) {
-    el.setRef(instance, ref, refFor, refKey)
-    return
->>>>>>> 436eda77
   }
 
   const setupState: any = __DEV__ ? instance.setupState || {} : null
