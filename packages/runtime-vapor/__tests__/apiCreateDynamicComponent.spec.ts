import { ref, shallowRef } from '@vue/reactivity'
<<<<<<< HEAD
import { nextTick } from '@vue/runtime-dom'
import { createDynamicComponent } from '../src'
=======
import { nextTick, resolveDynamicComponent } from '@vue/runtime-dom'
import {
  createComponentWithFallback,
  createDynamicComponent,
  defineVaporComponent,
  renderEffect,
  setHtml,
  setInsertionState,
  template,
} from '../src'
>>>>>>> c86bf7b1
import { makeRender } from './_utils'

const define = makeRender()

describe('api: createDynamicComponent', () => {
  const A = () => document.createTextNode('AAA')
  const B = () => document.createTextNode('BBB')

  test('direct value', async () => {
    const val = shallowRef<any>(A)

    const { html } = define({
      setup() {
        return createDynamicComponent(() => val.value)
      },
    }).render()

    expect(html()).toBe('AAA<!--dynamic-component-->')

    val.value = B
    await nextTick()
    expect(html()).toBe('BBB<!--dynamic-component-->')

    // fallback
    val.value = 'foo'
    await nextTick()
    expect(html()).toBe('<foo></foo><!--dynamic-component-->')
  })

  test('global registration', async () => {
    const val = shallowRef('foo')

    const { app, html, mount } = define({
      setup() {
        return createDynamicComponent(() => val.value)
      },
    }).create()

    app.component('foo', A)
    app.component('bar', B)

    mount()
    expect(html()).toBe('AAA<!--dynamic-component-->')

    val.value = 'bar'
    await nextTick()
    expect(html()).toBe('BBB<!--dynamic-component-->')

    // fallback
    val.value = 'baz'
    await nextTick()
    expect(html()).toBe('<baz></baz><!--dynamic-component-->')
  })

<<<<<<< HEAD
  test('with v-once', async () => {
    const val = shallowRef<any>(A)

    const { html } = define({
      setup() {
        return createDynamicComponent(() => val.value, null, null, true, true)
      },
    }).render()

    expect(html()).toBe('AAA<!--dynamic-component-->')

    val.value = B
    await nextTick()
    expect(html()).toBe('AAA<!--dynamic-component-->') // still AAA
  })

  test('fallback with v-once', async () => {
    const val = shallowRef<any>('button')
    const id = ref(0)
    const { html } = define({
      setup() {
        return createDynamicComponent(
          () => val.value,
          { id: () => id.value },
          null,
          true,
          true,
        )
      },
    }).render()

    expect(html()).toBe('<button id="0"></button><!--dynamic-component-->')

    id.value++
    await nextTick()
    expect(html()).toBe('<button id="0"></button><!--dynamic-component-->')
=======
  test('render fallback with insertionState', async () => {
    const { html, mount } = define({
      setup() {
        const html = ref('hi')
        const n1 = template('<div></div>', true)() as any
        setInsertionState(n1)
        const n0 = createComponentWithFallback(
          resolveDynamicComponent('button') as any,
        ) as any
        renderEffect(() => setHtml(n0, html.value))
        return n1
      },
    }).create()

    mount()
    expect(html()).toBe('<div><button>hi</button></div>')
  })

  test('switch dynamic component children', async () => {
    const CompA = defineVaporComponent({
      setup() {
        return template('<div>A</div>')()
      },
    })
    const CompB = defineVaporComponent({
      setup() {
        return template('<div>B</div>')()
      },
    })

    const current = shallowRef(CompA)
    const { html } = define({
      setup() {
        const t1 = template('<div></div>')
        const n2 = t1() as any
        setInsertionState(n2)
        createDynamicComponent(() => current.value)
        return n2
      },
    }).render()

    expect(html()).toBe('<div><div>A</div><!--dynamic-component--></div>')

    current.value = CompB
    await nextTick()
    expect(html()).toBe('<div><div>B</div><!--dynamic-component--></div>')
>>>>>>> c86bf7b1
  })
})<|MERGE_RESOLUTION|>--- conflicted
+++ resolved
@@ -1,8 +1,4 @@
 import { ref, shallowRef } from '@vue/reactivity'
-<<<<<<< HEAD
-import { nextTick } from '@vue/runtime-dom'
-import { createDynamicComponent } from '../src'
-=======
 import { nextTick, resolveDynamicComponent } from '@vue/runtime-dom'
 import {
   createComponentWithFallback,
@@ -13,7 +9,6 @@
   setInsertionState,
   template,
 } from '../src'
->>>>>>> c86bf7b1
 import { makeRender } from './_utils'
 
 const define = makeRender()
@@ -68,7 +63,6 @@
     expect(html()).toBe('<baz></baz><!--dynamic-component-->')
   })
 
-<<<<<<< HEAD
   test('with v-once', async () => {
     const val = shallowRef<any>(A)
 
@@ -105,7 +99,8 @@
     id.value++
     await nextTick()
     expect(html()).toBe('<button id="0"></button><!--dynamic-component-->')
-=======
+  })
+
   test('render fallback with insertionState', async () => {
     const { html, mount } = define({
       setup() {
@@ -152,6 +147,5 @@
     current.value = CompB
     await nextTick()
     expect(html()).toBe('<div><div>B</div><!--dynamic-component--></div>')
->>>>>>> c86bf7b1
   })
 })