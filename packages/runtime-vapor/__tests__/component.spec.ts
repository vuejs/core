import {
<<<<<<< HEAD
  Fragment,
=======
  type EffectScope,
  ReactiveEffect,
>>>>>>> 56a7f9dd
  type Ref,
  inject,
  nextTick,
  onMounted,
  onUpdated,
  provide,
  ref,
  watch,
  watchEffect,
} from '@vue/runtime-dom'
import {
  createComponent,
  createIf,
  createTextNode,
  renderEffect,
  setInsertionState,
  template,
} from '../src'
import { makeRender } from './_utils'
import type { VaporComponentInstance } from '../src/component'
import { setElementText, setText } from '../src/dom/prop'

const define = makeRender()

describe('component', () => {
  it('should update parent(hoc) component host el when child component self update', async () => {
    const value = ref(true)
    let childNode1: Node | null = null
    let childNode2: Node | null = null

    const { component: Child } = define({
      setup() {
        return createIf(
          () => value.value,
          () => (childNode1 = template('<div></div>')()),
          () => (childNode2 = template('<span></span>')()),
        )
      },
    })

    const { host } = define({
      setup() {
        return createComponent(Child)
      },
    }).render()

    expect(host.innerHTML).toBe('<div></div><!--if-->')
    expect(host.children[0]).toBe(childNode1)

    value.value = false
    await nextTick()
    expect(host.innerHTML).toBe('<span></span><!--if-->')
    expect(host.children[0]).toBe(childNode2)
  })

  it('should create a component with props', () => {
    const { component: Comp } = define({
      setup() {
        return template('<div>', true)()
      },
    })

    const { host } = define({
      setup() {
        return createComponent(Comp, { id: () => 'foo', class: () => 'bar' })
      },
    }).render()

    expect(host.innerHTML).toBe('<div id="foo" class="bar"></div>')
  })

  it('should not update Component if only changed props are declared emit listeners', async () => {
    const updatedSyp = vi.fn()
    const { component: Comp } = define({
      emits: ['foo'],
      setup() {
        onUpdated(updatedSyp)
        return template('<div>', true)()
      },
    })

    const toggle = ref(true)
    const fn1 = () => {}
    const fn2 = () => {}
    define({
      setup() {
        const _on_foo = () => (toggle.value ? fn1() : fn2())
        return createComponent(Comp, { onFoo: () => _on_foo })
      },
    }).render()
    expect(updatedSyp).toHaveBeenCalledTimes(0)

    toggle.value = false
    await nextTick()
    expect(updatedSyp).toHaveBeenCalledTimes(0)
  })

  it('component child synchronously updating parent state should trigger parent re-render', async () => {
    const { component: Child } = define({
      setup() {
        const n = inject<Ref<number>>('foo')!
        n.value++
        const n0 = template('<div></div>')()
        renderEffect(() => setElementText(n0, n.value))
        return n0
      },
    })

    const { host } = define({
      setup() {
        const n = ref(0)
        provide('foo', n)
        const n0 = template('<div></div>')()
        renderEffect(() => setElementText(n0, n.value))
        return [n0, createComponent(Child)]
      },
    }).render()

    expect(host.innerHTML).toBe('<div>0</div><div>1</div>')
    await nextTick()
    expect(host.innerHTML).toBe('<div>1</div><div>1</div>')
  })

  it('component child updating parent state in pre-flush should trigger parent re-render', async () => {
    const { component: Child } = define({
      props: ['value'],
      setup(props: any, { emit }) {
        watch(
          () => props.value,
          val => emit('update', val),
        )
        const n0 = template('<div></div>')()
        renderEffect(() => setElementText(n0, props.value))
        return n0
      },
    })

    const outer = ref(0)
    const { host } = define({
      setup() {
        const inner = ref(0)
        const n0 = template('<div></div>')()
        renderEffect(() => setElementText(n0, inner.value))
        const n1 = createComponent(Child, {
          value: () => outer.value,
          onUpdate: () => (val: number) => (inner.value = val),
        })
        return [n0, n1]
      },
    }).render()

    expect(host.innerHTML).toBe('<div>0</div><div>0</div>')
    outer.value++
    await nextTick()
    expect(host.innerHTML).toBe('<div>1</div><div>1</div>')
  })

  it('child only updates once when triggered in multiple ways', async () => {
    const a = ref(0)
    const calls: string[] = []

    const { component: Child } = define({
      props: ['count'],
      setup(props: any) {
        onUpdated(() => calls.push('update child'))
        const n = createTextNode()
        renderEffect(() => {
          setText(n, `${props.count} - ${a.value}`)
        })
        return n
      },
    })

    const { host } = define({
      setup() {
        return createComponent(Child, { count: () => a.value })
      },
    }).render()

    expect(host.innerHTML).toBe('0 - 0')
    expect(calls).toEqual([])

    // This will trigger child rendering directly, as well as via a prop change
    a.value++
    await nextTick()
    expect(host.innerHTML).toBe('1 - 1')
    expect(calls).toEqual(['update child'])
  })

  it(`an earlier update doesn't lead to excessive subsequent updates`, async () => {
    const globalCount = ref(0)
    const parentCount = ref(0)
    const calls: string[] = []

    const { component: Child } = define({
      props: ['count'],
      setup(props: any) {
        watch(
          () => props.count,
          () => {
            calls.push('child watcher')
            globalCount.value = props.count
          },
        )
        onUpdated(() => calls.push('update child'))
        return []
      },
    })

    const { component: Parent } = define({
      props: ['count'],
      setup(props: any) {
        onUpdated(() => calls.push('update parent'))
        const n1 = createTextNode()
        const n2 = createComponent(Child, { count: () => parentCount.value })
        renderEffect(() => {
          setText(n1, `${globalCount.value} - ${props.count}`)
        })
        return [n1, n2]
      },
    })

    const { host } = define({
      setup() {
        onUpdated(() => calls.push('update root'))
        return createComponent(Parent, { count: () => globalCount.value })
      },
    }).render()

    expect(host.innerHTML).toBe(`0 - 0`)
    expect(calls).toEqual([])

    parentCount.value++
    await nextTick()
    expect(host.innerHTML).toBe(`1 - 1`)
    expect(calls).toEqual(['child watcher', 'update parent'])
  })

  it('child component props update should not lead to double update', async () => {
    const text = ref(0)
    const spy = vi.fn()

    const { component: Comp } = define({
      props: ['text'],
      setup(props: any) {
        const n1 = template('<h1></h1>')()
        renderEffect(() => {
          spy()
          setElementText(n1, props.text)
        })
        return n1
      },
    })

    const { host } = define({
      setup() {
        return createComponent(Comp, { text: () => text.value })
      },
    }).render()

    expect(host.innerHTML).toBe('<h1>0</h1>')
    expect(spy).toHaveBeenCalledTimes(1)

    text.value++
    await nextTick()
    expect(host.innerHTML).toBe('<h1>1</h1>')
    expect(spy).toHaveBeenCalledTimes(2)
  })

  it('properly mount child component when using setInsertionState', async () => {
    const spy = vi.fn()

    const { component: Comp } = define({
      setup() {
        onMounted(spy)
        return template('<h1>hi</h1>')()
      },
    })

    const { host } = define({
      setup() {
        const n2 = template('<div></div>', true)()
        setInsertionState(n2 as any)
        createComponent(Comp)
        return n2
      },
    }).render()

    expect(host.innerHTML).toBe('<div><h1>hi</h1></div>')
    expect(spy).toHaveBeenCalledTimes(1)
  })

  it('unmount component', async () => {
    const { host, app, instance } = define(() => {
      const count = ref(0)
      const t0 = template('<div></div>')
      const n0 = t0()
      watchEffect(() => {
        setElementText(n0, count.value)
      })
      renderEffect(() => {})
      return n0
    }).render()

    const i = instance as VaporComponentInstance
    // watchEffect + renderEffect + props validation effect
    expect(getEffectsCount(i.scope)).toBe(3)
    expect(host.innerHTML).toBe('<div>0</div>')

    app.unmount()
    expect(host.innerHTML).toBe('')
    expect(getEffectsCount(i.scope)).toBe(0)
  })

  test('should mount component only with template in production mode', () => {
    __DEV__ = false
    const { component: Child } = define({
      render() {
        return template('<div> HI </div>', true)()
      },
    })

    const { host } = define({
      setup() {
        return createComponent(Child, null, null, true)
      },
    }).render()

    expect(host.innerHTML).toBe('<div> HI </div>')
    __DEV__ = true
  })

  it('warn if functional vapor component not return a block', () => {
    define(() => {
      return () => {}
    }).render()

    expect(
      'Functional vapor component must return a block directly',
    ).toHaveBeenWarned()
  })

  it('warn if setup return a function and no render function', () => {
    define({
      setup() {
        return () => []
      },
    }).render()

    expect(
      'Vapor component setup() returned non-block value, and has no render function',
    ).toHaveBeenWarned()
  })
<<<<<<< HEAD

  it('Fragment slots should be rendered', () => {
    const { host } = define({
      setup() {
        return createComponent(Fragment as any, null, {
          default: () => template('HI', true)(),
        })
      },
    }).render()

    expect(host.innerHTML).toBe('HI')
  })
})
=======
})

function getEffectsCount(scope: EffectScope): number {
  let n = 0
  for (let dep = scope.deps; dep !== undefined; dep = dep.nextDep) {
    if (dep.dep instanceof ReactiveEffect) {
      n++
    }
  }
  return n
}
>>>>>>> 56a7f9dd
<|MERGE_RESOLUTION|>--- conflicted
+++ resolved
@@ -1,10 +1,7 @@
 import {
-<<<<<<< HEAD
+  type EffectScope,
   Fragment,
-=======
-  type EffectScope,
   ReactiveEffect,
->>>>>>> 56a7f9dd
   type Ref,
   inject,
   nextTick,
@@ -358,7 +355,6 @@
       'Vapor component setup() returned non-block value, and has no render function',
     ).toHaveBeenWarned()
   })
-<<<<<<< HEAD
 
   it('Fragment slots should be rendered', () => {
     const { host } = define({
@@ -371,8 +367,6 @@
 
     expect(host.innerHTML).toBe('HI')
   })
-})
-=======
 })
 
 function getEffectsCount(scope: EffectScope): number {
@@ -383,5 +377,4 @@
     }
   }
   return n
-}
->>>>>>> 56a7f9dd
+}