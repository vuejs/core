--- conflicted
+++ resolved
@@ -1,7 +1,3 @@
-<<<<<<< HEAD
-import { ref, watchEffect } from '@vue/runtime-dom'
-import { createComponent, renderEffect, setText, template } from '../src'
-=======
 import {
   type Ref,
   inject,
@@ -20,7 +16,6 @@
   setText,
   template,
 } from '../src'
->>>>>>> 733d6fc1
 import { makeRender } from './_utils'
 import type { VaporComponentInstance } from '../src/component'
 
@@ -287,7 +282,6 @@
     expect(i.scope.effects.length).toBe(0)
   })
 
-<<<<<<< HEAD
   test('should mount component only with template in production mode', () => {
     __DEV__ = false
     const { component: Child } = define({
@@ -304,7 +298,8 @@
 
     expect(host.innerHTML).toBe('<div> HI </div>')
     __DEV__ = true
-=======
+  })
+
   it('warn if functional vapor component not return a block', () => {
     define(() => {
       return () => {}
@@ -325,6 +320,5 @@
     expect(
       'Vapor component setup() returned non-block value, and has no render function',
     ).toHaveBeenWarned()
->>>>>>> 733d6fc1
   })
 })