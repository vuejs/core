--- conflicted
+++ resolved
@@ -555,7 +555,6 @@
       expect(host.innerHTML).toBe('<div><h1></h1><!--slot--></div>')
     })
 
-<<<<<<< HEAD
     test('render fallback when slot content is not valid', async () => {
       const Child = {
         setup() {
@@ -890,23 +889,12 @@
               return n0
             },
           })
-=======
-    test('consecutive slots with insertion state', async () => {
-      const { component: Child } = define({
-        setup() {
-          const n2 = template('<div><div>baz</div></div>', true)() as any
-          setInsertionState(n2, 0)
-          createSlot('default', null)
-          setInsertionState(n2, 0)
-          createSlot('foo', null)
->>>>>>> 35475c0c
           return n2
         },
       })
 
       const { html } = define({
         setup() {
-<<<<<<< HEAD
           return createComponent(Parent, null, {
             default: () => template('<!-- <div>App</div> -->')(),
           })
@@ -950,16 +938,10 @@
         setup() {
           return createComponent(Parent, null, {
             default: () => template('<!-- <div>App</div> -->')(),
-=======
-          return createComponent(Child, null, {
-            default: () => template('default')(),
-            foo: () => template('foo')(),
->>>>>>> 35475c0c
           })
         },
       }).render()
 
-<<<<<<< HEAD
       expect(html()).toBe('child fallback<!--if--><!--slot--><!--slot-->')
 
       show.value = true
@@ -1886,7 +1868,28 @@
         expect(root.innerHTML).toBe('<span>bar</span>')
       })
     })
-=======
+
+    test('consecutive slots with insertion state', async () => {
+      const { component: Child } = define({
+        setup() {
+          const n2 = template('<div><div>baz</div></div>', true)() as any
+          setInsertionState(n2, 0)
+          createSlot('default', null)
+          setInsertionState(n2, 0)
+          createSlot('foo', null)
+          return n2
+        },
+      })
+
+      const { html } = define({
+        setup() {
+          return createComponent(Child, null, {
+            default: () => template('default')(),
+            foo: () => template('foo')(),
+          })
+        },
+      }).render()
+
       expect(html()).toBe(
         `<div>` +
           `default<!--slot-->` +
@@ -1895,6 +1898,5 @@
           `</div>`,
       )
     })
->>>>>>> 35475c0c
   })
 })