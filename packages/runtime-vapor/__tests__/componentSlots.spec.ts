--- conflicted
+++ resolved
@@ -26,10 +26,7 @@
   nextTick,
   ref,
   renderSlot,
-<<<<<<< HEAD
-=======
   toDisplayString,
->>>>>>> ff5a06cf
 } from '@vue/runtime-dom'
 import { makeRender } from './_utils'
 import type { DynamicSlot } from '../src/componentSlots'
