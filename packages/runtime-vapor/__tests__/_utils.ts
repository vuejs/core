--- conflicted
+++ resolved
@@ -140,7 +140,6 @@
   return define
 }
 
-<<<<<<< HEAD
 export { runtimeDom, runtimeVapor, VueServerRenderer }
 export function compile(
   sfc: string,
@@ -186,7 +185,8 @@
     data,
     components,
   )
-=======
+}
+
 export function shuffle(array: Array<any>): any[] {
   let currentIndex = array.length
   let temporaryValue
@@ -203,5 +203,4 @@
     array[randomIndex] = temporaryValue
   }
   return array
->>>>>>> 2182e88e
 }