import { NOOP, toDisplayString } from '@vue/shared'
import {
  setDynamicProp as _setDynamicProp,
  setAttr,
  setBlockHtml,
  setBlockText,
  setClass,
  setDynamicProps,
  setElementText,
  setHtml,
  setProp,
  setText,
  setValue,
} from '../../src/dom/prop'
import { setStyle } from '../../src/dom/prop'
<<<<<<< HEAD
import { VaporComponentInstance } from '../../src/component'
import { ref, setCurrentInstance, svgNS, xlinkNS } from '@vue/runtime-dom'
=======
import { VaporComponentInstance, createComponent } from '../../src/component'
import { ref, setCurrentInstance } from '@vue/runtime-dom'
import { makeRender } from '../_utils'
import {
  createDynamicComponent,
  defineVaporComponent,
  renderEffect,
  template,
} from '../../src'
>>>>>>> 11344052

let removeComponentInstance = NOOP
beforeEach(() => {
  const instance = new VaporComponentInstance({}, {}, null)
  const prev = setCurrentInstance(instance)
  removeComponentInstance = () => setCurrentInstance(...prev)
})
afterEach(() => {
  removeComponentInstance()
})

const define = makeRender()

describe('patchProp', () => {
  describe('setClass', () => {
    test('should set class', () => {
      const el = document.createElement('div')
      setClass(el, 'foo')
      expect(el.className).toBe('foo')
      setClass(el, ['bar', 'baz'])
      expect(el.className).toBe('bar baz')
      setClass(el, { a: true, b: false })
      expect(el.className).toBe('a')
    })
  })

  describe('setStyle', () => {
    test('should set style', () => {
      const el = document.createElement('div')
      setStyle(el, 'color: red')
      expect(el.style.cssText).toBe('color: red;')
    })

    test('should work with camelCase', () => {
      const el = document.createElement('div')
      setStyle(el, { fontSize: '12px' })
      expect(el.style.cssText).toBe('font-size: 12px;')
    })

    test('shoud set style with object and array property', () => {
      const el = document.createElement('div')
      setStyle(el, { color: 'red' })
      expect(el.style.cssText).toBe('color: red;')
      setStyle(el, [{ color: 'blue' }, { fontSize: '12px' }])
      expect(el.style.cssText).toBe('color: blue; font-size: 12px;')
    })

    test('should remove if falsy value', () => {
      const el = document.createElement('div')
      setStyle(el, { color: undefined, borderRadius: null })
      expect(el.style.cssText).toBe('')
      setStyle(el, { color: 'red' })
      expect(el.style.cssText).toBe('color: red;')
      setStyle(el, { color: undefined, borderRadius: null })
      expect(el.style.cssText).toBe('')
    })

    test('should work with !important', () => {
      const el = document.createElement('div')
      setStyle(el, { color: 'red !important' })
      expect(el.style.cssText).toBe('color: red !important;')
    })

    test('should work with camelCase and !important', () => {
      const el = document.createElement('div')
      setStyle(el, { fontSize: '12px !important' })
      expect(el.style.cssText).toBe('font-size: 12px !important;')
    })

    test('should work with multiple entries', () => {
      const el = document.createElement('div')
      setStyle(el, { color: 'red', marginRight: '10px' })
      expect(el.style.getPropertyValue('color')).toBe('red')
      expect(el.style.getPropertyValue('margin-right')).toBe('10px')
    })

    test('should patch with falsy style value', () => {
      const el = document.createElement('div')
      setStyle(el, { width: '100px' })
      expect(el.style.cssText).toBe('width: 100px;')
      setStyle(el, { width: 0 })
      expect(el.style.cssText).toBe('width: 0px;')
    })

    test('should remove style attribute on falsy value', () => {
      const el = document.createElement('div')
      setStyle(el, { width: '100px' })
      expect(el.style.cssText).toBe('width: 100px;')
      setStyle(el, { width: undefined })
      expect(el.style.cssText).toBe('')

      setStyle(el, { width: '100px' })
      expect(el.style.cssText).toBe('width: 100px;')
      setStyle(el, null)
      expect(el.hasAttribute('style')).toBe(false)
      expect(el.style.cssText).toBe('')
    })

    test('should warn for trailing semicolons', () => {
      const el = document.createElement('div')
      setStyle(el, { color: 'red;' })
      expect(
        `Unexpected semicolon at the end of 'color' style value: 'red;'`,
      ).toHaveBeenWarned()

      setStyle(el, { '--custom': '100; ' })
      expect(
        `Unexpected semicolon at the end of '--custom' style value: '100; '`,
      ).toHaveBeenWarned()
    })

    test('should not warn for trailing semicolons', () => {
      const el = document.createElement('div')
      setStyle(el, { '--custom': '100\\;' })
      expect(el.style.getPropertyValue('--custom')).toBe('100\\;')
    })

    test('should work with shorthand properties', () => {
      const el = document.createElement('div')
      setStyle(el, {
        borderBottom: '1px solid red',
        border: '1px solid green',
      })
      expect(el.style.border).toBe('1px solid green')
      expect(el.style.borderBottom).toBe('1px solid green')
    })

    // JSDOM doesn't support custom properties on style object so we have to
    // mock it here.
    function mockElementWithStyle() {
      const store: any = {}
      return {
        style: {
          display: '',
          WebkitTransition: '',
          setProperty(key: string, val: string) {
            store[key] = val
          },
          getPropertyValue(key: string) {
            return store[key]
          },
        },
      }
    }

    test('should work with css custom properties', () => {
      const el = mockElementWithStyle()
      setStyle(el as any, { '--theme': 'red' })
      expect(el.style.getPropertyValue('--theme')).toBe('red')
    })

    test('should auto vendor prefixing', () => {
      const el = mockElementWithStyle()
      setStyle(el as any, { transition: 'all 1s' })
      expect(el.style.WebkitTransition).toBe('all 1s')
    })

    test('should work with multiple values', () => {
      const el = mockElementWithStyle()
      setStyle(el as any, {
        display: ['-webkit-box', '-ms-flexbox', 'flex'],
      })
      expect(el.style.display).toBe('flex')
    })
  })

  describe.todo('setClassIncremental', () => {})

  describe.todo('setStyleIncremental', () => {})

  describe('setAttr', () => {
    test('should set attribute', () => {
      const el = document.createElement('div')
      setAttr(el, 'id', 'foo')
      expect(el.getAttribute('id')).toBe('foo')
      setAttr(el, 'name', 'bar')
      expect(el.getAttribute('name')).toBe('bar')
    })

    test('should remove attribute', () => {
      const el = document.createElement('div')
      setAttr(el, 'id', 'foo')
      setAttr(el, 'data', 'bar')
      expect(el.getAttribute('id')).toBe('foo')
      expect(el.getAttribute('data')).toBe('bar')
      setAttr(el, 'id', null)
      expect(el.getAttribute('id')).toBeNull()
      setAttr(el, 'data', undefined)
      expect(el.getAttribute('data')).toBeNull()
    })

    test('should set boolean attribute to string', () => {
      const el = document.createElement('div')
      setAttr(el, 'disabled', true)
      expect(el.getAttribute('disabled')).toBe('true')
      setAttr(el, 'disabled', false)
      expect(el.getAttribute('disabled')).toBe('false')
    })
  })

  describe('setValue', () => {
    test('should set value prop', () => {
      const el = document.createElement('input')
      setValue(el, 'foo')
      expect(el.value).toBe('foo')
      setValue(el, null)
      expect(el.value).toBe('')
      expect(el.getAttribute('value')).toBe(null)
      const obj = {}
      setValue(el, obj)
      expect(el.value).toBe(obj.toString())
      expect((el as any)._value).toBe(obj)

      const option = document.createElement('option')
      setElementText(option, 'foo')
      expect(option.value).toBe('foo')
      expect(option.getAttribute('value')).toBe(null)

      setValue(option, 'bar')
      expect(option.textContent).toBe('foo')
      expect(option.value).toBe('bar')
      expect(option.getAttribute('value')).toBe('bar')
    })
  })

  describe('setDOMProp', () => {
    test('should be boolean prop', () => {
      const el = document.createElement('select')
      // In vapor static attrs are part of the template and this never happens
      // setDOMProp(el, 'multiple', '')
      // expect(el.multiple).toBe(true)
      setProp(el, 'multiple', null)
      expect(el.multiple).toBe(false)
      setProp(el, 'multiple', true)
      expect(el.multiple).toBe(true)
      setProp(el, 'multiple', 0)
      expect(el.multiple).toBe(false)
      setProp(el, 'multiple', '0')
      expect(el.multiple).toBe(true)
      setProp(el, 'multiple', false)
      expect(el.multiple).toBe(false)
      setProp(el, 'multiple', 1)
      expect(el.multiple).toBe(true)
      setProp(el, 'multiple', undefined)
      expect(el.multiple).toBe(false)
    })

    test('should remove attribute when value is falsy', () => {
      const el = document.createElement('div')
      el.setAttribute('id', '')
      setProp(el, 'id', null)
      expect(el.hasAttribute('id')).toBe(false)

      el.setAttribute('id', '')
      setProp(el, 'id', undefined)
      expect(el.hasAttribute('id')).toBe(false)

      setProp(el, 'id', '')
      expect(el.hasAttribute('id')).toBe(false)

      const img = document.createElement('img')
      setProp(img, 'width', 0)
      expect(img.hasAttribute('width')).toBe(false) // skipped

      setProp(img, 'width', null)
      expect(img.hasAttribute('width')).toBe(false)
      setProp(img, 'width', 1)
      expect(img.hasAttribute('width')).toBe(true)

      setProp(img, 'width', undefined)
      expect(img.hasAttribute('width')).toBe(false)
      setProp(img, 'width', 1)
      expect(img.hasAttribute('width')).toBe(true)
    })

    test('should warn when set prop error', () => {
      const el = document.createElement('div')
      Object.defineProperty(el, 'someProp', {
        set() {
          throw new TypeError('Invalid type')
        },
      })
      setProp(el, 'someProp', 'foo')

      expect(
        `Failed setting prop "someProp" on <div>: value foo is invalid.`,
      ).toHaveBeenWarnedLast()
    })

    test('checkbox with indeterminate', () => {
      const el = document.createElement('input')
      el.type = 'checkbox'
      setProp(el, 'indeterminate', true)
      expect(el.indeterminate).toBe(true)
      setProp(el, 'indeterminate', false)
      expect(el.indeterminate).toBe(false)
      setProp(el, 'indeterminate', '')
      expect(el.indeterminate).toBe(true)
    })
  })

  describe('setDynamicProp', () => {
    const element = document.createElement('div')
    function setDynamicProp(
      key: string,
      value: any,
      el = element.cloneNode(true) as HTMLElement,
      isSVG: boolean = false,
    ) {
      _setDynamicProp(el, key, value, isSVG)
      return el
    }

    test('should be able to set id', () => {
      let res = setDynamicProp('id', 'bar')
      expect(res.id).toBe('bar')
    })

    test('should be able to set class', () => {
      let res = setDynamicProp('class', 'foo')
      expect(res.className).toBe('foo')
    })

    test('should be able to set style', () => {
      let res = setDynamicProp('style', 'color: red')
      expect(res.style.cssText).toBe('color: red;')
    })

    test('should be able to set .prop', () => {
      let res = setDynamicProp('.foo', 'bar')
      expect((res as any)['foo']).toBe('bar')
      expect(res.getAttribute('foo')).toBeNull()
    })

    test('should be able to set ^attr', () => {
      let res = setDynamicProp('^foo', 'bar')
      expect(res.getAttribute('foo')).toBe('bar')
      expect((res as any)['foo']).toBeUndefined()
    })

    test('should be able to set boolean prop', () => {
      let res = setDynamicProp(
        'disabled',
        true,
        document.createElement('button'),
      )
      expect(res.getAttribute('disabled')).toBe('')
      setDynamicProp('disabled', false, res)
      expect(res.getAttribute('disabled')).toBeNull()
    })

    // The function shouldSetAsProp has complete tests elsewhere,
    // so here we only do a simple test.
    test('should be able to set innerHTML and textContent', () => {
      let res = setDynamicProp('innerHTML', '<p>bar</p>')
      expect(res.innerHTML).toBe('<p>bar</p>')
      res = setDynamicProp('textContent', 'foo')
      expect(res.textContent).toBe('foo')
    })

    test('set class w/ SVG', () => {
      const el = document.createElementNS(svgNS, 'svg') as any
      setDynamicProp('class', 'foo', el, true)
      expect(el.getAttribute('class')).toBe('foo')
    })

    test('set class incremental w/ SVG', () => {
      const el = document.createElementNS(svgNS, 'svg') as any
      el.setAttribute('class', 'bar')
      el.$root = true
      setDynamicProp('class', 'foo', el, true)
      expect(el.getAttribute('class')).toBe('bar foo')
    })

    test('set xlink attributes w/ SVG', () => {
      const el = document.createElementNS(
        'http://www.w3.org/2000/svg',
        'use',
      ) as any
      setDynamicProp('xlink:href', 'a', el, true)
      expect(el.getAttributeNS(xlinkNS, 'href')).toBe('a')
      setDynamicProp('xlink:href', null, el, true)
      expect(el.getAttributeNS(xlinkNS, 'href')).toBe(null)
    })

    test('set textContent attributes w/ SVG', () => {
      const el = document.createElementNS(
        'http://www.w3.org/2000/svg',
        'use',
      ) as any
      setDynamicProp('textContent', 'foo', el, true)
      expect(el.attributes.length).toBe(0)
      expect(el.innerHTML).toBe('foo')
    })
  })

  describe('setDynamicProps', () => {
    test('basic set dynamic props', () => {
      const el = document.createElement('div')
      setDynamicProps(el, [{ foo: 'val' }, { bar: 'val' }])
      expect(el.getAttribute('foo')).toBe('val')
      expect(el.getAttribute('bar')).toBe('val')
    })

    test('should merge props', () => {
      const el = document.createElement('div')
      setDynamicProps(el, [{ foo: 'val' }, { foo: 'newVal' }])
      expect(el.getAttribute('foo')).toBe('newVal')
    })

    test('should reset old props', () => {
      const el = document.createElement('div')
      setDynamicProps(el, [{ foo: 'val' }])
      expect(el.attributes.length).toBe(1)
      expect(el.getAttribute('foo')).toBe('val')

      setDynamicProps(el, [{ bar: 'val' }])
      expect(el.attributes.length).toBe(1)
      expect(el.getAttribute('bar')).toBe('val')
      expect(el.getAttribute('foo')).toBeNull()
    })

    test('should reset old modifier props', () => {
      const el = document.createElement('div')

      setDynamicProps(el, [{ ['.foo']: 'val' }])
      expect((el as any).foo).toBe('val')

      setDynamicProps(el, [{ ['.bar']: 'val' }])
      expect((el as any).bar).toBe('val')
      expect((el as any).foo).toBe('')

      setDynamicProps(el, [{ ['^foo']: 'val' }])
      expect(el.attributes.length).toBe(1)
      expect(el.getAttribute('foo')).toBe('val')

      setDynamicProps(el, [{ ['^bar']: 'val' }])
      expect(el.attributes.length).toBe(1)
      expect(el.getAttribute('bar')).toBe('val')
      expect(el.getAttribute('foo')).toBeNull()
    })
  })

  describe('setText', () => {
    test('should set nodeValue', () => {
      const el = document.createTextNode('foo')
      setText(el, '')
      expect(el.textContent).toBe('')
      setText(el, 'foo')
      expect(el.textContent).toBe('foo')
      setText(el, 'bar')
      expect(el.textContent).toBe('bar')
    })
  })

  describe('setElementText', () => {
    test('should set textContent w/ toDisplayString', () => {
      const el = document.createElement('div')
      setElementText(el, null)
      expect(el.textContent).toBe('')
      setElementText(el, { a: 1 })
      expect(el.textContent).toBe(JSON.stringify({ a: 1 }, null, 2))
      setElementText(el, ref('bar'))
      expect(el.textContent).toBe('bar')
    })
  })

  describe('setHtml', () => {
    test('should set innerHTML', () => {
      const el = document.createElement('div')
      setHtml(el, null)
      expect(el.innerHTML).toBe('')
      setHtml(el, '<p>foo</p>')
      expect(el.innerHTML).toBe('<p>foo</p>')
      setHtml(el, '<p>bar</p>')
      expect(el.innerHTML).toBe('<p>bar</p>')
    })
  })

  describe('setBlockText', () => {
    test('with dynamic component', async () => {
      const Comp = defineVaporComponent({
        setup() {
          return template('<div>child</div>', true)()
        },
      })
      const value = ref('foo')
      const { html } = define({
        setup() {
          const n1 = createDynamicComponent(() => Comp, null, null, true)
          renderEffect(() => setBlockText(n1, toDisplayString(value)))
          return n1
        },
      }).render()

      expect(html()).toBe('<div>foo</div><!--dynamic-component-->')
    })

    test('with dynamic component with fallback', async () => {
      const value = ref('foo')
      const { html } = define({
        setup() {
          const n1 = createDynamicComponent(() => 'button', null, null, true)
          renderEffect(() => setBlockText(n1, toDisplayString(value)))
          return n1
        },
      }).render()

      expect(html()).toBe('<button>foo</button><!--dynamic-component-->')
    })

    test('with component', async () => {
      const Comp = defineVaporComponent({
        setup() {
          return template('<div>child</div>', true)()
        },
      })
      const value = ref('foo')
      const { html } = define({
        setup() {
          const n1 = createComponent(Comp, null, null, true)
          renderEffect(() => setBlockText(n1, toDisplayString(value)))
          return n1
        },
      }).render()

      expect(html()).toBe('<div>foo</div>')
    })

    test('with component renders multiple roots nodes', async () => {
      const Comp = defineVaporComponent({
        setup() {
          return [
            template('<div>child</div>')(),
            template('<div>child</div>')(),
          ]
        },
      })
      const value = ref('foo')
      const { html } = define({
        setup() {
          const n1 = createComponent(Comp, null, null, true)
          renderEffect(() => setBlockText(n1, toDisplayString(value)))
          return n1
        },
      }).render()

      expect(html()).toBe('<div>child</div><div>child</div>')
      expect('Extraneous non-props attributes (textContent)').toHaveBeenWarned()
    })

    test('with component renders text node', async () => {
      const Comp = defineVaporComponent({
        setup() {
          return template('child')()
        },
      })
      const value = ref('foo')
      const { html } = define({
        setup() {
          const n1 = createComponent(Comp, null, null, true)
          renderEffect(() => setBlockText(n1, toDisplayString(value)))
          return n1
        },
      }).render()

      expect(html()).toBe('child')
      expect('Extraneous non-props attributes (textContent)').toHaveBeenWarned()
    })
  })

  describe('setBlockHtml', () => {
    test('with dynamic component', async () => {
      const Comp = defineVaporComponent({
        setup() {
          return template('<div>child</div>', true)()
        },
      })
      const value = ref('<p>foo</p>')
      const { html } = define({
        setup() {
          const n1 = createDynamicComponent(() => Comp, null, null, true)
          renderEffect(() => setBlockHtml(n1, value.value))
          return n1
        },
      }).render()

      expect(html()).toBe('<div><p>foo</p></div><!--dynamic-component-->')
    })

    test('with dynamic component with fallback', async () => {
      const value = ref('<p>foo</p>')
      const { html } = define({
        setup() {
          const n1 = createDynamicComponent(() => 'button', null, null, true)
          renderEffect(() => setBlockHtml(n1, value.value))
          return n1
        },
      }).render()

      expect(html()).toBe('<button><p>foo</p></button><!--dynamic-component-->')
    })

    test('with component', async () => {
      const Comp = defineVaporComponent({
        setup() {
          return template('<div>child</div>', true)()
        },
      })
      const value = ref('<p>foo</p>')
      const { html } = define({
        setup() {
          const n1 = createComponent(Comp, null, null, true)
          renderEffect(() => setBlockHtml(n1, value.value))
          return n1
        },
      }).render()

      expect(html()).toBe('<div><p>foo</p></div>')
    })

    test('with component renders multiple roots', async () => {
      const Comp = defineVaporComponent({
        setup() {
          return [
            template('<div>child</div>')(),
            template('<div>child</div>')(),
          ]
        },
      })
      const value = ref('<p>foo</p>')
      const { html } = define({
        setup() {
          const n1 = createComponent(Comp, null, null, true)
          renderEffect(() => setBlockHtml(n1, value.value))
          return n1
        },
      }).render()

      expect(html()).toBe('<div>child</div><div>child</div>')
      expect('Extraneous non-props attributes (innerHTML)').toHaveBeenWarned()
    })

    test('with component renders text node', async () => {
      const Comp = defineVaporComponent({
        setup() {
          return template('child')()
        },
      })
      const value = ref('<p>foo</p>')
      const { html } = define({
        setup() {
          const n1 = createComponent(Comp, null, null, true)
          renderEffect(() => setBlockHtml(n1, value.value))
          return n1
        },
      }).render()

      expect(html()).toBe('child')
      expect('Extraneous non-props attributes (innerHTML)').toHaveBeenWarned()
    })
  })
})<|MERGE_RESOLUTION|>--- conflicted
+++ resolved
@@ -13,12 +13,8 @@
   setValue,
 } from '../../src/dom/prop'
 import { setStyle } from '../../src/dom/prop'
-<<<<<<< HEAD
-import { VaporComponentInstance } from '../../src/component'
+import { VaporComponentInstance, createComponent } from '../../src/component'
 import { ref, setCurrentInstance, svgNS, xlinkNS } from '@vue/runtime-dom'
-=======
-import { VaporComponentInstance, createComponent } from '../../src/component'
-import { ref, setCurrentInstance } from '@vue/runtime-dom'
 import { makeRender } from '../_utils'
 import {
   createDynamicComponent,
@@ -26,7 +22,6 @@
   renderEffect,
   template,
 } from '../../src'
->>>>>>> 11344052
 
 let removeComponentInstance = NOOP
 beforeEach(() => {
