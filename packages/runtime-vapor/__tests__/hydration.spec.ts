--- conflicted
+++ resolved
@@ -1,5 +1,4 @@
 import { createVaporSSRApp, delegateEvents } from '../src'
-<<<<<<< HEAD
 import { nextTick, reactive, ref } from '@vue/runtime-dom'
 import { compileScript, parse } from '@vue/compiler-sfc'
 import * as runtimeVapor from '../src'
@@ -56,10 +55,6 @@
     components,
   )
 }
-=======
-import { nextTick, ref } from '@vue/runtime-dom'
-import { VueServerRenderer, compile, runtimeDom } from './_utils'
->>>>>>> 7204cb61
 
 async function testWithVaporApp(
   code: string,
@@ -127,7 +122,6 @@
   const ssrComponents: any = {}
   const clientComponents: any = {}
   for (const key in components) {
-<<<<<<< HEAD
     const comp = components[key]
     const code = isString(comp) ? comp : comp.code
     const isVaporComp = isString(comp) || !!comp.vapor
@@ -137,22 +131,14 @@
     })
     ssrComponents[key] = compile(code, data, ssrComponents, {
       vapor: isVaporComp,
-=======
-    clientComponents[key] = compile(components[key], data, clientComponents)
-    ssrComponents[key] = compile(components[key], data, ssrComponents, {
->>>>>>> 7204cb61
       ssr: true,
     })
   }
 
-<<<<<<< HEAD
   const serverComp = compile(code, data, ssrComponents, {
     vapor: isVaporApp,
     ssr: true,
   })
-=======
-  const serverComp = compile(code, data, ssrComponents, { ssr: true })
->>>>>>> 7204cb61
   const html = await VueServerRenderer.renderToString(
     runtimeDom.createSSRApp(serverComp),
   )
@@ -2774,8 +2760,7 @@
       )
     })
 
-    // required https://github.com/vuejs/core/pull/13408 get merged
-    test.todo('forwarded slot', async () => {
+    test('forwarded slot', async () => {
       const data = reactive({
         foo: 'foo',
         bar: 'bar',
@@ -2818,9 +2803,8 @@
       `,
       )
     })
-    // required https://github.com/vuejs/core/pull/13408 get merged
-
-    test.todo('forwarded slot with fallback', async () => {
+
+    test('forwarded slot with fallback', async () => {
       const data = reactive({
         foo: 'foo',
       })
@@ -2853,7 +2837,7 @@
       )
     })
 
-    test.todo('forwarded slot with empty content', async () => {
+    test('forwarded slot with empty content', async () => {
       const data = reactive({
         foo: 'foo',
       })
