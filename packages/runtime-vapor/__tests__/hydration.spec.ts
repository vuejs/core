import {
<<<<<<< HEAD
  child,
  createComponent,
=======
  createPlainElement,
>>>>>>> 3a2cd698
  createVaporSSRApp,
  defineVaporAsyncComponent,
  defineVaporComponent,
  delegateEvents,
  renderEffect,
  setStyle,
  template,
  useVaporCssVars,
} from '../src'
import { defineAsyncComponent, nextTick, reactive, ref } from '@vue/runtime-dom'
import { isString } from '@vue/shared'
import type { VaporComponentInstance } from '../src/component'
import type { TeleportFragment } from '../src/components/Teleport'
import { VueServerRenderer, compile, runtimeDom, runtimeVapor } from './_utils'

const formatHtml = (raw: string) => {
  return raw
    .replace(/<!--\[/g, '\n<!--[')
    .replace(/]-->/g, ']-->\n')
    .replace(/\n{2,}/g, '\n')
}

async function testWithVaporApp(
  code: string,
  components?: Record<string, string | { code: string; vapor: boolean }>,
  data?: any,
) {
  return testHydration(code, components, data, {
    isVaporApp: true,
    interop: true,
  })
}

async function testWithVDOMApp(
  code: string,
  components?: Record<string, string | { code: string; vapor: boolean }>,
  data?: any,
) {
  return testHydration(code, components, data, {
    isVaporApp: false,
    interop: true,
  })
}

function compileVaporComponent(
  code: string,
  data: runtimeDom.Ref<any> = ref({}),
  components?: Record<string, any>,
  ssr = false,
) {
  if (!code.includes(`<script`)) {
    code = `<template>${code}</template>`
  }
  return compile(code, data, components, {
    vapor: true,
    ssr,
  })
}

async function mountWithHydration(
  html: string,
  code: string,
  data: runtimeDom.Ref<any> = ref({}),
  components?: Record<string, any>,
) {
  const container = document.createElement('div')
  container.innerHTML = html
  document.body.appendChild(container)

  const clientComp = compileVaporComponent(code, data, components)
  const app = createVaporSSRApp(clientComp)
  app.mount(container)

  return {
    block: (app._instance! as VaporComponentInstance).block,
    container,
  }
}

async function testHydration(
  code: string,
  components: Record<string, string | { code: string; vapor: boolean }> = {},
  data: any = ref('foo'),
  { isVaporApp = true, interop = false } = {},
) {
  const ssrComponents: any = {}
  const clientComponents: any = {}
  for (const key in components) {
    const comp = components[key]
    const code = isString(comp) ? comp : comp.code
    const isVaporComp = isString(comp) || !!comp.vapor
    clientComponents[key] = compile(code, data, clientComponents, {
      vapor: isVaporComp,
      ssr: false,
    })
    ssrComponents[key] = compile(code, data, ssrComponents, {
      vapor: isVaporComp,
      ssr: true,
    })
  }

  const serverComp = compile(code, data, ssrComponents, {
    vapor: isVaporApp,
    ssr: true,
  })
  const html = await VueServerRenderer.renderToString(
    runtimeDom.createSSRApp(serverComp),
  )
  const container = document.createElement('div')
  document.body.appendChild(container)
  container.innerHTML = html

  const clientComp = compile(code, data, clientComponents, {
    vapor: isVaporApp,
    ssr: false,
  })
  let app
  if (isVaporApp) {
    app = createVaporSSRApp(clientComp)
  } else {
    app = runtimeDom.createSSRApp(clientComp)
  }

  if (interop) {
    app.use(runtimeVapor.vaporInteropPlugin)
  }

  app.mount(container)
  return { data, container }
}

const triggerEvent = (type: string, el: Element) => {
  const event = new Event(type, { bubbles: true })
  el.dispatchEvent(event)
}

delegateEvents('click')

beforeEach(() => {
  document.body.innerHTML = ''
})

describe('Vapor Mode hydration', () => {
  describe('text', () => {
    test('root text', async () => {
      const { data, container } = await testHydration(`
      <template>{{ data }}</template>
    `)
      expect(formatHtml(container.innerHTML)).toMatchInlineSnapshot(`"foo"`)

      data.value = 'bar'
      await nextTick()
      expect(formatHtml(container.innerHTML)).toMatchInlineSnapshot(`"bar"`)
    })

    test('consecutive text nodes', async () => {
      const { data, container } = await testHydration(`
      <template>{{ data }}{{ data }}</template>
    `)
      expect(formatHtml(container.innerHTML)).toMatchInlineSnapshot(`"foofoo"`)

      data.value = 'bar'
      await nextTick()
      expect(formatHtml(container.innerHTML)).toMatchInlineSnapshot(`"barbar"`)
    })

    test('consecutive text nodes with insertion anchor', async () => {
      const { data, container } = await testHydration(`
      <template><span/>{{ data }}{{ data }}<span/></template>
    `)
      expect(formatHtml(container.innerHTML)).toMatchInlineSnapshot(
        `
        "
        <!--[--><span></span>foofoo<span></span><!--]-->
        "
      `,
      )

      data.value = 'bar'
      await nextTick()
      expect(formatHtml(container.innerHTML)).toMatchInlineSnapshot(
        `
        "
        <!--[--><span></span>barbar<span></span><!--]-->
        "
      `,
      )
    })

    test('mixed text nodes', async () => {
      const { data, container } = await testHydration(`
      <template>{{ data }}A{{ data }}B{{ data }}</template>
    `)
      expect(formatHtml(container.innerHTML)).toMatchInlineSnapshot(
        `"fooAfooBfoo"`,
      )

      data.value = 'bar'
      await nextTick()
      expect(formatHtml(container.innerHTML)).toMatchInlineSnapshot(
        `"barAbarBbar"`,
      )
    })

    test('mixed text nodes with insertion anchor', async () => {
      const { data, container } = await testHydration(`
      <template><span/>{{ data }}A{{ data }}B{{ data }}<span/></template>
    `)
      expect(formatHtml(container.innerHTML)).toMatchInlineSnapshot(
        `
        "
        <!--[--><span></span>fooAfooBfoo<span></span><!--]-->
        "
      `,
      )

      data.value = 'bar'
      await nextTick()
      expect(formatHtml(container.innerHTML)).toMatchInlineSnapshot(
        `
        "
        <!--[--><span></span>barAbarBbar<span></span><!--]-->
        "
      `,
      )
    })

    test('empty text node', async () => {
      const data = reactive({ txt: '' })
      const { container } = await testHydration(
        `<template><div>{{ data.txt }}</div></template>`,
        undefined,
        data,
      )
      expect(formatHtml(container.innerHTML)).toMatchInlineSnapshot(
        `"<div></div>"`,
      )

      data.txt = 'foo'
      await nextTick()
      expect(formatHtml(container.innerHTML)).toMatchInlineSnapshot(
        `"<div>foo</div>"`,
      )
    })

    test('empty text node in slot', async () => {
      const data = reactive({ txt: '' })
      const { container } = await testHydration(
        `<template><components.Child>{{data.txt}}</components.Child></template>`,
        {
          Child: `<template><slot/></template>`,
        },
        data,
      )
      expect(formatHtml(container.innerHTML)).toMatchInlineSnapshot(
        `
        "
        <!--[--><!--]-->
        "
      `,
      )

      data.txt = 'foo'
      await nextTick()
      expect(formatHtml(container.innerHTML)).toMatchInlineSnapshot(
        `
        "
        <!--[-->foo<!--]-->
        "
      `,
      )
    })
  })

  describe('element', () => {
    test('root comment', async () => {
      const { container } = await testHydration(`
      <template><!----></template>
    `)
      expect(formatHtml(container.innerHTML)).toMatchInlineSnapshot(`"<!---->"`)
      expect(`mismatch in <div>`).not.toHaveBeenWarned()
    })

    test('root with mixed element and text', async () => {
      const { container, data } = await testHydration(`
      <template> A<span>{{ data }}</span>{{ data }}</template>
    `)
      expect(formatHtml(container.innerHTML)).toMatchInlineSnapshot(
        `
        "
        <!--[--> A<span>foo</span>foo<!--]-->
        "
      `,
      )

      data.value = 'bar'
      await nextTick()
      expect(formatHtml(container.innerHTML)).toMatchInlineSnapshot(
        `
        "
        <!--[--> A<span>bar</span>bar<!--]-->
        "
      `,
      )
    })

    test('empty element', async () => {
      const { container } = await testHydration(`
      <template><div/></template>
    `)
      expect(formatHtml(container.innerHTML)).toMatchInlineSnapshot(
        `"<div></div>"`,
      )
      expect(`mismatch in <div>`).not.toHaveBeenWarned()
    })

    test('element with binding and text children', async () => {
      const { container, data } = await testHydration(`
      <template><div :class="data">{{ data }}</div></template>
    `)
      expect(formatHtml(container.innerHTML)).toMatchInlineSnapshot(
        `"<div class="foo">foo</div>"`,
      )

      data.value = 'bar'
      await nextTick()
      expect(formatHtml(container.innerHTML)).toMatchInlineSnapshot(
        `"<div class="bar">bar</div>"`,
      )
    })

    test('element with elements children', async () => {
      const { container } = await testHydration(`
      <template>
        <div>
          <span>{{ data }}</span>
          <span :class="data" @click="data = 'bar'"/>
        </div>
      </template>
    `)
      expect(formatHtml(container.innerHTML)).toMatchInlineSnapshot(
        `"<div><span>foo</span><span class="foo"></span></div>"`,
      )

      // event handler
      triggerEvent('click', container.querySelector('.foo')!)

      await nextTick()
      expect(formatHtml(container.innerHTML)).toMatchInlineSnapshot(
        `"<div><span>bar</span><span class="bar"></span></div>"`,
      )
    })

    test('element with ref', async () => {
      const { data, container } = await testHydration(
        `<template>
          <div ref="data">hi</div>
        </template>
      `,
        {},
        ref(null),
      )

      expect(data.value).toBe(container.firstChild)
    })
  })

  describe('component', () => {
    test('basic component', async () => {
      const { container, data } = await testHydration(
        `
      <template><div><span></span><components.Child/></div></template>
      `,
        { Child: `<template>{{ data }}</template>` },
      )
      expect(formatHtml(container.innerHTML)).toMatchInlineSnapshot(
        `"<div><span></span>foo</div>"`,
      )

      data.value = 'bar'
      await nextTick()
      expect(formatHtml(container.innerHTML)).toMatchInlineSnapshot(
        `"<div><span></span>bar</div>"`,
      )
    })

    test('fragment component', async () => {
      const { container, data } = await testHydration(
        `
      <template><div><span></span><components.Child/></div></template>
      `,
        { Child: `<template><div>{{ data }}</div>-{{ data }}-</template>` },
      )
      expect(formatHtml(container.innerHTML)).toMatchInlineSnapshot(
        `
        "<div><span></span>
        <!--[--><div>foo</div>-foo-<!--]-->
        </div>"
      `,
      )

      data.value = 'bar'
      await nextTick()
      expect(formatHtml(container.innerHTML)).toMatchInlineSnapshot(
        `
        "<div><span></span>
        <!--[--><div>bar</div>-bar-<!--]-->
        </div>"
      `,
      )
    })

    test('fragment component with prepend', async () => {
      const { container, data } = await testHydration(
        `
      <template><div><components.Child/><span></span></div></template>
      `,
        { Child: `<template><div>{{ data }}</div>-{{ data }}-</template>` },
      )
      expect(formatHtml(container.innerHTML)).toMatchInlineSnapshot(
        `
        "<div>
        <!--[--><div>foo</div>-foo-<!--]-->
        <span></span></div>"
      `,
      )

      data.value = 'bar'
      await nextTick()
      expect(formatHtml(container.innerHTML)).toMatchInlineSnapshot(
        `
        "<div>
        <!--[--><div>bar</div>-bar-<!--]-->
        <span></span></div>"
      `,
      )
    })

    test('nested fragment components', async () => {
      const { container, data } = await testHydration(
        `
      <template><div><components.Parent/><span></span></div></template>
      `,
        {
          Parent: `<template><div/><components.Child/><div/></template>`,
          Child: `<template><div>{{ data }}</div>-{{ data }}-</template>`,
        },
      )
      expect(formatHtml(container.innerHTML)).toMatchInlineSnapshot(
        `
        "<div>
        <!--[--><div></div>
        <!--[--><div>foo</div>-foo-<!--]-->
        <div></div><!--]-->
        <span></span></div>"
      `,
      )

      data.value = 'bar'
      await nextTick()
      expect(formatHtml(container.innerHTML)).toMatchInlineSnapshot(
        `
        "<div>
        <!--[--><div></div>
        <!--[--><div>bar</div>-bar-<!--]-->
        <div></div><!--]-->
        <span></span></div>"
      `,
      )
    })

    test('component with insertion anchor', async () => {
      const { container, data } = await testHydration(
        `<template>
        <div>
          <span/>
          <components.Child/>
          <span/>
        </div>
      </template>
      `,
        {
          Child: `<template>{{ data }}</template>`,
        },
      )
      expect(formatHtml(container.innerHTML)).toMatchInlineSnapshot(
        `"<div><span></span>foo<span></span></div>"`,
      )

      data.value = 'bar'
      await nextTick()
      expect(formatHtml(container.innerHTML)).toMatchInlineSnapshot(
        `"<div><span></span>bar<span></span></div>"`,
      )
    })

    test('nested components with insertion anchor', async () => {
      const { container, data } = await testHydration(
        `
      <template><components.Parent/></template>
      `,
        {
          Parent: `<template><div><span/><components.Child/><span/></div></template>`,
          Child: `<template><div>{{ data }}</div></template>`,
        },
      )
      expect(formatHtml(container.innerHTML)).toMatchInlineSnapshot(
        `"<div><span></span><div>foo</div><span></span></div>"`,
      )

      data.value = 'bar'
      await nextTick()
      expect(formatHtml(container.innerHTML)).toMatchInlineSnapshot(
        `"<div><span></span><div>bar</div><span></span></div>"`,
      )
    })

    test('nested components with multi level anchor insertion', async () => {
      const { container, data } = await testHydration(
        `
      <template><div><span></span><components.Parent/><span></span></div></template>
      `,
        {
          Parent: `<template><div><span/><components.Child/><span/></div></template>`,
          Child: `<template><div>{{ data }}</div></template>`,
        },
      )
      expect(formatHtml(container.innerHTML)).toMatchInlineSnapshot(
        `"<div><span></span><div><span></span><div>foo</div><span></span></div><span></span></div>"`,
      )

      data.value = 'bar'
      await nextTick()
      expect(formatHtml(container.innerHTML)).toMatchInlineSnapshot(
        `"<div><span></span><div><span></span><div>bar</div><span></span></div><span></span></div>"`,
      )
    })

    test('consecutive components with insertion parent', async () => {
      const data = reactive({ foo: 'foo', bar: 'bar' })
      const { container } = await testHydration(
        `<template>
        <div>
          <components.Child1/>
          <components.Child2/>
        </div>
      </template>
      `,
        {
          Child1: `<template><span>{{ data.foo }}</span></template>`,
          Child2: `<template><span>{{ data.bar }}</span></template>`,
        },
        data,
      )
      expect(formatHtml(container.innerHTML)).toMatchInlineSnapshot(
        `"<div><span>foo</span><span>bar</span></div>"`,
      )

      data.foo = 'foo1'
      data.bar = 'bar1'
      await nextTick()
      expect(formatHtml(container.innerHTML)).toMatchInlineSnapshot(
        `"<div><span>foo1</span><span>bar1</span></div>"`,
      )
    })

    test('nested consecutive components with insertion anchor', async () => {
      const { container, data } = await testHydration(
        `
      <template><components.Parent/></template>
      `,
        {
          Parent: `<template><div><span/><components.Child/><components.Child/><span/></div></template>`,
          Child: `<template><div>{{ data }}</div></template>`,
        },
      )
      expect(formatHtml(container.innerHTML)).toMatchInlineSnapshot(
        `"<div><span></span><div>foo</div><div>foo</div><span></span></div>"`,
      )

      data.value = 'bar'
      await nextTick()
      expect(formatHtml(container.innerHTML)).toMatchInlineSnapshot(
        `"<div><span></span><div>bar</div><div>bar</div><span></span></div>"`,
      )
    })

    test('nested consecutive components with multi level anchor insertion', async () => {
      const { container, data } = await testHydration(
        `
      <template><div><span></span><components.Parent/><span></span></div></template>
      `,
        {
          Parent: `<template><div><span/><components.Child/><components.Child/><span/></div></template>`,
          Child: `<template><div>{{ data }}</div></template>`,
        },
      )
      expect(formatHtml(container.innerHTML)).toMatchInlineSnapshot(
        `"<div><span></span><div><span></span><div>foo</div><div>foo</div><span></span></div><span></span></div>"`,
      )

      data.value = 'bar'
      await nextTick()
      expect(formatHtml(container.innerHTML)).toMatchInlineSnapshot(
        `"<div><span></span><div><span></span><div>bar</div><div>bar</div><span></span></div><span></span></div>"`,
      )
    })

    test('mixed component and element with insertion anchor', async () => {
      const { container, data } = await testHydration(
        `<template>
        <div>
          <span/>
          <components.Child/>
          <span/>
          <components.Child/>
          <span/>
        </div>
      </template>
      `,
        {
          Child: `<template>{{ data }}</template>`,
        },
      )
      expect(formatHtml(container.innerHTML)).toMatchInlineSnapshot(
        `"<div><span></span>foo<span></span>foo<span></span></div>"`,
      )

      data.value = 'bar'
      await nextTick()
      expect(formatHtml(container.innerHTML)).toMatchInlineSnapshot(
        `"<div><span></span>bar<span></span>bar<span></span></div>"`,
      )
    })

    test('fragment component with insertion anchor', async () => {
      const { container, data } = await testHydration(
        `<template>
        <div>
          <span/>
          <components.Child/>
          <span/>
        </div>
      </template>
      `,
        {
          Child: `<template><div>{{ data }}</div>-{{ data }}</template>`,
        },
      )
      expect(formatHtml(container.innerHTML)).toMatchInlineSnapshot(
        `
        "<div><span></span>
        <!--[--><div>foo</div>-foo<!--]-->
        <span></span></div>"
      `,
      )

      data.value = 'bar'
      await nextTick()
      expect(formatHtml(container.innerHTML)).toMatchInlineSnapshot(
        `
        "<div><span></span>
        <!--[--><div>bar</div>-bar<!--]-->
        <span></span></div>"
      `,
      )
    })

    test('nested fragment component with insertion anchor', async () => {
      const { container, data } = await testHydration(
        `
      <template><components.Parent/></template>
      `,
        {
          Parent: `<template><div><span/><components.Child/><span/></div></template>`,
          Child: `<template><div>{{ data }}</div>-{{ data }}-</template>`,
        },
      )
      expect(formatHtml(container.innerHTML)).toMatchInlineSnapshot(
        `
        "<div><span></span>
        <!--[--><div>foo</div>-foo-<!--]-->
        <span></span></div>"
      `,
      )

      data.value = 'bar'
      await nextTick()
      expect(formatHtml(container.innerHTML)).toMatchInlineSnapshot(
        `
        "<div><span></span>
        <!--[--><div>bar</div>-bar-<!--]-->
        <span></span></div>"
      `,
      )
    })

    test('nested fragment component with multi level anchor insertion', async () => {
      const { container, data } = await testHydration(
        `
      <template><div><span/><components.Parent/><span/></div></template>
      `,
        {
          Parent: `<template><div><span/><components.Child/><span/></div></template>`,
          Child: `<template><div>{{ data }}</div>-{{ data }}-</template>`,
        },
      )
      expect(formatHtml(container.innerHTML)).toMatchInlineSnapshot(
        `
        "<div><span></span><div><span></span>
        <!--[--><div>foo</div>-foo-<!--]-->
        <span></span></div><span></span></div>"
      `,
      )

      data.value = 'bar'
      await nextTick()
      expect(formatHtml(container.innerHTML)).toMatchInlineSnapshot(
        `
        "<div><span></span><div><span></span>
        <!--[--><div>bar</div>-bar-<!--]-->
        <span></span></div><span></span></div>"
      `,
      )
    })

    test('consecutive fragment components with insertion anchor', async () => {
      const { container, data } = await testHydration(
        `<template>
          <div>
            <span/>
            <components.Child/>
            <components.Child/>
            <span/>
          </div>
        </template>
      `,
        {
          Child: `<template><div>{{ data }}</div>-{{ data }}</template>`,
        },
      )
      expect(formatHtml(container.innerHTML)).toMatchInlineSnapshot(
        `
        "<div><span></span>
        <!--[--><div>foo</div>-foo<!--]-->
        <!--[--><div>foo</div>-foo<!--]-->
        <span></span></div>"
      `,
      )

      data.value = 'bar'
      await nextTick()
      expect(formatHtml(container.innerHTML)).toMatchInlineSnapshot(
        `
        "<div><span></span>
        <!--[--><div>bar</div>-bar<!--]-->
        <!--[--><div>bar</div>-bar<!--]-->
        <span></span></div>"
      `,
      )
    })

    test('nested consecutive fragment components with insertion anchor', async () => {
      const { container, data } = await testHydration(
        `
      <template><components.Parent/></template>
      `,
        {
          Parent: `<template><div><span/><components.Child/><components.Child/><span/></div></template>`,
          Child: `<template><div>{{ data }}</div>-{{ data }}-</template>`,
        },
      )
      expect(formatHtml(container.innerHTML)).toMatchInlineSnapshot(
        `
        "<div><span></span>
        <!--[--><div>foo</div>-foo-<!--]-->
        <!--[--><div>foo</div>-foo-<!--]-->
        <span></span></div>"
      `,
      )

      data.value = 'bar'
      await nextTick()
      expect(formatHtml(container.innerHTML)).toMatchInlineSnapshot(
        `
        "<div><span></span>
        <!--[--><div>bar</div>-bar-<!--]-->
        <!--[--><div>bar</div>-bar-<!--]-->
        <span></span></div>"
      `,
      )
    })

    test('nested consecutive fragment components with multi level anchor insertion', async () => {
      const { container, data } = await testHydration(
        `
      <template><div><span></span><components.Parent/><span></span></div></template>
      `,
        {
          Parent: `<template><div><span/><components.Child/><components.Child/><span/></div></template>`,
          Child: `<template><div>{{ data }}</div>-{{ data }}-</template>`,
        },
      )
      expect(formatHtml(container.innerHTML)).toMatchInlineSnapshot(
        `
        "<div><span></span><div><span></span>
        <!--[--><div>foo</div>-foo-<!--]-->
        <!--[--><div>foo</div>-foo-<!--]-->
        <span></span></div><span></span></div>"
      `,
      )

      data.value = 'bar'
      await nextTick()
      expect(formatHtml(container.innerHTML)).toMatchInlineSnapshot(
        `
        "<div><span></span><div><span></span>
        <!--[--><div>bar</div>-bar-<!--]-->
        <!--[--><div>bar</div>-bar-<!--]-->
        <span></span></div><span></span></div>"
      `,
      )
    })

    test('nested consecutive fragment components with root level anchor insertion', async () => {
      const { container, data } = await testHydration(
        `
      <template><div><span></span><components.Parent/><span></span></div></template>
      `,
        {
          Parent: `<template><components.Child/><components.Child/></template>`,
          Child: `<template><div>{{ data }}</div>-{{ data }}-</template>`,
        },
      )
      expect(formatHtml(container.innerHTML)).toMatchInlineSnapshot(
        `
        "<div><span></span>
        <!--[-->
        <!--[--><div>foo</div>-foo-<!--]-->
        <!--[--><div>foo</div>-foo-<!--]-->
        <!--]-->
        <span></span></div>"
      `,
      )

      data.value = 'bar'
      await nextTick()
      expect(formatHtml(container.innerHTML)).toMatchInlineSnapshot(
        `
        "<div><span></span>
        <!--[-->
        <!--[--><div>bar</div>-bar-<!--]-->
        <!--[--><div>bar</div>-bar-<!--]-->
        <!--]-->
        <span></span></div>"
      `,
      )
    })

    test('mixed fragment component and element with insertion anchor', async () => {
      const { container, data } = await testHydration(
        `<template>
        <div>
          <span/>
          <components.Child/>
          <span/>
          <components.Child/>
          <span/>
        </div>
      </template>
      `,
        {
          Child: `<template><div>{{ data }}</div>-{{ data }}</template>`,
        },
      )
      expect(formatHtml(container.innerHTML)).toMatchInlineSnapshot(
        `
        "<div><span></span>
        <!--[--><div>foo</div>-foo<!--]-->
        <span></span>
        <!--[--><div>foo</div>-foo<!--]-->
        <span></span></div>"
      `,
      )

      data.value = 'bar'
      await nextTick()
      expect(formatHtml(container.innerHTML)).toMatchInlineSnapshot(
        `
        "<div><span></span>
        <!--[--><div>bar</div>-bar<!--]-->
        <span></span>
        <!--[--><div>bar</div>-bar<!--]-->
        <span></span></div>"
      `,
      )
    })

    test('mixed fragment component and text with insertion anchor', async () => {
      const { container, data } = await testHydration(
        `<template>
        <div>
          <span/>
          <components.Child/>
          {{ data }}
          <components.Child/>
          <span/>
        </div>
      </template>
      `,
        {
          Child: `<template><div>{{ data }}</div>-{{ data }}</template>`,
        },
      )
      expect(formatHtml(container.innerHTML)).toMatchInlineSnapshot(
        `
        "<div><span></span>
        <!--[--><div>foo</div>-foo<!--]-->
         foo 
        <!--[--><div>foo</div>-foo<!--]-->
        <span></span></div>"
      `,
      )

      data.value = 'bar'
      await nextTick()
      expect(formatHtml(container.innerHTML)).toMatchInlineSnapshot(
        `
        "<div><span></span>
        <!--[--><div>bar</div>-bar<!--]-->
         bar 
        <!--[--><div>bar</div>-bar<!--]-->
        <span></span></div>"
      `,
      )
    })
  })

  describe('dynamic component', () => {
    test('basic dynamic component', async () => {
      const { container, data } = await testHydration(
        `<template>
          <component :is="components[data]"/>
        </template>`,
        {
          foo: `<template><div>foo</div></template>`,
          bar: `<template><div>bar</div></template>`,
        },
        ref('foo'),
      )
      expect(formatHtml(container.innerHTML)).toMatchInlineSnapshot(
        `"<div>foo</div><!--dynamic-component-->"`,
      )

      data.value = 'bar'
      await nextTick()
      expect(formatHtml(container.innerHTML)).toMatchInlineSnapshot(
        `"<div>bar</div><!--dynamic-component-->"`,
      )
    })

    test('dynamic component with insertion anchor', async () => {
      const { container, data } = await testHydration(
        `<template>
          <div>
            <span/>
            <component :is="components[data]"/>
            <span/>
          </div>
        </template>`,
        {
          foo: `<template><div>foo</div></template>`,
          bar: `<template><div>bar</div></template>`,
        },
        ref('foo'),
      )
      expect(formatHtml(container.innerHTML)).toMatchInlineSnapshot(
        `"<div><span></span><div>foo</div><!--dynamic-component--><span></span></div>"`,
      )

      data.value = 'bar'
      await nextTick()
      expect(formatHtml(container.innerHTML)).toMatchInlineSnapshot(
        `"<div><span></span><div>bar</div><!--dynamic-component--><span></span></div>"`,
      )
    })

    test('consecutive dynamic components with insertion anchor', async () => {
      const { container, data } = await testHydration(
        `<template>
          <div>
            <span/>
            <component :is="components[data]"/>
            <component :is="components[data]"/>
            <span/>
          </div>
        </template>`,
        {
          foo: `<template><div>foo</div></template>`,
          bar: `<template><div>bar</div></template>`,
        },
        ref('foo'),
      )
      expect(formatHtml(container.innerHTML)).toMatchInlineSnapshot(
        `"<div><span></span><div>foo</div><!--dynamic-component--><div>foo</div><!--dynamic-component--><span></span></div>"`,
      )

      data.value = 'bar'
      await nextTick()
      expect(formatHtml(container.innerHTML)).toMatchInlineSnapshot(
        `"<div><span></span><div>bar</div><!--dynamic-component--><div>bar</div><!--dynamic-component--><span></span></div>"`,
      )
    })

    test('dynamic component fallback', async () => {
      const { container, data } = await testHydration(
        `<template>
            <component :is="'button'">
              <span>{{ data }}</span>
            </component>
          </template>`,
        {},
        ref('foo'),
      )

      expect(formatHtml(container.innerHTML)).toMatchInlineSnapshot(
        `"<button><span>foo</span></button><!--dynamic-component-->"`,
      )
      data.value = 'bar'
      await nextTick()
      expect(formatHtml(container.innerHTML)).toMatchInlineSnapshot(
        `"<button><span>bar</span></button><!--dynamic-component-->"`,
      )
    })

    test('in ssr slot vnode fallback', async () => {
      const { container, data } = await testHydration(
        `<template>
            <components.Child>
              <span>{{ data }}</span>
            </components.Child>
          </template>`,
        {
          Child: `
          <template>
            <component :is="'div'">
              <slot />
            </component>
          </template>`,
        },
        ref('foo'),
      )

      expect(formatHtml(container.innerHTML)).toMatchInlineSnapshot(
        `
        "<div>
        <!--[--><span>foo</span><!--]-->
        </div><!--dynamic-component-->"
      `,
      )

      data.value = 'bar'
      await nextTick()
      expect(formatHtml(container.innerHTML)).toMatchInlineSnapshot(
        `
        "<div>
        <!--[--><span>bar</span><!--]-->
        </div><!--dynamic-component-->"
      `,
      )
    })

    test('dynamic component fallback with dynamic slots', async () => {
      const data = ref({
        name: 'default',
        msg: 'foo',
      })
      const { container } = await testHydration(
        `<template>
          <component :is="'div'">
            <template v-slot:[data.name]>
              <span>{{ data.msg }}</span>
            </template>
          </component>
        </template>`,
        {},
        data,
      )

      expect(formatHtml(container.innerHTML)).toMatchInlineSnapshot(
        `"<div><span>foo</span><!----></div><!--dynamic-component-->"`,
      )

      data.value.msg = 'bar'
      await nextTick()
      expect(formatHtml(container.innerHTML)).toMatchInlineSnapshot(
        `"<div><span>bar</span><!----></div><!--dynamic-component-->"`,
      )
    })
  })

  describe('if', () => {
    test('basic toggle - true -> false', async () => {
      const data = ref(true)
      const { container } = await testHydration(
        `<template>
          <div v-if="data">foo</div>
        </template>`,
        undefined,
        data,
      )
      expect(formatHtml(container.innerHTML)).toMatchInlineSnapshot(
        `"<div>foo</div><!--if-->"`,
      )

      data.value = false
      await nextTick()
      expect(formatHtml(container.innerHTML)).toMatchInlineSnapshot(
        `"<!--if-->"`,
      )
    })

    test('basic toggle - false -> true', async () => {
      const data = ref(false)
      const { container } = await testHydration(
        `<template>
          <div v-if="data">foo</div>
        </template>`,
        undefined,
        data,
      )
      expect(formatHtml(container.innerHTML)).toMatchInlineSnapshot(
        `"<!--if-->"`,
      )

      data.value = true
      await nextTick()
      expect(formatHtml(container.innerHTML)).toMatchInlineSnapshot(
        `"<div>foo</div><!--if-->"`,
      )
    })

    test('v-if on insertion parent', async () => {
      const data = ref(true)
      const { container } = await testHydration(
        `<template>
          <div v-if="data">
            <components.Child/>
          </div>
        </template>`,
        { Child: `<template>foo</template>` },
        data,
      )
      expect(formatHtml(container.innerHTML)).toMatchInlineSnapshot(
        `"<div>foo</div><!--if-->"`,
      )

      data.value = false
      await nextTick()
      expect(formatHtml(container.innerHTML)).toMatchInlineSnapshot(
        `"<!--if-->"`,
      )

      data.value = true
      await nextTick()
      expect(formatHtml(container.innerHTML)).toMatchInlineSnapshot(
        `"<div>foo</div><!--if-->"`,
      )
    })

    test('v-if/else-if/else chain - switch branches', async () => {
      const data = ref('a')
      const { container } = await testHydration(
        `<template>
          <div v-if="data === 'a'">foo</div>
          <div v-else-if="data === 'b'">bar</div>
          <div v-else>baz</div>
        </template>`,
        undefined,
        data,
      )
      expect(formatHtml(container.innerHTML)).toMatchInlineSnapshot(
        `"<div>foo</div><!--if-->"`,
      )

      data.value = 'b'
      await nextTick()
      expect(formatHtml(container.innerHTML)).toMatchInlineSnapshot(
        `"<div>bar</div><!--if--><!--if-->"`,
      )

      data.value = 'c'
      await nextTick()
      expect(formatHtml(container.innerHTML)).toMatchInlineSnapshot(
        `"<div>baz</div><!--if--><!--if-->"`,
      )

      data.value = 'a'
      await nextTick()
      expect(formatHtml(container.innerHTML)).toMatchInlineSnapshot(
        `"<div>foo</div><!--if-->"`,
      )
    })

    test('nested if', async () => {
      const data = reactive({ outer: true, inner: true })
      const { container } = await testHydration(
        `<template>
          <div v-if="data.outer">
            <span>outer</span>
            <div v-if="data.inner">inner</div>
          </div>
        </template>`,
        undefined,
        data,
      )
      expect(formatHtml(container.innerHTML)).toMatchInlineSnapshot(
        `"<div><span>outer</span><div>inner</div><!--if--></div><!--if-->"`,
      )

      data.inner = false
      await nextTick()
      expect(formatHtml(container.innerHTML)).toMatchInlineSnapshot(
        `"<div><span>outer</span><!--if--></div><!--if-->"`,
      )

      data.outer = false
      await nextTick()
      expect(formatHtml(container.innerHTML)).toMatchInlineSnapshot(
        `"<!--if-->"`,
      )
    })

    test('on component', async () => {
      const data = ref(true)
      const { container } = await testHydration(
        `<template>
          <components.Child v-if="data"/>
        </template>`,
        { Child: `<template>foo</template>` },
        data,
      )
      expect(formatHtml(container.innerHTML)).toMatchInlineSnapshot(
        `"foo<!--if-->"`,
      )

      data.value = false
      await nextTick()
      expect(formatHtml(container.innerHTML)).toMatchInlineSnapshot(
        `"<!--if-->"`,
      )
    })

    test('consecutive if node', async () => {
      const data = ref(true)
      const { container } = await testHydration(
        `<template>
          <components.Child v-if="data"/>
        </template>`,
        { Child: `<template><div v-if="data">foo</div></template>` },
        data,
      )
      expect(formatHtml(container.innerHTML)).toMatchInlineSnapshot(
        `"<div>foo</div><!--if--><!--if-->"`,
      )

      data.value = false
      await nextTick()
      expect(formatHtml(container.innerHTML)).toMatchInlineSnapshot(
        `"<!--if-->"`,
      )

      data.value = true
      await nextTick()
      expect(formatHtml(container.innerHTML)).toMatchInlineSnapshot(
        `"<div>foo</div><!--if--><!--if-->"`,
      )
    })

    test('mixed prepend and insertion anchor', async () => {
      const data = reactive({
        show: true,
        foo: 'foo',
        bar: 'bar',
        qux: 'qux',
      })
      const { container } = await testHydration(
        `<template>
          <components.Child/>
        </template>`,
        {
          Child: `<template>
            <span v-if="data.show">
              <span v-if="data.show">{{data.foo}}</span>
              <span v-if="data.show">{{data.bar}}</span>
              <span>baz</span>
              <span v-if="data.show">{{data.qux}}</span>
              <span>quux</span>
            </span>
          </template>`,
        },
        data,
      )
      expect(formatHtml(container.innerHTML)).toMatchInlineSnapshot(
        `"<span><span>foo</span><!--if--><span>bar</span><!--if--><span>baz</span><span>qux</span><!--if--><span>quux</span></span><!--if-->"`,
      )

      data.qux = 'qux1'
      await nextTick()
      expect(formatHtml(container.innerHTML)).toMatchInlineSnapshot(
        `"<span><span>foo</span><!--if--><span>bar</span><!--if--><span>baz</span><span>qux1</span><!--if--><span>quux</span></span><!--if-->"`,
      )

      data.foo = 'foo1'
      await nextTick()
      expect(formatHtml(container.innerHTML)).toMatchInlineSnapshot(
        `"<span><span>foo1</span><!--if--><span>bar</span><!--if--><span>baz</span><span>qux1</span><!--if--><span>quux</span></span><!--if-->"`,
      )
    })

    test('v-if/else-if/else chain on component - switch branches', async () => {
      const data = ref('a')
      const { container } = await testHydration(
        `<template>
          <components.Child1 v-if="data === 'a'"/>
          <components.Child2 v-else-if="data === 'b'"/>
          <components.Child3 v-else/>
        </template>`,
        {
          Child1: `<template><span>{{data}} child1</span></template>`,
          Child2: `<template><span>{{data}} child2</span></template>`,
          Child3: `<template><span>{{data}} child3</span></template>`,
        },
        data,
      )
      expect(formatHtml(container.innerHTML)).toMatchInlineSnapshot(
        `"<span>a child1</span><!--if-->"`,
      )

      data.value = 'b'
      await nextTick()
      expect(formatHtml(container.innerHTML)).toMatchInlineSnapshot(
        `"<span>b child2</span><!--if--><!--if-->"`,
      )

      data.value = 'c'
      await nextTick()
      expect(formatHtml(container.innerHTML)).toMatchInlineSnapshot(
        `"<span>c child3</span><!--if--><!--if-->"`,
      )

      data.value = 'a'
      await nextTick()
      expect(formatHtml(container.innerHTML)).toMatchInlineSnapshot(
        `"<span>a child1</span><!--if-->"`,
      )
    })

    test('on component with insertion anchor', async () => {
      const data = ref(true)
      const { container } = await testHydration(
        `<template>
          <div>
            <span/>
            <components.Child v-if="data"/>
            <span/>
          </div>
        </template>`,
        { Child: `<template>foo</template>` },
        data,
      )
      expect(formatHtml(container.innerHTML)).toMatchInlineSnapshot(
        `"<div><span></span>foo<!--if--><span></span></div>"`,
      )

      data.value = false
      await nextTick()
      expect(formatHtml(container.innerHTML)).toMatchInlineSnapshot(
        `"<div><span></span><!--if--><span></span></div>"`,
      )
    })

    test('consecutive component with insertion parent', async () => {
      const data = reactive({
        show: true,
        foo: 'foo',
        bar: 'bar',
      })
      const { container } = await testHydration(
        `<template>
          <div v-if="data.show">
            <components.Child/>
            <components.Child2/>
          </div>
        </template>`,
        {
          Child: `<template><span>{{data.foo}}</span></template>`,
          Child2: `<template><span>{{data.bar}}</span></template>`,
        },
        data,
      )
      expect(formatHtml(container.innerHTML)).toMatchInlineSnapshot(
        `"<div><span>foo</span><span>bar</span></div><!--if-->"`,
      )

      data.show = false
      await nextTick()
      expect(formatHtml(container.innerHTML)).toMatchInlineSnapshot(
        `"<!--if-->"`,
      )

      data.show = true
      await nextTick()
      expect(formatHtml(container.innerHTML)).toMatchInlineSnapshot(
        `"<div><span>foo</span><span>bar</span></div><!--if-->"`,
      )

      data.foo = 'foo1'
      data.bar = 'bar1'
      await nextTick()
      expect(formatHtml(container.innerHTML)).toMatchInlineSnapshot(
        `"<div><span>foo1</span><span>bar1</span></div><!--if-->"`,
      )
    })

    test('on fragment component', async () => {
      const data = ref(true)
      const { container } = await testHydration(
        `<template>
          <div>
            <components.Child v-if="data"/>
          </div>
        </template>`,
        {
          Child: `<template><div>{{ data }}</div>-{{ data }}-</template>`,
        },
        data,
      )
      expect(formatHtml(container.innerHTML)).toMatchInlineSnapshot(
        `
        "<div>
        <!--[--><div>true</div>-true-<!--]-->
        <!--if--></div>"
      `,
      )

      data.value = false
      await nextTick()
      expect(formatHtml(container.innerHTML)).toMatchInlineSnapshot(
        `
        "<div>
        <!--[--><!--]-->
        <!--if--></div>"
      `,
      )

      data.value = true
      await nextTick()
      expect(formatHtml(container.innerHTML)).toMatchInlineSnapshot(
        `
        "<div>
        <!--[--><!--]-->
        <div>true</div>-true-<!--if--></div>"
      `,
      )
    })

    test('on fragment component with insertion anchor', async () => {
      const data = ref(true)
      const { container } = await testHydration(
        `<template>
          <div>
            <span/>
            <components.Child v-if="data"/>
            <span/>
          </div>
        </template>`,
        {
          Child: `<template><div>{{ data }}</div>-{{ data }}-</template>`,
        },
        data,
      )
      expect(formatHtml(container.innerHTML)).toMatchInlineSnapshot(
        `
        "<div><span></span>
        <!--[--><div>true</div>-true-<!--]-->
        <!--if--><span></span></div>"
      `,
      )

      data.value = false
      await nextTick()
      expect(formatHtml(container.innerHTML)).toMatchInlineSnapshot(
        `
        "<div><span></span>
        <!--[--><!--]-->
        <!--if--><span></span></div>"
      `,
      )

      data.value = true
      await nextTick()
      expect(formatHtml(container.innerHTML)).toMatchInlineSnapshot(`
        "<div><span></span>
        <!--[--><!--]-->
        <div>true</div>-true-<!--if--><span></span></div>"
      `)
    })

    test('consecutive v-if on fragment component with insertion anchor', async () => {
      const data = ref(true)
      const { container } = await testHydration(
        `<template>
          <div>
            <span/>
            <components.Child v-if="data"/>
            <components.Child v-if="data"/>
            <span/>
          </div>
        </template>`,
        {
          Child: `<template><div>{{ data }}</div>-{{ data }}-</template>`,
        },
        data,
      )
      expect(formatHtml(container.innerHTML)).toMatchInlineSnapshot(
        `
        "<div><span></span>
        <!--[--><div>true</div>-true-<!--]-->
        <!--if-->
        <!--[--><div>true</div>-true-<!--]-->
        <!--if--><span></span></div>"
      `,
      )

      data.value = false
      await nextTick()
      expect(formatHtml(container.innerHTML)).toMatchInlineSnapshot(
        `
        "<div><span></span>
        <!--[--><!--]-->
        <!--if-->
        <!--[--><!--]-->
        <!--if--><span></span></div>"
      `,
      )

      data.value = true
      await nextTick()
      expect(formatHtml(container.innerHTML)).toMatchInlineSnapshot(`
        "<div><span></span>
        <!--[--><!--]-->
        <div>true</div>-true-<!--if-->
        <!--[--><!--]-->
        <div>true</div>-true-<!--if--><span></span></div>"
      `)
    })

    test('on dynamic component with insertion anchor', async () => {
      const data = ref(true)
      const { container } = await testHydration(
        `<template>
          <div>
            <span/>
            <component :is="components.Child" v-if="data"/>
            <span/>
          </div>
        </template>`,
        { Child: `<template>foo</template>` },
        data,
      )
      expect(formatHtml(container.innerHTML)).toMatchInlineSnapshot(
        `"<div><span></span>foo<!--dynamic-component--><!--if--><span></span></div>"`,
      )

      data.value = false
      await nextTick()
      expect(formatHtml(container.innerHTML)).toMatchInlineSnapshot(
        `"<div><span></span><!--if--><span></span></div>"`,
      )

      data.value = true
      await nextTick()
      expect(formatHtml(container.innerHTML)).toMatchInlineSnapshot(
        `"<div><span></span>foo<!--dynamic-component--><!--if--><span></span></div>"`,
      )
    })
  })

  describe('for', () => {
    test('basic v-for', async () => {
      const { container, data } = await testHydration(
        `<template>
          <span v-for="item in data" :key="item">{{ item }}</span>
        </template>`,
        undefined,
        ref(['a', 'b', 'c']),
      )
      expect(formatHtml(container.innerHTML)).toMatchInlineSnapshot(
        `
        "
        <!--[--><span>a</span><span>b</span><span>c</span><!--]-->
        "
      `,
      )

      data.value.push('d')
      await nextTick()
      expect(formatHtml(container.innerHTML)).toMatchInlineSnapshot(
        `
        "
        <!--[--><span>a</span><span>b</span><span>c</span><span>d</span><!--]-->
        "
      `,
      )
    })

    test('empty v-for', async () => {
      const { container, data } = await testHydration(
        `<template>
          <span v-for="item in data" :key="item">{{ item }}</span>
        </template>`,
        undefined,
        ref([]),
      )
      expect(formatHtml(container.innerHTML)).toMatchInlineSnapshot(
        `
        "
        <!--[--><!--]-->
        "
      `,
      )

      data.value.push('a')
      await nextTick()
      expect(formatHtml(container.innerHTML)).toMatchInlineSnapshot(
        `
        "
        <!--[--><span>a</span><!--]-->
        "
      `,
      )
    })

    test('v-for with insertion parent + sibling component', async () => {
      const { container, data } = await testHydration(
        `<template>
          <div>
            <span v-for="item in data" :key="item">{{ item }}</span>
          </div>
          <components.Child/>
        </template>`,
        {
          Child: `<template><div>{{data.length}}</div></template>`,
        },
        ref(['a', 'b', 'c']),
      )
      expect(formatHtml(container.innerHTML)).toMatchInlineSnapshot(
        `
        "
        <!--[--><div>
        <!--[--><span>a</span><span>b</span><span>c</span><!--]-->
        </div><div>3</div><!--]-->
        "
      `,
      )

      data.value.push('d')
      await nextTick()
      expect(formatHtml(container.innerHTML)).toMatchInlineSnapshot(
        `
        "
        <!--[--><div>
        <!--[--><span>a</span><span>b</span><span>c</span><span>d</span><!--]-->
        </div><div>4</div><!--]-->
        "
      `,
      )
    })

    test('v-for with insertion anchor', async () => {
      const { container, data } = await testHydration(
        `<template>
          <div>
            <span/>
            <span v-for="item in data" :key="item">{{ item }}</span>
            <span/>
          </div>
        </template>`,
        undefined,
        ref(['a', 'b', 'c']),
      )
      expect(formatHtml(container.innerHTML)).toMatchInlineSnapshot(
        `
        "<div><span></span>
        <!--[--><span>a</span><span>b</span><span>c</span><!--]-->
        <span></span></div>"
      `,
      )

      data.value.push('d')
      await nextTick()
      expect(formatHtml(container.innerHTML)).toMatchInlineSnapshot(
        `
        "<div><span></span>
        <!--[--><span>a</span><span>b</span><span>c</span><span>d</span><!--]-->
        <span></span></div>"
      `,
      )

      data.value.splice(0, 1)
      await nextTick()
      expect(formatHtml(container.innerHTML)).toMatchInlineSnapshot(
        `
        "<div><span></span>
        <!--[--><span>b</span><span>c</span><span>d</span><!--]-->
        <span></span></div>"
      `,
      )
    })

    test('consecutive v-for with insertion anchor', async () => {
      const { container, data } = await testHydration(
        `<template>
          <div>
            <span/>
            <span v-for="item in data" :key="item">{{ item }}</span>
            <span v-for="item in data" :key="item">{{ item }}</span>
            <span/>
          </div>
        </template>`,
        undefined,
        ref(['a', 'b', 'c']),
      )
      expect(formatHtml(container.innerHTML)).toMatchInlineSnapshot(
        `
        "<div><span></span>
        <!--[--><span>a</span><span>b</span><span>c</span><!--]-->
        <!--[--><span>a</span><span>b</span><span>c</span><!--]-->
        <span></span></div>"
      `,
      )

      data.value.push('d')
      await nextTick()
      expect(formatHtml(container.innerHTML)).toMatchInlineSnapshot(
        `
        "<div><span></span>
        <!--[--><span>a</span><span>b</span><span>c</span><span>d</span><!--]-->
        <!--[--><span>a</span><span>b</span><span>c</span><span>d</span><!--]-->
        <span></span></div>"
      `,
      )

      data.value.splice(0, 2)
      await nextTick()
      expect(formatHtml(container.innerHTML)).toMatchInlineSnapshot(
        `
        "<div><span></span>
        <!--[--><span>c</span><span>d</span><!--]-->
        <!--[--><span>c</span><span>d</span><!--]-->
        <span></span></div>"
      `,
      )
    })

    test('v-for on component', async () => {
      const { container, data } = await testHydration(
        `<template>
          <div>
            <components.Child v-for="item in data" :key="item"/>
          </div>
        </template>`,
        {
          Child: `<template><div>comp</div></template>`,
        },
        ref(['a', 'b', 'c']),
      )

      expect(formatHtml(container.innerHTML)).toMatchInlineSnapshot(
        `
        "<div>
        <!--[--><div>comp</div><div>comp</div><div>comp</div><!--]-->
        </div>"
      `,
      )

      data.value.push('d')
      await nextTick()
      expect(formatHtml(container.innerHTML)).toMatchInlineSnapshot(
        `
        "<div>
        <!--[--><div>comp</div><div>comp</div><div>comp</div><div>comp</div><!--]-->
        </div>"
      `,
      )
    })

    test('v-for on component with slots', async () => {
      const { container, data } = await testHydration(
        `<template>
          <div>
            <components.Child v-for="item in data" :key="item">
              <span>{{ item }}</span>
            </components.Child>
          </div>
        </template>`,
        {
          Child: `<template><slot/></template>`,
        },
        ref(['a', 'b', 'c']),
      )
      expect(formatHtml(container.innerHTML)).toMatchInlineSnapshot(
        `
        "<div>
        <!--[-->
        <!--[--><span>a</span><!--]-->
        <!--[--><span>b</span><!--]-->
        <!--[--><span>c</span><!--]-->
        <!--]-->
        </div>"
      `,
      )

      data.value.push('d')
      await nextTick()
      expect(formatHtml(container.innerHTML)).toMatchInlineSnapshot(
        `
        "<div>
        <!--[-->
        <!--[--><span>a</span><!--]-->
        <!--[--><span>b</span><!--]-->
        <!--[--><span>c</span><!--]-->
        <span>d</span><!--slot--><!--]-->
        </div>"
      `,
      )
    })

    test('on fragment component', async () => {
      const { container, data } = await testHydration(
        `<template>
          <div>
            <components.Child v-for="item in data" :key="item"/>
          </div>
        </template>`,
        {
          Child: `<template><div>foo</div>-bar-</template>`,
        },
        ref(['a', 'b', 'c']),
      )
      expect(formatHtml(container.innerHTML)).toMatchInlineSnapshot(
        `
        "<div>
        <!--[-->
        <!--[--><div>foo</div>-bar-<!--]-->
        <!--[--><div>foo</div>-bar-<!--]-->
        <!--[--><div>foo</div>-bar-<!--]-->
        <!--]-->
        </div>"
      `,
      )

      data.value.push('d')
      await nextTick()
      expect(formatHtml(container.innerHTML)).toMatchInlineSnapshot(
        `
        "<div>
        <!--[-->
        <!--[--><div>foo</div>-bar-<!--]-->
        <!--[--><div>foo</div>-bar-<!--]-->
        <!--[--><div>foo</div>-bar-<!--]-->
        <div>foo</div>-bar-<!--]-->
        </div>"
      `,
      )
    })

    test('on component with non-hydration node', async () => {
      const data = ref({ show: true, msg: 'foo' })
      const { container } = await testHydration(
        `<template>
          <div>
            <components.Child v-for="item in 2" :key="item"/>
          </div>
        </template>`,
        {
          Child: `<template>
            <div>
              <div>
                <div v-if="data.show">{{ data.msg }}</div>
              </div>
              <span>non-hydration node</span>
            </div>
          </template>`,
        },
        data,
      )
      expect(formatHtml(container.innerHTML)).toMatchInlineSnapshot(
        `
        "<div>
        <!--[--><div><div><div>foo</div><!--if--></div><span>non-hydration node</span></div><div><div><div>foo</div><!--if--></div><span>non-hydration node</span></div><!--]-->
        </div>"
      `,
      )

      data.value.msg = 'bar'
      await nextTick()
      expect(formatHtml(container.innerHTML)).toMatchInlineSnapshot(
        `
        "<div>
        <!--[--><div><div><div>bar</div><!--if--></div><span>non-hydration node</span></div><div><div><div>bar</div><!--if--></div><span>non-hydration node</span></div><!--]-->
        </div>"
      `,
      )

      data.value.show = false
      await nextTick()
      expect(formatHtml(container.innerHTML)).toMatchInlineSnapshot(`
        "<div>
        <!--[--><div><div><!--if--></div><span>non-hydration node</span></div><div><div><!--if--></div><span>non-hydration node</span></div><!--]-->
        </div>"
      `)

      data.value.show = true
      await nextTick()
      expect(formatHtml(container.innerHTML)).toMatchInlineSnapshot(`
        "<div>
        <!--[--><div><div><div>bar</div><!--if--></div><span>non-hydration node</span></div><div><div><div>bar</div><!--if--></div><span>non-hydration node</span></div><!--]-->
        </div>"
      `)
    })

    test('with non-hydration node', async () => {
      const data = ref({ show: true, msg: 'foo' })
      const { container } = await testHydration(
        `<template>
          <div>
            <div v-for="item in 2">
              <div>
                <div v-if="data.show">{{ data.msg }}</div>
              </div>
              <span>non-hydration node</span>
            </div>
          </div>
        </template>`,
        {},
        data,
      )
      expect(formatHtml(container.innerHTML)).toMatchInlineSnapshot(
        `
        "<div>
        <!--[--><div><div><div>foo</div><!--if--></div><span>non-hydration node</span></div><div><div><div>foo</div><!--if--></div><span>non-hydration node</span></div><!--]-->
        </div>"
      `,
      )

      data.value.msg = 'bar'
      await nextTick()
      expect(formatHtml(container.innerHTML)).toMatchInlineSnapshot(
        `
        "<div>
        <!--[--><div><div><div>bar</div><!--if--></div><span>non-hydration node</span></div><div><div><div>bar</div><!--if--></div><span>non-hydration node</span></div><!--]-->
        </div>"
      `,
      )

      data.value.show = false
      await nextTick()
      expect(formatHtml(container.innerHTML)).toMatchInlineSnapshot(`
        "<div>
        <!--[--><div><div><!--if--></div><span>non-hydration node</span></div><div><div><!--if--></div><span>non-hydration node</span></div><!--]-->
        </div>"
      `)

      data.value.show = true
      await nextTick()
      expect(formatHtml(container.innerHTML)).toMatchInlineSnapshot(`
        "<div>
        <!--[--><div><div><div>bar</div><!--if--></div><span>non-hydration node</span></div><div><div><div>bar</div><!--if--></div><span>non-hydration node</span></div><!--]-->
        </div>"
      `)
    })
  })

  describe('slots', () => {
    test('basic slot', async () => {
      const { data, container } = await testHydration(
        `<template>
          <components.Child>
            <span>{{data}}</span>
          </components.Child>
        </template>`,
        {
          Child: `<template><slot/></template>`,
        },
      )
      expect(formatHtml(container.innerHTML)).toMatchInlineSnapshot(
        `
        "
        <!--[--><span>foo</span><!--]-->
        "
      `,
      )

      data.value = 'bar'
      await nextTick()
      expect(formatHtml(container.innerHTML)).toMatchInlineSnapshot(
        `
        "
        <!--[--><span>bar</span><!--]-->
        "
      `,
      )
    })

    test('named slot', async () => {
      const { data, container } = await testHydration(
        `<template>
          <components.Child>
            <template #foo>
              <span>{{data}}</span>
            </template>
          </components.Child>
        </template>`,
        {
          Child: `<template><slot/><slot name="foo"/></template>`,
        },
      )
      expect(formatHtml(container.innerHTML)).toMatchInlineSnapshot(
        `
        "
        <!--[-->
        <!--[--><!--]-->
        <!--[--><span>foo</span><!--]-->
        <!--]-->
        "
      `,
      )

      data.value = 'bar'
      await nextTick()
      expect(formatHtml(container.innerHTML)).toMatchInlineSnapshot(
        `
        "
        <!--[-->
        <!--[--><!--]-->
        <!--[--><span>bar</span><!--]-->
        <!--]-->
        "
      `,
      )
    })

    test('named slot with v-if', async () => {
      const { data, container } = await testHydration(
        `<template>
          <components.Child>
            <template #foo v-if="data">
              <span>{{data}}</span>
            </template>
          </components.Child>
        </template>`,
        {
          Child: `<template><slot name="foo"/></template>`,
        },
      )
      expect(formatHtml(container.innerHTML)).toMatchInlineSnapshot(
        `
        "
        <!--[--><span>foo</span><!--]-->
        "
      `,
      )

      data.value = false
      await nextTick()
      expect(formatHtml(container.innerHTML)).toMatchInlineSnapshot(
        `
        "
        <!--[--><!--]-->
        "
      `,
      )

      data.value = true
      await nextTick()
      expect(formatHtml(container.innerHTML)).toMatchInlineSnapshot(`
        "
        <!--[--><span>true</span><!--]-->
        "
      `)
    })

    test('named slot with v-if and v-for', async () => {
      const data = reactive({
        show: true,
        items: ['a', 'b', 'c'],
      })
      const { container } = await testHydration(
        `<template>
          <components.Child>
            <template #foo v-if="data.show">
              <span v-for="item in data.items" :key="item">{{item}}</span>
            </template>
          </components.Child>
        </template>`,
        {
          Child: `<template><slot name="foo"/></template>`,
        },
        data,
      )
      expect(formatHtml(container.innerHTML)).toMatchInlineSnapshot(
        `
        "
        <!--[-->
        <!--[--><span>a</span><span>b</span><span>c</span><!--]-->
        <!--]-->
        "
      `,
      )

      data.show = false
      await nextTick()
      expect(formatHtml(container.innerHTML)).toMatchInlineSnapshot(
        `
        "
        <!--[-->
        <!--[--><!--]-->
        "
      `,
      )

      data.show = true
      await nextTick()
      expect(formatHtml(container.innerHTML)).toMatchInlineSnapshot(
        `
        "
        <!--[-->
        <!--[--><span>a</span><span>b</span><span>c</span><!--for--><!--]-->
        "
      `,
      )
    })

    test('with insertion anchor', async () => {
      const { data, container } = await testHydration(
        `<template>
          <components.Child>
            <span/>
            <span>{{data}}</span>
            <span/>
          </components.Child>
        </template>`,
        {
          Child: `<template><slot/></template>`,
        },
      )
      expect(formatHtml(container.innerHTML)).toMatchInlineSnapshot(
        `
        "
        <!--[--><span></span><span>foo</span><span></span><!--]-->
        "
      `,
      )

      data.value = 'bar'
      await nextTick()
      expect(formatHtml(container.innerHTML)).toMatchInlineSnapshot(
        `
        "
        <!--[--><span></span><span>bar</span><span></span><!--]-->
        "
      `,
      )
    })

    test('with multi level anchor insertion', async () => {
      const { data, container } = await testHydration(
        `<template>
          <components.Child>
            <span/>
            <span>{{data}}</span>
            <span/>
          </components.Child>
        </template>`,
        {
          Child: `
          <template>
            <div/>
              <div/>
              <slot/>
              <div/>
            </div>
          </template>`,
        },
      )
      expect(formatHtml(container.innerHTML)).toMatchInlineSnapshot(
        `
        "
        <!--[--><div></div><div></div>
        <!--[--><span></span><span>foo</span><span></span><!--]-->
        <div></div><!--]-->
        "
      `,
      )

      data.value = 'bar'
      await nextTick()
      expect(formatHtml(container.innerHTML)).toMatchInlineSnapshot(
        `
        "
        <!--[--><div></div><div></div>
        <!--[--><span></span><span>bar</span><span></span><!--]-->
        <div></div><!--]-->
        "
      `,
      )
    })

    test('mixed slot and text node', async () => {
      const data = reactive({
        text: 'foo',
        msg: 'hi',
      })
      const { container } = await testHydration(
        `<template>
          <components.Child>
            <span>{{data.text}}</span>
          </components.Child>
        </template>`,
        {
          Child: `<template><div><slot/>{{data.msg}}</div></template>`,
        },
        data,
      )

      expect(formatHtml(container.innerHTML)).toMatchInlineSnapshot(
        `
        "<div>
        <!--[--><span>foo</span><!--]-->
        hi</div>"
      `,
      )

      data.msg = 'bar'
      await nextTick()
      expect(formatHtml(container.innerHTML)).toMatchInlineSnapshot(
        `
        "<div>
        <!--[--><span>foo</span><!--]-->
        bar</div>"
      `,
      )
    })

    test('mixed root slot and text node', async () => {
      const data = reactive({
        text: 'foo',
        msg: 'hi',
      })
      const { container } = await testHydration(
        `<template>
          <components.Child>
            <span>{{data.text}}</span>
          </components.Child>
        </template>`,
        {
          Child: `<template>{{data.text}}<slot/>{{data.msg}}</template>`,
        },
        data,
      )

      expect(formatHtml(container.innerHTML)).toMatchInlineSnapshot(
        `
        "
        <!--[-->foo
        <!--[--><span>foo</span><!--]-->
        hi<!--]-->
        "
      `,
      )

      data.msg = 'bar'
      await nextTick()
      expect(formatHtml(container.innerHTML)).toMatchInlineSnapshot(
        `
        "
        <!--[-->foo
        <!--[--><span>foo</span><!--]-->
        bar<!--]-->
        "
      `,
      )
    })

    test('mixed consecutive slot and element', async () => {
      const data = reactive({
        text: 'foo',
        msg: 'hi',
      })
      const { container } = await testHydration(
        `<template>
          <components.Child>
            <template #foo><span>{{data.text}}</span></template>
            <template #bar><span>bar</span></template>
          </components.Child>
        </template>`,
        {
          Child: `<template><div><slot name="foo"/><slot name="bar"/><div>{{data.msg}}</div></div></template>`,
        },
        data,
      )

      expect(formatHtml(container.innerHTML)).toMatchInlineSnapshot(
        `
        "<div>
        <!--[--><span>foo</span><!--]-->
        <!--[--><span>bar</span><!--]-->
        <div>hi</div></div>"
      `,
      )

      data.msg = 'bar'
      await nextTick()
      expect(formatHtml(container.innerHTML)).toMatchInlineSnapshot(
        `
        "<div>
        <!--[--><span>foo</span><!--]-->
        <!--[--><span>bar</span><!--]-->
        <div>bar</div></div>"
      `,
      )
    })

    test('mixed slot and element', async () => {
      const data = reactive({
        text: 'foo',
        msg: 'hi',
      })
      const { container } = await testHydration(
        `<template>
          <components.Child>
            <span>{{data.text}}</span>
          </components.Child>
        </template>`,
        {
          Child: `<template><div><slot/><div>{{data.msg}}</div></div></template>`,
        },
        data,
      )

      expect(formatHtml(container.innerHTML)).toMatchInlineSnapshot(
        `
        "<div>
        <!--[--><span>foo</span><!--]-->
        <div>hi</div></div>"
      `,
      )

      data.msg = 'bar'
      await nextTick()
      expect(formatHtml(container.innerHTML)).toMatchInlineSnapshot(
        `
        "<div>
        <!--[--><span>foo</span><!--]-->
        <div>bar</div></div>"
      `,
      )
    })

    test('mixed slot and component', async () => {
      const data = reactive({
        msg1: 'foo',
        msg2: 'bar',
      })
      const { container } = await testHydration(
        `<template>
          <components.Child>
            <span>{{data.msg1}}</span>
          </components.Child>
        </template>`,
        {
          Child: `
          <template>
            <div>
              <components.Child2/>
              <slot/>
              <components.Child2/>
            </div>
          </template>`,
          Child2: `
          <template>
            <div>{{data.msg2}}</div>
          </template>`,
        },
        data,
      )
      expect(formatHtml(container.innerHTML)).toMatchInlineSnapshot(
        `
        "<div><div>bar</div>
        <!--[--><span>foo</span><!--]-->
        <div>bar</div></div>"
      `,
      )

      data.msg2 = 'hello'
      await nextTick()
      expect(formatHtml(container.innerHTML)).toMatchInlineSnapshot(
        `
        "<div><div>hello</div>
        <!--[--><span>foo</span><!--]-->
        <div>hello</div></div>"
      `,
      )
    })

    test('mixed slot and fragment component', async () => {
      const data = reactive({
        msg1: 'foo',
        msg2: 'bar',
      })
      const { container } = await testHydration(
        `<template>
          <components.Child>
            <span>{{data.msg1}}</span>
          </components.Child>
        </template>`,
        {
          Child: `
          <template>
            <div>
              <components.Child2/>
              <slot/>
              <components.Child2/>
            </div>
          </template>`,
          Child2: `
          <template>
            <div>{{data.msg1}}</div> {{data.msg2}}
          </template>`,
        },
        data,
      )
      expect(formatHtml(container.innerHTML)).toMatchInlineSnapshot(
        `
        "<div>
        <!--[--><div>foo</div> bar<!--]-->
        <!--[--><span>foo</span><!--]-->
        <!--[--><div>foo</div> bar<!--]-->
        </div>"
      `,
      )

      data.msg1 = 'hello'
      data.msg2 = 'vapor'
      await nextTick()
      expect(formatHtml(container.innerHTML)).toMatchInlineSnapshot(
        `
        "<div>
        <!--[--><div>hello</div> vapor<!--]-->
        <!--[--><span>hello</span><!--]-->
        <!--[--><div>hello</div> vapor<!--]-->
        </div>"
      `,
      )
    })

    test('mixed slot and v-if', async () => {
      const data = reactive({
        show: true,
        msg: 'foo',
      })
      const { container } = await testHydration(
        `<template>
          <components.Child>
            <span>{{data.msg}}</span>
          </components.Child>
        </template>`,
        {
          Child: `
          <template>
            <div v-if="data.show">{{data.msg}}</div>
            <slot/>
            <div v-if="data.show">{{data.msg}}</div>
          </template>`,
        },
        data,
      )

      expect(formatHtml(container.innerHTML)).toMatchInlineSnapshot(
        `
        "
        <!--[--><div>foo</div><!--if-->
        <!--[--><span>foo</span><!--]-->
        <div>foo</div><!--if--><!--]-->
        "
      `,
      )

      data.show = false
      await nextTick()
      expect(formatHtml(container.innerHTML)).toMatchInlineSnapshot(
        `
        "
        <!--[--><!--if-->
        <!--[--><span>foo</span><!--]-->
        <!--if--><!--]-->
        "
      `,
      )

      data.show = true
      await nextTick()
      expect(formatHtml(container.innerHTML)).toMatchInlineSnapshot(`
        "
        <!--[--><div>foo</div><!--if-->
        <!--[--><span>foo</span><!--]-->
        <div>foo</div><!--if--><!--]-->
        "
      `)
    })

    test('mixed slot and v-for', async () => {
      const data = reactive({
        items: ['a', 'b', 'c'],
        msg: 'foo',
      })
      const { container } = await testHydration(
        `<template>
          <components.Child>
            <span>{{data.msg}}</span>
          </components.Child>
        </template>`,
        {
          Child: `
          <template>
            <div v-for="item in data.items" :key="item">{{item}}</div>
            <slot/>
            <div v-for="item in data.items" :key="item">{{item}}</div>
          </template>`,
        },
        data,
      )

      expect(formatHtml(container.innerHTML)).toMatchInlineSnapshot(
        `
        "
        <!--[-->
        <!--[--><div>a</div><div>b</div><div>c</div><!--]-->
        <!--[--><span>foo</span><!--]-->
        <!--[--><div>a</div><div>b</div><div>c</div><!--]-->
        <!--]-->
        "
      `,
      )

      data.items.push('d')
      await nextTick()
      expect(formatHtml(container.innerHTML)).toMatchInlineSnapshot(
        `
        "
        <!--[-->
        <!--[--><div>a</div><div>b</div><div>c</div><div>d</div><!--]-->
        <!--[--><span>foo</span><!--]-->
        <!--[--><div>a</div><div>b</div><div>c</div><div>d</div><!--]-->
        <!--]-->
        "
      `,
      )
    })

    test('consecutive slots', async () => {
      const data = reactive({
        msg1: 'foo',
        msg2: 'bar',
      })

      const { container } = await testHydration(
        `<template>
          <components.Child>
            <span>{{data.msg1}}</span>
            <template #bar>
              <span>{{data.msg2}}</span>
            </template>
          </components.Child>
        </template>`,
        {
          Child: `<template><slot/><slot name="bar"/></template>`,
        },
        data,
      )

      expect(formatHtml(container.innerHTML)).toMatchInlineSnapshot(
        `
        "
        <!--[-->
        <!--[--><span>foo</span><!--]-->
        <!--[--><span>bar</span><!--]-->
        <!--]-->
        "
      `,
      )

      data.msg1 = 'hello'
      data.msg2 = 'vapor'
      await nextTick()
      expect(formatHtml(container.innerHTML)).toMatchInlineSnapshot(
        `
        "
        <!--[-->
        <!--[--><span>hello</span><!--]-->
        <!--[--><span>vapor</span><!--]-->
        <!--]-->
        "
      `,
      )
    })

    test('consecutive slots with insertion anchor', async () => {
      const data = reactive({
        msg1: 'foo',
        msg2: 'bar',
      })

      const { container } = await testHydration(
        `<template>
          <components.Child>
            <span>{{data.msg1}}</span>
            <template #bar>
              <span>{{data.msg2}}</span>
            </template>
          </components.Child>
        </template>`,
        {
          Child: `<template>
            <div>
              <span/>
              <slot/>
              <slot name="bar"/>
              <span/>
            </div>
          </template>`,
        },
        data,
      )

      expect(formatHtml(container.innerHTML)).toMatchInlineSnapshot(
        `
        "<div><span></span>
        <!--[--><span>foo</span><!--]-->
        <!--[--><span>bar</span><!--]-->
        <span></span></div>"
      `,
      )

      data.msg1 = 'hello'
      data.msg2 = 'vapor'
      await nextTick()
      expect(formatHtml(container.innerHTML)).toMatchInlineSnapshot(
        `
        "<div><span></span>
        <!--[--><span>hello</span><!--]-->
        <!--[--><span>vapor</span><!--]-->
        <span></span></div>"
      `,
      )
    })

    test('consecutive slots prepend', async () => {
      const data = reactive({
        msg1: 'foo',
        msg2: 'bar',
        msg3: 'baz',
      })

      const { container } = await testHydration(
        `<template>
          <components.Child>
            <template #foo>
              <span>{{data.msg1}}</span>
            </template>
            <template #bar>
              <span>{{data.msg2}}</span>
            </template>
          </components.Child>
        </template>`,
        {
          Child: `<template>
            <div>
              <slot name="foo"/>
              <slot name="bar"/>
              <div>{{data.msg3}}</div>
            </div>
          </template>`,
        },
        data,
      )

      expect(formatHtml(container.innerHTML)).toMatchInlineSnapshot(
        `
        "<div>
        <!--[--><span>foo</span><!--]-->
        <!--[--><span>bar</span><!--]-->
        <div>baz</div></div>"
      `,
      )

      data.msg1 = 'hello'
      data.msg2 = 'vapor'
      await nextTick()
      expect(formatHtml(container.innerHTML)).toMatchInlineSnapshot(
        `
        "<div>
        <!--[--><span>hello</span><!--]-->
        <!--[--><span>vapor</span><!--]-->
        <div>baz</div></div>"
      `,
      )
    })

    test('slot fallback', async () => {
      const data = reactive({
        foo: 'foo',
      })
      const { container } = await testHydration(
        `<template>
          <components.Child>
          </components.Child>
        </template>`,
        {
          Child: `<template><slot><span>{{data.foo}}</span></slot></template>`,
        },
        data,
      )
      expect(formatHtml(container.innerHTML)).toMatchInlineSnapshot(
        `
        "
        <!--[--><span>foo</span><!--]-->
        "
      `,
      )

      data.foo = 'bar'
      await nextTick()
      expect(formatHtml(container.innerHTML)).toMatchInlineSnapshot(
        `
        "
        <!--[--><span>bar</span><!--]-->
        "
      `,
      )
    })

    test('forwarded slot', async () => {
      const data = reactive({
        foo: 'foo',
        bar: 'bar',
      })
      const { container } = await testHydration(
        `<template>
          <div>
            <components.Parent>
              <span>{{data.foo}}</span>
            </components.Parent>
            <div>{{data.bar}}</div>
          </div>
        </template>`,
        {
          Parent: `<template><div><components.Child><slot/></components.Child></div></template>`,
          Child: `<template><div><slot/></div></template>`,
        },
        data,
      )
      expect(formatHtml(container.innerHTML)).toMatchInlineSnapshot(
        `
        "<div><div><div>
        <!--[-->
        <!--[--><span>foo</span><!--]-->
        <!--]-->
        </div></div><div>bar</div></div>"
      `,
      )

      data.foo = 'foo1'
      data.bar = 'bar1'
      await nextTick()
      expect(formatHtml(container.innerHTML)).toMatchInlineSnapshot(
        `
        "<div><div><div>
        <!--[-->
        <!--[--><span>foo1</span><!--]-->
        <!--]-->
        </div></div><div>bar1</div></div>"
      `,
      )
    })

    test('forwarded slot with fallback', async () => {
      const data = reactive({
        foo: 'foo',
      })
      const { container } = await testHydration(
        `<template>
          <components.Parent/>
        </template>`,
        {
          Parent: `<template><components.Child><slot/></components.Child></template>`,
          Child: `<template><div><slot>{{data.foo}}</slot></div></template>`,
        },
        data,
      )
      expect(formatHtml(container.innerHTML)).toMatchInlineSnapshot(
        `
        "<div>
        <!--[-->foo<!--]-->
        </div>"
      `,
      )

      data.foo = 'foo1'
      await nextTick()
      expect(formatHtml(container.innerHTML)).toMatchInlineSnapshot(
        `
        "<div>
        <!--[-->foo1<!--]-->
        </div>"
      `,
      )
    })

    test('forwarded slot with empty content', async () => {
      const data = reactive({
        foo: 'foo',
      })
      const { container } = await testHydration(
        `<template>
          <components.Foo/>
        </template>`,
        {
          Foo: `<template>
                  <components.Bar>
                    <template #foo>
                      <slot name="foo" />
                    </template>
                  </components.Bar>
                </template>`,
          Bar: `<template>
                  <components.Baz>
                    <template #foo>
                      <slot name="foo" />
                    </template>
                  </components.Baz>
                </template>`,
          Baz: `<template>
                  <components.Qux>
                    <template #foo>
                      <slot name="foo" />
                    </template>
                  </components.Qux>
                </template>`,
          Qux: `<template>
                  <div>
                    <slot name="foo" />
                    <div>{{data.foo}}</div>
                  </div>
                </template>`,
        },
        data,
      )

      expect(formatHtml(container.innerHTML)).toMatchInlineSnapshot(
        `
        "<div>
        <!--[--><!--]-->
        <div>foo</div></div>"
      `,
      )

      data.foo = 'bar'
      await nextTick()
      expect(formatHtml(container.innerHTML)).toMatchInlineSnapshot(
        `
        "<div>
        <!--[--><!--]-->
        <div>bar</div></div>"
      `,
      )
    })
  })

  describe('transition', async () => {
    test('transition appear', async () => {
      const { container } = await testHydration(
        `<template>
          <transition appear>
            <div>foo</div>
          </transition>
        </template>`,
      )
      expect(formatHtml(container.innerHTML)).toMatchInlineSnapshot(
        `"<div style="" class="v-enter-from v-enter-active">foo</div>"`,
      )
      expect(`mismatch`).not.toHaveBeenWarned()
    })

    test('transition appear work with pre-existing class', async () => {
      const { container } = await testHydration(
        `<template>
          <transition appear>
            <div class="foo">foo</div>
          </transition>
        </template>`,
      )
      expect(formatHtml(container.innerHTML)).toMatchInlineSnapshot(
        `"<div class="foo v-enter-from v-enter-active" style="">foo</div>"`,
      )
      expect(`mismatch`).not.toHaveBeenWarned()
    })

    test('transition appear work with empty content', async () => {
      const data = ref(true)
      const { container } = await testHydration(
        `<template>
          <transition appear>
            <slot v-if="data"></slot>
            <span v-else>foo</span>
          </transition>
        </template>`,
        undefined,
        data,
      )
      expect(formatHtml(container.innerHTML)).toMatchInlineSnapshot(
        `"<!--slot--><!--if-->"`,
      )
      expect(`mismatch`).not.toHaveBeenWarned()

      data.value = false
      await nextTick()
      expect(formatHtml(container.innerHTML)).toMatchInlineSnapshot(
        `"<span class="v-enter-from v-enter-active">foo</span><!--if-->"`,
      )
    })

    test('transition appear with v-if', async () => {
      const data = ref(false)
      const { container } = await testHydration(
        `<template>
          <transition appear>
            <div v-if="data">foo</div>
          </transition>
        </template>`,
        undefined,
        data,
      )
      expect(formatHtml(container.innerHTML)).toMatchInlineSnapshot(
        `"<!--if-->"`,
      )
      expect(`mismatch`).not.toHaveBeenWarned()
    })

    test('transition appear with v-show', async () => {
      const data = ref(false)
      const { container } = await testHydration(
        `<template>
          <transition appear>
            <div v-show="data">foo</div>
          </transition>
        </template>`,
        undefined,
        data,
      )
      expect(formatHtml(container.innerHTML)).toMatchInlineSnapshot(
        `"<div style="display:none;" class="v-enter-from v-enter-active v-leave-from v-leave-active">foo</div>"`,
      )
      expect(`mismatch`).not.toHaveBeenWarned()
    })

    test('transition appear w/ event listener', async () => {
      const { container } = await testHydration(
        `<script setup>
          import { ref } from 'vue'
          const count = ref(0)
        </script>
        <template>
          <transition appear>
            <button @click="count++">{{ count }}</button>
          </transition>
        </template>`,
      )
      expect(formatHtml(container.innerHTML)).toMatchInlineSnapshot(
        `"<button style="" class="v-enter-from v-enter-active">0</button>"`,
      )

      triggerEvent('click', container.querySelector('button')!)
      await nextTick()
      expect(formatHtml(container.innerHTML)).toMatchInlineSnapshot(
        `"<button style="" class="v-enter-from v-enter-active">1</button>"`,
      )
    })
  })

  describe('teleport', () => {
    test('basic', async () => {
      const data = ref({
        msg: ref('foo'),
        disabled: ref(false),
        fn: vi.fn(),
      })

      const teleportContainer = document.createElement('div')
      teleportContainer.id = 'teleport'
      teleportContainer.innerHTML =
        `<!--teleport start anchor-->` +
        `<span>foo</span>` +
        `<span class="foo"></span>` +
        `<!--teleport anchor-->`
      document.body.appendChild(teleportContainer)

      const { block, container } = await mountWithHydration(
        '<!--teleport start--><!--teleport end-->',
        `<teleport to="#teleport" :disabled="data.disabled">
          <span>{{data.msg}}</span>
          <span :class="data.msg" @click="data.fn"></span>
        </teleport>`,
        data,
      )

      const teleport = block as TeleportFragment
      expect(teleport.anchor).toBe(container.lastChild)
      expect(teleport.target).toBe(teleportContainer)
      expect(teleport.targetStart).toBe(teleportContainer.childNodes[0])
      expect((teleport.nodes as Node[])[0]).toBe(
        teleportContainer.childNodes[1],
      )
      expect((teleport.nodes as Node[])[1]).toBe(
        teleportContainer.childNodes[2],
      )
      expect(teleport.targetAnchor).toBe(teleportContainer.childNodes[3])

      expect(container.innerHTML).toMatchInlineSnapshot(
        `"<!--teleport start--><!--teleport end-->"`,
      )

      // event handler
      triggerEvent('click', teleportContainer.querySelector('.foo')!)
      expect(data.value.fn).toHaveBeenCalled()

      data.value.msg = 'bar'
      await nextTick()
      expect(formatHtml(teleportContainer.innerHTML)).toBe(
        `<!--teleport start anchor-->` +
          `<span>bar</span>` +
          `<span class="bar"></span>` +
          `<!--teleport anchor-->`,
      )

      data.value.disabled = true
      await nextTick()
      expect(container.innerHTML).toBe(
        `<!--teleport start-->` +
          `<span>bar</span>` +
          `<span class="bar"></span>` +
          `<!--teleport end-->`,
      )
      expect(formatHtml(teleportContainer.innerHTML)).toMatchInlineSnapshot(
        `"<!--teleport start anchor--><!--teleport anchor-->"`,
      )

      data.value.msg = 'baz'
      await nextTick()
      expect(container.innerHTML).toBe(
        `<!--teleport start-->` +
          `<span>baz</span>` +
          `<span class="baz"></span>` +
          `<!--teleport end-->`,
      )

      data.value.disabled = false
      await nextTick()
      expect(container.innerHTML).toMatchInlineSnapshot(
        `"<!--teleport start--><!--teleport end-->"`,
      )
      expect(formatHtml(teleportContainer.innerHTML)).toBe(
        `<!--teleport start anchor-->` +
          `<span>baz</span>` +
          `<span class="baz"></span>` +
          `<!--teleport anchor-->`,
      )
    })

    test('multiple + integration', async () => {
      const data = ref({
        msg: ref('foo'),
        fn1: vi.fn(),
        fn2: vi.fn(),
      })

      const code = `
          <teleport to="#teleport2">
            <span>{{data.msg}}</span>
            <span :class="data.msg" @click="data.fn1"></span>
          </teleport>
          <teleport to="#teleport2">
            <span>{{data.msg}}2</span>
            <span :class="data.msg + 2" @click="data.fn2"></span>
          </teleport>`

      const SSRComp = compileVaporComponent(code, data, undefined, true)
      const teleportContainer = document.createElement('div')
      teleportContainer.id = 'teleport2'
      const ctx = {} as any
      const mainHtml = await VueServerRenderer.renderToString(
        runtimeDom.createSSRApp(SSRComp),
        ctx,
      )
      expect(mainHtml).toBe(
        `<!--[-->` +
          `<!--teleport start--><!--teleport end-->` +
          `<!--teleport start--><!--teleport end-->` +
          `<!--]-->`,
      )

      const teleportHtml = ctx.teleports!['#teleport2']
      expect(teleportHtml).toBe(
        `<!--teleport start anchor-->` +
          `<span>foo</span><span class="foo"></span>` +
          `<!--teleport anchor-->` +
          `<!--teleport start anchor-->` +
          `<span>foo2</span><span class="foo2"></span>` +
          `<!--teleport anchor-->`,
      )

      teleportContainer.innerHTML = teleportHtml
      document.body.appendChild(teleportContainer)

      const { block, container } = await mountWithHydration(
        mainHtml,
        code,
        data,
      )

      const teleports = block as any as TeleportFragment[]
      const teleport1 = teleports[0]
      const teleport2 = teleports[1]
      expect(teleport1.anchor).toBe(container.childNodes[2])
      expect(teleport2.anchor).toBe(container.childNodes[4])

      expect(teleport1.target).toBe(teleportContainer)
      expect(teleport1.targetStart).toBe(teleportContainer.childNodes[0])
      expect((teleport1.nodes as Node[])[0]).toBe(
        teleportContainer.childNodes[1],
      )
      expect(teleport1.targetAnchor).toBe(teleportContainer.childNodes[3])

      expect(teleport2.target).toBe(teleportContainer)
      expect(teleport2.targetStart).toBe(teleportContainer.childNodes[4])
      expect((teleport2.nodes as Node[])[0]).toBe(
        teleportContainer.childNodes[5],
      )
      expect(teleport2.targetAnchor).toBe(teleportContainer.childNodes[7])

      expect(container.innerHTML).toBe(
        `<!--[-->` +
          `<!--teleport start--><!--teleport end-->` +
          `<!--teleport start--><!--teleport end-->` +
          `<!--]-->`,
      )

      // event handler
      triggerEvent('click', teleportContainer.querySelector('.foo')!)
      expect(data.value.fn1).toHaveBeenCalled()

      triggerEvent('click', teleportContainer.querySelector('.foo2')!)
      expect(data.value.fn2).toHaveBeenCalled()

      data.value.msg = 'bar'
      await nextTick()
      expect(teleportContainer.innerHTML).toBe(
        `<!--teleport start anchor-->` +
          `<span>bar</span>` +
          `<span class="bar"></span>` +
          `<!--teleport anchor-->` +
          `<!--teleport start anchor-->` +
          `<span>bar2</span>` +
          `<span class="bar2"></span>` +
          `<!--teleport anchor-->`,
      )
    })

    test('disabled', async () => {
      const data = ref({
        msg: ref('foo'),
        fn1: vi.fn(),
        fn2: vi.fn(),
      })

      const code = `
          <div>foo</div>
          <teleport to="#teleport3" disabled="true">
            <span>{{data.msg}}</span>
            <span :class="data.msg" @click="data.fn1"></span>
          </teleport>
          <div :class="data.msg + 2" @click="data.fn2">bar</div>
          `

      const SSRComp = compileVaporComponent(code, data, undefined, true)
      const teleportContainer = document.createElement('div')
      teleportContainer.id = 'teleport3'
      const ctx = {} as any
      const mainHtml = await VueServerRenderer.renderToString(
        runtimeDom.createSSRApp(SSRComp),
        ctx,
      )
      expect(mainHtml).toBe(
        `<!--[-->` +
          `<div>foo</div>` +
          `<!--teleport start-->` +
          `<span>foo</span>` +
          `<span class="foo"></span>` +
          `<!--teleport end-->` +
          `<div class="foo2">bar</div>` +
          `<!--]-->`,
      )

      const teleportHtml = ctx.teleports!['#teleport3']
      expect(teleportHtml).toMatchInlineSnapshot(
        `"<!--teleport start anchor--><!--teleport anchor-->"`,
      )

      teleportContainer.innerHTML = teleportHtml
      document.body.appendChild(teleportContainer)

      const { block, container } = await mountWithHydration(
        mainHtml,
        code,
        data,
      )

      const blocks = block as any[]
      expect(blocks[0]).toBe(container.childNodes[1])

      const teleport = blocks[1] as TeleportFragment
      expect((teleport.nodes as Node[])[0]).toBe(container.childNodes[3])
      expect((teleport.nodes as Node[])[1]).toBe(container.childNodes[4])
      expect(teleport.anchor).toBe(container.childNodes[5])
      expect(teleport.target).toBe(teleportContainer)
      expect(teleport.targetStart).toBe(teleportContainer.childNodes[0])
      expect(teleport.targetAnchor).toBe(teleportContainer.childNodes[1])
      expect(blocks[2]).toBe(container.childNodes[6])

      expect(container.innerHTML).toBe(
        `<!--[-->` +
          `<div>foo</div>` +
          `<!--teleport start-->` +
          `<span>foo</span>` +
          `<span class="foo"></span>` +
          `<!--teleport end-->` +
          `<div class="foo2">bar</div>` +
          `<!--]-->`,
      )

      // event handler
      triggerEvent('click', container.querySelector('.foo')!)
      expect(data.value.fn1).toHaveBeenCalled()

      triggerEvent('click', container.querySelector('.foo2')!)
      expect(data.value.fn2).toHaveBeenCalled()

      data.value.msg = 'bar'
      await nextTick()
      expect(container.innerHTML).toBe(
        `<!--[-->` +
          `<div>foo</div>` +
          `<!--teleport start-->` +
          `<span>bar</span>` +
          `<span class="bar"></span>` +
          `<!--teleport end-->` +
          `<div class="bar2">bar</div>` +
          `<!--]-->`,
      )
    })

    test('disabled + as component root', async () => {
      const { container } = await mountWithHydration(
        `<!--[-->` +
          `<div>Parent fragment</div>` +
          `<!--teleport start--><div>Teleport content</div><!--teleport end-->` +
          `<!--]-->`,
        `
          <div>Parent fragment</div>
          <teleport to="body" disabled>
            <div>Teleport content</div>
          </teleport>
        `,
      )
      expect(container.innerHTML).toBe(
        `<!--[-->` +
          `<div>Parent fragment</div>` +
          `<!--teleport start-->` +
          `<div>Teleport content</div>` +
          `<!--teleport end-->` +
          `<!--]-->`,
      )
      expect(`mismatch`).not.toHaveBeenWarned()
    })

    test('as component root', async () => {
      const teleportContainer = document.createElement('div')
      teleportContainer.id = 'teleport4'
      teleportContainer.innerHTML = `<!--teleport start anchor-->hello<!--teleport anchor-->`
      document.body.appendChild(teleportContainer)

      const { block, container } = await mountWithHydration(
        '<!--teleport start--><!--teleport end-->',
        `<components.Wrapper></components.Wrapper>`,
        undefined,
        {
          Wrapper: compileVaporComponent(
            `<teleport to="#teleport4">hello</teleport>`,
          ),
        },
      )

      const teleport = (block as VaporComponentInstance)
        .block as TeleportFragment
      expect(teleport.anchor).toBe(container.childNodes[1])
      expect(teleport.target).toBe(teleportContainer)
      expect(teleport.targetStart).toBe(teleportContainer.childNodes[0])
      expect(teleport.nodes).toBe(teleportContainer.childNodes[1])
      expect(teleport.targetAnchor).toBe(teleportContainer.childNodes[2])
    })

    test('nested', async () => {
      const teleportContainer = document.createElement('div')
      teleportContainer.id = 'teleport5'
      teleportContainer.innerHTML =
        `<!--teleport start anchor-->` +
        `<!--teleport start--><!--teleport end-->` +
        `<!--teleport anchor-->` +
        `<!--teleport start anchor-->` +
        `<div>child</div>` +
        `<!--teleport anchor-->`
      document.body.appendChild(teleportContainer)

      const { block, container } = await mountWithHydration(
        '<!--teleport start--><!--teleport end-->',
        `<teleport to="#teleport5">
          <teleport to="#teleport5"><div>child</div></teleport>
        </teleport>`,
      )

      const teleport = block as TeleportFragment
      expect(teleport.anchor).toBe(container.childNodes[1])
      expect(teleport.targetStart).toBe(teleportContainer.childNodes[0])
      expect(teleport.targetAnchor).toBe(teleportContainer.childNodes[3])

      const childTeleport = teleport.nodes as TeleportFragment
      expect(childTeleport.anchor).toBe(teleportContainer.childNodes[2])
      expect(childTeleport.targetStart).toBe(teleportContainer.childNodes[4])
      expect(childTeleport.targetAnchor).toBe(teleportContainer.childNodes[6])
      expect(childTeleport.nodes).toBe(teleportContainer.childNodes[5])
    })

    test('unmount (full integration)', async () => {
      const targetId = 'teleport6'
      const data = ref({
        toggle: ref(true),
      })

      const template1 = `<Teleport to="#${targetId}"><span>Teleported Comp1</span></Teleport>`
      const Comp1 = compileVaporComponent(template1)
      const SSRComp1 = compileVaporComponent(
        template1,
        undefined,
        undefined,
        true,
      )

      const template2 = `<div>Comp2</div>`
      const Comp2 = compileVaporComponent(template2)
      const SSRComp2 = compileVaporComponent(
        template2,
        undefined,
        undefined,
        true,
      )

      const appCode = `
        <div>
          <components.Comp1 v-if="data.toggle"/>
          <components.Comp2 v-else/>
        </div>
      `

      const SSRApp = compileVaporComponent(
        appCode,
        data,
        {
          Comp1: SSRComp1,
          Comp2: SSRComp2,
        },
        true,
      )

      const teleportContainer = document.createElement('div')
      teleportContainer.id = targetId
      document.body.appendChild(teleportContainer)

      const ctx = {} as any
      const mainHtml = await VueServerRenderer.renderToString(
        runtimeDom.createSSRApp(SSRApp),
        ctx,
      )
      expect(mainHtml).toBe(
        '<div><!--teleport start--><!--teleport end--></div>',
      )
      teleportContainer.innerHTML = ctx.teleports![`#${targetId}`]

      const { container } = await mountWithHydration(mainHtml, appCode, data, {
        Comp1,
        Comp2,
      })

      expect(container.innerHTML).toBe(
        '<div><!--teleport start--><!--teleport end--><!--if--></div>',
      )
      expect(teleportContainer.innerHTML).toBe(
        `<!--teleport start anchor-->` +
          `<span>Teleported Comp1</span>` +
          `<!--teleport anchor-->`,
      )
      expect(`mismatch`).not.toHaveBeenWarned()

      data.value.toggle = false
      await nextTick()
      expect(container.innerHTML).toBe('<div><div>Comp2</div><!--if--></div>')
      expect(teleportContainer.innerHTML).toBe('')
    })

    test('unmount (mismatch + full integration)', async () => {
      const targetId = 'teleport7'
      const data = ref({
        toggle: ref(true),
      })

      const template1 = `<Teleport to="#${targetId}"><span>Teleported Comp1</span></Teleport>`
      const Comp1 = compileVaporComponent(template1)
      const SSRComp1 = compileVaporComponent(
        template1,
        undefined,
        undefined,
        true,
      )

      const template2 = `<div>Comp2</div>`
      const Comp2 = compileVaporComponent(template2)
      const SSRComp2 = compileVaporComponent(
        template2,
        undefined,
        undefined,
        true,
      )

      const appCode = `
        <div>
          <components.Comp1 v-if="data.toggle"/>
          <components.Comp2 v-else/>
        </div>
      `

      const SSRApp = compileVaporComponent(
        appCode,
        data,
        {
          Comp1: SSRComp1,
          Comp2: SSRComp2,
        },
        true,
      )

      const teleportContainer = document.createElement('div')
      teleportContainer.id = targetId
      document.body.appendChild(teleportContainer)

      const mainHtml = await VueServerRenderer.renderToString(
        runtimeDom.createSSRApp(SSRApp),
      )
      expect(mainHtml).toBe(
        '<div><!--teleport start--><!--teleport end--></div>',
      )
      expect(teleportContainer.innerHTML).toBe('')

      const { container } = await mountWithHydration(mainHtml, appCode, data, {
        Comp1,
        Comp2,
      })

      expect(container.innerHTML).toBe(
        '<div><!--teleport start--><!--teleport end--><!--if--></div>',
      )
      expect(teleportContainer.innerHTML).toBe(`<span>Teleported Comp1</span>`)
      expect(`Hydration children mismatch`).toHaveBeenWarned()

      data.value.toggle = false
      await nextTick()
      expect(container.innerHTML).toBe('<div><div>Comp2</div><!--if--></div>')
      expect(teleportContainer.innerHTML).toBe('')
    })

    test('target change (mismatch + full integration)', async () => {
      const targetId1 = 'teleport8-1'
      const targetId2 = 'teleport8-2'
      const data = ref({
        target: ref(targetId1),
        msg: ref('foo'),
      })

      const template = `<Teleport :to="'#' + data.target"><span>{{data.msg}}</span></Teleport>`
      const Comp = compileVaporComponent(template, data)
      const SSRComp = compileVaporComponent(template, data, undefined, true)

      const teleportContainer1 = document.createElement('div')
      teleportContainer1.id = targetId1
      const teleportContainer2 = document.createElement('div')
      teleportContainer2.id = targetId2
      document.body.appendChild(teleportContainer1)
      document.body.appendChild(teleportContainer2)

      // server render
      const mainHtml = await VueServerRenderer.renderToString(
        runtimeDom.createSSRApp(SSRComp),
      )
      expect(mainHtml).toBe(`<!--teleport start--><!--teleport end-->`)
      expect(teleportContainer1.innerHTML).toBe('')
      expect(teleportContainer2.innerHTML).toBe('')

      // hydrate
      const { container } = await mountWithHydration(mainHtml, template, data, {
        Comp,
      })

      expect(container.innerHTML).toBe(
        `<!--teleport start--><!--teleport end-->`,
      )
      expect(teleportContainer1.innerHTML).toBe(`<span>foo</span>`)
      expect(teleportContainer2.innerHTML).toBe('')
      expect(`Hydration children mismatch`).toHaveBeenWarned()

      data.value.target = targetId2
      data.value.msg = 'bar'
      await nextTick()
      expect(container.innerHTML).toBe(
        `<!--teleport start--><!--teleport end-->`,
      )
      expect(teleportContainer1.innerHTML).toBe('')
      expect(teleportContainer2.innerHTML).toBe(`<span>bar</span>`)
    })

    test('with disabled teleport + undefined target', async () => {
      const data = ref({
        msg: ref('foo'),
      })

      const { container } = await mountWithHydration(
        '<!--teleport start--><span>foo</span><!--teleport end-->',
        `<teleport :to="undefined" :disabled="true">
          <span>{{data.msg}}</span>
        </teleport>`,
        data,
      )

      expect(container.innerHTML).toBe(
        `<!--teleport start--><span>foo</span><!--teleport end-->`,
      )

      data.value.msg = 'bar'
      await nextTick()
      expect(container.innerHTML).toBe(
        `<!--teleport start--><span>bar</span><!--teleport end-->`,
      )
    })
  })

  describe('async component', async () => {
    test('async component', async () => {
      const data = ref({
        spy: vi.fn(),
      })

      const compCode = `<button @click="data.spy">hello!</button>`
      const SSRComp = compileVaporComponent(compCode, data, undefined, true)
      let serverResolve: any
      // use defineAsyncComponent in SSR
      let AsyncComp = defineAsyncComponent(
        () =>
          new Promise(r => {
            serverResolve = r
          }),
      )
      const appCode = `hello<components.AsyncComp/>world`
      const SSRApp = compileVaporComponent(appCode, data, { AsyncComp }, true)

      // server render
      const htmlPromise = VueServerRenderer.renderToString(
        runtimeDom.createSSRApp(SSRApp),
      )
      serverResolve(SSRComp)
      const html = await htmlPromise
      expect(html).toMatchInlineSnapshot(
        `"<!--[-->hello<button>hello!</button>world<!--]-->"`,
      )

      // hydration
      let clientResolve: any
      AsyncComp = defineVaporAsyncComponent(
        () =>
          new Promise(r => {
            clientResolve = r
          }),
      ) as any

      const Comp = compileVaporComponent(compCode, data)
      const App = compileVaporComponent(appCode, data, { AsyncComp })

      const container = document.createElement('div')
      container.innerHTML = html
      document.body.appendChild(container)
      createVaporSSRApp(App).mount(container)

      // hydration not complete yet
      triggerEvent('click', container.querySelector('button')!)
      expect(data.value.spy).not.toHaveBeenCalled()

      // resolve
      clientResolve(Comp)
      await new Promise(r => setTimeout(r))

      // should be hydrated now
      triggerEvent('click', container.querySelector('button')!)
      expect(data.value.spy).toHaveBeenCalled()
    })

    // No longer needed, parent component updates in vapor mode no longer
    // cause child components to re-render
    // test.todo('update async wrapper before resolve', async () => {})

    test('update async component after parent mount before async component resolve', async () => {
      const data = ref({
        toggle: true,
      })
      const compCode = `
          <script vapor>
            defineProps(['toggle'])
          </script>
          <template>
            <h1>{{ toggle ? 'Async component' : 'Updated async component' }}</h1>
          </template>
        `
      const SSRComp = compileVaporComponent(
        compCode,
        undefined,
        undefined,
        true,
      )
      let serverResolve: any
      // use defineAsyncComponent in SSR
      let AsyncComp = defineAsyncComponent(
        () =>
          new Promise(r => {
            serverResolve = r
          }),
      )
      const appCode = `<components.AsyncComp :toggle="data.toggle"/>`
      const SSRApp = compileVaporComponent(appCode, data, { AsyncComp }, true)

      // server render
      const htmlPromise = VueServerRenderer.renderToString(
        runtimeDom.createSSRApp(SSRApp),
      )
      serverResolve(SSRComp)
      const html = await htmlPromise
      expect(html).toMatchInlineSnapshot(`"<h1>Async component</h1>"`)

      // hydration
      let clientResolve: any
      AsyncComp = defineVaporAsyncComponent(
        () =>
          new Promise(r => {
            clientResolve = r
          }),
      ) as any

      const Comp = compileVaporComponent(compCode)
      const App = compileVaporComponent(appCode, data, { AsyncComp })

      const container = document.createElement('div')
      container.innerHTML = html
      document.body.appendChild(container)
      createVaporSSRApp(App).mount(container)

      // update before resolve
      data.value.toggle = false
      await nextTick()

      // resolve
      clientResolve(Comp)
      await new Promise(r => setTimeout(r))

      // prevent lazy hydration since the component has been patched
      expect('Skipping lazy hydration for component').toHaveBeenWarned()
      expect(`Hydration node mismatch`).not.toHaveBeenWarned()
      expect(container.innerHTML).toMatchInlineSnapshot(
        `"<h1>Updated async component</h1><!--async component-->"`,
      )
    })

    test('update async component (fragment root) after parent mount before async component resolve', async () => {
      const data = ref({
        toggle: true,
      })
      const compCode = `
          <script vapor>
            defineProps(['toggle'])
          </script>
          <template>
            <h1>{{ toggle ? 'Async component' : 'Updated async component' }}</h1>
            <h2>fragment root</h2>
          </template>
        `
      const SSRComp = compileVaporComponent(
        compCode,
        undefined,
        undefined,
        true,
      )
      let serverResolve: any
      // use defineAsyncComponent in SSR
      let AsyncComp = defineAsyncComponent(
        () =>
          new Promise(r => {
            serverResolve = r
          }),
      )
      const appCode = `<components.AsyncComp :toggle="data.toggle"/>`
      const SSRApp = compileVaporComponent(appCode, data, { AsyncComp }, true)

      // server render
      const htmlPromise = VueServerRenderer.renderToString(
        runtimeDom.createSSRApp(SSRApp),
      )
      serverResolve(SSRComp)
      const html = await htmlPromise
      expect(html).toMatchInlineSnapshot(
        `"<!--[--><h1>Async component</h1><h2>fragment root</h2><!--]-->"`,
      )

      // hydration
      let clientResolve: any
      AsyncComp = defineVaporAsyncComponent(
        () =>
          new Promise(r => {
            clientResolve = r
          }),
      ) as any

      const Comp = compileVaporComponent(compCode)
      const App = compileVaporComponent(appCode, data, { AsyncComp })

      const container = document.createElement('div')
      container.innerHTML = html
      document.body.appendChild(container)
      createVaporSSRApp(App).mount(container)

      // update before resolve
      data.value.toggle = false
      await nextTick()

      // resolve
      clientResolve(Comp)
      await new Promise(r => setTimeout(r))

      // prevent lazy hydration since the component has been patched
      expect('Skipping lazy hydration for component').toHaveBeenWarned()
      expect(`Hydration node mismatch`).not.toHaveBeenWarned()
      expect(container.innerHTML).toMatchInlineSnapshot(
        `"<!--[--><h1>Updated async component</h1><h2>fragment root</h2><!--async component--><!--]-->"`,
      )
    })

    // required vapor Suspense
    test.todo(
      'hydrate safely when property used by async setup changed before render',
      async () => {},
    )

    // required vapor Suspense
    test.todo(
      'hydrate safely when property used by deep nested async setup changed before render',
      async () => {},
    )

    test('unmount async wrapper before load', async () => {
      const data = ref({
        toggle: true,
      })
      const compCode = `<div>async</div>`
      const appCode = `
        <div>
          <components.AsyncComp v-if="data.toggle"/>
          <div v-else>hi</div>
        </div>
      `

      // hydration
      let clientResolve: any
      const AsyncComp = defineVaporAsyncComponent(
        () =>
          new Promise(r => {
            clientResolve = r
          }),
      )

      const Comp = compileVaporComponent(compCode)
      const App = compileVaporComponent(appCode, data, {
        AsyncComp,
      })

      const container = document.createElement('div')
      container.innerHTML = '<div><div>async</div></div>'
      createVaporSSRApp(App).mount(container)

      // unmount before resolve
      data.value.toggle = false
      await nextTick()
      expect(container.innerHTML).toBe(`<div><div>hi</div><!--if--></div>`)

      // resolve
      clientResolve(Comp)
      await new Promise(r => setTimeout(r))
      // should remain unmounted
      expect(container.innerHTML).toBe(`<div><div>hi</div><!--if--></div>`)
    })

    test('unmount async wrapper before load (fragment)', async () => {
      const data = ref({
        toggle: true,
      })
      const compCode = `<div>async</div><div>fragment</div>`
      const appCode = `
        <div>
          <components.AsyncComp v-if="data.toggle"/>
          <div v-else>hi</div>
        </div>
      `

      // hydration
      let clientResolve: any
      const AsyncComp = defineVaporAsyncComponent(
        () =>
          new Promise(r => {
            clientResolve = r
          }),
      )

      const Comp = compileVaporComponent(compCode)
      const App = compileVaporComponent(appCode, data, {
        AsyncComp,
      })

      const container = document.createElement('div')
      container.innerHTML =
        '<div><!--[--><div>async</div><div>fragment</div><!--]--></div>'
      createVaporSSRApp(App).mount(container)

      // unmount before resolve
      data.value.toggle = false
      await nextTick()
      expect(container.innerHTML).toBe(`<div><div>hi</div><!--if--></div>`)

      // resolve
      clientResolve(Comp)
      await new Promise(r => setTimeout(r))
      // should remain unmounted
      expect(container.innerHTML).toBe(`<div><div>hi</div><!--if--></div>`)
    })

    test('nested async wrapper', async () => {
      const toggleCode = `
      <script vapor>
        import { onMounted, ref, nextTick } from 'vue'
        const show = ref(false)
        onMounted(() => {
          nextTick(() => {
            show.value = true
          })
        })
      </script>
      <template>
        <div v-show="show">
          <slot />
        </div>
      </template>
      `

      const SSRToggle = compileVaporComponent(
        toggleCode,
        undefined,
        undefined,
        true,
      )

      const wrapperCode = `<slot/>`
      const SSRWrapper = compileVaporComponent(
        wrapperCode,
        undefined,
        undefined,
        true,
      )

      const data = ref({
        count: 0,
        fn: vi.fn(),
      })

      const childCode = `
        <script vapor>
          import { onMounted } from 'vue'
          const data = _data; const components = _components;
          onMounted(() => {
            data.value.fn()
            data.value.count++
          })
        </script>
        <template>
          <div>{{data.count}}</div>
        </template>
      `

      const SSRChild = compileVaporComponent(childCode, data, undefined, true)

      const appCode = `
      <components.Toggle>
        <components.Wrapper>
          <components.Wrapper>
            <components.Child/>
          </components.Wrapper>
        </components.Wrapper>
      </components.Toggle>
      `

      const SSRApp = compileVaporComponent(
        appCode,
        undefined,
        {
          Toggle: SSRToggle,
          Wrapper: SSRWrapper,
          Child: SSRChild,
        },
        true,
      )

      const root = document.createElement('div')

      // server render
      root.innerHTML = await VueServerRenderer.renderToString(
        runtimeDom.createSSRApp(SSRApp),
      )
      expect(root.innerHTML).toMatchInlineSnapshot(
        `"<div style="display:none;"><!--[--><!--[--><!--[--><div>0</div><!--]--><!--]--><!--]--></div>"`,
      )

      const Toggle = compileVaporComponent(toggleCode)
      const Wrapper = compileVaporComponent(wrapperCode)
      const Child = compileVaporComponent(childCode, data)

      const App = compileVaporComponent(appCode, undefined, {
        Toggle,
        Wrapper,
        Child,
      })

      // hydration
      createVaporSSRApp(App).mount(root)
      await nextTick()
      await nextTick()
      expect(root.innerHTML).toMatchInlineSnapshot(
        `"<div style=""><!--[--><!--[--><!--[--><div>1</div><!--]--><!--]--><!--]--></div>"`,
      )
      expect(data.value.fn).toBeCalledTimes(1)
    })
  })

  describe.todo('Suspense')

  describe('force hydrate prop', async () => {
    test('force hydrate prop with `.prop` modifier', async () => {
      const { container } = await mountWithHydration(
        '<input type="checkbox">',
        `<input type="checkbox" .indeterminate="true"/>`,
      )
      expect((container.firstChild! as any).indeterminate).toBe(true)
    })

    test('force hydrate input v-model with non-string value bindings', async () => {
      const { container } = await mountWithHydration(
        '<input type="checkbox" value="true">',
        `<input type="checkbox" :true-value="true"/>`,
      )
      expect((container.firstChild as any)._trueValue).toBe(true)
    })

    test('force hydrate checkbox with indeterminate', async () => {
      const { container } = await mountWithHydration(
        '<input type="checkbox" indeterminate/>',
        `<input type="checkbox" :indeterminate="true"/>`,
      )
      expect((container.firstChild! as any).indeterminate).toBe(true)
    })

    test('force hydrate select option with non-string value bindings', async () => {
      const { container } = await mountWithHydration(
        '<select><option value="true">ok</option></select>',
        `<select><option :value="true">ok</option></select>`,
      )
      expect((container.firstChild!.firstChild as any)._value).toBe(true)
    })

    test('force hydrate v-bind with .prop modifiers', async () => {
      const { container } = await mountWithHydration(
        '<div .foo="true"/>',
        `<div v-bind="data"/>`,
        ref({ '.foo': true }),
      )
      expect((container.firstChild! as any).foo).toBe(true)
    })

    test('force hydrate custom element with dynamic props', () => {
      class MyElement extends HTMLElement {
        foo = ''
        constructor() {
          super()
        }
      }
      customElements.define('my-element-7203', MyElement)

      const msg = ref('bar')
      const container = document.createElement('div')
      container.innerHTML = '<my-element-7203></my-element-7203>'
      const app = createVaporSSRApp({
        setup() {
          return createPlainElement('my-element-7203', { foo: () => msg.value })
        },
      })
      app.mount(container)
      expect((container.firstChild as any).foo).toBe(msg.value)
    })
  })
})

describe('mismatch handling', () => {
  test('text node', async () => {
    const foo = ref('bar')
    const { container } = await mountWithHydration(`foo`, `{{data}}`, foo)
    expect(container.textContent).toBe('bar')
    expect(`Hydration text mismatch`).toHaveBeenWarned()
  })

  test('element text content', async () => {
    const data = ref({ textContent: 'bar' })
    const { container } = await mountWithHydration(
      `<div>foo</div>`,
      `<div v-bind="data"></div>`,
      data,
    )
    expect(container.innerHTML).toBe('<div>bar</div>')
    expect(`Hydration text content mismatch`).toHaveBeenWarned()
  })

  // test('not enough children', () => {
  //   const { container } = mountWithHydration(`<div></div>`, () =>
  //     h('div', [h('span', 'foo'), h('span', 'bar')]),
  //   )
  //   expect(container.innerHTML).toBe(
  //     '<div><span>foo</span><span>bar</span></div>',
  //   )
  //   expect(`Hydration children mismatch`).toHaveBeenWarned()
  // })
  // test('too many children', () => {
  //   const { container } = mountWithHydration(
  //     `<div><span>foo</span><span>bar</span></div>`,
  //     () => h('div', [h('span', 'foo')]),
  //   )
  //   expect(container.innerHTML).toBe('<div><span>foo</span></div>')
  //   expect(`Hydration children mismatch`).toHaveBeenWarned()
  // })
  test('complete mismatch', async () => {
    const data = ref('span')
    const { container } = await mountWithHydration(
      `<div>foo</div>`,
      `<component :is="data">foo</component>`,
      data,
    )
    expect(container.innerHTML).toBe('<span>foo</span><!--dynamic-component-->')
    expect(`Hydration node mismatch`).toHaveBeenWarned()
  })
  // test('fragment mismatch removal', () => {
  //   const { container } = mountWithHydration(
  //     `<div><!--[--><div>foo</div><div>bar</div><!--]--></div>`,
  //     () => h('div', [h('span', 'replaced')]),
  //   )
  //   expect(container.innerHTML).toBe('<div><span>replaced</span></div>')
  //   expect(`Hydration node mismatch`).toHaveBeenWarned()
  // })
  // test('fragment not enough children', () => {
  //   const { container } = mountWithHydration(
  //     `<div><!--[--><div>foo</div><!--]--><div>baz</div></div>`,
  //     () => h('div', [[h('div', 'foo'), h('div', 'bar')], h('div', 'baz')]),
  //   )
  //   expect(container.innerHTML).toBe(
  //     '<div><!--[--><div>foo</div><div>bar</div><!--]--><div>baz</div></div>',
  //   )
  //   expect(`Hydration node mismatch`).toHaveBeenWarned()
  // })
  // test('fragment too many children', () => {
  //   const { container } = mountWithHydration(
  //     `<div><!--[--><div>foo</div><div>bar</div><!--]--><div>baz</div></div>`,
  //     () => h('div', [[h('div', 'foo')], h('div', 'baz')]),
  //   )
  //   expect(container.innerHTML).toBe(
  //     '<div><!--[--><div>foo</div><!--]--><div>baz</div></div>',
  //   )
  //   // fragment ends early and attempts to hydrate the extra <div>bar</div>
  //   // as 2nd fragment child.
  //   expect(`Hydration text content mismatch`).toHaveBeenWarned()
  //   // excessive children removal
  //   expect(`Hydration children mismatch`).toHaveBeenWarned()
  // })
  // test('Teleport target has empty children', () => {
  //   const teleportContainer = document.createElement('div')
  //   teleportContainer.id = 'teleport'
  //   document.body.appendChild(teleportContainer)
  //   mountWithHydration('<!--teleport start--><!--teleport end-->', () =>
  //     h(Teleport, { to: '#teleport' }, [h('span', 'value')]),
  //   )
  //   expect(teleportContainer.innerHTML).toBe(`<span>value</span>`)
  //   expect(`Hydration children mismatch`).toHaveBeenWarned()
  // })
  // test('comment mismatch (element)', () => {
  //   const { container } = mountWithHydration(`<div><span></span></div>`, () =>
  //     h('div', [createCommentVNode('hi')]),
  //   )
  //   expect(container.innerHTML).toBe('<div><!--hi--></div>')
  //   expect(`Hydration node mismatch`).toHaveBeenWarned()
  // })
  // test('comment mismatch (text)', () => {
  //   const { container } = mountWithHydration(`<div>foobar</div>`, () =>
  //     h('div', [createCommentVNode('hi')]),
  //   )
  //   expect(container.innerHTML).toBe('<div><!--hi--></div>')
  //   expect(`Hydration node mismatch`).toHaveBeenWarned()
  // })
  test('class mismatch', async () => {
    await mountWithHydration(
      `<div class="foo bar"></div>`,
      `<div :class="data"></div>`,
      ref(['foo', 'bar']),
    )

    await mountWithHydration(
      `<div class="foo bar"></div>`,
      `<div :class="data"></div>`,
      ref({ foo: true, bar: true }),
    )

    await mountWithHydration(
      `<div class="foo bar"></div>`,
      `<div :class="data"></div>`,
      ref('foo bar'),
    )

    // svg classes
    await mountWithHydration(
      `<svg class="foo bar"></svg>`,
      `<svg :class="data"></svg>`,
      ref('foo bar'),
    )

    // class with different order
    await mountWithHydration(
      `<div class="foo bar"></div>`,
      `<div :class="data"></div>`,
      ref('bar foo'),
    )
    expect(`Hydration class mismatch`).not.toHaveBeenWarned()

    // single root mismatch
    const { container: root } = await mountWithHydration(
      `<div class="foo bar"></div>`,
      `<div :class="data"></div>`,
      ref('baz'),
    )
    expect(root.innerHTML).toBe('<div class="foo bar baz"></div>')
    expect(`Hydration class mismatch`).toHaveBeenWarned()

    // multiple root mismatch
    const { container } = await mountWithHydration(
      `<div class="foo bar"></div><span/>`,
      `<div :class="data"></div><span/>`,
      ref('foo'),
    )
    expect(container.innerHTML).toBe('<div class="foo"></div><span></span>')
    expect(`Hydration class mismatch`).toHaveBeenWarned()
  })

  test('style mismatch', async () => {
    await mountWithHydration(
      `<div style="color:red;"></div>`,
      `<div :style="data"></div>`,
      ref({ color: 'red' }),
    )

    await mountWithHydration(
      `<div style="color:red;"></div>`,
      `<div :style="data"></div>`,
      ref('color:red;'),
    )

    // style with different order
    await mountWithHydration(
      `<div style="color:red; font-size: 12px;"></div>`,
      `<div :style="data"></div>`,
      ref(`font-size: 12px; color:red;`),
    )

    expect(`Hydration style mismatch`).not.toHaveBeenWarned()

    // single root mismatch
    const { container: root } = await mountWithHydration(
      `<div style="color:red;"></div>`,
      `<div :style="data"></div>`,
      ref({ color: 'green' }),
    )
    expect(root.innerHTML).toBe('<div style="color: green;"></div>')
    expect(`Hydration style mismatch`).toHaveBeenWarned()

    // multiple root mismatch
    const { container } = await mountWithHydration(
      `<div style="color:red;"></div><span/>`,
      `<div :style="data"></div><span/>`,
      ref({ color: 'green' }),
    )
    expect(container.innerHTML).toBe(
      '<div style="color: green;"></div><span></span>',
    )
    expect(`Hydration style mismatch`).toHaveBeenWarned()
  })

  test('style mismatch when no style attribute is present', async () => {
    await mountWithHydration(
      `<div></div>`,
      `<div :style="data"></div>`,
      ref({ color: 'red' }),
    )
    expect(`Hydration style mismatch`).toHaveBeenWarnedTimes(1)
  })

  test('style mismatch w/ v-show', async () => {
    await mountWithHydration(
      `<div style="color:red;display:none"></div>`,
      `<div v-show="data" style="color: red;"></div>`,
      ref(false),
    )
    expect(`Hydration style mismatch`).not.toHaveBeenWarned()

    // mismatch with single root
    const { container: root } = await mountWithHydration(
      `<div style="color:red;"></div>`,
      `<div v-show="data" style="color: red;"></div>`,
      ref(false),
    )
    expect(root.innerHTML).toBe(
      '<div style="color: red; display: none;"></div>',
    )
    expect(`Hydration style mismatch`).toHaveBeenWarned()

    // mismatch with multiple root
    const { container } = await mountWithHydration(
      `<div style="color:red;"></div><span/>`,
      `<div v-show="data.show" :style="data.style"></div><span/>`,
      ref({ show: false, style: 'color: red' }),
    )
    expect(container.innerHTML).toBe(
      '<div style="color: red; display: none;"></div><span></span>',
    )
    expect(`Hydration style mismatch`).toHaveBeenWarned()
  })

  test('attr mismatch', async () => {
    await mountWithHydration(
      `<div id="foo"></div>`,
      `<div :id="data"></div>`,
      ref('foo'),
    )

    await mountWithHydration(
      `<div spellcheck></div>`,
      `<div :spellcheck="data"></div>`,
      ref(''),
    )

    await mountWithHydration(
      `<div></div>`,
      `<div :id="data"></div>`,
      ref(undefined),
    )

    // boolean
    await mountWithHydration(
      `<select multiple></div>`,
      `<select :multiple="data"></select>`,
      ref(true),
    )

    await mountWithHydration(
      `<select multiple></div>`,
      `<select :multiple="data"></select>`,
      ref('multiple'),
    )

    expect(`Hydration attribute mismatch`).not.toHaveBeenWarned()
    await mountWithHydration(
      `<div></div>`,
      `<div :id="data"></div>`,
      ref('foo'),
    )
    expect(`Hydration attribute mismatch`).toHaveBeenWarnedTimes(1)

    await mountWithHydration(
      `<div id="bar"></div>`,
      `<div :id="data"></div>`,
      ref('foo'),
    )
    expect(`Hydration attribute mismatch`).toHaveBeenWarnedTimes(2)
  })

  test('attr special case: textarea value', async () => {
    await mountWithHydration(
      `<textarea>foo</textarea>`,
      `<textarea :value="data"></textarea>`,
      ref('foo'),
    )

    await mountWithHydration(
      `<textarea></textarea>`,
      `<textarea :value="data"></textarea>`,
      ref(''),
    )
    expect(`Hydration attribute mismatch`).not.toHaveBeenWarned()

    await mountWithHydration(
      `<textarea>foo</textarea>`,
      `<textarea :value="data"></textarea>`,
      ref('bar'),
    )
    expect(`Hydration attribute mismatch`).toHaveBeenWarned()
  })

  test('<textarea> with newlines at the beginning', async () => {
    await mountWithHydration(
      `<textarea>\nhello</textarea>`,
      `<textarea :value="data"></textarea>`,
      ref('\nhello'),
    )

    await mountWithHydration(
      `<textarea>\nhello</textarea>`,
      `<textarea v-text="data"></textarea>`,
      ref('\nhello'),
    )

    await mountWithHydration(
      `<textarea>\nhello</textarea>`,
      `<textarea v-bind="data"></textarea>`,
      ref({ textContent: '\nhello' }),
    )
    expect(`Hydration text content mismatch`).not.toHaveBeenWarned()
  })

  test('<pre> with newlines at the beginning', async () => {
    await mountWithHydration(`<pre>\n</pre>`, `<pre>{{data}}</pre>`, ref('\n'))

    await mountWithHydration(
      `<pre>\n</pre>`,
      `<pre v-text="data"></pre>`,
      ref('\n'),
    )

    await mountWithHydration(
      `<pre>\n</pre>`,
      `<pre v-bind="data"></pre>`,
      ref({ textContent: '\n' }),
    )
    expect(`Hydration text content mismatch`).not.toHaveBeenWarned()
  })

  test('boolean attr handling', async () => {
    await mountWithHydration(
      `<input />`,
      `<input :readonly="data" />`,
      ref(false),
    )

    await mountWithHydration(
      `<input readonly />`,
      `<input :readonly="data" />`,
      ref(true),
    )

    await mountWithHydration(
      `<input readonly="readonly" />`,
      `<input :readonly="data" />`,
      ref(true),
    )
    expect(`Hydration attribute mismatch`).not.toHaveBeenWarned()
  })

  test('client value is null or undefined', async () => {
    await mountWithHydration(
      `<div></div>`,
      `<div :draggable="data"></div>`,
      ref(undefined),
    )
    expect(`Hydration attribute mismatch`).not.toHaveBeenWarned()
    await mountWithHydration(`<input />`, `<input :type="data" />`, ref(null))
    expect(`Hydration attribute mismatch`).not.toHaveBeenWarned()
  })

  test('should not warn against object values', async () => {
    await mountWithHydration(`<input />`, `<input :from="data" />`, ref({}))
    expect(`Hydration attribute mismatch`).not.toHaveBeenWarned()
  })

  test('should not warn on falsy bindings of non-property keys', async () => {
    await mountWithHydration(
      `<button></button>`,
      `<button :href="data"></button>`,
      ref(undefined),
    )
    expect(`Hydration attribute mismatch`).not.toHaveBeenWarned()
  })

  test('should not warn on non-renderable option values', async () => {
    await mountWithHydration(
      `<select><option>hello</option></select>`,
      `<select><option :value="data">hello</option></select>`,
      ref(['foo']),
    )
    expect(`Hydration attribute mismatch`).not.toHaveBeenWarned()
  })

  test('should not warn css v-bind', async () => {
    const container = document.createElement('div')
    container.innerHTML = `<div style="--foo:red;color:var(--foo);" />`
    const app = createVaporSSRApp({
      setup() {
        useVaporCssVars(() => ({ foo: 'red' }))
        const n0 = template('<div></div>', true)() as any
        renderEffect(() => setStyle(n0, { color: 'var(--foo)' }))
        return n0
      },
    })
    app.mount(container)
    expect(`Hydration style mismatch`).not.toHaveBeenWarned()
  })

  test('css vars should only be added to expected on component root dom', () => {
    const container = document.createElement('div')
    container.innerHTML = `<div style="--foo:red;"><div style="color:var(--foo);" /></div>`
    const app = createVaporSSRApp({
      setup() {
        useVaporCssVars(() => ({ foo: 'red' }))
        const n0 = template('<div><div></div></div>', true)() as any
        const n1 = child(n0) as any
        renderEffect(() => setStyle(n1, { color: 'var(--foo)' }))
        return n0
      },
    })
    app.mount(container)
    expect(`Hydration style mismatch`).not.toHaveBeenWarned()
  })

  test('css vars support fallthrough', () => {
    const container = document.createElement('div')
    container.innerHTML = `<div style="padding: 4px;--foo:red;"></div>`
    const app = createVaporSSRApp({
      setup() {
        useVaporCssVars(() => ({ foo: 'red' }))
        return createComponent(Child)
      },
    })
    const Child = defineVaporComponent({
      setup() {
        const n0 = template('<div></div>', true)() as any
        renderEffect(() => setStyle(n0, { padding: '4px' }))
        return n0
      },
    })
    app.mount(container)
    expect(`Hydration style mismatch`).not.toHaveBeenWarned()
  })

  // vapor directive does not have a created hook
  test('should not warn for directives that mutate DOM in created', () => {
    // const container = document.createElement('div')
    // container.innerHTML = `<div class="test red"></div>`
    // const vColor: ObjectDirective = {
    //   created(el, binding) {
    //     el.classList.add(binding.value)
    //   },
    // }
    // const app = createSSRApp({
    //   setup() {
    //     return () =>
    //       withDirectives(h('div', { class: 'test' }), [[vColor, 'red']])
    //   },
    // })
    // app.mount(container)
    // expect(`Hydration style mismatch`).not.toHaveBeenWarned()
  })

  test('escape css var name', () => {
    const container = document.createElement('div')
    container.innerHTML = `<div style="padding: 4px;--foo\\.bar:red;"></div>`
    const app = createVaporSSRApp({
      setup() {
        useVaporCssVars(() => ({ 'foo.bar': 'red' }))
        return createComponent(Child)
      },
    })
    const Child = defineVaporComponent({
      setup() {
        const n0 = template('<div></div>', true)() as any
        renderEffect(() => setStyle(n0, { padding: '4px' }))
        return n0
      },
    })
    app.mount(container)
    expect(`Hydration style mismatch`).not.toHaveBeenWarned()
  })
})

describe('data-allow-mismatch', () => {
  test('element text content', async () => {
    const data = ref({ textContent: 'bar' })
    const { container } = await mountWithHydration(
      `<div data-allow-mismatch="text">foo</div>`,
      `<div v-bind="data"></div>`,
      data,
    )
    expect(container.innerHTML).toBe(
      '<div data-allow-mismatch="text">bar</div>',
    )
    expect(`Hydration text content mismatch`).not.toHaveBeenWarned()
  })
  // test('not enough children', () => {
  //   const { container } = mountWithHydration(
  //     `<div data-allow-mismatch="children"></div>`,
  //     () => h('div', [h('span', 'foo'), h('span', 'bar')]),
  //   )
  //   expect(container.innerHTML).toBe(
  //     '<div data-allow-mismatch="children"><span>foo</span><span>bar</span></div>',
  //   )
  //   expect(`Hydration children mismatch`).not.toHaveBeenWarned()
  // })
  // test('too many children', () => {
  //   const { container } = mountWithHydration(
  //     `<div data-allow-mismatch="children"><span>foo</span><span>bar</span></div>`,
  //     () => h('div', [h('span', 'foo')]),
  //   )
  //   expect(container.innerHTML).toBe(
  //     '<div data-allow-mismatch="children"><span>foo</span></div>',
  //   )
  //   expect(`Hydration children mismatch`).not.toHaveBeenWarned()
  // })
  test('complete mismatch', async () => {
    const { container } = await mountWithHydration(
      `<div data-allow-mismatch="children"><div>foo</div></div>`,
      `<div><component :is="data">foo</component></div>`,
      ref('span'),
    )
    expect(container.innerHTML).toBe(
      '<div data-allow-mismatch="children"><span>foo</span><!--dynamic-component--></div>',
    )
    expect(`Hydration node mismatch`).not.toHaveBeenWarned()
  })
  // test('fragment mismatch removal', () => {
  //   const { container } = mountWithHydration(
  //     `<div data-allow-mismatch="children"><!--[--><div>foo</div><div>bar</div><!--]--></div>`,
  //     () => h('div', [h('span', 'replaced')]),
  //   )
  //   expect(container.innerHTML).toBe(
  //     '<div data-allow-mismatch="children"><span>replaced</span></div>',
  //   )
  //   expect(`Hydration node mismatch`).not.toHaveBeenWarned()
  // })
  // test('fragment not enough children', () => {
  //   const { container } = mountWithHydration(
  //     `<div data-allow-mismatch="children"><!--[--><div>foo</div><!--]--><div>baz</div></div>`,
  //     () => h('div', [[h('div', 'foo'), h('div', 'bar')], h('div', 'baz')]),
  //   )
  //   expect(container.innerHTML).toBe(
  //     '<div data-allow-mismatch="children"><!--[--><div>foo</div><div>bar</div><!--]--><div>baz</div></div>',
  //   )
  //   expect(`Hydration node mismatch`).not.toHaveBeenWarned()
  // })
  // test('fragment too many children', () => {
  //   const { container } = mountWithHydration(
  //     `<div data-allow-mismatch="children"><!--[--><div>foo</div><div>bar</div><!--]--><div>baz</div></div>`,
  //     () => h('div', [[h('div', 'foo')], h('div', 'baz')]),
  //   )
  //   expect(container.innerHTML).toBe(
  //     '<div data-allow-mismatch="children"><!--[--><div>foo</div><!--]--><div>baz</div></div>',
  //   )
  //   // fragment ends early and attempts to hydrate the extra <div>bar</div>
  //   // as 2nd fragment child.
  //   expect(`Hydration text content mismatch`).not.toHaveBeenWarned()
  //   // excessive children removal
  //   expect(`Hydration children mismatch`).not.toHaveBeenWarned()
  // })
  // test('comment mismatch (element)', () => {
  //   const { container } = mountWithHydration(
  //     `<div data-allow-mismatch="children"><span></span></div>`,
  //     () => h('div', [createCommentVNode('hi')]),
  //   )
  //   expect(container.innerHTML).toBe(
  //     '<div data-allow-mismatch="children"><!--hi--></div>',
  //   )
  //   expect(`Hydration node mismatch`).not.toHaveBeenWarned()
  // })
  // test('comment mismatch (text)', () => {
  //   const { container } = mountWithHydration(
  //     `<div data-allow-mismatch="children">foobar</div>`,
  //     () => h('div', [createCommentVNode('hi')]),
  //   )
  //   expect(container.innerHTML).toBe(
  //     '<div data-allow-mismatch="children"><!--hi--></div>',
  //   )
  //   expect(`Hydration node mismatch`).not.toHaveBeenWarned()
  // })
  test('class mismatch', async () => {
    await mountWithHydration(
      `<div class="foo bar" data-allow-mismatch="class"></div>`,
      `<div :class="data"></div>`,
      ref('foo'),
    )
    expect(`Hydration class mismatch`).not.toHaveBeenWarned()
  })

  test('style mismatch', async () => {
    await mountWithHydration(
      `<div style="color:red;" data-allow-mismatch="style"></div>`,
      `<div :style="data"></div>`,
      ref({ color: 'green' }),
    )
    expect(`Hydration style mismatch`).not.toHaveBeenWarned()
  })

  test('attr mismatch', async () => {
    await mountWithHydration(
      `<div data-allow-mismatch="attribute"></div>`,
      `<div :id="data"></div>`,
      ref('foo'),
    )

    await mountWithHydration(
      `<div id="bar" data-allow-mismatch="attribute"></div>`,
      `<div :id="data"></div>`,
      ref('foo'),
    )

    expect(`Hydration attribute mismatch`).not.toHaveBeenWarned()
  })
})

describe('VDOM interop', () => {
  test('basic render vapor component', async () => {
    const data = ref(true)
    const { container } = await testWithVDOMApp(
      `<script setup>const data = _data; const components = _components;</script>
      <template>
        <components.VaporChild/>
      </template>`,
      {
        VaporChild: {
          code: `<template>{{ data }}</template>`,
          vapor: true,
        },
      },
      data,
    )

    expect(formatHtml(container.innerHTML)).toMatchInlineSnapshot(`"true"`)

    data.value = false
    await nextTick()
    expect(formatHtml(container.innerHTML)).toMatchInlineSnapshot(`"false"`)
  })

  test('nested components (VDOM -> Vapor -> VDOM)', async () => {
    const data = ref(true)
    const { container } = await testWithVDOMApp(
      `<script setup>const data = _data; const components = _components;</script>
      <template>
        <components.VaporChild/>
      </template>`,
      {
        VaporChild: {
          code: `<template><components.VdomChild/></template>`,
          vapor: true,
        },
        VdomChild: {
          code: `<script setup>const data = _data;</script>
            <template>{{ data }}</template>`,
          vapor: false,
        },
      },
      data,
    )

    expect(formatHtml(container.innerHTML)).toMatchInlineSnapshot(`"true"`)

    data.value = false
    await nextTick()
    expect(formatHtml(container.innerHTML)).toMatchInlineSnapshot(`"false"`)
  })

  test('nested components (VDOM -> Vapor -> VDOM (with slot fallback))', async () => {
    const data = ref(true)
    const { container } = await testWithVDOMApp(
      `<script setup>const data = _data; const components = _components;</script>
      <template>
        <components.VaporChild/>
      </template>`,
      {
        VaporChild: {
          code: `<template><components.VdomChild/></template>`,
          vapor: true,
        },
        VdomChild: {
          code: `<script setup>const data = _data;</script>
            <template><slot><span>{{data}}</span></slot></template>`,
          vapor: false,
        },
      },
      data,
    )

    expect(formatHtml(container.innerHTML)).toMatchInlineSnapshot(
      `
      "
      <!--[--><span>true</span><!--]-->
      "
    `,
    )

    data.value = false
    await nextTick()
    expect(formatHtml(container.innerHTML)).toMatchInlineSnapshot(
      `
      "
      <!--[--><span>false</span><!--]-->
      "
    `,
    )
  })

  test('nested components (VDOM -> Vapor(with slot content) -> VDOM)', async () => {
    const data = ref(true)
    const { container } = await testWithVDOMApp(
      `<script setup>const data = _data; const components = _components;</script>
          <template>
            <components.VaporChild/>
          </template>`,
      {
        VaporChild: {
          code: `<template>
            <components.VdomChild>
              <template #default>
                <span>{{data}} vapor fallback</span>
              </template>
            </components.VdomChild>
          </template>`,
          vapor: true,
        },
        VdomChild: {
          code: `<script setup>const data = _data;</script>
            <template><slot><span>vdom fallback</span></slot></template>`,
          vapor: false,
        },
      },
      data,
    )

    expect(formatHtml(container.innerHTML)).toMatchInlineSnapshot(
      `
      "
      <!--[--><span>true vapor fallback</span><!--]-->
      "
    `,
    )

    data.value = false
    await nextTick()
    expect(formatHtml(container.innerHTML)).toMatchInlineSnapshot(
      `
      "
      <!--[--><span>false vapor fallback</span><!--]-->
      "
    `,
    )
  })

  test('nested components (VDOM -> Vapor(with slot content) -> Vapor)', async () => {
    const data = ref(true)
    const { container } = await testWithVDOMApp(
      `<script setup>const data = _data; const components = _components;</script>
          <template>
            <components.VaporChild/>
          </template>`,
      {
        VaporChild: {
          code: `<template>
            <components.VaporChild2>
              <template #default>
                <span>{{data}} vapor fallback</span>
              </template>
            </components.VaporChild2>
          </template>`,
          vapor: true,
        },
        VaporChild2: {
          code: `<template><slot><span>vapor fallback2</span></slot></template>`,
          vapor: true,
        },
      },
      data,
    )

    expect(formatHtml(container.innerHTML)).toMatchInlineSnapshot(
      `
      "
      <!--[--><span>true vapor fallback</span><!--]-->
      "
    `,
    )

    data.value = false
    await nextTick()
    expect(formatHtml(container.innerHTML)).toMatchInlineSnapshot(
      `
      "
      <!--[--><span>false vapor fallback</span><!--]-->
      "
    `,
    )
  })

  test('vapor slot render vdom component', async () => {
    const data = ref(true)
    const { container } = await testWithVDOMApp(
      `<script setup>const data = _data; const components = _components;</script>
      <template>
        <components.VaporChild>
          <components.VdomChild/>
        </components.VaporChild>
      </template>`,
      {
        VaporChild: {
          code: `<template><div><slot/></div></template>`,
          vapor: true,
        },
        VdomChild: {
          code: `<script setup>const data = _data;</script>
            <template>{{ data }}</template>`,
          vapor: false,
        },
      },
      data,
    )

    expect(formatHtml(container.innerHTML)).toMatchInlineSnapshot(
      `
      "<div>
      <!--[-->true<!--]-->
      </div>"
    `,
    )

    data.value = false
    await nextTick()
    expect(formatHtml(container.innerHTML)).toMatchInlineSnapshot(
      `
      "<div>
      <!--[-->false<!--]-->
      </div>"
    `,
    )
  })

  test('vapor slot render vdom component (render function)', async () => {
    const data = ref(true)
    const { container } = await testWithVaporApp(
      `<script setup>
        import { h } from 'vue'
        const data = _data; const components = _components;
        const VdomChild = {
          setup() {
            return () => h('div', null, [h('div', [String(data.value)])])
          }
        }
      </script>
      <template>
        <components.VaporChild>
          <VdomChild/>
        </components.VaporChild>
      </template>`,
      {
        VaporChild: {
          code: `<template><div><slot/></div></template>`,
          vapor: true,
        },
      },
      data,
    )

    expect(formatHtml(container.innerHTML)).toMatchInlineSnapshot(
      `
      "<div>
      <!--[--><div><div>true</div></div><!--]-->
      </div>"
    `,
    )

    expect(`Hydration node mismatch`).not.toHaveBeenWarned()

    data.value = false
    await nextTick()
    expect(formatHtml(container.innerHTML)).toMatchInlineSnapshot(
      `
      "<div>
      <!--[--><div><div>false</div></div><!--]-->
      </div>"
    `,
    )
  })
})<|MERGE_RESOLUTION|>--- conflicted
+++ resolved
@@ -1,10 +1,7 @@
 import {
-<<<<<<< HEAD
   child,
   createComponent,
-=======
   createPlainElement,
->>>>>>> 3a2cd698
   createVaporSSRApp,
   defineVaporAsyncComponent,
   defineVaporComponent,
