--- conflicted
+++ resolved
@@ -6,11 +6,7 @@
 
 describe('vdomInterop', () => {
   describe('props', () => {
-<<<<<<< HEAD
-    test('prevent hasOwnProperty error when props is null', () => {
-=======
     test('should work if props are not provided', () => {
->>>>>>> b4d8e718
       const VaporChild = defineVaporComponent({
         props: {
           msg: String,
@@ -65,10 +61,6 @@
     test('functional slot', () => {
       const VDomChild = defineComponent({
         setup(_, { slots }) {
-<<<<<<< HEAD
-          console.log(slots.default)
-=======
->>>>>>> b4d8e718
           return () => createVNode(slots.default!)
         },
       })
