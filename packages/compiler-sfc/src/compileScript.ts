--- conflicted
+++ resolved
@@ -649,37 +649,9 @@
       node.typeName.type === 'Identifier'
     ) {
       const refName = node.typeName.name
-<<<<<<< HEAD
-      const isQualifiedType = (node: Node): Node | undefined => {
-        if (
-          node.type === 'TSInterfaceDeclaration' &&
-          node.id.name === refName
-        ) {
-          return node.body
-        } else if (
-          node.type === 'TSTypeAliasDeclaration' &&
-          node.id.name === refName &&
-          qualifier(node.typeAnnotation)
-        ) {
-          return node.typeAnnotation
-        } else if (node.type === 'ExportNamedDeclaration' && node.declaration) {
-          return isQualifiedType(node.declaration)
-        }
-      }
-
-      const body = scriptAst
-        ? [...scriptSetupAst.body, ...scriptAst.body]
-        : scriptSetupAst.body
-      
+      const body = getAstBody()
       for (let i = 0; i < body.length; i++) {
-        const qualified = isQualifiedType(body[i])
-        if (qualified) {
-          ;(qualified as Node & FromNormalScript).__fromNormalScript =
-            scriptAst && i >= scriptSetupAst.body.length
-          return qualified 
-=======
-      const body = getAstBody()
-      for (const node of body) {
+        const node = body[i]
         let qualified = isQualifiedType(
           node,
           qualifier,
@@ -692,8 +664,9 @@
             filterExtendsType(extendsTypes, bodies)
             qualified.body = bodies
           }
+          ;(qualified as Node & FromNormalScript).__fromNormalScript =
+            scriptAst && i >= scriptSetupAst.body.length
           return qualified
->>>>>>> e3bc21f3
         }
       }
     }
