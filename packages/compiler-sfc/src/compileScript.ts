--- conflicted
+++ resolved
@@ -206,7 +206,6 @@
     return processNormalScript(ctx, scopeId)
   }
 
-<<<<<<< HEAD
   if (script && scriptLang !== scriptSetupLang) {
     throw new Error(
       `[@vue/compiler-sfc] <script> and <script setup> must have the same ` +
@@ -215,9 +214,6 @@
   }
 
   if (scriptSetupLang && !isJSOrTS) {
-=======
-  if (scriptSetupLang && !ctx.isJS && !ctx.isTS) {
->>>>>>> 15fc75f4
     // do not process non js/ts script blocks
     return scriptSetup
   }
