import {
  BindingTypes,
  UNREF,
  isFunctionType,
  walkIdentifiers,
} from '@vue/compiler-dom'
import {
  DEFAULT_FILENAME,
  type SFCDescriptor,
  type SFCScriptBlock
} from './parse'
import { type ParserPlugin } from '@babel/parser'
import { generateCodeFrame } from '@vue/shared'
import {
<<<<<<< HEAD
  type Node,
  type Declaration,
  type ObjectPattern,
  type ArrayPattern,
  type Identifier,
  type ExportSpecifier,
  type Statement,
  type CallExpression
=======
  Node,
  Declaration,
  ObjectPattern,
  ArrayPattern,
  Identifier,
  ExportSpecifier,
  Statement,
  CallExpression,
>>>>>>> 3ee3d266
} from '@babel/types'
import { walk } from 'estree-walker'
import { type RawSourceMap } from 'source-map-js'
import {
  processNormalScript,
  normalScriptDefaultVar,
} from './script/normalScript'
import { CSS_VARS_HELPER, genCssVarsCode } from './style/cssVars'
import {
  compileTemplate,
  type SFCTemplateCompileOptions
} from './compileTemplate'
import { warnOnce } from './warn'
import { shouldTransform, transformAST } from '@vue/reactivity-transform'
import { transformDestructuredProps } from './script/definePropsDestructure'
import { ScriptCompileContext } from './script/context'
import {
  processDefineProps,
  genRuntimeProps,
  DEFINE_PROPS,
  WITH_DEFAULTS,
} from './script/defineProps'
import {
  processDefineEmits,
  genRuntimeEmits,
  DEFINE_EMITS,
} from './script/defineEmits'
import { DEFINE_EXPOSE, processDefineExpose } from './script/defineExpose'
import { DEFINE_OPTIONS, processDefineOptions } from './script/defineOptions'
import { processDefineSlots } from './script/defineSlots'
import { DEFINE_MODEL, processDefineModel } from './script/defineModel'
import {
  isLiteralNode,
  unwrapTSNode,
  isCallOf,
  getImportedName,
} from './script/utils'
import { analyzeScriptBindings } from './script/analyzeScriptBindings'
import { isImportUsed } from './script/importUsageCheck'
import { processAwait } from './script/topLevelAwait'

export interface SFCScriptCompileOptions {
  /**
   * Scope ID for prefixing injected CSS variables.
   * This must be consistent with the `id` passed to `compileStyle`.
   */
  id: string
  /**
   * Production mode. Used to determine whether to generate hashed CSS variables
   */
  isProd?: boolean
  /**
   * Enable/disable source map. Defaults to true.
   */
  sourceMap?: boolean
  /**
   * https://babeljs.io/docs/en/babel-parser#plugins
   */
  babelParserPlugins?: ParserPlugin[]
  /**
   * A list of files to parse for global types to be made available for type
   * resolving in SFC macros. The list must be fully resolved file system paths.
   */
  globalTypeFiles?: string[]
  /**
   * Compile the template and inline the resulting render function
   * directly inside setup().
   * - Only affects `<script setup>`
   * - This should only be used in production because it prevents the template
   * from being hot-reloaded separately from component state.
   */
  inlineTemplate?: boolean
  /**
   * Generate the final component as a variable instead of default export.
   * This is useful in e.g. @vitejs/plugin-vue where the script needs to be
   * placed inside the main module.
   */
  genDefaultAs?: string
  /**
   * Options for template compilation when inlining. Note these are options that
   * would normally be passed to `compiler-sfc`'s own `compileTemplate()`, not
   * options passed to `compiler-dom`.
   */
  templateOptions?: Partial<SFCTemplateCompileOptions>
  /**
   * Hoist <script setup> static constants.
   * - Only enables when one `<script setup>` exists.
   * @default true
   */
  hoistStatic?: boolean
  /**
   * (**Experimental**) Enable macro `defineModel`
   * @default false
   */
  defineModel?: boolean
  /**
   * (**Experimental**) Enable reactive destructure for `defineProps`
   * @default false
   */
  propsDestructure?: boolean
  /**
   * File system access methods to be used when resolving types
   * imported in SFC macros. Defaults to ts.sys in Node.js, can be overwritten
   * to use a virtual file system for use in browsers (e.g. in REPLs)
   */
  fs?: {
    fileExists(file: string): boolean
    readFile(file: string): string | undefined
  }
  /**
   * (Experimental) Enable syntax transform for using refs without `.value` and
   * using destructured props with reactivity
   * @deprecated the Reactivity Transform proposal has been dropped. This
   * feature will be removed from Vue core in 3.4. If you intend to continue
   * using it, disable this and switch to the [Vue Macros implementation](https://vue-macros.sxzz.moe/features/reactivity-transform.html).
   */
  reactivityTransform?: boolean
}

export interface ImportBinding {
  isType: boolean
  imported: string
  local: string
  source: string
  isFromSetup: boolean
  isUsedInTemplate: boolean
}

/**
 * Compile `<script setup>`
 * It requires the whole SFC descriptor because we need to handle and merge
 * normal `<script>` + `<script setup>` if both are present.
 */
export function compileScript(
  sfc: SFCDescriptor,
  options: SFCScriptCompileOptions,
): SFCScriptBlock {
  if (!options.id) {
    warnOnce(
      `compileScript now requires passing the \`id\` option.\n` +
        `Upgrade your vite or vue-loader version for compatibility with ` +
        `the latest experimental proposals.`,
    )
  }

  const ctx = new ScriptCompileContext(sfc, options)
  const { script, scriptSetup, source, filename } = sfc
  const hoistStatic = options.hoistStatic !== false && !script
  const scopeId = options.id ? options.id.replace(/^data-v-/, '') : ''
  const scriptLang = script && script.lang
  const scriptSetupLang = scriptSetup && scriptSetup.lang

  // TODO remove in 3.4
  const enableReactivityTransform = !!options.reactivityTransform
  let refBindings: string[] | undefined

  if (!scriptSetup) {
    if (!script) {
      throw new Error(`[@vue/compiler-sfc] SFC contains no <script> tags.`)
    }
    // normal <script> only
    return processNormalScript(ctx, scopeId)
  }

  if (script && scriptLang !== scriptSetupLang) {
    throw new Error(
      `[@vue/compiler-sfc] <script> and <script setup> must have the same ` +
        `language type.`,
    )
  }

  if (scriptSetupLang && !ctx.isJS && !ctx.isTS) {
    // do not process non js/ts script blocks
    return scriptSetup
  }

  // metadata that needs to be returned
  // const ctx.bindingMetadata: BindingMetadata = {}
  const scriptBindings: Record<string, BindingTypes> = Object.create(null)
  const setupBindings: Record<string, BindingTypes> = Object.create(null)

  let defaultExport: Node | undefined
  let hasAwait = false
  let hasInlinedSsrRenderFn = false

  // string offsets
  const startOffset = ctx.startOffset!
  const endOffset = ctx.endOffset!
  const scriptStartOffset = script && script.loc.start.offset
  const scriptEndOffset = script && script.loc.end.offset

  function hoistNode(node: Statement) {
    const start = node.start! + startOffset
    let end = node.end! + startOffset
    // locate comment
    if (node.trailingComments && node.trailingComments.length > 0) {
      const lastCommentNode =
        node.trailingComments[node.trailingComments.length - 1]
      end = lastCommentNode.end! + startOffset
    }
    // locate the end of whitespace between this statement and the next
    while (end <= source.length) {
      if (!/\s/.test(source.charAt(end))) {
        break
      }
      end++
    }
    ctx.s.move(start, end, 0)
  }

  function registerUserImport(
    source: string,
    local: string,
    imported: string,
    isType: boolean,
    isFromSetup: boolean,
    needTemplateUsageCheck: boolean,
  ) {
    // template usage check is only needed in non-inline mode, so we can skip
    // the work if inlineTemplate is true.
    let isUsedInTemplate = needTemplateUsageCheck
    if (
      needTemplateUsageCheck &&
      ctx.isTS &&
      sfc.template &&
      !sfc.template.src &&
      !sfc.template.lang
    ) {
      isUsedInTemplate = isImportUsed(local, sfc)
    }

    ctx.userImports[local] = {
      isType,
      imported,
      local,
      source,
      isFromSetup,
      isUsedInTemplate,
    }
  }

  function checkInvalidScopeReference(node: Node | undefined, method: string) {
    if (!node) return
    walkIdentifiers(node, id => {
      const binding = setupBindings[id.name]
      if (binding && binding !== BindingTypes.LITERAL_CONST) {
        ctx.error(
          `\`${method}()\` in <script setup> cannot reference locally ` +
            `declared variables because it will be hoisted outside of the ` +
            `setup() function. If your component options require initialization ` +
            `in the module scope, use a separate normal <script> to export ` +
            `the options instead.`,
          id,
        )
      }
    })
  }

  const scriptAst = ctx.scriptAst
  const scriptSetupAst = ctx.scriptSetupAst!

  // 1.1 walk import declarations of <script>
  if (scriptAst) {
    for (const node of scriptAst.body) {
      if (node.type === 'ImportDeclaration') {
        // record imports for dedupe
        for (const specifier of node.specifiers) {
          const imported = getImportedName(specifier)
          registerUserImport(
            node.source.value,
            specifier.local.name,
            imported,
            node.importKind === 'type' ||
              (specifier.type === 'ImportSpecifier' &&
                specifier.importKind === 'type'),
            false,
            !options.inlineTemplate,
          )
        }
      }
    }
  }

  // 1.2 walk import declarations of <script setup>
  for (const node of scriptSetupAst.body) {
    if (node.type === 'ImportDeclaration') {
      // import declarations are moved to top
      hoistNode(node)

      // dedupe imports
      let removed = 0
      const removeSpecifier = (i: number) => {
        const removeLeft = i > removed
        removed++
        const current = node.specifiers[i]
        const next = node.specifiers[i + 1]
        ctx.s.remove(
          removeLeft
            ? node.specifiers[i - 1].end! + startOffset
            : current.start! + startOffset,
          next && !removeLeft
            ? next.start! + startOffset
            : current.end! + startOffset,
        )
      }

      for (let i = 0; i < node.specifiers.length; i++) {
        const specifier = node.specifiers[i]
        const local = specifier.local.name
        const imported = getImportedName(specifier)
        const source = node.source.value
        const existing = ctx.userImports[local]
        if (
          source === 'vue' &&
          (imported === DEFINE_PROPS ||
            imported === DEFINE_EMITS ||
            imported === DEFINE_EXPOSE)
        ) {
          warnOnce(
            `\`${imported}\` is a compiler macro and no longer needs to be imported.`,
          )
          removeSpecifier(i)
        } else if (existing) {
          if (existing.source === source && existing.imported === imported) {
            // already imported in <script setup>, dedupe
            removeSpecifier(i)
          } else {
            ctx.error(
              `different imports aliased to same local name.`,
              specifier,
            )
          }
        } else {
          registerUserImport(
            source,
            local,
            imported,
            node.importKind === 'type' ||
              (specifier.type === 'ImportSpecifier' &&
                specifier.importKind === 'type'),
            true,
            !options.inlineTemplate,
          )
        }
      }
      if (node.specifiers.length && removed === node.specifiers.length) {
        ctx.s.remove(node.start! + startOffset, node.end! + startOffset)
      }
    }
  }

  // 1.3 resolve possible user import alias of `ref` and `reactive`
  const vueImportAliases: Record<string, string> = {}
  for (const key in ctx.userImports) {
    const { source, imported, local } = ctx.userImports[key]
    if (source === 'vue') vueImportAliases[imported] = local
  }

  // 2.1 process normal <script> body
  if (script && scriptAst) {
    for (const node of scriptAst.body) {
      if (node.type === 'ExportDefaultDeclaration') {
        // export default
        defaultExport = node

        // check if user has manually specified `name` or 'render` option in
        // export default
        // if has name, skip name inference
        // if has render and no template, generate return object instead of
        // empty render function (#4980)
        let optionProperties
        if (defaultExport.declaration.type === 'ObjectExpression') {
          optionProperties = defaultExport.declaration.properties
        } else if (
          defaultExport.declaration.type === 'CallExpression' &&
          defaultExport.declaration.arguments[0] &&
          defaultExport.declaration.arguments[0].type === 'ObjectExpression'
        ) {
          optionProperties = defaultExport.declaration.arguments[0].properties
        }
        if (optionProperties) {
          for (const p of optionProperties) {
            if (
              p.type === 'ObjectProperty' &&
              p.key.type === 'Identifier' &&
              p.key.name === 'name'
            ) {
              ctx.hasDefaultExportName = true
            }
            if (
              (p.type === 'ObjectMethod' || p.type === 'ObjectProperty') &&
              p.key.type === 'Identifier' &&
              p.key.name === 'render'
            ) {
              // TODO warn when we provide a better way to do it?
              ctx.hasDefaultExportRender = true
            }
          }
        }

        // export default { ... } --> const __default__ = { ... }
        const start = node.start! + scriptStartOffset!
        const end = node.declaration.start! + scriptStartOffset!
        ctx.s.overwrite(start, end, `const ${normalScriptDefaultVar} = `)
      } else if (node.type === 'ExportNamedDeclaration') {
        const defaultSpecifier = node.specifiers.find(
          s =>
            s.exported.type === 'Identifier' && s.exported.name === 'default',
        ) as ExportSpecifier
        if (defaultSpecifier) {
          defaultExport = node
          // 1. remove specifier
          if (node.specifiers.length > 1) {
            ctx.s.remove(
              defaultSpecifier.start! + scriptStartOffset!,
              defaultSpecifier.end! + scriptStartOffset!,
            )
          } else {
            ctx.s.remove(
              node.start! + scriptStartOffset!,
              node.end! + scriptStartOffset!,
            )
          }
          if (node.source) {
            // export { x as default } from './x'
            // rewrite to `import { x as __default__ } from './x'` and
            // add to top
            ctx.s.prepend(
              `import { ${defaultSpecifier.local.name} as ${normalScriptDefaultVar} } from '${node.source.value}'\n`,
            )
          } else {
            // export { x as default }
            // rewrite to `const __default__ = x` and move to end
            ctx.s.appendLeft(
              scriptEndOffset!,
              `\nconst ${normalScriptDefaultVar} = ${defaultSpecifier.local.name}\n`,
            )
          }
        }
        if (node.declaration) {
          walkDeclaration(
            'script',
            node.declaration,
            scriptBindings,
            vueImportAliases,
            hoistStatic,
          )
        }
      } else if (
        (node.type === 'VariableDeclaration' ||
          node.type === 'FunctionDeclaration' ||
          node.type === 'ClassDeclaration' ||
          node.type === 'TSEnumDeclaration') &&
        !node.declare
      ) {
        walkDeclaration(
          'script',
          node,
          scriptBindings,
          vueImportAliases,
          hoistStatic,
        )
      }
    }

    // apply reactivity transform
    // TODO remove in 3.4
    if (enableReactivityTransform && shouldTransform(script.content)) {
      const { rootRefs, importedHelpers } = transformAST(
        scriptAst,
        ctx.s,
        scriptStartOffset!,
      )
      refBindings = rootRefs
      for (const h of importedHelpers) {
        ctx.helperImports.add(h)
      }
    }

    // <script> after <script setup>
    // we need to move the block up so that `const __default__` is
    // declared before being used in the actual component definition
    if (scriptStartOffset! > startOffset) {
      // if content doesn't end with newline, add one
      if (!/\n$/.test(script.content.trim())) {
        ctx.s.appendLeft(scriptEndOffset!, `\n`)
      }
      ctx.s.move(scriptStartOffset!, scriptEndOffset!, 0)
    }
  }

  // 2.2 process <script setup> body
  for (const node of scriptSetupAst.body) {
    if (node.type === 'ExpressionStatement') {
      const expr = unwrapTSNode(node.expression)
      // process `defineProps` and `defineEmit(s)` calls
      if (
        processDefineProps(ctx, expr) ||
        processDefineEmits(ctx, expr) ||
        processDefineOptions(ctx, expr) ||
        processDefineSlots(ctx, expr)
      ) {
        ctx.s.remove(node.start! + startOffset, node.end! + startOffset)
      } else if (processDefineExpose(ctx, expr)) {
        // defineExpose({}) -> expose({})
        const callee = (expr as CallExpression).callee
        ctx.s.overwrite(
          callee.start! + startOffset,
          callee.end! + startOffset,
          '__expose',
        )
      } else {
        processDefineModel(ctx, expr)
      }
    }

    if (node.type === 'VariableDeclaration' && !node.declare) {
      const total = node.declarations.length
      let left = total
      let lastNonRemoved: number | undefined

      for (let i = 0; i < total; i++) {
        const decl = node.declarations[i]
        const init = decl.init && unwrapTSNode(decl.init)
        if (init) {
          if (processDefineOptions(ctx, init)) {
            ctx.error(
              `${DEFINE_OPTIONS}() has no returning value, it cannot be assigned.`,
              node,
            )
          }

          // defineProps / defineEmits
          const isDefineProps = processDefineProps(ctx, init, decl.id)
          const isDefineEmits =
            !isDefineProps && processDefineEmits(ctx, init, decl.id)
          !isDefineEmits &&
            (processDefineSlots(ctx, init, decl.id) ||
              processDefineModel(ctx, init, decl.id))

          if (
            isDefineProps &&
            !ctx.propsDestructureRestId &&
            ctx.propsDestructureDecl
          ) {
            if (left === 1) {
              ctx.s.remove(node.start! + startOffset, node.end! + startOffset)
            } else {
              let start = decl.start! + startOffset
              let end = decl.end! + startOffset
              if (i === total - 1) {
                // last one, locate the end of the last one that is not removed
                // if we arrive at this branch, there must have been a
                // non-removed decl before us, so lastNonRemoved is non-null.
                start = node.declarations[lastNonRemoved!].end! + startOffset
              } else {
                // not the last one, locate the start of the next
                end = node.declarations[i + 1].start! + startOffset
              }
              ctx.s.remove(start, end)
              left--
            }
          } else if (isDefineEmits) {
            ctx.s.overwrite(
              startOffset + init.start!,
              startOffset + init.end!,
              '__emit',
            )
          } else {
            lastNonRemoved = i
          }
        }
      }
    }

    let isAllLiteral = false
    // walk declarations to record declared bindings
    if (
      (node.type === 'VariableDeclaration' ||
        node.type === 'FunctionDeclaration' ||
        node.type === 'ClassDeclaration' ||
        node.type === 'TSEnumDeclaration') &&
      !node.declare
    ) {
      isAllLiteral = walkDeclaration(
        'scriptSetup',
        node,
        setupBindings,
        vueImportAliases,
        hoistStatic,
      )
    }

    // hoist literal constants
    if (hoistStatic && isAllLiteral) {
      hoistNode(node)
    }

    // walk statements & named exports / variable declarations for top level
    // await
    if (
      (node.type === 'VariableDeclaration' && !node.declare) ||
      node.type.endsWith('Statement')
    ) {
      const scope: Statement[][] = [scriptSetupAst.body]
      walk(node, {
        enter(child: Node, parent: Node | undefined) {
          if (isFunctionType(child)) {
            this.skip()
          }
          if (child.type === 'BlockStatement') {
            scope.push(child.body)
          }
          if (child.type === 'AwaitExpression') {
            hasAwait = true
            // if the await expression is an expression statement and
            // - is in the root scope
            // - or is not the first statement in a nested block scope
            // then it needs a semicolon before the generated code.
            const currentScope = scope[scope.length - 1]
            const needsSemi = currentScope.some((n, i) => {
              return (
                (scope.length === 1 || i > 0) &&
                n.type === 'ExpressionStatement' &&
                n.start === child.start
              )
            })
            processAwait(
              ctx,
              child,
              needsSemi,
              parent!.type === 'ExpressionStatement',
            )
          }
        },
        exit(node: Node) {
          if (node.type === 'BlockStatement') scope.pop()
        },
      })
    }

    if (
      (node.type === 'ExportNamedDeclaration' && node.exportKind !== 'type') ||
      node.type === 'ExportAllDeclaration' ||
      node.type === 'ExportDefaultDeclaration'
    ) {
      ctx.error(
        `<script setup> cannot contain ES module exports. ` +
          `If you are using a previous version of <script setup>, please ` +
          `consult the updated RFC at https://github.com/vuejs/rfcs/pull/227.`,
        node,
      )
    }

    if (ctx.isTS) {
      // move all Type declarations to outer scope
      if (
        node.type.startsWith('TS') ||
        (node.type === 'ExportNamedDeclaration' &&
          node.exportKind === 'type') ||
        (node.type === 'VariableDeclaration' && node.declare)
      ) {
        if (node.type !== 'TSEnumDeclaration') {
          hoistNode(node)
        }
      }
    }
  }

  // 3 props destructure transform
  if (ctx.propsDestructureDecl) {
    transformDestructuredProps(ctx, vueImportAliases)
  }

  // 4. Apply reactivity transform
  // TODO remove in 3.4
  if (
    enableReactivityTransform &&
    // normal <script> had ref bindings that maybe used in <script setup>
    (refBindings || shouldTransform(scriptSetup.content))
  ) {
    const { rootRefs, importedHelpers } = transformAST(
      scriptSetupAst,
      ctx.s,
      startOffset,
      refBindings,
    )
    refBindings = refBindings ? [...refBindings, ...rootRefs] : rootRefs
    for (const h of importedHelpers) {
      ctx.helperImports.add(h)
    }
  }

  // 5. check macro args to make sure it doesn't reference setup scope
  // variables
  checkInvalidScopeReference(ctx.propsRuntimeDecl, DEFINE_PROPS)
  checkInvalidScopeReference(ctx.propsRuntimeDefaults, DEFINE_PROPS)
  checkInvalidScopeReference(ctx.propsDestructureDecl, DEFINE_PROPS)
  checkInvalidScopeReference(ctx.emitsRuntimeDecl, DEFINE_EMITS)
  checkInvalidScopeReference(ctx.optionsRuntimeDecl, DEFINE_OPTIONS)

  // 6. remove non-script content
  if (script) {
    if (startOffset < scriptStartOffset!) {
      // <script setup> before <script>
      ctx.s.remove(0, startOffset)
      ctx.s.remove(endOffset, scriptStartOffset!)
      ctx.s.remove(scriptEndOffset!, source.length)
    } else {
      // <script> before <script setup>
      ctx.s.remove(0, scriptStartOffset!)
      ctx.s.remove(scriptEndOffset!, startOffset)
      ctx.s.remove(endOffset, source.length)
    }
  } else {
    // only <script setup>
    ctx.s.remove(0, startOffset)
    ctx.s.remove(endOffset, source.length)
  }

  // 7. analyze binding metadata
  // `defineProps` & `defineModel` also register props bindings
  if (scriptAst) {
    Object.assign(ctx.bindingMetadata, analyzeScriptBindings(scriptAst.body))
  }
  for (const [key, { isType, imported, source }] of Object.entries(
    ctx.userImports,
  )) {
    if (isType) continue
    ctx.bindingMetadata[key] =
      imported === '*' ||
      (imported === 'default' && source.endsWith('.vue')) ||
      source === 'vue'
        ? BindingTypes.SETUP_CONST
        : BindingTypes.SETUP_MAYBE_REF
  }
  for (const key in scriptBindings) {
    ctx.bindingMetadata[key] = scriptBindings[key]
  }
  for (const key in setupBindings) {
    ctx.bindingMetadata[key] = setupBindings[key]
  }
  // known ref bindings
  if (refBindings) {
    for (const key of refBindings) {
      ctx.bindingMetadata[key] = BindingTypes.SETUP_REF
    }
  }

  // 8. inject `useCssVars` calls
  if (
    sfc.cssVars.length &&
    // no need to do this when targeting SSR
    !(options.inlineTemplate && options.templateOptions?.ssr)
  ) {
    ctx.helperImports.add(CSS_VARS_HELPER)
    ctx.helperImports.add('unref')
    ctx.s.prependLeft(
      startOffset,
      `\n${genCssVarsCode(
        sfc.cssVars,
        ctx.bindingMetadata,
        scopeId,
        !!options.isProd,
      )}\n`,
    )
  }

  // 9. finalize setup() argument signature
  let args = `__props`
  if (ctx.propsTypeDecl) {
    // mark as any and only cast on assignment
    // since the user defined complex types may be incompatible with the
    // inferred type from generated runtime declarations
    args += `: any`
  }
  // inject user assignment of props
  // we use a default __props so that template expressions referencing props
  // can use it directly
  if (ctx.propsDecl) {
    if (ctx.propsDestructureRestId) {
      ctx.s.overwrite(
        startOffset + ctx.propsCall!.start!,
        startOffset + ctx.propsCall!.end!,
        `${ctx.helper(`createPropsRestProxy`)}(__props, ${JSON.stringify(
          Object.keys(ctx.propsDestructuredBindings),
        )})`,
      )
      ctx.s.overwrite(
        startOffset + ctx.propsDestructureDecl!.start!,
        startOffset + ctx.propsDestructureDecl!.end!,
        ctx.propsDestructureRestId,
      )
    } else if (!ctx.propsDestructureDecl) {
      ctx.s.overwrite(
        startOffset + ctx.propsCall!.start!,
        startOffset + ctx.propsCall!.end!,
        '__props',
      )
    }
  }

  // inject temp variables for async context preservation
  if (hasAwait) {
    const any = ctx.isTS ? `: any` : ``
    ctx.s.prependLeft(startOffset, `\nlet __temp${any}, __restore${any}\n`)
  }

  const destructureElements =
    ctx.hasDefineExposeCall || !options.inlineTemplate
      ? [`expose: __expose`]
      : []
  if (ctx.emitDecl) {
    destructureElements.push(`emit: __emit`)
  }
  if (destructureElements.length) {
    args += `, { ${destructureElements.join(', ')} }`
  }

  // 10. generate return statement
  let returned
  if (
    !options.inlineTemplate ||
    (!sfc.template && ctx.hasDefaultExportRender)
  ) {
    // non-inline mode, or has manual render in normal <script>
    // return bindings from script and script setup
    const allBindings: Record<string, any> = {
      ...scriptBindings,
      ...setupBindings,
    }
    for (const key in ctx.userImports) {
      if (
        !ctx.userImports[key].isType &&
        ctx.userImports[key].isUsedInTemplate
      ) {
        allBindings[key] = true
      }
    }
    returned = `{ `
    for (const key in allBindings) {
      if (
        allBindings[key] === true &&
        ctx.userImports[key].source !== 'vue' &&
        !ctx.userImports[key].source.endsWith('.vue')
      ) {
        // generate getter for import bindings
        // skip vue imports since we know they will never change
        returned += `get ${key}() { return ${key} }, `
      } else if (ctx.bindingMetadata[key] === BindingTypes.SETUP_LET) {
        // local let binding, also add setter
        const setArg = key === 'v' ? `_v` : `v`
        returned +=
          `get ${key}() { return ${key} }, ` +
          `set ${key}(${setArg}) { ${key} = ${setArg} }, `
      } else {
        returned += `${key}, `
      }
    }
    returned = returned.replace(/, $/, '') + ` }`
  } else {
    // inline mode
    if (sfc.template && !sfc.template.src) {
      if (options.templateOptions && options.templateOptions.ssr) {
        hasInlinedSsrRenderFn = true
      }
      // inline render function mode - we are going to compile the template and
      // inline it right here
      const { code, ast, preamble, tips, errors } = compileTemplate({
        filename,
        source: sfc.template.content,
        inMap: sfc.template.map,
        ...options.templateOptions,
        id: scopeId,
        scoped: sfc.styles.some(s => s.scoped),
        isProd: options.isProd,
        ssrCssVars: sfc.cssVars,
        compilerOptions: {
          ...(options.templateOptions &&
            options.templateOptions.compilerOptions),
          inline: true,
          isTS: ctx.isTS,
          bindingMetadata: ctx.bindingMetadata,
        },
      })
      if (tips.length) {
        tips.forEach(warnOnce)
      }
      const err = errors[0]
      if (typeof err === 'string') {
        throw new Error(err)
      } else if (err) {
        if (err.loc) {
          err.message +=
            `\n\n` +
            sfc.filename +
            '\n' +
            generateCodeFrame(
              source,
              err.loc.start.offset,
              err.loc.end.offset,
            ) +
            `\n`
        }
        throw err
      }
      if (preamble) {
        ctx.s.prepend(preamble)
      }
      // avoid duplicated unref import
      // as this may get injected by the render function preamble OR the
      // css vars codegen
      if (ast && ast.helpers.has(UNREF)) {
        ctx.helperImports.delete('unref')
      }
      returned = code
    } else {
      returned = `() => {}`
    }
  }

  if (!options.inlineTemplate && !__TEST__) {
    // in non-inline mode, the `__isScriptSetup: true` flag is used by
    // componentPublicInstance proxy to allow properties that start with $ or _
    ctx.s.appendRight(
      endOffset,
      `\nconst __returned__ = ${returned}\n` +
        `Object.defineProperty(__returned__, '__isScriptSetup', { enumerable: false, value: true })\n` +
        `return __returned__` +
        `\n}\n\n`,
    )
  } else {
    ctx.s.appendRight(endOffset, `\nreturn ${returned}\n}\n\n`)
  }

  // 11. finalize default export
  const genDefaultAs = options.genDefaultAs
    ? `const ${options.genDefaultAs} =`
    : `export default`

  let runtimeOptions = ``
  if (!ctx.hasDefaultExportName && filename && filename !== DEFAULT_FILENAME) {
    const match = filename.match(/([^/\\]+)\.\w+$/)
    if (match) {
      runtimeOptions += `\n  __name: '${match[1]}',`
    }
  }
  if (hasInlinedSsrRenderFn) {
    runtimeOptions += `\n  __ssrInlineRender: true,`
  }

  const propsDecl = genRuntimeProps(ctx)
  if (propsDecl) runtimeOptions += `\n  props: ${propsDecl},`

  const emitsDecl = genRuntimeEmits(ctx)
  if (emitsDecl) runtimeOptions += `\n  emits: ${emitsDecl},`

  let definedOptions = ''
  if (ctx.optionsRuntimeDecl) {
    definedOptions = scriptSetup.content
      .slice(ctx.optionsRuntimeDecl.start!, ctx.optionsRuntimeDecl.end!)
      .trim()
  }

  // <script setup> components are closed by default. If the user did not
  // explicitly call `defineExpose`, call expose() with no args.
  const exposeCall =
    ctx.hasDefineExposeCall || options.inlineTemplate ? `` : `  __expose();\n`
  // wrap setup code with function.
  if (ctx.isTS) {
    // for TS, make sure the exported type is still valid type with
    // correct props information
    // we have to use object spread for types to be merged properly
    // user's TS setting should compile it down to proper targets
    // export default defineComponent({ ...__default__, ... })
    const def =
      (defaultExport ? `\n  ...${normalScriptDefaultVar},` : ``) +
      (definedOptions ? `\n  ...${definedOptions},` : '')
    ctx.s.prependLeft(
      startOffset,
      `\n${genDefaultAs} /*#__PURE__*/${ctx.helper(
        `defineComponent`,
      )}({${def}${runtimeOptions}\n  ${
        hasAwait ? `async ` : ``
      }setup(${args}) {\n${exposeCall}`,
    )
    ctx.s.appendRight(endOffset, `})`)
  } else {
    if (defaultExport || definedOptions) {
      // without TS, can't rely on rest spread, so we use Object.assign
      // export default Object.assign(__default__, { ... })
      ctx.s.prependLeft(
        startOffset,
        `\n${genDefaultAs} /*#__PURE__*/Object.assign(${
          defaultExport ? `${normalScriptDefaultVar}, ` : ''
        }${definedOptions ? `${definedOptions}, ` : ''}{${runtimeOptions}\n  ` +
          `${hasAwait ? `async ` : ``}setup(${args}) {\n${exposeCall}`,
      )
      ctx.s.appendRight(endOffset, `})`)
    } else {
      ctx.s.prependLeft(
        startOffset,
        `\n${genDefaultAs} {${runtimeOptions}\n  ` +
          `${hasAwait ? `async ` : ``}setup(${args}) {\n${exposeCall}`,
      )
      ctx.s.appendRight(endOffset, `}`)
    }
  }

  // 12. finalize Vue helper imports
  if (ctx.helperImports.size > 0) {
    ctx.s.prepend(
      `import { ${[...ctx.helperImports]
        .map(h => `${h} as _${h}`)
        .join(', ')} } from 'vue'\n`,
    )
  }

  ctx.s.trim()

  return {
    ...scriptSetup,
    bindings: ctx.bindingMetadata,
    imports: ctx.userImports,
    content: ctx.s.toString(),
    map:
      options.sourceMap !== false
        ? (ctx.s.generateMap({
            source: filename,
            hires: true,
            includeContent: true,
          }) as unknown as RawSourceMap)
        : undefined,
    scriptAst: scriptAst?.body,
    scriptSetupAst: scriptSetupAst?.body,
    deps: ctx.deps ? [...ctx.deps] : undefined,
  }
}

function registerBinding(
  bindings: Record<string, BindingTypes>,
  node: Identifier,
  type: BindingTypes,
) {
  bindings[node.name] = type
}

function walkDeclaration(
  from: 'script' | 'scriptSetup',
  node: Declaration,
  bindings: Record<string, BindingTypes>,
  userImportAliases: Record<string, string>,
  hoistStatic: boolean,
): boolean {
  let isAllLiteral = false

  if (node.type === 'VariableDeclaration') {
    const isConst = node.kind === 'const'
    isAllLiteral =
      isConst &&
      node.declarations.every(
        decl => decl.id.type === 'Identifier' && isStaticNode(decl.init!),
      )

    // export const foo = ...
    for (const { id, init: _init } of node.declarations) {
      const init = _init && unwrapTSNode(_init)
      const isDefineCall = !!(
        isConst &&
        isCallOf(
          init,
          c => c === DEFINE_PROPS || c === DEFINE_EMITS || c === WITH_DEFAULTS,
        )
      )
      if (id.type === 'Identifier') {
        let bindingType
        const userReactiveBinding = userImportAliases['reactive']
        if (
          (hoistStatic || from === 'script') &&
          (isAllLiteral || (isConst && isStaticNode(init!)))
        ) {
          bindingType = BindingTypes.LITERAL_CONST
        } else if (isCallOf(init, userReactiveBinding)) {
          // treat reactive() calls as let since it's meant to be mutable
          bindingType = isConst
            ? BindingTypes.SETUP_REACTIVE_CONST
            : BindingTypes.SETUP_LET
        } else if (
          // if a declaration is a const literal, we can mark it so that
          // the generated render fn code doesn't need to unref() it
          isDefineCall ||
          (isConst && canNeverBeRef(init!, userReactiveBinding))
        ) {
          bindingType = isCallOf(init, DEFINE_PROPS)
            ? BindingTypes.SETUP_REACTIVE_CONST
            : BindingTypes.SETUP_CONST
        } else if (isConst) {
          if (
            isCallOf(
              init,
              m =>
                m === userImportAliases['ref'] ||
                m === userImportAliases['computed'] ||
                m === userImportAliases['shallowRef'] ||
                m === userImportAliases['customRef'] ||
                m === userImportAliases['toRef'] ||
                m === DEFINE_MODEL,
            )
          ) {
            bindingType = BindingTypes.SETUP_REF
          } else {
            bindingType = BindingTypes.SETUP_MAYBE_REF
          }
        } else {
          bindingType = BindingTypes.SETUP_LET
        }
        registerBinding(bindings, id, bindingType)
      } else {
        if (isCallOf(init, DEFINE_PROPS)) {
          continue
        }
        if (id.type === 'ObjectPattern') {
          walkObjectPattern(id, bindings, isConst, isDefineCall)
        } else if (id.type === 'ArrayPattern') {
          walkArrayPattern(id, bindings, isConst, isDefineCall)
        }
      }
    }
  } else if (node.type === 'TSEnumDeclaration') {
    isAllLiteral = node.members.every(
      member => !member.initializer || isStaticNode(member.initializer),
    )
    bindings[node.id!.name] = isAllLiteral
      ? BindingTypes.LITERAL_CONST
      : BindingTypes.SETUP_CONST
  } else if (
    node.type === 'FunctionDeclaration' ||
    node.type === 'ClassDeclaration'
  ) {
    // export function foo() {} / export class Foo {}
    // export declarations must be named.
    bindings[node.id!.name] = BindingTypes.SETUP_CONST
  }

  return isAllLiteral
}

function walkObjectPattern(
  node: ObjectPattern,
  bindings: Record<string, BindingTypes>,
  isConst: boolean,
  isDefineCall = false,
) {
  for (const p of node.properties) {
    if (p.type === 'ObjectProperty') {
      if (p.key.type === 'Identifier' && p.key === p.value) {
        // shorthand: const { x } = ...
        const type = isDefineCall
          ? BindingTypes.SETUP_CONST
          : isConst
          ? BindingTypes.SETUP_MAYBE_REF
          : BindingTypes.SETUP_LET
        registerBinding(bindings, p.key, type)
      } else {
        walkPattern(p.value, bindings, isConst, isDefineCall)
      }
    } else {
      // ...rest
      // argument can only be identifier when destructuring
      const type = isConst ? BindingTypes.SETUP_CONST : BindingTypes.SETUP_LET
      registerBinding(bindings, p.argument as Identifier, type)
    }
  }
}

function walkArrayPattern(
  node: ArrayPattern,
  bindings: Record<string, BindingTypes>,
  isConst: boolean,
  isDefineCall = false,
) {
  for (const e of node.elements) {
    e && walkPattern(e, bindings, isConst, isDefineCall)
  }
}

function walkPattern(
  node: Node,
  bindings: Record<string, BindingTypes>,
  isConst: boolean,
  isDefineCall = false,
) {
  if (node.type === 'Identifier') {
    const type = isDefineCall
      ? BindingTypes.SETUP_CONST
      : isConst
      ? BindingTypes.SETUP_MAYBE_REF
      : BindingTypes.SETUP_LET
    registerBinding(bindings, node, type)
  } else if (node.type === 'RestElement') {
    // argument can only be identifier when destructuring
    const type = isConst ? BindingTypes.SETUP_CONST : BindingTypes.SETUP_LET
    registerBinding(bindings, node.argument as Identifier, type)
  } else if (node.type === 'ObjectPattern') {
    walkObjectPattern(node, bindings, isConst)
  } else if (node.type === 'ArrayPattern') {
    walkArrayPattern(node, bindings, isConst)
  } else if (node.type === 'AssignmentPattern') {
    if (node.left.type === 'Identifier') {
      const type = isDefineCall
        ? BindingTypes.SETUP_CONST
        : isConst
        ? BindingTypes.SETUP_MAYBE_REF
        : BindingTypes.SETUP_LET
      registerBinding(bindings, node.left, type)
    } else {
      walkPattern(node.left, bindings, isConst)
    }
  }
}

function canNeverBeRef(node: Node, userReactiveImport?: string): boolean {
  if (isCallOf(node, userReactiveImport)) {
    return true
  }
  switch (node.type) {
    case 'UnaryExpression':
    case 'BinaryExpression':
    case 'ArrayExpression':
    case 'ObjectExpression':
    case 'FunctionExpression':
    case 'ArrowFunctionExpression':
    case 'UpdateExpression':
    case 'ClassExpression':
    case 'TaggedTemplateExpression':
      return true
    case 'SequenceExpression':
      return canNeverBeRef(
        node.expressions[node.expressions.length - 1],
        userReactiveImport,
      )
    default:
      if (isLiteralNode(node)) {
        return true
      }
      return false
  }
}

function isStaticNode(node: Node): boolean {
  node = unwrapTSNode(node)

  switch (node.type) {
    case 'UnaryExpression': // void 0, !true
      return isStaticNode(node.argument)

    case 'LogicalExpression': // 1 > 2
    case 'BinaryExpression': // 1 + 2
      return isStaticNode(node.left) && isStaticNode(node.right)

    case 'ConditionalExpression': {
      // 1 ? 2 : 3
      return (
        isStaticNode(node.test) &&
        isStaticNode(node.consequent) &&
        isStaticNode(node.alternate)
      )
    }

    case 'SequenceExpression': // (1, 2)
    case 'TemplateLiteral': // `foo${1}`
      return node.expressions.every(expr => isStaticNode(expr))

    case 'ParenthesizedExpression': // (1)
      return isStaticNode(node.expression)

    case 'StringLiteral':
    case 'NumericLiteral':
    case 'BooleanLiteral':
    case 'NullLiteral':
    case 'BigIntLiteral':
      return true
  }
  return false
}<|MERGE_RESOLUTION|>--- conflicted
+++ resolved
@@ -7,12 +7,11 @@
 import {
   DEFAULT_FILENAME,
   type SFCDescriptor,
-  type SFCScriptBlock
+  type SFCScriptBlock,
 } from './parse'
 import { type ParserPlugin } from '@babel/parser'
 import { generateCodeFrame } from '@vue/shared'
 import {
-<<<<<<< HEAD
   type Node,
   type Declaration,
   type ObjectPattern,
@@ -20,17 +19,7 @@
   type Identifier,
   type ExportSpecifier,
   type Statement,
-  type CallExpression
-=======
-  Node,
-  Declaration,
-  ObjectPattern,
-  ArrayPattern,
-  Identifier,
-  ExportSpecifier,
-  Statement,
-  CallExpression,
->>>>>>> 3ee3d266
+  type CallExpression,
 } from '@babel/types'
 import { walk } from 'estree-walker'
 import { type RawSourceMap } from 'source-map-js'
@@ -41,7 +30,7 @@
 import { CSS_VARS_HELPER, genCssVarsCode } from './style/cssVars'
 import {
   compileTemplate,
-  type SFCTemplateCompileOptions
+  type SFCTemplateCompileOptions,
 } from './compileTemplate'
 import { warnOnce } from './warn'
 import { shouldTransform, transformAST } from '@vue/reactivity-transform'
