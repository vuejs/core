import MagicString from 'magic-string'
import {
  BindingMetadata,
  BindingTypes,
  createRoot,
  NodeTypes,
  transform,
  parserOptions,
  UNREF,
  SimpleExpressionNode,
  isFunctionType,
  walkIdentifiers,
<<<<<<< HEAD
  getImportedName
=======
  unwrapTSNode
>>>>>>> 336a3d7b
} from '@vue/compiler-dom'
import { DEFAULT_FILENAME, SFCDescriptor, SFCScriptBlock } from './parse'
import {
  parse as _parse,
  parseExpression,
  ParserOptions,
  ParserPlugin
} from '@babel/parser'
import { camelize, capitalize, generateCodeFrame, makeMap } from '@vue/shared'
import {
  Node,
  Declaration,
  ObjectPattern,
  ObjectExpression,
  ArrayPattern,
  Identifier,
  ExportSpecifier,
  TSType,
  TSTypeLiteral,
  TSFunctionType,
  ObjectProperty,
  ArrayExpression,
  Statement,
  CallExpression,
  RestElement,
  TSInterfaceBody,
  TSTypeElement,
  AwaitExpression,
  Program,
  ObjectMethod,
  LVal,
  Expression,
  VariableDeclaration
} from '@babel/types'
import { walk } from 'estree-walker'
import { RawSourceMap } from 'source-map'
import {
  CSS_VARS_HELPER,
  genCssVarsCode,
  genNormalScriptCssVarsCode
} from './cssVars'
import { compileTemplate, SFCTemplateCompileOptions } from './compileTemplate'
import { warnOnce } from './warn'
import { rewriteDefaultAST } from './rewriteDefault'
import { createCache } from './cache'
import { shouldTransform, transformAST } from '@vue/reactivity-transform'

// Special compiler macros
const DEFINE_PROPS = 'defineProps'
const DEFINE_EMITS = 'defineEmits'
const DEFINE_EXPOSE = 'defineExpose'
const WITH_DEFAULTS = 'withDefaults'
const DEFINE_OPTIONS = 'defineOptions'

// constants
const DEFAULT_VAR = `__default__`

const isBuiltInDir = makeMap(
  `once,memo,if,for,else,else-if,slot,text,html,on,bind,model,show,cloak,is`
)

export interface SFCScriptCompileOptions {
  /**
   * Scope ID for prefixing injected CSS variables.
   * This must be consistent with the `id` passed to `compileStyle`.
   */
  id: string
  /**
   * Production mode. Used to determine whether to generate hashed CSS variables
   */
  isProd?: boolean
  /**
   * Enable/disable source map. Defaults to true.
   */
  sourceMap?: boolean
  /**
   * https://babeljs.io/docs/en/babel-parser#plugins
   */
  babelParserPlugins?: ParserPlugin[]
  /**
   * (Experimental) Enable syntax transform for using refs without `.value` and
   * using destructured props with reactivity
   * @deprecated the Reactivity Transform proposal has been dropped. This
   * feature will be removed from Vue core in 3.4. If you intend to continue
   * using it, disable this and switch to the [Vue Macros implementation](https://vue-macros.sxzz.moe/features/reactivity-transform.html).
   */
  reactivityTransform?: boolean
  /**
   * Compile the template and inline the resulting render function
   * directly inside setup().
   * - Only affects `<script setup>`
   * - This should only be used in production because it prevents the template
   * from being hot-reloaded separately from component state.
   */
  inlineTemplate?: boolean
  /**
   * Options for template compilation when inlining. Note these are options that
   * would normally be passed to `compiler-sfc`'s own `compileTemplate()`, not
   * options passed to `compiler-dom`.
   */
  templateOptions?: Partial<SFCTemplateCompileOptions>

  /**
   * Hoist <script setup> static constants.
   * - Only enables when one `<script setup>` exists.
   * @default true
   */
  hoistStatic?: boolean
}

export interface ImportBinding {
  isType: boolean
  imported: string
  local: string
  source: string
  isFromSetup: boolean
  isUsedInTemplate: boolean
}

type FromNormalScript<T> = T & { __fromNormalScript?: boolean | null }
type PropsDeclType = FromNormalScript<TSTypeLiteral | TSInterfaceBody>
type EmitsDeclType = FromNormalScript<
  TSFunctionType | TSTypeLiteral | TSInterfaceBody
>

/**
 * Compile `<script setup>`
 * It requires the whole SFC descriptor because we need to handle and merge
 * normal `<script>` + `<script setup>` if both are present.
 */
export function compileScript(
  sfc: SFCDescriptor,
  options: SFCScriptCompileOptions
): SFCScriptBlock {
  let { script, scriptSetup, source, filename } = sfc
  // feature flags
  // TODO remove support for deprecated options when out of experimental
  const enableReactivityTransform = !!options.reactivityTransform
  const enablePropsTransform = !!options.reactivityTransform
  const isProd = !!options.isProd
  const genSourceMap = options.sourceMap !== false
  const hoistStatic = options.hoistStatic !== false && !script
  let refBindings: string[] | undefined

  if (!options.id) {
    warnOnce(
      `compileScript now requires passing the \`id\` option.\n` +
        `Upgrade your vite or vue-loader version for compatibility with ` +
        `the latest experimental proposals.`
    )
  }

  const scopeId = options.id ? options.id.replace(/^data-v-/, '') : ''
  const cssVars = sfc.cssVars
  const scriptLang = script && script.lang
  const scriptSetupLang = scriptSetup && scriptSetup.lang
  const isJS =
    scriptLang === 'js' ||
    scriptLang === 'jsx' ||
    scriptSetupLang === 'js' ||
    scriptSetupLang === 'jsx'
  const isTS =
    scriptLang === 'ts' ||
    scriptLang === 'tsx' ||
    scriptSetupLang === 'ts' ||
    scriptSetupLang === 'tsx'

  // resolve parser plugins
  const plugins: ParserPlugin[] = []
  if (!isTS || scriptLang === 'tsx' || scriptSetupLang === 'tsx') {
    plugins.push('jsx')
  } else {
    // If don't match the case of adding jsx, should remove the jsx from the babelParserPlugins
    if (options.babelParserPlugins)
      options.babelParserPlugins = options.babelParserPlugins.filter(
        n => n !== 'jsx'
      )
  }
  if (options.babelParserPlugins) plugins.push(...options.babelParserPlugins)
  if (isTS) {
    plugins.push('typescript')
    if (!plugins.includes('decorators')) {
      plugins.push('decorators-legacy')
    }
  }

  if (!scriptSetup) {
    if (!script) {
      throw new Error(`[@vue/compiler-sfc] SFC contains no <script> tags.`)
    }
    if (scriptLang && !isJS && !isTS) {
      // do not process non js/ts script blocks
      return script
    }
    try {
      let content = script.content
      let map = script.map
      const scriptAst = _parse(content, {
        plugins,
        sourceType: 'module'
      }).program
      const bindings = analyzeScriptBindings(scriptAst.body)
      if (enableReactivityTransform && shouldTransform(content)) {
        const s = new MagicString(source)
        const startOffset = script.loc.start.offset
        const endOffset = script.loc.end.offset
        const { importedHelpers } = transformAST(scriptAst, s, startOffset)
        if (importedHelpers.length) {
          s.prepend(
            `import { ${importedHelpers
              .map(h => `${h} as _${h}`)
              .join(', ')} } from 'vue'\n`
          )
        }
        s.remove(0, startOffset)
        s.remove(endOffset, source.length)
        content = s.toString()
        if (genSourceMap) {
          map = s.generateMap({
            source: filename,
            hires: true,
            includeContent: true
          }) as unknown as RawSourceMap
        }
      }
      if (cssVars.length) {
        const s = new MagicString(content)
        rewriteDefaultAST(scriptAst.body, s, DEFAULT_VAR)
        content = s.toString()
        content += genNormalScriptCssVarsCode(
          cssVars,
          bindings,
          scopeId,
          isProd
        )
        content += `\nexport default ${DEFAULT_VAR}`
      }
      return {
        ...script,
        content,
        map,
        bindings,
        scriptAst: scriptAst.body
      }
    } catch (e: any) {
      // silently fallback if parse fails since user may be using custom
      // babel syntax
      return script
    }
  }

  if (script && scriptLang !== scriptSetupLang) {
    throw new Error(
      `[@vue/compiler-sfc] <script> and <script setup> must have the same ` +
        `language type.`
    )
  }

  if (scriptSetupLang && !isJS && !isTS) {
    // do not process non js/ts script blocks
    return scriptSetup
  }

  // metadata that needs to be returned
  const bindingMetadata: BindingMetadata = {}
  const helperImports: Set<string> = new Set()
  const userImports: Record<string, ImportBinding> = Object.create(null)
  const scriptBindings: Record<string, BindingTypes> = Object.create(null)
  const setupBindings: Record<string, BindingTypes> = Object.create(null)

  let defaultExport: Node | undefined
  let hasDefinePropsCall = false
  let hasDefineEmitCall = false
  let hasDefineExposeCall = false
  let hasDefaultExportName = false
  let hasDefaultExportRender = false
  let hasDefineOptionsCall = false
  let propsRuntimeDecl: Node | undefined
  let propsRuntimeDefaults: ObjectExpression | undefined
  let propsDestructureDecl: Node | undefined
  let propsDestructureRestId: string | undefined
  let propsTypeDecl: PropsDeclType | undefined
  let propsTypeDeclRaw: Node | undefined
  let propsIdentifier: string | undefined
  let emitsRuntimeDecl: Node | undefined
  let emitsTypeDecl: EmitsDeclType | undefined
  let emitsTypeDeclRaw: Node | undefined
  let emitIdentifier: string | undefined
  let optionsRuntimeDecl: Node | undefined
  let hasAwait = false
  let hasInlinedSsrRenderFn = false
  // props/emits declared via types
  const typeDeclaredProps: Record<string, PropTypeData> = {}
  const typeDeclaredEmits: Set<string> = new Set()
  // record declared types for runtime props type generation
  const declaredTypes: Record<string, string[]> = {}
  // props destructure data
  const propsDestructuredBindings: Record<
    string, // public prop key
    {
      local: string // local identifier, may be different
      default?: Expression
      isConst: boolean
    }
  > = Object.create(null)

  // magic-string state
  const s = new MagicString(source)
  const startOffset = scriptSetup.loc.start.offset
  const endOffset = scriptSetup.loc.end.offset
  const scriptStartOffset = script && script.loc.start.offset
  const scriptEndOffset = script && script.loc.end.offset

  function helper(key: string): string {
    helperImports.add(key)
    return `_${key}`
  }

  function parse(
    input: string,
    options: ParserOptions,
    offset: number
  ): Program {
    try {
      return _parse(input, options).program
    } catch (e: any) {
      e.message = `[@vue/compiler-sfc] ${e.message}\n\n${
        sfc.filename
      }\n${generateCodeFrame(source, e.pos + offset, e.pos + offset + 1)}`
      throw e
    }
  }

  function error(
    msg: string,
    node: Node,
    end: number = node.end! + startOffset
  ): never {
    throw new Error(
      `[@vue/compiler-sfc] ${msg}\n\n${sfc.filename}\n${generateCodeFrame(
        source,
        node.start! + startOffset,
        end
      )}`
    )
  }

  function hoistNode(node: Statement) {
    const start = node.start! + startOffset
    let end = node.end! + startOffset
    // locate comment
    if (node.trailingComments && node.trailingComments.length > 0) {
      const lastCommentNode =
        node.trailingComments[node.trailingComments.length - 1]
      end = lastCommentNode.end! + startOffset
    }
    // locate the end of whitespace between this statement and the next
    while (end <= source.length) {
      if (!/\s/.test(source.charAt(end))) {
        break
      }
      end++
    }
    s.move(start, end, 0)
  }

  function registerUserImport(
    source: string,
    local: string,
    imported: string,
    isType: boolean,
    isFromSetup: boolean,
    needTemplateUsageCheck: boolean
  ) {
    // template usage check is only needed in non-inline mode, so we can skip
    // the work if inlineTemplate is true.
    let isUsedInTemplate = needTemplateUsageCheck
    if (
      needTemplateUsageCheck &&
      isTS &&
      sfc.template &&
      !sfc.template.src &&
      !sfc.template.lang
    ) {
      isUsedInTemplate = isImportUsed(local, sfc)
    }

    userImports[local] = {
      isType,
      imported,
      local,
      source,
      isFromSetup,
      isUsedInTemplate
    }
  }

  function processDefineProps(
    node: Node,
    declId?: LVal,
    declKind?: VariableDeclaration['kind']
  ): boolean {
    if (!isCallOf(node, DEFINE_PROPS)) {
      return false
    }

    if (hasDefinePropsCall) {
      error(`duplicate ${DEFINE_PROPS}() call`, node)
    }
    hasDefinePropsCall = true

    propsRuntimeDecl = node.arguments[0]

    // call has type parameters - infer runtime types from it
    if (node.typeParameters) {
      if (propsRuntimeDecl) {
        error(
          `${DEFINE_PROPS}() cannot accept both type and non-type arguments ` +
            `at the same time. Use one or the other.`,
          node
        )
      }

      propsTypeDeclRaw = node.typeParameters.params[0]
      propsTypeDecl = resolveQualifiedType(
        propsTypeDeclRaw,
        node => node.type === 'TSTypeLiteral'
      ) as PropsDeclType | undefined

      if (!propsTypeDecl) {
        error(
          `type argument passed to ${DEFINE_PROPS}() must be a literal type, ` +
            `or a reference to an interface or literal type.`,
          propsTypeDeclRaw
        )
      }
    }

    if (declId) {
      const isConst = declKind === 'const'
      if (enablePropsTransform && declId.type === 'ObjectPattern') {
        propsDestructureDecl = declId
        // props destructure - handle compilation sugar
        for (const prop of declId.properties) {
          if (prop.type === 'ObjectProperty') {
            const propKey = resolveObjectKey(prop.key, prop.computed)

            if (!propKey) {
              error(
                `${DEFINE_PROPS}() destructure cannot use computed key.`,
                prop.key
              )
            }

            if (prop.value.type === 'AssignmentPattern') {
              // default value { foo = 123 }
              const { left, right } = prop.value
              if (left.type !== 'Identifier') {
                error(
                  `${DEFINE_PROPS}() destructure does not support nested patterns.`,
                  left
                )
              }
              // store default value
              propsDestructuredBindings[propKey] = {
                local: left.name,
                default: right,
                isConst
              }
            } else if (prop.value.type === 'Identifier') {
              // simple destructure
              propsDestructuredBindings[propKey] = {
                local: prop.value.name,
                isConst
              }
            } else {
              error(
                `${DEFINE_PROPS}() destructure does not support nested patterns.`,
                prop.value
              )
            }
          } else {
            // rest spread
            propsDestructureRestId = (prop.argument as Identifier).name
          }
        }
      } else {
        propsIdentifier = scriptSetup!.content.slice(declId.start!, declId.end!)
      }
    }

    return true
  }

  function processWithDefaults(
    node: Node,
    declId?: LVal,
    declKind?: VariableDeclaration['kind']
  ): boolean {
    if (!isCallOf(node, WITH_DEFAULTS)) {
      return false
    }
    if (processDefineProps(node.arguments[0], declId, declKind)) {
      if (propsRuntimeDecl) {
        error(
          `${WITH_DEFAULTS} can only be used with type-based ` +
            `${DEFINE_PROPS} declaration.`,
          node
        )
      }
      if (propsDestructureDecl) {
        error(
          `${WITH_DEFAULTS}() is unnecessary when using destructure with ${DEFINE_PROPS}().\n` +
            `Prefer using destructure default values, e.g. const { foo = 1 } = defineProps(...).`,
          node.callee
        )
      }
      propsRuntimeDefaults = node.arguments[1] as ObjectExpression
      if (
        !propsRuntimeDefaults ||
        propsRuntimeDefaults.type !== 'ObjectExpression'
      ) {
        error(
          `The 2nd argument of ${WITH_DEFAULTS} must be an object literal.`,
          propsRuntimeDefaults || node
        )
      }
    } else {
      error(
        `${WITH_DEFAULTS}' first argument must be a ${DEFINE_PROPS} call.`,
        node.arguments[0] || node
      )
    }
    return true
  }

  function processDefineEmits(node: Node, declId?: LVal): boolean {
    if (!isCallOf(node, DEFINE_EMITS)) {
      return false
    }
    if (hasDefineEmitCall) {
      error(`duplicate ${DEFINE_EMITS}() call`, node)
    }
    hasDefineEmitCall = true
    emitsRuntimeDecl = node.arguments[0]
    if (node.typeParameters) {
      if (emitsRuntimeDecl) {
        error(
          `${DEFINE_EMITS}() cannot accept both type and non-type arguments ` +
            `at the same time. Use one or the other.`,
          node
        )
      }

      emitsTypeDeclRaw = node.typeParameters.params[0]
      emitsTypeDecl = resolveQualifiedType(
        emitsTypeDeclRaw,
        node => node.type === 'TSFunctionType' || node.type === 'TSTypeLiteral'
      ) as EmitsDeclType | undefined

      if (!emitsTypeDecl) {
        error(
          `type argument passed to ${DEFINE_EMITS}() must be a function type, ` +
            `a literal type with call signatures, or a reference to the above types.`,
          emitsTypeDeclRaw
        )
      }
    }

    if (declId) {
      emitIdentifier =
        declId.type === 'Identifier'
          ? declId.name
          : scriptSetup!.content.slice(declId.start!, declId.end!)
    }

    return true
  }

  function getAstBody(): Statement[] {
    return scriptAst
      ? [...scriptSetupAst.body, ...scriptAst.body]
      : scriptSetupAst.body
  }

  function resolveExtendsType(
    node: Node,
    qualifier: (node: Node) => boolean,
    cache: Array<Node> = []
  ): Array<Node> {
    if (node.type === 'TSInterfaceDeclaration' && node.extends) {
      node.extends.forEach(extend => {
        if (
          extend.type === 'TSExpressionWithTypeArguments' &&
          extend.expression.type === 'Identifier'
        ) {
          const body = getAstBody()
          for (const node of body) {
            const qualified = isQualifiedType(
              node,
              qualifier,
              extend.expression.name
            )
            if (qualified) {
              cache.push(qualified)
              resolveExtendsType(node, qualifier, cache)
              return cache
            }
          }
        }
      })
    }
    return cache
  }

  function isQualifiedType(
    node: Node,
    qualifier: (node: Node) => boolean,
    refName: String
  ): Node | undefined {
    if (node.type === 'TSInterfaceDeclaration' && node.id.name === refName) {
      return node.body
    } else if (
      node.type === 'TSTypeAliasDeclaration' &&
      node.id.name === refName &&
      qualifier(node.typeAnnotation)
    ) {
      return node.typeAnnotation
    } else if (node.type === 'ExportNamedDeclaration' && node.declaration) {
      return isQualifiedType(node.declaration, qualifier, refName)
    }
  }

  // filter all extends types to keep the override declaration
  function filterExtendsType(extendsTypes: Node[], bodies: TSTypeElement[]) {
    extendsTypes.forEach(extend => {
      const body = (extend as TSInterfaceBody).body
      body.forEach(newBody => {
        if (
          newBody.type === 'TSPropertySignature' &&
          newBody.key.type === 'Identifier'
        ) {
          const name = newBody.key.name
          const hasOverride = bodies.some(
            seenBody =>
              seenBody.type === 'TSPropertySignature' &&
              seenBody.key.type === 'Identifier' &&
              seenBody.key.name === name
          )
          if (!hasOverride) bodies.push(newBody)
        }
      })
    })
  }

  function processDefineOptions(node: Node): boolean {
    if (!isCallOf(node, DEFINE_OPTIONS)) {
      return false
    }
    if (hasDefineOptionsCall) {
      error(`duplicate ${DEFINE_OPTIONS}() call`, node)
    }
    if (node.typeParameters) {
      error(`${DEFINE_OPTIONS}() cannot accept type arguments`, node)
    }

    hasDefineOptionsCall = true
    optionsRuntimeDecl = node.arguments[0]

    let propsOption = undefined
    let emitsOption = undefined
    if (optionsRuntimeDecl.type === 'ObjectExpression') {
      for (const prop of optionsRuntimeDecl.properties) {
        if (
          (prop.type === 'ObjectProperty' || prop.type === 'ObjectMethod') &&
          prop.key.type === 'Identifier'
        ) {
          if (prop.key.name === 'props') propsOption = prop
          if (prop.key.name === 'emits') emitsOption = prop
        }
      }
    }

    if (propsOption) {
      error(
        `${DEFINE_OPTIONS}() cannot be used to declare props. Use ${DEFINE_PROPS}() instead.`,
        propsOption
      )
    }
    if (emitsOption) {
      error(
        `${DEFINE_OPTIONS}() cannot be used to declare emits. Use ${DEFINE_EMITS}() instead.`,
        emitsOption
      )
    }

    return true
  }

  function resolveQualifiedType(
    node: Node,
    qualifier: (node: Node) => boolean
  ): Node | undefined {
    if (qualifier(node)) {
      return node
    }
    if (
      node.type === 'TSTypeReference' &&
      node.typeName.type === 'Identifier'
    ) {
      const refName = node.typeName.name
      const body = getAstBody()
      for (let i = 0; i < body.length; i++) {
        const node = body[i]
        let qualified = isQualifiedType(
          node,
          qualifier,
          refName
        ) as TSInterfaceBody
        if (qualified) {
          const extendsTypes = resolveExtendsType(node, qualifier)
          if (extendsTypes.length) {
            const bodies: TSTypeElement[] = [...qualified.body]
            filterExtendsType(extendsTypes, bodies)
            qualified.body = bodies
          }
          ;(qualified as FromNormalScript<Node>).__fromNormalScript =
            scriptAst && i >= scriptSetupAst.body.length
          return qualified
        }
      }
    }
  }

  function processDefineExpose(node: Node): boolean {
    if (isCallOf(node, DEFINE_EXPOSE)) {
      if (hasDefineExposeCall) {
        error(`duplicate ${DEFINE_EXPOSE}() call`, node)
      }
      hasDefineExposeCall = true
      return true
    }
    return false
  }

  function checkInvalidScopeReference(node: Node | undefined, method: string) {
    if (!node) return
    walkIdentifiers(node, id => {
      const binding = setupBindings[id.name]
      if (binding && (binding !== BindingTypes.LITERAL_CONST || !hoistStatic)) {
        error(
          `\`${method}()\` in <script setup> cannot reference locally ` +
            `declared variables because it will be hoisted outside of the ` +
            `setup() function. If your component options require initialization ` +
            `in the module scope, use a separate normal <script> to export ` +
            `the options instead.`,
          id
        )
      }
    })
  }

  /**
   * await foo()
   * -->
   * ;(
   *   ([__temp,__restore] = withAsyncContext(() => foo())),
   *   await __temp,
   *   __restore()
   * )
   *
   * const a = await foo()
   * -->
   * const a = (
   *   ([__temp, __restore] = withAsyncContext(() => foo())),
   *   __temp = await __temp,
   *   __restore(),
   *   __temp
   * )
   */
  function processAwait(
    node: AwaitExpression,
    needSemi: boolean,
    isStatement: boolean
  ) {
    const argumentStart =
      node.argument.extra && node.argument.extra.parenthesized
        ? (node.argument.extra.parenStart as number)
        : node.argument.start!

    const argumentStr = source.slice(
      argumentStart + startOffset,
      node.argument.end! + startOffset
    )

    const containsNestedAwait = /\bawait\b/.test(argumentStr)

    s.overwrite(
      node.start! + startOffset,
      argumentStart + startOffset,
      `${needSemi ? `;` : ``}(\n  ([__temp,__restore] = ${helper(
        `withAsyncContext`
      )}(${containsNestedAwait ? `async ` : ``}() => `
    )
    s.appendLeft(
      node.end! + startOffset,
      `)),\n  ${isStatement ? `` : `__temp = `}await __temp,\n  __restore()${
        isStatement ? `` : `,\n  __temp`
      }\n)`
    )
  }

  /**
   * check defaults. If the default object is an object literal with only
   * static properties, we can directly generate more optimized default
   * declarations. Otherwise we will have to fallback to runtime merging.
   */
  function hasStaticWithDefaults() {
    return (
      propsRuntimeDefaults &&
      propsRuntimeDefaults.type === 'ObjectExpression' &&
      propsRuntimeDefaults.properties.every(
        node =>
          (node.type === 'ObjectProperty' &&
            (!node.computed || node.key.type.endsWith('Literal'))) ||
          node.type === 'ObjectMethod'
      )
    )
  }

  function genRuntimeProps(props: Record<string, PropTypeData>) {
    const keys = Object.keys(props)
    if (!keys.length) {
      return ``
    }
    const hasStaticDefaults = hasStaticWithDefaults()
    const scriptSetupSource = scriptSetup!.content
    let propsDecls = `{
    ${keys
      .map(key => {
        let defaultString: string | undefined
        const destructured = genDestructuredDefaultValue(key)
        if (destructured) {
          defaultString = `default: ${destructured}`
        } else if (hasStaticDefaults) {
          const prop = propsRuntimeDefaults!.properties.find(node => {
            if (node.type === 'SpreadElement') return false
            return resolveObjectKey(node.key, node.computed) === key
          }) as ObjectProperty | ObjectMethod
          if (prop) {
            if (prop.type === 'ObjectProperty') {
              // prop has corresponding static default value
              defaultString = `default: ${scriptSetupSource.slice(
                prop.value.start!,
                prop.value.end!
              )}`
            } else {
              defaultString = `${prop.async ? 'async ' : ''}${
                prop.kind !== 'method' ? `${prop.kind} ` : ''
              }default() ${scriptSetupSource.slice(
                prop.body.start!,
                prop.body.end!
              )}`
            }
          }
        }

        const { type, required } = props[key]
        if (!isProd) {
          return `${key}: { type: ${toRuntimeTypeString(
            type
          )}, required: ${required}${
            defaultString ? `, ${defaultString}` : ``
          } }`
        } else if (
          type.some(
            el =>
              el === 'Boolean' ||
              ((!hasStaticDefaults || defaultString) && el === 'Function')
          )
        ) {
          // #4783 for boolean, should keep the type
          // #7111 for function, if default value exists or it's not static, should keep it
          // in production
          return `${key}: { type: ${toRuntimeTypeString(type)}${
            defaultString ? `, ${defaultString}` : ``
          } }`
        } else {
          // production: checks are useless
          return `${key}: ${defaultString ? `{ ${defaultString} }` : 'null'}`
        }
      })
      .join(',\n    ')}\n  }`

    if (propsRuntimeDefaults && !hasStaticDefaults) {
      propsDecls = `${helper('mergeDefaults')}(${propsDecls}, ${source.slice(
        propsRuntimeDefaults.start! + startOffset,
        propsRuntimeDefaults.end! + startOffset
      )})`
    }

    return `\n  props: ${propsDecls},`
  }

  function genDestructuredDefaultValue(key: string): string | undefined {
    const destructured = propsDestructuredBindings[key]
    if (destructured && destructured.default) {
      const value = scriptSetup!.content.slice(
        destructured.default.start!,
        destructured.default.end!
      )
      const isLiteral = isLiteralNode(destructured.default)
      return isLiteral ? value : `() => (${value})`
    }
  }

  function genSetupPropsType(node: PropsDeclType) {
    const scriptSource = node.__fromNormalScript
      ? script!.content
      : scriptSetup!.content
    if (hasStaticWithDefaults()) {
      // if withDefaults() is used, we need to remove the optional flags
      // on props that have default values
      let res = `{ `
      const members = node.type === 'TSTypeLiteral' ? node.members : node.body
      for (const m of members) {
        if (
          (m.type === 'TSPropertySignature' ||
            m.type === 'TSMethodSignature') &&
          m.typeAnnotation &&
          m.key.type === 'Identifier'
        ) {
          if (
            propsRuntimeDefaults!.properties.some(p => {
              if (p.type === 'SpreadElement') return false
              return (
                resolveObjectKey(p.key, p.computed) ===
                (m.key as Identifier).name
              )
            })
          ) {
            res +=
              m.key.name +
              (m.type === 'TSMethodSignature' ? '()' : '') +
              scriptSource.slice(
                m.typeAnnotation.start!,
                m.typeAnnotation.end!
              ) +
              ', '
          } else {
            res += scriptSource.slice(m.start!, m.typeAnnotation.end!) + `, `
          }
        }
      }
      return (res.length ? res.slice(0, -2) : res) + ` }`
    } else {
      return scriptSource.slice(node.start!, node.end!)
    }
  }

  // 0. parse both <script> and <script setup> blocks
  const scriptAst =
    script &&
    parse(
      script.content,
      {
        plugins,
        sourceType: 'module'
      },
      scriptStartOffset!
    )

  const scriptSetupAst = parse(
    scriptSetup.content,
    {
      plugins: [
        ...plugins,
        // allow top level await but only inside <script setup>
        'topLevelAwait'
      ],
      sourceType: 'module'
    },
    startOffset
  )

  // 1.1 walk import delcarations of <script>
  if (scriptAst) {
    for (const node of scriptAst.body) {
      if (node.type === 'ImportDeclaration') {
        // record imports for dedupe
        for (const specifier of node.specifiers) {
          const imported = getImportedName(specifier)
          registerUserImport(
            node.source.value,
            specifier.local.name,
            imported,
            node.importKind === 'type' ||
              (specifier.type === 'ImportSpecifier' &&
                specifier.importKind === 'type'),
            false,
            !options.inlineTemplate
          )
        }
      }
    }
  }

  // 1.2 walk import declarations of <script setup>
  for (const node of scriptSetupAst.body) {
    if (node.type === 'ImportDeclaration') {
      // import declarations are moved to top
      hoistNode(node)

      // dedupe imports
      let removed = 0
      const removeSpecifier = (i: number) => {
        const removeLeft = i > removed
        removed++
        const current = node.specifiers[i]
        const next = node.specifiers[i + 1]
        s.remove(
          removeLeft
            ? node.specifiers[i - 1].end! + startOffset
            : current.start! + startOffset,
          next && !removeLeft
            ? next.start! + startOffset
            : current.end! + startOffset
        )
      }

      for (let i = 0; i < node.specifiers.length; i++) {
        const specifier = node.specifiers[i]
        const local = specifier.local.name
        const imported = getImportedName(specifier)
        const source = node.source.value
        const existing = userImports[local]
        if (
          source === 'vue' &&
          (imported === DEFINE_PROPS ||
            imported === DEFINE_EMITS ||
            imported === DEFINE_EXPOSE)
        ) {
          warnOnce(
            `\`${imported}\` is a compiler macro and no longer needs to be imported.`
          )
          removeSpecifier(i)
        } else if (existing) {
          if (existing.source === source && existing.imported === imported) {
            // already imported in <script setup>, dedupe
            removeSpecifier(i)
          } else {
            error(`different imports aliased to same local name.`, specifier)
          }
        } else {
          registerUserImport(
            source,
            local,
            imported,
            node.importKind === 'type' ||
              (specifier.type === 'ImportSpecifier' &&
                specifier.importKind === 'type'),
            true,
            !options.inlineTemplate
          )
        }
      }
      if (node.specifiers.length && removed === node.specifiers.length) {
        s.remove(node.start! + startOffset, node.end! + startOffset)
      }
    }
  }

  // 1.3 resolve possible user import alias of `ref` and `reactive`
  const vueImportAliases: Record<string, string> = {}
  for (const key in userImports) {
    const { source, imported, local } = userImports[key]
    if (source === 'vue') vueImportAliases[imported] = local
  }

  // 2.1 process normal <script> body
  if (script && scriptAst) {
    for (const node of scriptAst.body) {
      if (node.type === 'ExportDefaultDeclaration') {
        // export default
        defaultExport = node

        // check if user has manually specified `name` or 'render` option in
        // export default
        // if has name, skip name inference
        // if has render and no template, generate return object instead of
        // empty render function (#4980)
        let optionProperties
        if (defaultExport.declaration.type === 'ObjectExpression') {
          optionProperties = defaultExport.declaration.properties
        } else if (
          defaultExport.declaration.type === 'CallExpression' &&
          defaultExport.declaration.arguments[0].type === 'ObjectExpression'
        ) {
          optionProperties = defaultExport.declaration.arguments[0].properties
        }
        if (optionProperties) {
          for (const s of optionProperties) {
            if (
              s.type === 'ObjectProperty' &&
              s.key.type === 'Identifier' &&
              s.key.name === 'name'
            ) {
              hasDefaultExportName = true
            }
            if (
              (s.type === 'ObjectMethod' || s.type === 'ObjectProperty') &&
              s.key.type === 'Identifier' &&
              s.key.name === 'render'
            ) {
              // TODO warn when we provide a better way to do it?
              hasDefaultExportRender = true
            }
          }
        }

        // export default { ... } --> const __default__ = { ... }
        const start = node.start! + scriptStartOffset!
        const end = node.declaration.start! + scriptStartOffset!
        s.overwrite(start, end, `const ${DEFAULT_VAR} = `)
      } else if (node.type === 'ExportNamedDeclaration') {
        const defaultSpecifier = node.specifiers.find(
          s => s.exported.type === 'Identifier' && s.exported.name === 'default'
        ) as ExportSpecifier
        if (defaultSpecifier) {
          defaultExport = node
          // 1. remove specifier
          if (node.specifiers.length > 1) {
            s.remove(
              defaultSpecifier.start! + scriptStartOffset!,
              defaultSpecifier.end! + scriptStartOffset!
            )
          } else {
            s.remove(
              node.start! + scriptStartOffset!,
              node.end! + scriptStartOffset!
            )
          }
          if (node.source) {
            // export { x as default } from './x'
            // rewrite to `import { x as __default__ } from './x'` and
            // add to top
            s.prepend(
              `import { ${defaultSpecifier.local.name} as ${DEFAULT_VAR} } from '${node.source.value}'\n`
            )
          } else {
            // export { x as default }
            // rewrite to `const __default__ = x` and move to end
            s.appendLeft(
              scriptEndOffset!,
              `\nconst ${DEFAULT_VAR} = ${defaultSpecifier.local.name}\n`
            )
          }
        }
        if (node.declaration) {
          walkDeclaration(node.declaration, scriptBindings, vueImportAliases)
        }
      } else if (
        (node.type === 'VariableDeclaration' ||
          node.type === 'FunctionDeclaration' ||
          node.type === 'ClassDeclaration' ||
          node.type === 'TSEnumDeclaration') &&
        !node.declare
      ) {
        walkDeclaration(node, scriptBindings, vueImportAliases)
      }
    }

    // apply reactivity transform
    if (enableReactivityTransform && shouldTransform(script.content)) {
      const { rootRefs, importedHelpers } = transformAST(
        scriptAst,
        s,
        scriptStartOffset!
      )
      refBindings = rootRefs
      for (const h of importedHelpers) {
        helperImports.add(h)
      }
    }

    // <script> after <script setup>
    // we need to move the block up so that `const __default__` is
    // declared before being used in the actual component definition
    if (scriptStartOffset! > startOffset) {
      // if content doesn't end with newline, add one
      if (!/\n$/.test(script.content.trim())) {
        s.appendLeft(scriptEndOffset!, `\n`)
      }
      s.move(scriptStartOffset!, scriptEndOffset!, 0)
    }
  }

  // 2.2 process <script setup> body
  for (const node of scriptSetupAst.body) {
    // (Dropped) `ref: x` bindings
    // TODO remove when out of experimental
    if (
      node.type === 'LabeledStatement' &&
      node.label.name === 'ref' &&
      node.body.type === 'ExpressionStatement'
    ) {
      error(
        `ref sugar using the label syntax was an experimental proposal and ` +
          `has been dropped based on community feedback. Please check out ` +
          `the new proposal at https://github.com/vuejs/rfcs/discussions/369`,
        node
      )
    }

    if (node.type === 'ExpressionStatement') {
      const expr = unwrapTSNode(node.expression)
      // process `defineProps` and `defineEmit(s)` calls
      if (
        processDefineProps(expr) ||
        processDefineEmits(expr) ||
        processDefineOptions(expr) ||
        processWithDefaults(expr)
      ) {
        s.remove(node.start! + startOffset, node.end! + startOffset)
      } else if (processDefineExpose(expr)) {
        // defineExpose({}) -> expose({})
        const callee = (expr as CallExpression).callee
        s.overwrite(
          callee.start! + startOffset,
          callee.end! + startOffset,
          'expose'
        )
      }
    }

    if (node.type === 'VariableDeclaration' && !node.declare) {
      const total = node.declarations.length
      let left = total
      let lastNonRemoved: number | undefined

      for (let i = 0; i < total; i++) {
        const decl = node.declarations[i]
        const init = decl.init && unwrapTSNode(decl.init)
        if (init) {
          if (processDefineOptions(init)) {
            error(
              `${DEFINE_OPTIONS}() has no returning value, it cannot be assigned.`,
              node
            )
          }

          // defineProps / defineEmits
          const isDefineProps =
            processDefineProps(init, decl.id, node.kind) ||
            processWithDefaults(init, decl.id, node.kind)
          const isDefineEmits = processDefineEmits(init, decl.id)
          if (isDefineProps || isDefineEmits) {
            if (left === 1) {
              s.remove(node.start! + startOffset, node.end! + startOffset)
            } else {
              let start = decl.start! + startOffset
              let end = decl.end! + startOffset
              if (i === total - 1) {
                // last one, locate the end of the last one that is not removed
                // if we arrive at this branch, there must have been a
                // non-removed decl before us, so lastNonRemoved is non-null.
                start = node.declarations[lastNonRemoved!].end! + startOffset
              } else {
                // not the last one, locate the start of the next
                end = node.declarations[i + 1].start! + startOffset
              }
              s.remove(start, end)
              left--
            }
          } else {
            lastNonRemoved = i
          }
        }
      }
    }

    let isAllLiteral = false
    // walk declarations to record declared bindings
    if (
      (node.type === 'VariableDeclaration' ||
        node.type === 'FunctionDeclaration' ||
        node.type === 'ClassDeclaration' ||
        node.type === 'TSEnumDeclaration') &&
      !node.declare
    ) {
      isAllLiteral = walkDeclaration(node, setupBindings, vueImportAliases)
    }

    // hoist literal constants
    if (hoistStatic && isAllLiteral) {
      hoistNode(node)
    }

    // walk statements & named exports / variable declarations for top level
    // await
    if (
      (node.type === 'VariableDeclaration' && !node.declare) ||
      node.type.endsWith('Statement')
    ) {
      const scope: Statement[][] = [scriptSetupAst.body]
      ;(walk as any)(node, {
        enter(child: Node, parent: Node) {
          if (isFunctionType(child)) {
            this.skip()
          }
          if (child.type === 'BlockStatement') {
            scope.push(child.body)
          }
          if (child.type === 'AwaitExpression') {
            hasAwait = true
            // if the await expression is an expression statement and
            // - is in the root scope
            // - or is not the first statement in a nested block scope
            // then it needs a semicolon before the generated code.
            const currentScope = scope[scope.length - 1]
            const needsSemi = currentScope.some((n, i) => {
              return (
                (scope.length === 1 || i > 0) &&
                n.type === 'ExpressionStatement' &&
                n.start === child.start
              )
            })
            processAwait(
              child,
              needsSemi,
              parent.type === 'ExpressionStatement'
            )
          }
        },
        exit(node: Node) {
          if (node.type === 'BlockStatement') scope.pop()
        }
      })
    }

    if (
      (node.type === 'ExportNamedDeclaration' && node.exportKind !== 'type') ||
      node.type === 'ExportAllDeclaration' ||
      node.type === 'ExportDefaultDeclaration'
    ) {
      error(
        `<script setup> cannot contain ES module exports. ` +
          `If you are using a previous version of <script setup>, please ` +
          `consult the updated RFC at https://github.com/vuejs/rfcs/pull/227.`,
        node
      )
    }

    if (isTS) {
      // move all Type declarations to outer scope
      if (
        (node.type.startsWith('TS') ||
          (node.type === 'ExportNamedDeclaration' &&
            node.exportKind === 'type') ||
          (node.type === 'VariableDeclaration' && node.declare)) &&
        node.type !== 'TSEnumDeclaration'
      ) {
        recordType(node, declaredTypes)
        hoistNode(node)
      }
    }
  }

  // 3. Apply reactivity transform
  if (
    (enableReactivityTransform &&
      // normal <script> had ref bindings that maybe used in <script setup>
      (refBindings || shouldTransform(scriptSetup.content))) ||
    propsDestructureDecl
  ) {
    const { rootRefs, importedHelpers } = transformAST(
      scriptSetupAst,
      s,
      startOffset,
      refBindings,
      propsDestructuredBindings
    )
    refBindings = refBindings ? [...refBindings, ...rootRefs] : rootRefs
    for (const h of importedHelpers) {
      helperImports.add(h)
    }
  }

  // 4. extract runtime props/emits code from setup context type
  if (propsTypeDecl) {
    extractRuntimeProps(propsTypeDecl, typeDeclaredProps, declaredTypes, isProd)
  }
  if (emitsTypeDecl) {
    extractRuntimeEmits(emitsTypeDecl, typeDeclaredEmits)
  }

  // 5. check useOptions args to make sure it doesn't reference setup scope
  // variables
  checkInvalidScopeReference(propsRuntimeDecl, DEFINE_PROPS)
  checkInvalidScopeReference(propsRuntimeDefaults, DEFINE_PROPS)
  checkInvalidScopeReference(propsDestructureDecl, DEFINE_PROPS)
  checkInvalidScopeReference(emitsRuntimeDecl, DEFINE_EMITS)
  checkInvalidScopeReference(optionsRuntimeDecl, DEFINE_OPTIONS)

  // 6. remove non-script content
  if (script) {
    if (startOffset < scriptStartOffset!) {
      // <script setup> before <script>
      s.remove(0, startOffset)
      s.remove(endOffset, scriptStartOffset!)
      s.remove(scriptEndOffset!, source.length)
    } else {
      // <script> before <script setup>
      s.remove(0, scriptStartOffset!)
      s.remove(scriptEndOffset!, startOffset)
      s.remove(endOffset, source.length)
    }
  } else {
    // only <script setup>
    s.remove(0, startOffset)
    s.remove(endOffset, source.length)
  }

  // 7. analyze binding metadata
  if (scriptAst) {
    Object.assign(bindingMetadata, analyzeScriptBindings(scriptAst.body))
  }
  if (propsRuntimeDecl) {
    for (const key of getObjectOrArrayExpressionKeys(propsRuntimeDecl)) {
      bindingMetadata[key] = BindingTypes.PROPS
    }
  }
  for (const key in typeDeclaredProps) {
    bindingMetadata[key] = BindingTypes.PROPS
  }
  // props aliases
  if (propsDestructureDecl) {
    if (propsDestructureRestId) {
      bindingMetadata[propsDestructureRestId] =
        BindingTypes.SETUP_REACTIVE_CONST
    }
    for (const key in propsDestructuredBindings) {
      const { local } = propsDestructuredBindings[key]
      if (local !== key) {
        bindingMetadata[local] = BindingTypes.PROPS_ALIASED
        ;(bindingMetadata.__propsAliases ||
          (bindingMetadata.__propsAliases = {}))[local] = key
      }
    }
  }
  for (const [key, { isType, imported, source }] of Object.entries(
    userImports
  )) {
    if (isType) continue
    bindingMetadata[key] =
      imported === '*' ||
      (imported === 'default' && source.endsWith('.vue')) ||
      source === 'vue'
        ? BindingTypes.SETUP_CONST
        : BindingTypes.SETUP_MAYBE_REF
  }
  for (const key in scriptBindings) {
    bindingMetadata[key] = scriptBindings[key]
  }
  for (const key in setupBindings) {
    bindingMetadata[key] = setupBindings[key]
  }
  // known ref bindings
  if (refBindings) {
    for (const key of refBindings) {
      bindingMetadata[key] = BindingTypes.SETUP_REF
    }
  }

  // 8. inject `useCssVars` calls
  if (
    cssVars.length &&
    // no need to do this when targeting SSR
    !(options.inlineTemplate && options.templateOptions?.ssr)
  ) {
    helperImports.add(CSS_VARS_HELPER)
    helperImports.add('unref')
    s.prependLeft(
      startOffset,
      `\n${genCssVarsCode(cssVars, bindingMetadata, scopeId, isProd)}\n`
    )
  }

  // 9. finalize setup() argument signature
  let args = `__props`
  if (propsTypeDecl) {
    // mark as any and only cast on assignment
    // since the user defined complex types may be incompatible with the
    // inferred type from generated runtime declarations
    args += `: any`
  }
  // inject user assignment of props
  // we use a default __props so that template expressions referencing props
  // can use it directly
  if (propsIdentifier) {
    s.prependLeft(
      startOffset,
      `\nconst ${propsIdentifier} = __props${
        propsTypeDecl ? ` as ${genSetupPropsType(propsTypeDecl)}` : ``
      };\n`
    )
  }
  if (propsDestructureRestId) {
    s.prependLeft(
      startOffset,
      `\nconst ${propsDestructureRestId} = ${helper(
        `createPropsRestProxy`
      )}(__props, ${JSON.stringify(Object.keys(propsDestructuredBindings))});\n`
    )
  }
  // inject temp variables for async context preservation
  if (hasAwait) {
    const any = isTS ? `: any` : ``
    s.prependLeft(startOffset, `\nlet __temp${any}, __restore${any}\n`)
  }

  const destructureElements =
    hasDefineExposeCall || !options.inlineTemplate ? [`expose`] : []
  if (emitIdentifier) {
    destructureElements.push(
      emitIdentifier === `emit` ? `emit` : `emit: ${emitIdentifier}`
    )
  }
  if (destructureElements.length) {
    args += `, { ${destructureElements.join(', ')} }`
    if (emitsTypeDecl) {
      const content = emitsTypeDecl.__fromNormalScript
        ? script!.content
        : scriptSetup.content
      args += `: { emit: (${content.slice(
        emitsTypeDecl.start!,
        emitsTypeDecl.end!
      )}), expose: any, slots: any, attrs: any }`
    }
  }

  // 10. generate return statement
  let returned
  if (!options.inlineTemplate || (!sfc.template && hasDefaultExportRender)) {
    // non-inline mode, or has manual render in normal <script>
    // return bindings from script and script setup
    const allBindings: Record<string, any> = {
      ...scriptBindings,
      ...setupBindings
    }
    for (const key in userImports) {
      if (!userImports[key].isType && userImports[key].isUsedInTemplate) {
        allBindings[key] = true
      }
    }
    returned = `{ `
    for (const key in allBindings) {
      if (
        allBindings[key] === true &&
        userImports[key].source !== 'vue' &&
        !userImports[key].source.endsWith('.vue')
      ) {
        // generate getter for import bindings
        // skip vue imports since we know they will never change
        returned += `get ${key}() { return ${key} }, `
      } else if (bindingMetadata[key] === BindingTypes.SETUP_LET) {
        // local let binding, also add setter
        const setArg = key === 'v' ? `_v` : `v`
        returned +=
          `get ${key}() { return ${key} }, ` +
          `set ${key}(${setArg}) { ${key} = ${setArg} }, `
      } else {
        returned += `${key}, `
      }
    }
    returned = returned.replace(/, $/, '') + ` }`
  } else {
    // inline mode
    if (sfc.template && !sfc.template.src) {
      if (options.templateOptions && options.templateOptions.ssr) {
        hasInlinedSsrRenderFn = true
      }
      // inline render function mode - we are going to compile the template and
      // inline it right here
      const { code, ast, preamble, tips, errors } = compileTemplate({
        filename,
        source: sfc.template.content,
        inMap: sfc.template.map,
        ...options.templateOptions,
        id: scopeId,
        scoped: sfc.styles.some(s => s.scoped),
        isProd: options.isProd,
        ssrCssVars: sfc.cssVars,
        compilerOptions: {
          ...(options.templateOptions &&
            options.templateOptions.compilerOptions),
          inline: true,
          isTS,
          bindingMetadata
        }
      })
      if (tips.length) {
        tips.forEach(warnOnce)
      }
      const err = errors[0]
      if (typeof err === 'string') {
        throw new Error(err)
      } else if (err) {
        if (err.loc) {
          err.message +=
            `\n\n` +
            sfc.filename +
            '\n' +
            generateCodeFrame(
              source,
              err.loc.start.offset,
              err.loc.end.offset
            ) +
            `\n`
        }
        throw err
      }
      if (preamble) {
        s.prepend(preamble)
      }
      // avoid duplicated unref import
      // as this may get injected by the render function preamble OR the
      // css vars codegen
      if (ast && ast.helpers.has(UNREF)) {
        helperImports.delete('unref')
      }
      returned = code
    } else {
      returned = `() => {}`
    }
  }

  if (!options.inlineTemplate && !__TEST__) {
    // in non-inline mode, the `__isScriptSetup: true` flag is used by
    // componentPublicInstance proxy to allow properties that start with $ or _
    s.appendRight(
      endOffset,
      `\nconst __returned__ = ${returned}\n` +
        `Object.defineProperty(__returned__, '__isScriptSetup', { enumerable: false, value: true })\n` +
        `return __returned__` +
        `\n}\n\n`
    )
  } else {
    s.appendRight(endOffset, `\nreturn ${returned}\n}\n\n`)
  }

  // 11. finalize default export
  let runtimeOptions = ``
  if (!hasDefaultExportName && filename && filename !== DEFAULT_FILENAME) {
    const match = filename.match(/([^/\\]+)\.\w+$/)
    if (match) {
      runtimeOptions += `\n  __name: '${match[1]}',`
    }
  }
  if (hasInlinedSsrRenderFn) {
    runtimeOptions += `\n  __ssrInlineRender: true,`
  }
  if (propsRuntimeDecl) {
    let declCode = scriptSetup.content
      .slice(propsRuntimeDecl.start!, propsRuntimeDecl.end!)
      .trim()
    if (propsDestructureDecl) {
      const defaults: string[] = []
      for (const key in propsDestructuredBindings) {
        const d = genDestructuredDefaultValue(key)
        if (d) defaults.push(`${key}: ${d}`)
      }
      if (defaults.length) {
        declCode = `${helper(
          `mergeDefaults`
        )}(${declCode}, {\n  ${defaults.join(',\n  ')}\n})`
      }
    }
    runtimeOptions += `\n  props: ${declCode},`
  } else if (propsTypeDecl) {
    runtimeOptions += genRuntimeProps(typeDeclaredProps)
  }
  if (emitsRuntimeDecl) {
    runtimeOptions += `\n  emits: ${scriptSetup.content
      .slice(emitsRuntimeDecl.start!, emitsRuntimeDecl.end!)
      .trim()},`
  } else if (emitsTypeDecl) {
    runtimeOptions += genRuntimeEmits(typeDeclaredEmits)
  }

  let definedOptions = ''
  if (optionsRuntimeDecl) {
    definedOptions = scriptSetup.content
      .slice(optionsRuntimeDecl.start!, optionsRuntimeDecl.end!)
      .trim()
  }

  // <script setup> components are closed by default. If the user did not
  // explicitly call `defineExpose`, call expose() with no args.
  const exposeCall =
    hasDefineExposeCall || options.inlineTemplate ? `` : `  expose();\n`
  // wrap setup code with function.
  if (isTS) {
    // for TS, make sure the exported type is still valid type with
    // correct props information
    // we have to use object spread for types to be merged properly
    // user's TS setting should compile it down to proper targets
    // export default defineComponent({ ...__default__, ... })
    const def =
      (defaultExport ? `\n  ...${DEFAULT_VAR},` : ``) +
      (definedOptions ? `\n  ...${definedOptions},` : '')
    s.prependLeft(
      startOffset,
      `\nexport default /*#__PURE__*/${helper(
        `defineComponent`
      )}({${def}${runtimeOptions}\n  ${
        hasAwait ? `async ` : ``
      }setup(${args}) {\n${exposeCall}`
    )
    s.appendRight(endOffset, `})`)
  } else {
    if (defaultExport || definedOptions) {
      // without TS, can't rely on rest spread, so we use Object.assign
      // export default Object.assign(__default__, { ... })
      s.prependLeft(
        startOffset,
        `\nexport default /*#__PURE__*/Object.assign(${
          defaultExport ? `${DEFAULT_VAR}, ` : ''
        }${definedOptions ? `${definedOptions}, ` : ''}{${runtimeOptions}\n  ` +
          `${hasAwait ? `async ` : ``}setup(${args}) {\n${exposeCall}`
      )
      s.appendRight(endOffset, `})`)
    } else {
      s.prependLeft(
        startOffset,
        `\nexport default {${runtimeOptions}\n  ` +
          `${hasAwait ? `async ` : ``}setup(${args}) {\n${exposeCall}`
      )
      s.appendRight(endOffset, `}`)
    }
  }

  // 12. finalize Vue helper imports
  if (helperImports.size > 0) {
    s.prepend(
      `import { ${[...helperImports]
        .map(h => `${h} as _${h}`)
        .join(', ')} } from 'vue'\n`
    )
  }

  s.trim()

  return {
    ...scriptSetup,
    s,
    bindings: bindingMetadata,
    imports: userImports,
    content: s.toString(),
    map: genSourceMap
      ? (s.generateMap({
          source: filename,
          hires: true,
          includeContent: true
        }) as unknown as RawSourceMap)
      : undefined,
    scriptAst: scriptAst?.body,
    scriptSetupAst: scriptSetupAst?.body
  }
}

function registerBinding(
  bindings: Record<string, BindingTypes>,
  node: Identifier,
  type: BindingTypes
) {
  bindings[node.name] = type
}

function walkDeclaration(
  node: Declaration,
  bindings: Record<string, BindingTypes>,
  userImportAliases: Record<string, string>
): boolean {
  let isAllLiteral = false

  if (node.type === 'VariableDeclaration') {
    const isConst = node.kind === 'const'
    isAllLiteral =
      isConst &&
      node.declarations.every(
        decl => decl.id.type === 'Identifier' && isStaticNode(decl.init!)
      )

    // export const foo = ...
    for (const { id, init: _init } of node.declarations) {
      const init = _init && unwrapTSNode(_init)
      const isDefineCall = !!(
        isConst &&
        isCallOf(
          init,
          c => c === DEFINE_PROPS || c === DEFINE_EMITS || c === WITH_DEFAULTS
        )
      )
      if (id.type === 'Identifier') {
        let bindingType
        const userReactiveBinding = userImportAliases['reactive']
        if (isAllLiteral || (isConst && isStaticNode(init!))) {
          bindingType = BindingTypes.LITERAL_CONST
        } else if (isCallOf(init, userReactiveBinding)) {
          // treat reactive() calls as let since it's meant to be mutable
          bindingType = isConst
            ? BindingTypes.SETUP_REACTIVE_CONST
            : BindingTypes.SETUP_LET
        } else if (
          // if a declaration is a const literal, we can mark it so that
          // the generated render fn code doesn't need to unref() it
          isDefineCall ||
          (isConst && canNeverBeRef(init!, userReactiveBinding))
        ) {
          bindingType = isCallOf(init, DEFINE_PROPS)
            ? BindingTypes.SETUP_REACTIVE_CONST
            : BindingTypes.SETUP_CONST
        } else if (isConst) {
          if (isCallOf(init, userImportAliases['ref'])) {
            bindingType = BindingTypes.SETUP_REF
          } else {
            bindingType = BindingTypes.SETUP_MAYBE_REF
          }
        } else {
          bindingType = BindingTypes.SETUP_LET
        }
        registerBinding(bindings, id, bindingType)
      } else {
        if (isCallOf(init, DEFINE_PROPS)) {
          continue
        }
        if (id.type === 'ObjectPattern') {
          walkObjectPattern(id, bindings, isConst, isDefineCall)
        } else if (id.type === 'ArrayPattern') {
          walkArrayPattern(id, bindings, isConst, isDefineCall)
        }
      }
    }
  } else if (node.type === 'TSEnumDeclaration') {
    isAllLiteral = node.members.every(
      member => !member.initializer || isStaticNode(member.initializer)
    )
    bindings[node.id!.name] = isAllLiteral
      ? BindingTypes.LITERAL_CONST
      : BindingTypes.SETUP_CONST
  } else if (
    node.type === 'FunctionDeclaration' ||
    node.type === 'ClassDeclaration'
  ) {
    // export function foo() {} / export class Foo {}
    // export declarations must be named.
    bindings[node.id!.name] = BindingTypes.SETUP_CONST
  }

  return isAllLiteral
}

function walkObjectPattern(
  node: ObjectPattern,
  bindings: Record<string, BindingTypes>,
  isConst: boolean,
  isDefineCall = false
) {
  for (const p of node.properties) {
    if (p.type === 'ObjectProperty') {
      if (p.key.type === 'Identifier' && p.key === p.value) {
        // shorthand: const { x } = ...
        const type = isDefineCall
          ? BindingTypes.SETUP_CONST
          : isConst
          ? BindingTypes.SETUP_MAYBE_REF
          : BindingTypes.SETUP_LET
        registerBinding(bindings, p.key, type)
      } else {
        walkPattern(p.value, bindings, isConst, isDefineCall)
      }
    } else {
      // ...rest
      // argument can only be identifier when destructuring
      const type = isConst ? BindingTypes.SETUP_CONST : BindingTypes.SETUP_LET
      registerBinding(bindings, p.argument as Identifier, type)
    }
  }
}

function walkArrayPattern(
  node: ArrayPattern,
  bindings: Record<string, BindingTypes>,
  isConst: boolean,
  isDefineCall = false
) {
  for (const e of node.elements) {
    e && walkPattern(e, bindings, isConst, isDefineCall)
  }
}

function walkPattern(
  node: Node,
  bindings: Record<string, BindingTypes>,
  isConst: boolean,
  isDefineCall = false
) {
  if (node.type === 'Identifier') {
    const type = isDefineCall
      ? BindingTypes.SETUP_CONST
      : isConst
      ? BindingTypes.SETUP_MAYBE_REF
      : BindingTypes.SETUP_LET
    registerBinding(bindings, node, type)
  } else if (node.type === 'RestElement') {
    // argument can only be identifier when destructuring
    const type = isConst ? BindingTypes.SETUP_CONST : BindingTypes.SETUP_LET
    registerBinding(bindings, node.argument as Identifier, type)
  } else if (node.type === 'ObjectPattern') {
    walkObjectPattern(node, bindings, isConst)
  } else if (node.type === 'ArrayPattern') {
    walkArrayPattern(node, bindings, isConst)
  } else if (node.type === 'AssignmentPattern') {
    if (node.left.type === 'Identifier') {
      const type = isDefineCall
        ? BindingTypes.SETUP_CONST
        : isConst
        ? BindingTypes.SETUP_MAYBE_REF
        : BindingTypes.SETUP_LET
      registerBinding(bindings, node.left, type)
    } else {
      walkPattern(node.left, bindings, isConst)
    }
  }
}

interface PropTypeData {
  key: string
  type: string[]
  required: boolean
}

function recordType(node: Node, declaredTypes: Record<string, string[]>) {
  if (node.type === 'TSInterfaceDeclaration') {
    declaredTypes[node.id.name] = [`Object`]
  } else if (node.type === 'TSTypeAliasDeclaration') {
    declaredTypes[node.id.name] = inferRuntimeType(
      node.typeAnnotation,
      declaredTypes
    )
  } else if (node.type === 'ExportNamedDeclaration' && node.declaration) {
    recordType(node.declaration, declaredTypes)
  }
}

function extractRuntimeProps(
  node: TSTypeLiteral | TSInterfaceBody,
  props: Record<string, PropTypeData>,
  declaredTypes: Record<string, string[]>,
  isProd: boolean
) {
  const members = node.type === 'TSTypeLiteral' ? node.members : node.body
  for (const m of members) {
    if (
      (m.type === 'TSPropertySignature' || m.type === 'TSMethodSignature') &&
      m.key.type === 'Identifier'
    ) {
      let type
      if (m.type === 'TSMethodSignature') {
        type = ['Function']
      } else if (m.typeAnnotation) {
        type = inferRuntimeType(m.typeAnnotation.typeAnnotation, declaredTypes)
      }
      props[m.key.name] = {
        key: m.key.name,
        required: !m.optional,
        type: type || [`null`]
      }
    }
  }
}

function inferRuntimeType(
  node: TSType,
  declaredTypes: Record<string, string[]>
): string[] {
  switch (node.type) {
    case 'TSStringKeyword':
      return ['String']
    case 'TSNumberKeyword':
      return ['Number']
    case 'TSBooleanKeyword':
      return ['Boolean']
    case 'TSObjectKeyword':
      return ['Object']
    case 'TSTypeLiteral': {
      // TODO (nice to have) generate runtime property validation
      const types = new Set<string>()
      for (const m of node.members) {
        switch (m.type) {
          case 'TSCallSignatureDeclaration':
          case 'TSConstructSignatureDeclaration':
            types.add('Function')
            break
          default:
            types.add('Object')
        }
      }
      return Array.from(types)
    }
    case 'TSFunctionType':
      return ['Function']
    case 'TSArrayType':
    case 'TSTupleType':
      // TODO (nice to have) generate runtime element type/length checks
      return ['Array']

    case 'TSLiteralType':
      switch (node.literal.type) {
        case 'StringLiteral':
          return ['String']
        case 'BooleanLiteral':
          return ['Boolean']
        case 'NumericLiteral':
        case 'BigIntLiteral':
          return ['Number']
        default:
          return [`null`]
      }

    case 'TSTypeReference':
      if (node.typeName.type === 'Identifier') {
        if (declaredTypes[node.typeName.name]) {
          return declaredTypes[node.typeName.name]
        }
        switch (node.typeName.name) {
          case 'Array':
          case 'Function':
          case 'Object':
          case 'Set':
          case 'Map':
          case 'WeakSet':
          case 'WeakMap':
          case 'Date':
          case 'Promise':
            return [node.typeName.name]

          // TS built-in utility types
          // https://www.typescriptlang.org/docs/handbook/utility-types.html
          case 'Partial':
          case 'Required':
          case 'Readonly':
          case 'Record':
          case 'Pick':
          case 'Omit':
          case 'InstanceType':
            return ['Object']

          case 'Uppercase':
          case 'Lowercase':
          case 'Capitalize':
          case 'Uncapitalize':
            return ['String']

          case 'Parameters':
          case 'ConstructorParameters':
            return ['Array']

          case 'NonNullable':
            if (node.typeParameters && node.typeParameters.params[0]) {
              return inferRuntimeType(
                node.typeParameters.params[0],
                declaredTypes
              ).filter(t => t !== 'null')
            }
          case 'Extract':
            if (node.typeParameters && node.typeParameters.params[1]) {
              return inferRuntimeType(
                node.typeParameters.params[1],
                declaredTypes
              )
            }
          case 'Exclude':
          case 'OmitThisParameter':
            if (node.typeParameters && node.typeParameters.params[0]) {
              return inferRuntimeType(
                node.typeParameters.params[0],
                declaredTypes
              )
            }
          // cannot infer, fallback to null: ThisParameterType
        }
      }
      return [`null`]

    case 'TSParenthesizedType':
      return inferRuntimeType(node.typeAnnotation, declaredTypes)
    case 'TSUnionType':
    case 'TSIntersectionType':
      return [
        ...new Set(
          [].concat(
            ...(node.types.map(t => inferRuntimeType(t, declaredTypes)) as any)
          )
        )
      ]

    case 'TSSymbolKeyword':
      return ['Symbol']

    default:
      return [`null`] // no runtime check
  }
}

function toRuntimeTypeString(types: string[]) {
  return types.length > 1 ? `[${types.join(', ')}]` : types[0]
}

function extractRuntimeEmits(
  node: TSFunctionType | TSTypeLiteral | TSInterfaceBody,
  emits: Set<string>
) {
  if (node.type === 'TSTypeLiteral' || node.type === 'TSInterfaceBody') {
    const members = node.type === 'TSTypeLiteral' ? node.members : node.body
    for (let t of members) {
      if (t.type === 'TSCallSignatureDeclaration') {
        extractEventNames(t.parameters[0], emits)
      }
    }
    return
  } else {
    extractEventNames(node.parameters[0], emits)
  }
}

function extractEventNames(
  eventName: Identifier | RestElement,
  emits: Set<string>
) {
  if (
    eventName.type === 'Identifier' &&
    eventName.typeAnnotation &&
    eventName.typeAnnotation.type === 'TSTypeAnnotation'
  ) {
    const typeNode = eventName.typeAnnotation.typeAnnotation
    if (typeNode.type === 'TSLiteralType') {
      if (
        typeNode.literal.type !== 'UnaryExpression' &&
        typeNode.literal.type !== 'TemplateLiteral'
      ) {
        emits.add(String(typeNode.literal.value))
      }
    } else if (typeNode.type === 'TSUnionType') {
      for (const t of typeNode.types) {
        if (
          t.type === 'TSLiteralType' &&
          t.literal.type !== 'UnaryExpression' &&
          t.literal.type !== 'TemplateLiteral'
        ) {
          emits.add(String(t.literal.value))
        }
      }
    }
  }
}

function genRuntimeEmits(emits: Set<string>) {
  return emits.size
    ? `\n  emits: [${Array.from(emits)
        .map(p => JSON.stringify(p))
        .join(', ')}],`
    : ``
}

function isCallOf(
  node: Node | null | undefined,
  test: string | ((id: string) => boolean) | null | undefined
): node is CallExpression {
  return !!(
    node &&
    test &&
    node.type === 'CallExpression' &&
    node.callee.type === 'Identifier' &&
    (typeof test === 'string'
      ? node.callee.name === test
      : test(node.callee.name))
  )
}

function canNeverBeRef(node: Node, userReactiveImport?: string): boolean {
  if (isCallOf(node, userReactiveImport)) {
    return true
  }
  switch (node.type) {
    case 'UnaryExpression':
    case 'BinaryExpression':
    case 'ArrayExpression':
    case 'ObjectExpression':
    case 'FunctionExpression':
    case 'ArrowFunctionExpression':
    case 'UpdateExpression':
    case 'ClassExpression':
    case 'TaggedTemplateExpression':
      return true
    case 'SequenceExpression':
      return canNeverBeRef(
        node.expressions[node.expressions.length - 1],
        userReactiveImport
      )
    default:
      if (isLiteralNode(node)) {
        return true
      }
      return false
  }
}

function isStaticNode(node: Node): boolean {
  switch (node.type) {
    case 'UnaryExpression': // void 0, !true
      return isStaticNode(node.argument)

    case 'LogicalExpression': // 1 > 2
    case 'BinaryExpression': // 1 + 2
      return isStaticNode(node.left) && isStaticNode(node.right)

    case 'ConditionalExpression': {
      // 1 ? 2 : 3
      return (
        isStaticNode(node.test) &&
        isStaticNode(node.consequent) &&
        isStaticNode(node.alternate)
      )
    }

    case 'SequenceExpression': // (1, 2)
    case 'TemplateLiteral': // `foo${1}`
      return node.expressions.every(expr => isStaticNode(expr))

    case 'ParenthesizedExpression': // (1)
    case 'TSNonNullExpression': // 1!
    case 'TSAsExpression': // 1 as number
    case 'TSTypeAssertion': // (<number>2)
      return isStaticNode(node.expression)

    default:
      if (isLiteralNode(node)) {
        return true
      }
      return false
  }
}

function isLiteralNode(node: Node) {
  return node.type.endsWith('Literal')
}

/**
 * Analyze bindings in normal `<script>`
 * Note that `compileScriptSetup` already analyzes bindings as part of its
 * compilation process so this should only be used on single `<script>` SFCs.
 */
function analyzeScriptBindings(ast: Statement[]): BindingMetadata {
  for (const node of ast) {
    if (
      node.type === 'ExportDefaultDeclaration' &&
      node.declaration.type === 'ObjectExpression'
    ) {
      return analyzeBindingsFromOptions(node.declaration)
    }
  }
  return {}
}

function analyzeBindingsFromOptions(node: ObjectExpression): BindingMetadata {
  const bindings: BindingMetadata = {}
  // #3270, #3275
  // mark non-script-setup so we don't resolve components/directives from these
  Object.defineProperty(bindings, '__isScriptSetup', {
    enumerable: false,
    value: false
  })
  for (const property of node.properties) {
    if (
      property.type === 'ObjectProperty' &&
      !property.computed &&
      property.key.type === 'Identifier'
    ) {
      // props
      if (property.key.name === 'props') {
        // props: ['foo']
        // props: { foo: ... }
        for (const key of getObjectOrArrayExpressionKeys(property.value)) {
          bindings[key] = BindingTypes.PROPS
        }
      }

      // inject
      else if (property.key.name === 'inject') {
        // inject: ['foo']
        // inject: { foo: {} }
        for (const key of getObjectOrArrayExpressionKeys(property.value)) {
          bindings[key] = BindingTypes.OPTIONS
        }
      }

      // computed & methods
      else if (
        property.value.type === 'ObjectExpression' &&
        (property.key.name === 'computed' || property.key.name === 'methods')
      ) {
        // methods: { foo() {} }
        // computed: { foo() {} }
        for (const key of getObjectExpressionKeys(property.value)) {
          bindings[key] = BindingTypes.OPTIONS
        }
      }
    }

    // setup & data
    else if (
      property.type === 'ObjectMethod' &&
      property.key.type === 'Identifier' &&
      (property.key.name === 'setup' || property.key.name === 'data')
    ) {
      for (const bodyItem of property.body.body) {
        // setup() {
        //   return {
        //     foo: null
        //   }
        // }
        if (
          bodyItem.type === 'ReturnStatement' &&
          bodyItem.argument &&
          bodyItem.argument.type === 'ObjectExpression'
        ) {
          for (const key of getObjectExpressionKeys(bodyItem.argument)) {
            bindings[key] =
              property.key.name === 'setup'
                ? BindingTypes.SETUP_MAYBE_REF
                : BindingTypes.DATA
          }
        }
      }
    }
  }

  return bindings
}

function getObjectExpressionKeys(node: ObjectExpression): string[] {
  const keys = []
  for (const prop of node.properties) {
    if (prop.type === 'SpreadElement') continue
    const key = resolveObjectKey(prop.key, prop.computed)
    if (key) keys.push(String(key))
  }
  return keys
}

function getArrayExpressionKeys(node: ArrayExpression): string[] {
  const keys = []
  for (const element of node.elements) {
    if (element && element.type === 'StringLiteral') {
      keys.push(element.value)
    }
  }
  return keys
}

function getObjectOrArrayExpressionKeys(value: Node): string[] {
  if (value.type === 'ArrayExpression') {
    return getArrayExpressionKeys(value)
  }
  if (value.type === 'ObjectExpression') {
    return getObjectExpressionKeys(value)
  }
  return []
}

const templateUsageCheckCache = createCache<string>()

function resolveTemplateUsageCheckString(sfc: SFCDescriptor) {
  const { content, ast } = sfc.template!
  const cached = templateUsageCheckCache.get(content)
  if (cached) {
    return cached
  }

  let code = ''
  transform(createRoot([ast]), {
    nodeTransforms: [
      node => {
        if (node.type === NodeTypes.ELEMENT) {
          if (
            !parserOptions.isNativeTag!(node.tag) &&
            !parserOptions.isBuiltInComponent!(node.tag)
          ) {
            code += `,${camelize(node.tag)},${capitalize(camelize(node.tag))}`
          }
          for (let i = 0; i < node.props.length; i++) {
            const prop = node.props[i]
            if (prop.type === NodeTypes.DIRECTIVE) {
              if (!isBuiltInDir(prop.name)) {
                code += `,v${capitalize(camelize(prop.name))}`
              }
              if (prop.exp) {
                code += `,${processExp(
                  (prop.exp as SimpleExpressionNode).content,
                  prop.name
                )}`
              }
            }
          }
        } else if (node.type === NodeTypes.INTERPOLATION) {
          code += `,${processExp(
            (node.content as SimpleExpressionNode).content
          )}`
        }
      }
    ]
  })

  code += ';'
  templateUsageCheckCache.set(content, code)
  return code
}

const forAliasRE = /([\s\S]*?)\s+(?:in|of)\s+([\s\S]*)/

function processExp(exp: string, dir?: string): string {
  if (/ as\s+\w|<.*>|:/.test(exp)) {
    if (dir === 'slot') {
      exp = `(${exp})=>{}`
    } else if (dir === 'on') {
      exp = `()=>{return ${exp}}`
    } else if (dir === 'for') {
      const inMatch = exp.match(forAliasRE)
      if (inMatch) {
        const [, LHS, RHS] = inMatch
        return processExp(`(${LHS})=>{}`) + processExp(RHS)
      }
    }
    let ret = ''
    // has potential type cast or generic arguments that uses types
    const ast = parseExpression(exp, { plugins: ['typescript'] })
    walkIdentifiers(ast, node => {
      ret += `,` + node.name
    })
    return ret
  }
  return stripStrings(exp)
}

function stripStrings(exp: string) {
  return exp
    .replace(/'[^']*'|"[^"]*"/g, '')
    .replace(/`[^`]+`/g, stripTemplateString)
}

function stripTemplateString(str: string): string {
  const interpMatch = str.match(/\${[^}]+}/g)
  if (interpMatch) {
    return interpMatch.map(m => m.slice(2, -1)).join(',')
  }
  return ''
}

function isImportUsed(local: string, sfc: SFCDescriptor): boolean {
  return new RegExp(
    // #4274 escape $ since it's a special char in regex
    // (and is the only regex special char that is valid in identifiers)
    `[^\\w$_]${local.replace(/\$/g, '\\$')}[^\\w$_]`
  ).test(resolveTemplateUsageCheckString(sfc))
}

/**
 * Note: this comparison assumes the prev/next script are already identical,
 * and only checks the special case where <script setup lang="ts"> unused import
 * pruning result changes due to template changes.
 */
export function hmrShouldReload(
  prevImports: Record<string, ImportBinding>,
  next: SFCDescriptor
): boolean {
  if (
    !next.scriptSetup ||
    (next.scriptSetup.lang !== 'ts' && next.scriptSetup.lang !== 'tsx')
  ) {
    return false
  }

  // for each previous import, check if its used status remain the same based on
  // the next descriptor's template
  for (const key in prevImports) {
    // if an import was previous unused, but now is used, we need to force
    // reload so that the script now includes that import.
    if (!prevImports[key].isUsedInTemplate && isImportUsed(key, next)) {
      return true
    }
  }

  return false
}

export function resolveObjectKey(node: Node, computed: boolean) {
  switch (node.type) {
    case 'StringLiteral':
    case 'NumericLiteral':
      return node.value
    case 'Identifier':
      if (!computed) return node.name
  }
  return undefined
}<|MERGE_RESOLUTION|>--- conflicted
+++ resolved
@@ -10,11 +10,8 @@
   SimpleExpressionNode,
   isFunctionType,
   walkIdentifiers,
-<<<<<<< HEAD
-  getImportedName
-=======
+  getImportedName,
   unwrapTSNode
->>>>>>> 336a3d7b
 } from '@vue/compiler-dom'
 import { DEFAULT_FILENAME, SFCDescriptor, SFCScriptBlock } from './parse'
 import {
