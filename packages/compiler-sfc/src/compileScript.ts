import {
  BindingTypes,
  UNREF,
  isFunctionType,
  isStaticNode,
  unwrapTSNode,
  walkIdentifiers,
} from '@vue/compiler-dom'
import {
  DEFAULT_FILENAME,
  type SFCDescriptor,
  type SFCScriptBlock,
} from './parse'
import type { ParserPlugin } from '@babel/parser'
import { generateCodeFrame } from '@vue/shared'
import type {
  ArrayPattern,
  CallExpression,
  Declaration,
  ExportSpecifier,
  Identifier,
  LVal,
  Node,
  ObjectPattern,
  Statement,
} from '@babel/types'
import { walk } from 'estree-walker'
import {
  type RawSourceMap,
  SourceMapConsumer,
  SourceMapGenerator,
} from 'source-map-js'
import {
  normalScriptDefaultVar,
  processNormalScript,
} from './script/normalScript'
import { genCssVarsCode, getCssVarsHelper } from './style/cssVars'
import {
  type SFCTemplateCompileOptions,
  compileTemplate,
} from './compileTemplate'
import { warnOnce } from './warn'
import { transformDestructuredProps } from './script/definePropsDestructure'
import { ScriptCompileContext } from './script/context'
import {
  DEFINE_PROPS,
  WITH_DEFAULTS,
  genRuntimeProps,
  processDefineProps,
} from './script/defineProps'
import {
  DEFINE_EMITS,
  genRuntimeEmits,
  processDefineEmits,
} from './script/defineEmits'
import { DEFINE_EXPOSE, processDefineExpose } from './script/defineExpose'
import { DEFINE_OPTIONS, processDefineOptions } from './script/defineOptions'
import { DEFINE_SLOTS, processDefineSlots } from './script/defineSlots'
import { DEFINE_MODEL, processDefineModel } from './script/defineModel'
import {
  getImportedName,
  isCallOf,
  isJS,
  isLiteralNode,
  isTS,
} from './script/utils'
import { analyzeScriptBindings } from './script/analyzeScriptBindings'
<<<<<<< HEAD
import { isUsedInTemplate } from './script/importUsageCheck'
=======
import {
  isImportUsed,
  resolveTemplateVModelIdentifiers,
} from './script/importUsageCheck'
>>>>>>> c68bebfa
import { processAwait } from './script/topLevelAwait'

export interface SFCScriptCompileOptions {
  /**
   * Scope ID for prefixing injected CSS variables.
   * This must be consistent with the `id` passed to `compileStyle`.
   */
  id: string
  /**
   * Production mode. Used to determine whether to generate hashed CSS variables
   */
  isProd?: boolean
  /**
   * Enable/disable source map. Defaults to true.
   */
  sourceMap?: boolean
  /**
   * https://babeljs.io/docs/en/babel-parser#plugins
   */
  babelParserPlugins?: ParserPlugin[]
  /**
   * A list of files to parse for global types to be made available for type
   * resolving in SFC macros. The list must be fully resolved file system paths.
   */
  globalTypeFiles?: string[]
  /**
   * Compile the template and inline the resulting render function
   * directly inside setup().
   * - Only affects `<script setup>`
   * - This should only be used in production because it prevents the template
   * from being hot-reloaded separately from component state.
   */
  inlineTemplate?: boolean
  /**
   * Generate the final component as a variable instead of default export.
   * This is useful in e.g. @vitejs/plugin-vue where the script needs to be
   * placed inside the main module.
   */
  genDefaultAs?: string
  /**
   * Options for template compilation when inlining. Note these are options that
   * would normally be passed to `compiler-sfc`'s own `compileTemplate()`, not
   * options passed to `compiler-dom`.
   */
  templateOptions?: Partial<SFCTemplateCompileOptions>
  /**
   * Hoist <script setup> static constants.
   * - Only enables when one `<script setup>` exists.
   * @default true
   */
  hoistStatic?: boolean
  /**
   * Set to `false` to disable reactive destructure for `defineProps` (pre-3.5
   * behavior), or set to `'error'` to throw hard error on props destructures.
   * @default true
   */
  propsDestructure?: boolean | 'error'
  /**
   * File system access methods to be used when resolving types
   * imported in SFC macros. Defaults to ts.sys in Node.js, can be overwritten
   * to use a virtual file system for use in browsers (e.g. in REPLs)
   */
  fs?: {
    fileExists(file: string): boolean
    readFile(file: string): string | undefined
    realpath?(file: string): string
  }
  /**
   * Transform Vue SFCs into custom elements.
   */
  customElement?: boolean | ((filename: string) => boolean)
  /**
   * Force to use of Vapor mode.
   */
  vapor?: boolean
}

export interface ImportBinding {
  isType: boolean
  imported: string
  local: string
  source: string
  isFromSetup: boolean
  isUsedInTemplate: boolean
}

const MACROS = [
  DEFINE_PROPS,
  DEFINE_EMITS,
  DEFINE_EXPOSE,
  DEFINE_OPTIONS,
  DEFINE_SLOTS,
  DEFINE_MODEL,
  WITH_DEFAULTS,
]

/**
 * Compile `<script setup>`
 * It requires the whole SFC descriptor because we need to handle and merge
 * normal `<script>` + `<script setup>` if both are present.
 */
export function compileScript(
  sfc: SFCDescriptor,
  options: SFCScriptCompileOptions,
): SFCScriptBlock {
  if (!options.id) {
    warnOnce(
      `compileScript now requires passing the \`id\` option.\n` +
        `Upgrade your vite or vue-loader version for compatibility with ` +
        `the latest experimental proposals.`,
    )
  }

  const { script, scriptSetup, source, filename } = sfc
  const hoistStatic = options.hoistStatic !== false && !script
  const scopeId = options.id ? options.id.replace(/^data-v-/, '') : ''
  const scriptLang = script && script.lang
  const scriptSetupLang = scriptSetup && scriptSetup.lang
  const vapor = sfc.vapor || options.vapor
  const ssr = options.templateOptions?.ssr
  const setupPreambleLines = [] as string[]
  const isJSOrTS =
    isJS(scriptLang, scriptSetupLang) || isTS(scriptLang, scriptSetupLang)

  if (script && scriptSetup && scriptLang !== scriptSetupLang) {
    throw new Error(
      `[@vue/compiler-sfc] <script> and <script setup> must have the same ` +
        `language type.`,
    )
  }

  if (!scriptSetup) {
    if (!script) {
      throw new Error(`[@vue/compiler-sfc] SFC contains no <script> tags.`)
    }

    // normal <script> only
    if (script.lang && !isJSOrTS) {
      // do not process non js/ts script blocks
      return script
    }

    const ctx = new ScriptCompileContext(sfc, options)
    return processNormalScript(ctx, scopeId)
  }

  if (scriptSetupLang && !isJSOrTS) {
    // do not process non js/ts script blocks
    return scriptSetup
  }

  const ctx = new ScriptCompileContext(sfc, options)

  // metadata that needs to be returned
  // const ctx.bindingMetadata: BindingMetadata = {}
  const scriptBindings: Record<string, BindingTypes> = Object.create(null)
  const setupBindings: Record<string, BindingTypes> = Object.create(null)

  let defaultExport: Node | undefined
  let hasAwait = false
  let hasInlinedSsrRenderFn = false

  // string offsets
  const startOffset = ctx.startOffset!
  const endOffset = ctx.endOffset!
  const scriptStartOffset = script && script.loc.start.offset
  const scriptEndOffset = script && script.loc.end.offset

  function hoistNode(node: Statement) {
    const start = node.start! + startOffset
    let end = node.end! + startOffset
    // locate comment
    if (node.trailingComments && node.trailingComments.length > 0) {
      const lastCommentNode =
        node.trailingComments[node.trailingComments.length - 1]
      end = lastCommentNode.end! + startOffset
    }
    // locate the end of whitespace between this statement and the next
    while (end <= source.length) {
      if (!/\s/.test(source.charAt(end))) {
        break
      }
      end++
    }
    ctx.s.move(start, end, 0)
  }

  function registerUserImport(
    source: string,
    local: string,
    imported: string,
    isType: boolean,
    isFromSetup: boolean,
    needTemplateUsageCheck: boolean,
  ) {
    // template usage check is only needed in non-inline mode, so we can skip
    // the work if inlineTemplate is true.
    let isImportUsed = needTemplateUsageCheck
    if (
      needTemplateUsageCheck &&
      ctx.isTS &&
      sfc.template &&
      !sfc.template.src &&
      !sfc.template.lang
    ) {
      isImportUsed = isUsedInTemplate(local, sfc)
    }

    ctx.userImports[local] = {
      isType,
      imported,
      local,
      source,
      isFromSetup,
      isUsedInTemplate: isImportUsed,
    }
  }

  function checkInvalidScopeReference(node: Node | undefined, method: string) {
    if (!node) return
    walkIdentifiers(node, id => {
      const binding = setupBindings[id.name]
      if (binding && binding !== BindingTypes.LITERAL_CONST) {
        ctx.error(
          `\`${method}()\` in <script setup> cannot reference locally ` +
            `declared variables because it will be hoisted outside of the ` +
            `setup() function. If your component options require initialization ` +
            `in the module scope, use a separate normal <script> to export ` +
            `the options instead.`,
          id,
        )
      }
    })
  }

  function buildDestructureElements() {
    if (!sfc.template || !sfc.template.ast) return

    const builtins = {
      $props: {
        bindingType: BindingTypes.SETUP_REACTIVE_CONST,
        setup: () => setupPreambleLines.push(`const $props = __props`),
      },
      $emit: {
        bindingType: BindingTypes.SETUP_CONST,
        setup: () =>
          ctx.emitDecl
            ? setupPreambleLines.push(`const $emit = __emit`)
            : destructureElements.push('emit: $emit'),
      },
      $attrs: {
        bindingType: BindingTypes.SETUP_REACTIVE_CONST,
        setup: () => destructureElements.push('attrs: $attrs'),
      },
      $slots: {
        bindingType: BindingTypes.SETUP_REACTIVE_CONST,
        setup: () => destructureElements.push('slots: $slots'),
      },
    }

    for (const [name, config] of Object.entries(builtins)) {
      if (isUsedInTemplate(name, sfc) && !ctx.bindingMetadata[name]) {
        config.setup()
        ctx.bindingMetadata[name] = config.bindingType
      }
    }
  }

  const scriptAst = ctx.scriptAst
  const scriptSetupAst = ctx.scriptSetupAst!
  const inlineMode = options.inlineTemplate

  // 1.1 walk import declarations of <script>
  if (scriptAst) {
    for (const node of scriptAst.body) {
      if (node.type === 'ImportDeclaration') {
        // record imports for dedupe
        for (const specifier of node.specifiers) {
          const imported = getImportedName(specifier)
          registerUserImport(
            node.source.value,
            specifier.local.name,
            imported,
            node.importKind === 'type' ||
              (specifier.type === 'ImportSpecifier' &&
                specifier.importKind === 'type'),
            false,
            !inlineMode,
          )
        }
      }
    }
  }

  // 1.2 walk import declarations of <script setup>
  for (const node of scriptSetupAst.body) {
    if (node.type === 'ImportDeclaration') {
      // import declarations are moved to top
      hoistNode(node)

      // dedupe imports
      let removed = 0
      const removeSpecifier = (i: number) => {
        const removeLeft = i > removed
        removed++
        const current = node.specifiers[i]
        const next = node.specifiers[i + 1]
        ctx.s.remove(
          removeLeft
            ? node.specifiers[i - 1].end! + startOffset
            : current.start! + startOffset,
          next && !removeLeft
            ? next.start! + startOffset
            : current.end! + startOffset,
        )
      }

      for (let i = 0; i < node.specifiers.length; i++) {
        const specifier = node.specifiers[i]
        const local = specifier.local.name
        const imported = getImportedName(specifier)
        const source = node.source.value

        // rewrite defineVaporAsyncComponent import to defineAsyncComponent
        // in SSR + Vapor mode
        if (
          vapor &&
          ssr &&
          specifier.type === 'ImportSpecifier' &&
          source === 'vue' &&
          imported === 'defineVaporAsyncComponent'
        ) {
          ctx.s.overwrite(
            specifier.start! + startOffset,
            specifier.end! + startOffset,
            `defineAsyncComponent as ${local}`,
          )
        }

        const existing = ctx.userImports[local]
        if (source === 'vue' && MACROS.includes(imported)) {
          if (local === imported) {
            warnOnce(
              `\`${imported}\` is a compiler macro and no longer needs to be imported.`,
            )
          } else {
            ctx.error(
              `\`${imported}\` is a compiler macro and cannot be aliased to ` +
                `a different name.`,
              specifier,
            )
          }
          removeSpecifier(i)
        } else if (existing) {
          if (existing.source === source && existing.imported === imported) {
            // already imported in <script setup>, dedupe
            removeSpecifier(i)
          } else {
            ctx.error(
              `different imports aliased to same local name.`,
              specifier,
            )
          }
        } else {
          registerUserImport(
            source,
            local,
            imported,
            node.importKind === 'type' ||
              (specifier.type === 'ImportSpecifier' &&
                specifier.importKind === 'type'),
            true,
            !inlineMode,
          )
        }
      }
      if (node.specifiers.length && removed === node.specifiers.length) {
        ctx.s.remove(node.start! + startOffset, node.end! + startOffset)
      }
    }
  }

  // 1.3 resolve possible user import alias of `ref` and `reactive`
  const vueImportAliases: Record<string, string> = {}
  for (const key in ctx.userImports) {
    const { source, imported, local } = ctx.userImports[key]
    if (source === 'vue') vueImportAliases[imported] = local
  }

  // 2.1 process normal <script> body
  if (script && scriptAst) {
    for (const node of scriptAst.body) {
      if (node.type === 'ExportDefaultDeclaration') {
        // export default
        defaultExport = node

        // check if user has manually specified `name` or 'render` option in
        // export default
        // if has name, skip name inference
        // if has render and no template, generate return object instead of
        // empty render function (#4980)
        let optionProperties
        if (defaultExport.declaration.type === 'ObjectExpression') {
          optionProperties = defaultExport.declaration.properties
        } else if (
          defaultExport.declaration.type === 'CallExpression' &&
          defaultExport.declaration.arguments[0] &&
          defaultExport.declaration.arguments[0].type === 'ObjectExpression'
        ) {
          optionProperties = defaultExport.declaration.arguments[0].properties
        }
        if (optionProperties) {
          for (const p of optionProperties) {
            if (
              p.type === 'ObjectProperty' &&
              p.key.type === 'Identifier' &&
              p.key.name === 'name'
            ) {
              ctx.hasDefaultExportName = true
            }
            if (
              (p.type === 'ObjectMethod' || p.type === 'ObjectProperty') &&
              p.key.type === 'Identifier' &&
              p.key.name === 'render'
            ) {
              // TODO warn when we provide a better way to do it?
              ctx.hasDefaultExportRender = true
            }
          }
        }

        // export default { ... } --> const __default__ = { ... }
        const start = node.start! + scriptStartOffset!
        const end = node.declaration.start! + scriptStartOffset!
        ctx.s.overwrite(start, end, `const ${normalScriptDefaultVar} = `)
      } else if (node.type === 'ExportNamedDeclaration') {
        const defaultSpecifier = node.specifiers.find(
          s =>
            s.exported.type === 'Identifier' && s.exported.name === 'default',
        ) as ExportSpecifier
        if (defaultSpecifier) {
          defaultExport = node
          // 1. remove specifier
          if (node.specifiers.length > 1) {
            ctx.s.remove(
              defaultSpecifier.start! + scriptStartOffset!,
              defaultSpecifier.end! + scriptStartOffset!,
            )
          } else {
            ctx.s.remove(
              node.start! + scriptStartOffset!,
              node.end! + scriptStartOffset!,
            )
          }
          if (node.source) {
            // export { x as default } from './x'
            // rewrite to `import { x as __default__ } from './x'` and
            // add to top
            ctx.s.prepend(
              `import { ${defaultSpecifier.local.name} as ${normalScriptDefaultVar} } from '${node.source.value}'\n`,
            )
          } else {
            // export { x as default }
            // rewrite to `const __default__ = x` and move to end
            ctx.s.appendLeft(
              scriptEndOffset!,
              `\nconst ${normalScriptDefaultVar} = ${defaultSpecifier.local.name}\n`,
            )
          }
        }
        if (node.declaration) {
          walkDeclaration(
            'script',
            node.declaration,
            scriptBindings,
            vueImportAliases,
            hoistStatic,
          )
        }
      } else if (
        (node.type === 'VariableDeclaration' ||
          node.type === 'FunctionDeclaration' ||
          node.type === 'ClassDeclaration' ||
          node.type === 'TSEnumDeclaration') &&
        !node.declare
      ) {
        walkDeclaration(
          'script',
          node,
          scriptBindings,
          vueImportAliases,
          hoistStatic,
        )
      }
    }

    // <script> after <script setup>
    // we need to move the block up so that `const __default__` is
    // declared before being used in the actual component definition
    if (scriptStartOffset! > startOffset) {
      // if content doesn't end with newline, add one
      if (!/\n$/.test(script.content.trim())) {
        ctx.s.appendLeft(scriptEndOffset!, `\n`)
      }
      ctx.s.move(scriptStartOffset!, scriptEndOffset!, 0)
    }
  }

  // 2.2 process <script setup> body
  for (const node of scriptSetupAst.body) {
    if (node.type === 'ExpressionStatement') {
      const expr = unwrapTSNode(node.expression)
      // process `defineProps` and `defineEmit(s)` calls
      if (
        processDefineProps(ctx, expr) ||
        processDefineEmits(ctx, expr) ||
        processDefineOptions(ctx, expr) ||
        processDefineSlots(ctx, expr)
      ) {
        ctx.s.remove(node.start! + startOffset, node.end! + startOffset)
      } else if (processDefineExpose(ctx, expr)) {
        // defineExpose({}) -> expose({})
        const callee = (expr as CallExpression).callee
        ctx.s.overwrite(
          callee.start! + startOffset,
          callee.end! + startOffset,
          '__expose',
        )
      } else {
        processDefineModel(ctx, expr)
      }
    }

    if (node.type === 'VariableDeclaration' && !node.declare) {
      const total = node.declarations.length
      let left = total
      let lastNonRemoved: number | undefined

      for (let i = 0; i < total; i++) {
        const decl = node.declarations[i]
        const init = decl.init && unwrapTSNode(decl.init)
        if (init) {
          if (processDefineOptions(ctx, init)) {
            ctx.error(
              `${DEFINE_OPTIONS}() has no returning value, it cannot be assigned.`,
              node,
            )
          }

          // defineProps
          const isDefineProps = processDefineProps(ctx, init, decl.id as LVal)
          if (ctx.propsDestructureRestId) {
            setupBindings[ctx.propsDestructureRestId] =
              BindingTypes.SETUP_REACTIVE_CONST
          }

          // defineEmits
          const isDefineEmits =
            !isDefineProps && processDefineEmits(ctx, init, decl.id as LVal)
          !isDefineEmits &&
            (processDefineSlots(ctx, init, decl.id as LVal) ||
              processDefineModel(ctx, init, decl.id as LVal))

          if (
            isDefineProps &&
            !ctx.propsDestructureRestId &&
            ctx.propsDestructureDecl
          ) {
            if (left === 1) {
              ctx.s.remove(node.start! + startOffset, node.end! + startOffset)
            } else {
              let start = decl.start! + startOffset
              let end = decl.end! + startOffset
              if (i === total - 1) {
                // last one, locate the end of the last one that is not removed
                // if we arrive at this branch, there must have been a
                // non-removed decl before us, so lastNonRemoved is non-null.
                start = node.declarations[lastNonRemoved!].end! + startOffset
              } else {
                // not the last one, locate the start of the next
                end = node.declarations[i + 1].start! + startOffset
              }
              ctx.s.remove(start, end)
              left--
            }
          } else if (isDefineEmits) {
            ctx.s.overwrite(
              startOffset + init.start!,
              startOffset + init.end!,
              '__emit',
            )
          } else {
            lastNonRemoved = i
          }
        }
      }
    }

    let isAllLiteral = false
    // walk declarations to record declared bindings
    if (
      (node.type === 'VariableDeclaration' ||
        node.type === 'FunctionDeclaration' ||
        node.type === 'ClassDeclaration' ||
        node.type === 'TSEnumDeclaration') &&
      !node.declare
    ) {
      isAllLiteral = walkDeclaration(
        'scriptSetup',
        node,
        setupBindings,
        vueImportAliases,
        hoistStatic,
        !!ctx.propsDestructureDecl,
      )
    }

    // hoist literal constants
    if (hoistStatic && isAllLiteral) {
      hoistNode(node)
    }

    // walk statements & named exports / variable declarations for top level
    // await
    if (
      (node.type === 'VariableDeclaration' && !node.declare) ||
      node.type.endsWith('Statement')
    ) {
      const scope: Statement[][] = [scriptSetupAst.body]
      walk(node, {
        enter(child: Node, parent: Node | null) {
          if (isFunctionType(child)) {
            this.skip()
          }
          if (child.type === 'BlockStatement') {
            scope.push(child.body)
          }
          if (child.type === 'AwaitExpression') {
            hasAwait = true
            // if the await expression is an expression statement and
            // - is in the root scope
            // - or is not the first statement in a nested block scope
            // then it needs a semicolon before the generated code.
            const currentScope = scope[scope.length - 1]
            const needsSemi = currentScope.some((n, i) => {
              return (
                (scope.length === 1 || i > 0) &&
                n.type === 'ExpressionStatement' &&
                n.start === child.start
              )
            })
            processAwait(
              ctx,
              child,
              needsSemi,
              parent!.type === 'ExpressionStatement',
            )
          }
        },
        exit(node: Node) {
          if (node.type === 'BlockStatement') scope.pop()
        },
      })
    }

    if (
      (node.type === 'ExportNamedDeclaration' && node.exportKind !== 'type') ||
      node.type === 'ExportAllDeclaration' ||
      node.type === 'ExportDefaultDeclaration'
    ) {
      ctx.error(
        `<script setup> cannot contain ES module exports. ` +
          `If you are using a previous version of <script setup>, please ` +
          `consult the updated RFC at https://github.com/vuejs/rfcs/pull/227.`,
        node,
      )
    }

    if (ctx.isTS) {
      // move all Type declarations to outer scope
      if (
        node.type.startsWith('TS') ||
        (node.type === 'ExportNamedDeclaration' &&
          node.exportKind === 'type') ||
        (node.type === 'VariableDeclaration' && node.declare)
      ) {
        if (node.type !== 'TSEnumDeclaration') {
          hoistNode(node)
        }
      }
    }
  }

  // 3 props destructure transform
  if (ctx.propsDestructureDecl) {
    transformDestructuredProps(ctx, vueImportAliases)
  }

  // 4. check macro args to make sure it doesn't reference setup scope
  // variables
  checkInvalidScopeReference(ctx.propsRuntimeDecl, DEFINE_PROPS)
  checkInvalidScopeReference(ctx.propsRuntimeDefaults, DEFINE_PROPS)
  checkInvalidScopeReference(ctx.propsDestructureDecl, DEFINE_PROPS)
  checkInvalidScopeReference(ctx.emitsRuntimeDecl, DEFINE_EMITS)
  checkInvalidScopeReference(ctx.optionsRuntimeDecl, DEFINE_OPTIONS)
  for (const { runtimeOptionNodes } of Object.values(ctx.modelDecls)) {
    for (const node of runtimeOptionNodes) {
      checkInvalidScopeReference(node, DEFINE_MODEL)
    }
  }

  // 5. remove non-script content
  if (script) {
    if (startOffset < scriptStartOffset!) {
      // <script setup> before <script>
      ctx.s.remove(0, startOffset)
      ctx.s.remove(endOffset, scriptStartOffset!)
      ctx.s.remove(scriptEndOffset!, source.length)
    } else {
      // <script> before <script setup>
      ctx.s.remove(0, scriptStartOffset!)
      ctx.s.remove(scriptEndOffset!, startOffset)
      ctx.s.remove(endOffset, source.length)
    }
  } else {
    // only <script setup>
    ctx.s.remove(0, startOffset)
    ctx.s.remove(endOffset, source.length)
  }

  // 6. analyze binding metadata
  // `defineProps` & `defineModel` also register props bindings
  if (scriptAst) {
    Object.assign(ctx.bindingMetadata, analyzeScriptBindings(scriptAst.body))
  }
  for (const [key, { isType, imported, source }] of Object.entries(
    ctx.userImports,
  )) {
    if (isType) continue
    ctx.bindingMetadata[key] =
      imported === '*' ||
      (imported === 'default' && source.endsWith('.vue')) ||
      source === 'vue'
        ? BindingTypes.SETUP_CONST
        : BindingTypes.SETUP_MAYBE_REF
  }
  for (const key in scriptBindings) {
    ctx.bindingMetadata[key] = scriptBindings[key]
  }
  for (const key in setupBindings) {
    ctx.bindingMetadata[key] = setupBindings[key]
  }

  // #11265, https://github.com/vitejs/rolldown-vite/issues/432
  // 6.1 demote `const foo = reactive()` to `let` when used as v-model target.
  // In non-inline template compilation, v-model assigns via `$setup.foo = $event`,
  // which requires a SETUP_LET binding (getter + setter) to keep script state in sync.
  // In inline mode, it generates `foo = $event`, which also requires `let`.
  if (sfc.template && !sfc.template.src && sfc.template.ast) {
    const vModelIds = resolveTemplateVModelIdentifiers(sfc)
    if (vModelIds.size) {
      const toDemote = new Set<string>()
      for (const id of vModelIds) {
        if (setupBindings[id] === BindingTypes.SETUP_REACTIVE_CONST) {
          toDemote.add(id)
        }
      }

      if (toDemote.size) {
        for (const node of scriptSetupAst.body) {
          if (
            node.type === 'VariableDeclaration' &&
            node.kind === 'const' &&
            !node.declare
          ) {
            const demotedInDecl: string[] = []
            for (const decl of node.declarations) {
              if (decl.id.type === 'Identifier' && toDemote.has(decl.id.name)) {
                demotedInDecl.push(decl.id.name)
              }
            }
            if (demotedInDecl.length) {
              ctx.s.overwrite(
                node.start! + startOffset,
                node.start! + startOffset + 'const'.length,
                'let',
              )
              for (const id of demotedInDecl) {
                setupBindings[id] = BindingTypes.SETUP_LET
                ctx.bindingMetadata[id] = BindingTypes.SETUP_LET
                warnOnce(
                  `\`v-model\` cannot update a \`const\` reactive binding \`${id}\`. ` +
                    `The compiler has transformed it to \`let\` to make the update work.`,
                )
              }
            }
          }
        }
      }
    }
  }

  // 7. inject `useCssVars` calls
  if (
    sfc.cssVars.length &&
    // no need to do this when targeting SSR
    !ssr
  ) {
    ctx.helperImports.add(getCssVarsHelper(vapor))
    ctx.helperImports.add('unref')
    ctx.s.prependLeft(
      startOffset,
      `\n${genCssVarsCode(
        sfc.cssVars,
        ctx.bindingMetadata,
        scopeId,
        !!options.isProd,
        vapor,
      )}\n`,
    )
  }

  // 8. finalize setup() argument signature
  let args = `__props`
  if (ctx.propsTypeDecl) {
    // mark as any and only cast on assignment
    // since the user defined complex types may be incompatible with the
    // inferred type from generated runtime declarations
    args += `: any`
  }
  // inject user assignment of props
  // we use a default __props so that template expressions referencing props
  // can use it directly
  if (ctx.propsDecl) {
    if (ctx.propsDestructureRestId) {
      ctx.s.overwrite(
        startOffset + ctx.propsCall!.start!,
        startOffset + ctx.propsCall!.end!,
        `${ctx.helper(`createPropsRestProxy`)}(__props, ${JSON.stringify(
          Object.keys(ctx.propsDestructuredBindings),
        )})`,
      )
      ctx.s.overwrite(
        startOffset + ctx.propsDestructureDecl!.start!,
        startOffset + ctx.propsDestructureDecl!.end!,
        ctx.propsDestructureRestId,
      )
    } else if (!ctx.propsDestructureDecl) {
      ctx.s.overwrite(
        startOffset + ctx.propsCall!.start!,
        startOffset + ctx.propsCall!.end!,
        '__props',
      )
    }
  }

  // inject temp variables for async context preservation
  if (hasAwait) {
    const any = ctx.isTS ? `: any` : ``
    ctx.s.prependLeft(startOffset, `\nlet __temp${any}, __restore${any}\n`)
  }

  const destructureElements =
    ctx.hasDefineExposeCall || !inlineMode ? [`expose: __expose`] : []
  if (ctx.emitDecl) {
    destructureElements.push(`emit: __emit`)
  }

  // destructure built-in properties (e.g. $emit, $attrs, $slots)
  if (inlineMode) {
    buildDestructureElements()
  }

  if (destructureElements.length) {
    args += `, { ${destructureElements.join(', ')} }`
  }

  let templateMap
  // 9. generate return statement
  let returned
  // ensure props bindings register before compile template in inline mode
  const propsDecl = genRuntimeProps(ctx)
  if (!inlineMode || (!sfc.template && ctx.hasDefaultExportRender)) {
    // non-inline mode, or has manual render in normal <script>
    // return bindings from script and script setup
    const allBindings: Record<string, any> = {
      ...scriptBindings,
      ...setupBindings,
    }
    for (const key in ctx.userImports) {
      if (
        !ctx.userImports[key].isType &&
        ctx.userImports[key].isUsedInTemplate
      ) {
        allBindings[key] = true
      }
    }
    returned = `{ `
    for (const key in allBindings) {
      if (
        allBindings[key] === true &&
        ctx.userImports[key].source !== 'vue' &&
        !ctx.userImports[key].source.endsWith('.vue')
      ) {
        // generate getter for import bindings
        // skip vue imports since we know they will never change
        returned += `get ${key}() { return ${key} }, `
      } else if (ctx.bindingMetadata[key] === BindingTypes.SETUP_LET) {
        // local let binding, also add setter
        const setArg = key === 'v' ? `_v` : `v`
        returned +=
          `get ${key}() { return ${key} }, ` +
          `set ${key}(${setArg}) { ${key} = ${setArg} }, `
      } else {
        returned += `${key}, `
      }
    }
    returned = returned.replace(/, $/, '') + ` }`
  } else {
    // inline mode
    if (sfc.template && !sfc.template.src) {
      if (ssr) {
        hasInlinedSsrRenderFn = true
      }
      // inline render function mode - we are going to compile the template and
      // inline it right here
      const { code, preamble, tips, errors, helpers, map } = compileTemplate({
        filename,
        ast: sfc.template.ast,
        source: sfc.template.content,
        inMap: sfc.template.map,
        ...options.templateOptions,
        id: scopeId,
        scoped: sfc.styles.some(s => s.scoped),
        isProd: options.isProd,
        ssrCssVars: sfc.cssVars,
        vapor,
        compilerOptions: {
          ...(options.templateOptions &&
            options.templateOptions.compilerOptions),
          inline: true,
          isTS: ctx.isTS,
          bindingMetadata: ctx.bindingMetadata,
        },
      })
      templateMap = map
      if (tips.length) {
        tips.forEach(warnOnce)
      }
      const err = errors[0]
      if (typeof err === 'string') {
        throw new Error(err)
      } else if (err) {
        if (err.loc) {
          err.message +=
            `\n\n` +
            sfc.filename +
            '\n' +
            generateCodeFrame(
              source,
              err.loc.start.offset,
              err.loc.end.offset,
            ) +
            `\n`
        }
        throw err
      }
      if (preamble) {
        ctx.s.prepend(preamble)
      }
      // avoid duplicated unref import
      // as this may get injected by the render function preamble OR the
      // css vars codegen
      if (helpers && helpers.has(UNREF)) {
        ctx.helperImports.delete('unref')
      }
      returned = code
    } else {
      returned = `() => {}`
    }
  }

  if (!inlineMode && !__TEST__) {
    // in non-inline mode, the `__isScriptSetup: true` flag is used by
    // componentPublicInstance proxy to allow properties that start with $ or _
    ctx.s.appendRight(
      endOffset,
      `\nconst __returned__ = ${returned}\n` +
        `Object.defineProperty(__returned__, '__isScriptSetup', { enumerable: false, value: true })\n` +
        `return __returned__` +
        `\n}\n\n`,
    )
  } else {
    ctx.s.appendRight(
      endOffset,
      // vapor mode generates its own return when inlined
      `\n${vapor && !ssr ? `` : `return `}${returned}\n}\n\n`,
    )
  }

  // 10. finalize default export
  const genDefaultAs = options.genDefaultAs
    ? `const ${options.genDefaultAs} =`
    : `export default`

  let runtimeOptions = ``
  if (!ctx.hasDefaultExportName && filename && filename !== DEFAULT_FILENAME) {
    const match = filename.match(/([^/\\]+)\.\w+$/)
    if (match) {
      runtimeOptions += `\n  __name: '${match[1]}',`
    }
  }
  if (hasInlinedSsrRenderFn) {
    runtimeOptions += `\n  __ssrInlineRender: true,`
  }

  if (propsDecl) runtimeOptions += `\n  props: ${propsDecl},`

  const emitsDecl = genRuntimeEmits(ctx)
  if (emitsDecl) runtimeOptions += `\n  emits: ${emitsDecl},`

  let definedOptions = ''
  if (ctx.optionsRuntimeDecl) {
    definedOptions = scriptSetup.content
      .slice(ctx.optionsRuntimeDecl.start!, ctx.optionsRuntimeDecl.end!)
      .trim()
  }

  // <script setup> components are closed by default. If the user did not
  // explicitly call `defineExpose`, call expose() with no args.
  if (!ctx.hasDefineExposeCall && !inlineMode)
    setupPreambleLines.push(`__expose();`)

  const setupPreamble = setupPreambleLines.length
    ? `  ${setupPreambleLines.join('\n  ')}\n`
    : ''
  // wrap setup code with function.
  if (ctx.isTS) {
    // in SSR, always use defineComponent, so __vapor flag is required
    if (ssr && vapor) {
      runtimeOptions += `\n  __vapor: true,`
    }

    // for TS, make sure the exported type is still valid type with
    // correct props information
    // we have to use object spread for types to be merged properly
    // user's TS setting should compile it down to proper targets
    // export default defineComponent({ ...__default__, ... })
    const def =
      (defaultExport ? `\n  ...${normalScriptDefaultVar},` : ``) +
      (definedOptions ? `\n  ...${definedOptions},` : '')
    ctx.s.prependLeft(
      startOffset,
      `\n${genDefaultAs} /*@__PURE__*/${ctx.helper(
        vapor && !ssr ? `defineVaporComponent` : `defineComponent`,
      )}({${def}${runtimeOptions}\n  ${
        hasAwait ? `async ` : ``
      }setup(${args}) {\n${setupPreamble}`,
    )
    ctx.s.appendRight(endOffset, `})`)
  } else {
    // in TS, defineVaporComponent adds the option already
    if (vapor) {
      runtimeOptions += `\n  __vapor: true,`
    }
    if (defaultExport || definedOptions) {
      // without TS, can't rely on rest spread, so we use Object.assign
      // export default Object.assign(__default__, { ... })
      ctx.s.prependLeft(
        startOffset,
        `\n${genDefaultAs} /*@__PURE__*/Object.assign(${
          defaultExport ? `${normalScriptDefaultVar}, ` : ''
        }${definedOptions ? `${definedOptions}, ` : ''}{${runtimeOptions}\n  ` +
          `${hasAwait ? `async ` : ``}setup(${args}) {\n${setupPreamble}`,
      )
      ctx.s.appendRight(endOffset, `})`)
    } else {
      ctx.s.prependLeft(
        startOffset,
        `\n${genDefaultAs} {${runtimeOptions}\n  ` +
          `${hasAwait ? `async ` : ``}setup(${args}) {\n${setupPreamble}`,
      )
      ctx.s.appendRight(endOffset, `}`)
    }
  }

  // 11. finalize Vue helper imports
  if (ctx.helperImports.size > 0) {
    const runtimeModuleName =
      options.templateOptions?.compilerOptions?.runtimeModuleName
    const importSrc = runtimeModuleName
      ? JSON.stringify(runtimeModuleName)
      : `'vue'`
    ctx.s.prepend(
      `import { ${[...ctx.helperImports]
        .map(h => `${h} as _${h}`)
        .join(', ')} } from ${importSrc}\n`,
    )
  }

  const content = ctx.s.toString()
  let map =
    options.sourceMap !== false
      ? (ctx.s.generateMap({
          source: filename,
          hires: true,
          includeContent: true,
        }) as unknown as RawSourceMap)
      : undefined
  // merge source maps of the script setup and template in inline mode
  if (templateMap && map) {
    const offset = content.indexOf(returned)
    const templateLineOffset =
      content.slice(0, offset).split(/\r?\n/).length - 1
    map = mergeSourceMaps(map, templateMap, templateLineOffset)
  }
  return {
    ...scriptSetup,
    bindings: ctx.bindingMetadata,
    imports: ctx.userImports,
    content,
    map,
    scriptAst: scriptAst?.body,
    scriptSetupAst: scriptSetupAst?.body,
    deps: ctx.deps ? [...ctx.deps] : undefined,
  }
}

function registerBinding(
  bindings: Record<string, BindingTypes>,
  node: Identifier,
  type: BindingTypes,
) {
  bindings[node.name] = type
}

function walkDeclaration(
  from: 'script' | 'scriptSetup',
  node: Declaration,
  bindings: Record<string, BindingTypes>,
  userImportAliases: Record<string, string>,
  hoistStatic: boolean,
  isPropsDestructureEnabled = false,
): boolean {
  let isAllLiteral = false

  if (node.type === 'VariableDeclaration') {
    const isConst = node.kind === 'const'
    isAllLiteral =
      isConst &&
      node.declarations.every(
        decl => decl.id.type === 'Identifier' && isStaticNode(decl.init!),
      )

    // export const foo = ...
    for (const { id, init: _init } of node.declarations) {
      const init = _init && unwrapTSNode(_init)
      const isConstMacroCall =
        isConst &&
        isCallOf(
          init,
          c =>
            c === DEFINE_PROPS ||
            c === DEFINE_EMITS ||
            c === WITH_DEFAULTS ||
            c === DEFINE_SLOTS,
        )
      if (id.type === 'Identifier') {
        let bindingType
        const userReactiveBinding = userImportAliases['reactive']
        if (
          (hoistStatic || from === 'script') &&
          (isAllLiteral || (isConst && isStaticNode(init!)))
        ) {
          bindingType = BindingTypes.LITERAL_CONST
        } else if (isCallOf(init, userReactiveBinding)) {
          // treat reactive() calls as let since it's meant to be mutable
          bindingType = isConst
            ? BindingTypes.SETUP_REACTIVE_CONST
            : BindingTypes.SETUP_LET
        } else if (
          // if a declaration is a const literal, we can mark it so that
          // the generated render fn code doesn't need to unref() it
          isConstMacroCall ||
          (isConst && canNeverBeRef(init!, userReactiveBinding))
        ) {
          bindingType = isCallOf(init, DEFINE_PROPS)
            ? BindingTypes.SETUP_REACTIVE_CONST
            : BindingTypes.SETUP_CONST
        } else if (isConst) {
          if (
            isCallOf(
              init,
              m =>
                m === userImportAliases['ref'] ||
                m === userImportAliases['computed'] ||
                m === userImportAliases['shallowRef'] ||
                m === userImportAliases['customRef'] ||
                m === userImportAliases['toRef'] ||
                m === userImportAliases['useTemplateRef'] ||
                m === DEFINE_MODEL,
            )
          ) {
            bindingType = BindingTypes.SETUP_REF
          } else {
            bindingType = BindingTypes.SETUP_MAYBE_REF
          }
        } else {
          bindingType = BindingTypes.SETUP_LET
        }
        registerBinding(bindings, id, bindingType)
      } else {
        if (isCallOf(init, DEFINE_PROPS) && isPropsDestructureEnabled) {
          continue
        }
        if (id.type === 'ObjectPattern') {
          walkObjectPattern(id, bindings, isConst, isConstMacroCall)
        } else if (id.type === 'ArrayPattern') {
          walkArrayPattern(id, bindings, isConst, isConstMacroCall)
        }
      }
    }
  } else if (node.type === 'TSEnumDeclaration') {
    isAllLiteral = node.members.every(
      member => !member.initializer || isStaticNode(member.initializer),
    )
    bindings[node.id!.name] = isAllLiteral
      ? BindingTypes.LITERAL_CONST
      : BindingTypes.SETUP_CONST
  } else if (
    node.type === 'FunctionDeclaration' ||
    node.type === 'ClassDeclaration'
  ) {
    // export function foo() {} / export class Foo {}
    // export declarations must be named.
    bindings[node.id!.name] = BindingTypes.SETUP_CONST
  }

  return isAllLiteral
}

function walkObjectPattern(
  node: ObjectPattern,
  bindings: Record<string, BindingTypes>,
  isConst: boolean,
  isDefineCall = false,
) {
  for (const p of node.properties) {
    if (p.type === 'ObjectProperty') {
      if (p.key.type === 'Identifier' && p.key === p.value) {
        // shorthand: const { x } = ...
        const type = isDefineCall
          ? BindingTypes.SETUP_CONST
          : isConst
            ? BindingTypes.SETUP_MAYBE_REF
            : BindingTypes.SETUP_LET
        registerBinding(bindings, p.key, type)
      } else {
        walkPattern(p.value, bindings, isConst, isDefineCall)
      }
    } else {
      // ...rest
      // argument can only be identifier when destructuring
      const type = isConst ? BindingTypes.SETUP_CONST : BindingTypes.SETUP_LET
      registerBinding(bindings, p.argument as Identifier, type)
    }
  }
}

function walkArrayPattern(
  node: ArrayPattern,
  bindings: Record<string, BindingTypes>,
  isConst: boolean,
  isDefineCall = false,
) {
  for (const e of node.elements) {
    e && walkPattern(e, bindings, isConst, isDefineCall)
  }
}

function walkPattern(
  node: Node,
  bindings: Record<string, BindingTypes>,
  isConst: boolean,
  isDefineCall = false,
) {
  if (node.type === 'Identifier') {
    const type = isDefineCall
      ? BindingTypes.SETUP_CONST
      : isConst
        ? BindingTypes.SETUP_MAYBE_REF
        : BindingTypes.SETUP_LET
    registerBinding(bindings, node, type)
  } else if (node.type === 'RestElement') {
    // argument can only be identifier when destructuring
    const type = isConst ? BindingTypes.SETUP_CONST : BindingTypes.SETUP_LET
    registerBinding(bindings, node.argument as Identifier, type)
  } else if (node.type === 'ObjectPattern') {
    walkObjectPattern(node, bindings, isConst)
  } else if (node.type === 'ArrayPattern') {
    walkArrayPattern(node, bindings, isConst)
  } else if (node.type === 'AssignmentPattern') {
    if (node.left.type === 'Identifier') {
      const type = isDefineCall
        ? BindingTypes.SETUP_CONST
        : isConst
          ? BindingTypes.SETUP_MAYBE_REF
          : BindingTypes.SETUP_LET
      registerBinding(bindings, node.left, type)
    } else {
      walkPattern(node.left, bindings, isConst)
    }
  }
}

function canNeverBeRef(node: Node, userReactiveImport?: string): boolean {
  if (isCallOf(node, userReactiveImport)) {
    return true
  }
  switch (node.type) {
    case 'UnaryExpression':
    case 'BinaryExpression':
    case 'ArrayExpression':
    case 'ObjectExpression':
    case 'FunctionExpression':
    case 'ArrowFunctionExpression':
    case 'UpdateExpression':
    case 'ClassExpression':
    case 'TaggedTemplateExpression':
      return true
    case 'SequenceExpression':
      return canNeverBeRef(
        node.expressions[node.expressions.length - 1],
        userReactiveImport,
      )
    default:
      if (isLiteralNode(node)) {
        return true
      }
      return false
  }
}

export function mergeSourceMaps(
  scriptMap: RawSourceMap,
  templateMap: RawSourceMap,
  templateLineOffset: number,
): RawSourceMap {
  const generator = new SourceMapGenerator()
  const addMapping = (map: RawSourceMap, lineOffset = 0) => {
    const consumer = new SourceMapConsumer(map)
    ;(consumer as any).sources.forEach((sourceFile: string) => {
      ;(generator as any)._sources.add(sourceFile)
      const sourceContent = consumer.sourceContentFor(sourceFile)
      if (sourceContent != null) {
        generator.setSourceContent(sourceFile, sourceContent)
      }
    })
    consumer.eachMapping(m => {
      if (m.originalLine == null) return
      generator.addMapping({
        generated: {
          line: m.generatedLine + lineOffset,
          column: m.generatedColumn,
        },
        original: {
          line: m.originalLine,
          column: m.originalColumn!,
        },
        source: m.source,
        name: m.name,
      })
    })
  }

  addMapping(scriptMap)
  addMapping(templateMap, templateLineOffset)
  ;(generator as any)._sourceRoot = scriptMap.sourceRoot
  ;(generator as any)._file = scriptMap.file
  return (generator as any).toJSON()
}<|MERGE_RESOLUTION|>--- conflicted
+++ resolved
@@ -65,14 +65,10 @@
   isTS,
 } from './script/utils'
 import { analyzeScriptBindings } from './script/analyzeScriptBindings'
-<<<<<<< HEAD
-import { isUsedInTemplate } from './script/importUsageCheck'
-=======
 import {
-  isImportUsed,
+  isUsedInTemplate,
   resolveTemplateVModelIdentifiers,
 } from './script/importUsageCheck'
->>>>>>> c68bebfa
 import { processAwait } from './script/topLevelAwait'
 
 export interface SFCScriptCompileOptions {
