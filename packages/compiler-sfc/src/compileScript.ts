--- conflicted
+++ resolved
@@ -1016,25 +1016,15 @@
           }
         }
 
-<<<<<<< HEAD
-        const { type, required, skipCheck } = props[key]
+        const { type, required, skipCheck } = typeDeclaredProps[key]
         const finalKey = getEscapedKey(key)
         if (!isProd) {
-          return `${finalKey}: { type: ${toRuntimeTypeString(
-            type
-          )}, required: ${required}${skipCheck ? ', skipCheck: true' : ''}${
-            defaultString ? `, ${defaultString}` : ``
-          } }`
-=======
-        const { type, required, skipCheck } = typeDeclaredProps[key]
-        if (!isProd) {
-          return `${key}: { ${concatStrings([
+          return `${finalKey}: { ${concatStrings([
             `type: ${toRuntimeTypeString(type)}`,
             `required: ${required}`,
             skipCheck && 'skipCheck: true',
             defaultString
           ])} }`
->>>>>>> c94ef024
         } else if (
           type.some(
             el =>
@@ -1045,24 +1035,13 @@
           // #4783 for boolean, should keep the type
           // #7111 for function, if default value exists or it's not static, should keep it
           // in production
-<<<<<<< HEAD
-          return `${finalKey}: { type: ${toRuntimeTypeString(type)}${
-            defaultString ? `, ${defaultString}` : ``
-          } }`
-        } else {
-          // production: checks are useless
-          return `${finalKey}: ${
-            defaultString ? `{ ${defaultString} }` : 'null'
-          }`
-=======
-          return `${key}: { ${concatStrings([
+          return `${finalKey}: { ${concatStrings([
             `type: ${toRuntimeTypeString(type)}`,
             defaultString
           ])} }`
         } else {
           // production: checks are useless
-          return `${key}: ${defaultString ? `{ ${defaultString} }` : `{}`}`
->>>>>>> c94ef024
+          return `${finalKey}: ${defaultString ? `{ ${defaultString} }` : `{}`}`
         }
       })
       .join(',\n    ')}\n  }`
@@ -2017,50 +1996,12 @@
   if (hasInlinedSsrRenderFn) {
     runtimeOptions += `\n  __ssrInlineRender: true,`
   }
-<<<<<<< HEAD
-  if (propsRuntimeDecl) {
-    let declCode = scriptSetup.content
-      .slice(propsRuntimeDecl.start!, propsRuntimeDecl.end!)
-      .trim()
-    if (propsDestructureDecl) {
-      const defaults: string[] = []
-      for (const key in propsDestructuredBindings) {
-        const d = genDestructuredDefaultValue(key)
-
-        if (d) {
-          const escapedKey = getEscapedKey(key)
-          defaults.push(
-            `${escapedKey}: ${d.valueString}${
-              d.needSkipFactory ? `, __skip_${escapedKey}: true` : ``
-            }`
-          )
-        }
-      }
-      if (defaults.length) {
-        declCode = `${helper(
-          `mergeDefaults`
-        )}(${declCode}, {\n  ${defaults.join(',\n  ')}\n})`
-      }
-    }
-    runtimeOptions += `\n  props: ${declCode},`
-  } else if (propsTypeDecl) {
-    runtimeOptions += genRuntimeProps(typeDeclaredProps)
-  }
-  if (emitsRuntimeDecl) {
-    runtimeOptions += `\n  emits: ${scriptSetup.content
-      .slice(emitsRuntimeDecl.start!, emitsRuntimeDecl.end!)
-      .trim()},`
-  } else if (emitsTypeDecl) {
-    runtimeOptions += genRuntimeEmits(typeDeclaredEmits)
-  }
-=======
 
   const propsDecl = genRuntimeProps()
   if (propsDecl) runtimeOptions += `\n  props: ${propsDecl},`
 
   const emitsDecl = genRuntimeEmits()
   if (emitsDecl) runtimeOptions += `\n  emits: ${emitsDecl},`
->>>>>>> c94ef024
 
   let definedOptions = ''
   if (optionsRuntimeDecl) {
