--- conflicted
+++ resolved
@@ -812,7 +812,7 @@
       } else if (node.type === 'ExportDefaultDeclaration') {
         // export default
         defaultExport = node
-<<<<<<< HEAD
+        // export default { ... } --> const __default__ = { ... }
         let tempArray
         const start = node.start! + scriptStartOffset!
         const end = node.declaration.start! + scriptStartOffset!
@@ -830,13 +830,7 @@
             s.key.type === 'Identifier' &&
             s.key.name === 'name'
         )
-        s.overwrite(start, end, `const ${defaultTempVar} = `)
-=======
-        // export default { ... } --> const __default__ = { ... }
-        const start = node.start! + scriptStartOffset!
-        const end = node.declaration.start! + scriptStartOffset!
         s.overwrite(start, end, `const ${DEFAULT_VAR} = `)
->>>>>>> 7dfe1460
       } else if (node.type === 'ExportNamedDeclaration') {
         const defaultSpecifier = node.specifiers.find(
           s => s.exported.type === 'Identifier' && s.exported.name === 'default'
