--- conflicted
+++ resolved
@@ -184,14 +184,11 @@
   const scopeId = options.id ? options.id.replace(/^data-v-/, '') : ''
   const scriptLang = script && script.lang
   const scriptSetupLang = scriptSetup && scriptSetup.lang
-<<<<<<< HEAD
   const vapor = sfc.vapor || options.vapor
   const ssr = options.templateOptions?.ssr
   const setupPreambleLines = [] as string[]
-=======
   const isJSOrTS =
     isJS(scriptLang, scriptSetupLang) || isTS(scriptLang, scriptSetupLang)
->>>>>>> 45547e69
 
   if (script && scriptSetup && scriptLang !== scriptSetupLang) {
     throw new Error(
@@ -882,16 +879,9 @@
   let templateMap
   // 9. generate return statement
   let returned
-<<<<<<< HEAD
-  if (!inlineMode || (!sfc.template && ctx.hasDefaultExportRender)) {
-=======
   // ensure props bindings register before compile template in inline mode
   const propsDecl = genRuntimeProps(ctx)
-  if (
-    !options.inlineTemplate ||
-    (!sfc.template && ctx.hasDefaultExportRender)
-  ) {
->>>>>>> 45547e69
+  if (!inlineMode || (!sfc.template && ctx.hasDefaultExportRender)) {
     // non-inline mode, or has manual render in normal <script>
     // return bindings from script and script setup
     const allBindings: Record<string, any> = {
