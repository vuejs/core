import {
  BindingTypes,
  UNREF,
  isFunctionType,
  walkIdentifiers,
  getImportedName
} from '@vue/compiler-dom'
import { DEFAULT_FILENAME, SFCDescriptor, SFCScriptBlock } from './parse'
import { parse as _parse, ParserPlugin } from '@babel/parser'
import { generateCodeFrame } from '@vue/shared'
import {
  Node,
  Declaration,
  ObjectPattern,
  ArrayPattern,
  Identifier,
  ExportSpecifier,
  Statement,
  CallExpression,
  TSEnumDeclaration
} from '@babel/types'
import { walk } from 'estree-walker'
import { RawSourceMap } from 'source-map-js'
import {
  processNormalScript,
  normalScriptDefaultVar
} from './script/normalScript'
import { CSS_VARS_HELPER, genCssVarsCode } from './style/cssVars'
import { compileTemplate, SFCTemplateCompileOptions } from './compileTemplate'
import { warnOnce } from './warn'
import { shouldTransform, transformAST } from '@vue/reactivity-transform'
import { transformDestructuredProps } from './script/definePropsDestructure'
import { ScriptCompileContext } from './script/context'
import {
  processDefineProps,
  genRuntimeProps,
  DEFINE_PROPS,
  WITH_DEFAULTS
} from './script/defineProps'
import {
  processDefineEmits,
  genRuntimeEmits,
  DEFINE_EMITS
} from './script/defineEmits'
import { DEFINE_EXPOSE, processDefineExpose } from './script/defineExpose'
import { DEFINE_OPTIONS, processDefineOptions } from './script/defineOptions'
import { processDefineSlots } from './script/defineSlots'
import { DEFINE_MODEL, processDefineModel } from './script/defineModel'
import { isLiteralNode, unwrapTSNode, isCallOf } from './script/utils'
import { inferRuntimeType } from './script/resolveType'
import { analyzeScriptBindings } from './script/analyzeScriptBindings'
import { isImportUsed } from './script/importUsageCheck'
import { processAwait } from './script/topLevelAwait'

export interface SFCScriptCompileOptions {
  /**
   * Scope ID for prefixing injected CSS variables.
   * This must be consistent with the `id` passed to `compileStyle`.
   */
  id: string
  /**
   * Production mode. Used to determine whether to generate hashed CSS variables
   */
  isProd?: boolean
  /**
   * Enable/disable source map. Defaults to true.
   */
  sourceMap?: boolean
  /**
   * https://babeljs.io/docs/en/babel-parser#plugins
   */
  babelParserPlugins?: ParserPlugin[]
  /**
   * (Experimental) Enable syntax transform for using refs without `.value` and
   * using destructured props with reactivity
   * @deprecated the Reactivity Transform proposal has been dropped. This
   * feature will be removed from Vue core in 3.4. If you intend to continue
   * using it, disable this and switch to the [Vue Macros implementation](https://vue-macros.sxzz.moe/features/reactivity-transform.html).
   */
  reactivityTransform?: boolean
  /**
   * Compile the template and inline the resulting render function
   * directly inside setup().
   * - Only affects `<script setup>`
   * - This should only be used in production because it prevents the template
   * from being hot-reloaded separately from component state.
   */
  inlineTemplate?: boolean
  /**
   * Generate the final component as a variable instead of default export.
   * This is useful in e.g. @vitejs/plugin-vue where the script needs to be
   * placed inside the main module.
   */
  genDefaultAs?: string
  /**
   * Options for template compilation when inlining. Note these are options that
   * would normally be passed to `compiler-sfc`'s own `compileTemplate()`, not
   * options passed to `compiler-dom`.
   */
  templateOptions?: Partial<SFCTemplateCompileOptions>
  /**
   * Hoist <script setup> static constants.
   * - Only enables when one `<script setup>` exists.
   * @default true
   */
  hoistStatic?: boolean
  /**
   * (**Experimental**) Enable macro `defineModel`
   */
  defineModel?: boolean
}

export interface ImportBinding {
  isType: boolean
  imported: string
  local: string
  source: string
  isFromSetup: boolean
  isUsedInTemplate: boolean
}

/**
 * Compile `<script setup>`
 * It requires the whole SFC descriptor because we need to handle and merge
 * normal `<script>` + `<script setup>` if both are present.
 */
export function compileScript(
  sfc: SFCDescriptor,
  options: SFCScriptCompileOptions
): SFCScriptBlock {
  if (!options.id) {
    warnOnce(
      `compileScript now requires passing the \`id\` option.\n` +
        `Upgrade your vite or vue-loader version for compatibility with ` +
        `the latest experimental proposals.`
    )
  }

  const ctx = new ScriptCompileContext(sfc, options)
  const { script, scriptSetup, source, filename } = sfc
  const hoistStatic = options.hoistStatic !== false && !script
  const scopeId = options.id ? options.id.replace(/^data-v-/, '') : ''
  const scriptLang = script && script.lang
  const scriptSetupLang = scriptSetup && scriptSetup.lang

  // TODO remove in 3.4
  const enableReactivityTransform = !!options.reactivityTransform
  let refBindings: string[] | undefined

  if (!scriptSetup) {
    if (!script) {
      throw new Error(`[@vue/compiler-sfc] SFC contains no <script> tags.`)
    }
    // normal <script> only
    return processNormalScript(ctx, scopeId)
  }

  if (script && scriptLang !== scriptSetupLang) {
    throw new Error(
      `[@vue/compiler-sfc] <script> and <script setup> must have the same ` +
        `language type.`
    )
  }

  if (scriptSetupLang && !ctx.isJS && !ctx.isTS) {
    // do not process non js/ts script blocks
    return scriptSetup
  }

  // metadata that needs to be returned
  // const ctx.bindingMetadata: BindingMetadata = {}
  const userImports: Record<string, ImportBinding> = Object.create(null)
  const scriptBindings: Record<string, BindingTypes> = Object.create(null)
  const setupBindings: Record<string, BindingTypes> = Object.create(null)

  let defaultExport: Node | undefined
  let hasAwait = false
  let hasInlinedSsrRenderFn = false

  // string offsets
  const startOffset = ctx.startOffset!
  const endOffset = ctx.endOffset!
  const scriptStartOffset = script && script.loc.start.offset
  const scriptEndOffset = script && script.loc.end.offset

  function hoistNode(node: Statement) {
    const start = node.start! + startOffset
    let end = node.end! + startOffset
    // locate comment
    if (node.trailingComments && node.trailingComments.length > 0) {
      const lastCommentNode =
        node.trailingComments[node.trailingComments.length - 1]
      end = lastCommentNode.end! + startOffset
    }
    // locate the end of whitespace between this statement and the next
    while (end <= source.length) {
      if (!/\s/.test(source.charAt(end))) {
        break
      }
      end++
    }
    ctx.s.move(start, end, 0)
  }

  function registerUserImport(
    source: string,
    local: string,
    imported: string,
    isType: boolean,
    isFromSetup: boolean,
    needTemplateUsageCheck: boolean
  ) {
    // template usage check is only needed in non-inline mode, so we can skip
    // the work if inlineTemplate is true.
    let isUsedInTemplate = needTemplateUsageCheck
    if (
      needTemplateUsageCheck &&
      ctx.isTS &&
      sfc.template &&
      !sfc.template.src &&
      !sfc.template.lang
    ) {
      isUsedInTemplate = isImportUsed(local, sfc)
    }

    userImports[local] = {
      isType,
      imported,
      local,
      source,
      isFromSetup,
      isUsedInTemplate
    }
  }

  function checkInvalidScopeReference(node: Node | undefined, method: string) {
    if (!node) return
    walkIdentifiers(node, id => {
      const binding = setupBindings[id.name]
      if (binding && binding !== BindingTypes.LITERAL_CONST) {
        ctx.error(
          `\`${method}()\` in <script setup> cannot reference locally ` +
            `declared variables because it will be hoisted outside of the ` +
            `setup() function. If your component options require initialization ` +
            `in the module scope, use a separate normal <script> to export ` +
            `the options instead.`,
          id
        )
      }
    })
  }

<<<<<<< HEAD
  /**
   * await foo()
   * -->
   * ;(
   *   ([__temp,__restore] = withAsyncContext(() => foo())),
   *   await __temp,
   *   __restore()
   * )
   *
   * const a = await foo()
   * -->
   * const a = (
   *   ([__temp, __restore] = withAsyncContext(() => foo())),
   *   __temp = await __temp,
   *   __restore(),
   *   __temp
   * )
   */
  function processAwait(
    node: AwaitExpression,
    needSemi: boolean,
    isStatement: boolean
  ) {
    const argumentStart =
      node.argument.extra && node.argument.extra.parenthesized
        ? (node.argument.extra.parenStart as number)
        : node.argument.start!

    const argumentStr = source.slice(
      argumentStart + startOffset,
      node.argument.end! + startOffset
    )

    const containsNestedAwait = /\bawait\b/.test(argumentStr)

    s.overwrite(
      node.start! + startOffset,
      argumentStart + startOffset,
      `${needSemi ? `;` : ``}(\n  ([__temp,__restore] = ${helper(
        `withAsyncContext`
      )}(${containsNestedAwait ? `async ` : ``}() => `
    )
    s.appendLeft(
      node.end! + startOffset,
      `)),\n  ${isStatement ? `` : `__temp = `}await __temp,\n  __restore()${
        isStatement ? `` : `,\n  __temp`
      }\n)`
    )
  }

  /**
   * check defaults. If the default object is an object literal with only
   * static properties, we can directly generate more optimized default
   * declarations. Otherwise we will have to fallback to runtime merging.
   */
  function hasStaticWithDefaults() {
    return (
      propsRuntimeDefaults &&
      propsRuntimeDefaults.type === 'ObjectExpression' &&
      propsRuntimeDefaults.properties.every(
        node =>
          node.type !== 'SpreadElement' &&
          (!node.computed || node.key.type.endsWith('Literal'))
      )
    )
  }

  function concatStrings(strs: Array<string | null | undefined | false>) {
    return strs.filter((s): s is string => !!s).join(', ')
  }

  function genRuntimeProps() {
    function genPropsFromTS() {
      const keys = Object.keys(typeDeclaredProps)
      if (!keys.length) return

      const hasStaticDefaults = hasStaticWithDefaults()
      const scriptSetupSource = scriptSetup!.content
      let propsDecls = `{
    ${keys
      .map(key => {
        let defaultString: string | undefined
        const destructured = genDestructuredDefaultValue(
          key,
          typeDeclaredProps[key].type
        )
        if (destructured) {
          defaultString = `default: ${destructured.valueString}${
            destructured.needSkipFactory ? `, skipFactory: true` : ``
          }`
        } else if (hasStaticDefaults) {
          const prop = (
            propsRuntimeDefaults as ObjectExpression
          ).properties.find(node => {
            if (node.type === 'SpreadElement') return false
            return resolveObjectKey(node.key, node.computed) === key
          }) as ObjectProperty | ObjectMethod
          if (prop) {
            if (prop.type === 'ObjectProperty') {
              // prop has corresponding static default value
              defaultString = `default: ${scriptSetupSource.slice(
                prop.value.start!,
                prop.value.end!
              )}`
            } else {
              defaultString = `${prop.async ? 'async ' : ''}${
                prop.kind !== 'method' ? `${prop.kind} ` : ''
              }default() ${scriptSetupSource.slice(
                prop.body.start!,
                prop.body.end!
              )}`
            }
          }
        }

        const { type, required, skipCheck } = typeDeclaredProps[key]
        const finalKey = getEscapedKey(key)
        if (!isProd) {
          return `${finalKey}: { ${concatStrings([
            `type: ${toRuntimeTypeString(type)}`,
            `required: ${required}`,
            skipCheck && 'skipCheck: true',
            defaultString
          ])} }`
        } else if (
          type.some(
            el =>
              el === 'Boolean' ||
              ((!hasStaticDefaults || defaultString) && el === 'Function')
          )
        ) {
          // #4783 for boolean, should keep the type
          // #7111 for function, if default value exists or it's not static, should keep it
          // in production
          return `${finalKey}: { ${concatStrings([
            `type: ${toRuntimeTypeString(type)}`,
            defaultString
          ])} }`
        } else {
          // production: checks are useless
          return `${finalKey}: ${defaultString ? `{ ${defaultString} }` : `{}`}`
        }
      })
      .join(',\n    ')}\n  }`

      if (propsRuntimeDefaults && !hasStaticDefaults) {
        propsDecls = `${helper('mergeDefaults')}(${propsDecls}, ${source.slice(
          propsRuntimeDefaults.start! + startOffset,
          propsRuntimeDefaults.end! + startOffset
        )})`
      }
      return propsDecls
    }

    function genModels() {
      if (!hasDefineModelCall) return

      let modelPropsDecl = ''
      for (const [name, { type, options }] of Object.entries(modelDecls)) {
        let skipCheck = false

        let runtimeTypes = type && inferRuntimeType(type, declaredTypes)
        if (runtimeTypes) {
          const hasUnknownType = runtimeTypes.includes(UNKNOWN_TYPE)

          runtimeTypes = runtimeTypes.filter(el => {
            if (el === UNKNOWN_TYPE) return false
            return isProd
              ? el === 'Boolean' || (el === 'Function' && options)
              : true
          })
          skipCheck = !isProd && hasUnknownType && runtimeTypes.length > 0
        }

        let runtimeType =
          (runtimeTypes &&
            runtimeTypes.length > 0 &&
            toRuntimeTypeString(runtimeTypes)) ||
          undefined

        const codegenOptions = concatStrings([
          runtimeType && `type: ${runtimeType}`,
          skipCheck && 'skipCheck: true'
        ])

        let decl: string
        if (runtimeType && options) {
          decl = isTS
            ? `{ ${codegenOptions}, ...${options} }`
            : `Object.assign({ ${codegenOptions} }, ${options})`
        } else {
          decl = options || (runtimeType ? `{ ${codegenOptions} }` : '{}')
        }
        modelPropsDecl += `\n    ${JSON.stringify(name)}: ${decl},`
      }
      return `{${modelPropsDecl}\n  }`
    }

    let propsDecls: undefined | string
    if (propsRuntimeDecl) {
      propsDecls = scriptSetup!.content
        .slice(propsRuntimeDecl.start!, propsRuntimeDecl.end!)
        .trim()
      if (propsDestructureDecl) {
        const defaults: string[] = []
        for (const key in propsDestructuredBindings) {
          const d = genDestructuredDefaultValue(key)
          const finalKey = getEscapedKey(key)
          if (d)
            defaults.push(
              `${finalKey}: ${d.valueString}${
                d.needSkipFactory ? `, __skip_${finalKey}: true` : ``
              }`
            )
        }
        if (defaults.length) {
          propsDecls = `${helper(
            `mergeDefaults`
          )}(${propsDecls}, {\n  ${defaults.join(',\n  ')}\n})`
        }
      }
    } else if (propsTypeDecl) {
      propsDecls = genPropsFromTS()
    }

    const modelsDecls = genModels()

    if (propsDecls && modelsDecls) {
      return `${helper('mergeModels')}(${propsDecls}, ${modelsDecls})`
    } else {
      return modelsDecls || propsDecls
    }
  }

  function genDestructuredDefaultValue(
    key: string,
    inferredType?: string[]
  ):
    | {
        valueString: string
        needSkipFactory: boolean
      }
    | undefined {
    const destructured = propsDestructuredBindings[key]
    const defaultVal = destructured && destructured.default
    if (defaultVal) {
      const value = scriptSetup!.content.slice(
        defaultVal.start!,
        defaultVal.end!
      )

      const unwrapped = unwrapTSNode(defaultVal)

      if (
        inferredType &&
        inferredType.length &&
        !inferredType.includes(UNKNOWN_TYPE)
      ) {
        const valueType = inferValueType(unwrapped)
        if (valueType && !inferredType.includes(valueType)) {
          error(
            `Default value of prop "${key}" does not match declared type.`,
            unwrapped
          )
        }
      }

      // If the default value is a function or is an identifier referencing
      // external value, skip factory wrap. This is needed when using
      // destructure w/ runtime declaration since we cannot safely infer
      // whether tje expected runtime prop type is `Function`.
      const needSkipFactory =
        !inferredType &&
        (isFunctionType(unwrapped) || unwrapped.type === 'Identifier')

      const needFactoryWrap =
        !needSkipFactory &&
        !isLiteralNode(unwrapped) &&
        !inferredType?.includes('Function')

      return {
        valueString: needFactoryWrap ? `() => (${value})` : value,
        needSkipFactory
      }
    }
  }

  function genSetupPropsType(node: PropsDeclType) {
    const scriptSource = node.__fromNormalScript
      ? script!.content
      : scriptSetup!.content
    if (hasStaticWithDefaults()) {
      // if withDefaults() is used, we need to remove the optional flags
      // on props that have default values
      let res = `{ `
      const members = node.type === 'TSTypeLiteral' ? node.members : node.body
      for (const m of members) {
        if (
          (m.type === 'TSPropertySignature' ||
            m.type === 'TSMethodSignature') &&
          m.typeAnnotation &&
          m.key.type === 'Identifier'
        ) {
          if (
            (propsRuntimeDefaults as ObjectExpression).properties.some(p => {
              if (p.type === 'SpreadElement') return false
              return (
                resolveObjectKey(p.key, p.computed) ===
                (m.key as Identifier).name
              )
            })
          ) {
            res +=
              m.key.name +
              (m.type === 'TSMethodSignature' ? '()' : '') +
              scriptSource.slice(
                m.typeAnnotation.start!,
                m.typeAnnotation.end!
              ) +
              ', '
          } else {
            res += scriptSource.slice(m.start!, m.typeAnnotation.end!) + `, `
          }
        }
      }
      return (res.length ? res.slice(0, -2) : res) + ` }`
    } else {
      return scriptSource.slice(node.start!, node.end!)
    }
  }

  function genRuntimeEmits() {
    function genEmitsFromTS() {
      return typeDeclaredEmits.size
        ? `[${Array.from(typeDeclaredEmits)
            .map(k => JSON.stringify(k))
            .join(', ')}]`
        : ``
    }

    let emitsDecl = ''
    if (emitsRuntimeDecl) {
      emitsDecl = scriptSetup!.content
        .slice(emitsRuntimeDecl.start!, emitsRuntimeDecl.end!)
        .trim()
    } else if (emitsTypeDecl) {
      emitsDecl = genEmitsFromTS()
    }
    if (hasDefineModelCall) {
      let modelEmitsDecl = `[${Object.keys(modelDecls)
        .map(n => JSON.stringify(`update:${n}`))
        .join(', ')}]`
      emitsDecl = emitsDecl
        ? `${helper('mergeModels')}(${emitsDecl}, ${modelEmitsDecl})`
        : modelEmitsDecl
    }
    return emitsDecl
  }

  // 0. parse both <script> and <script setup> blocks
  const scriptAst =
    script &&
    parse(
      script.content,
      {
        plugins,
        sourceType: 'module'
      },
      scriptStartOffset!
    )

  const scriptSetupAst = parse(
    scriptSetup.content,
    {
      plugins: [
        ...plugins,
        // allow top level await but only inside <script setup>
        'topLevelAwait'
      ],
      sourceType: 'module'
    },
    startOffset
  )
=======
  const scriptAst = ctx.scriptAst
  const scriptSetupAst = ctx.scriptSetupAst!
>>>>>>> ae5a9323

  // 1.1 walk import delcarations of <script>
  if (scriptAst) {
    for (const node of scriptAst.body) {
      if (node.type === 'ImportDeclaration') {
        // record imports for dedupe
        for (const specifier of node.specifiers) {
          const imported = getImportedName(specifier)
          registerUserImport(
            node.source.value,
            specifier.local.name,
            imported,
            node.importKind === 'type' ||
              (specifier.type === 'ImportSpecifier' &&
                specifier.importKind === 'type'),
            false,
            !options.inlineTemplate
          )
        }
      }
    }
  }

  // 1.2 walk import declarations of <script setup>
  for (const node of scriptSetupAst.body) {
    if (node.type === 'ImportDeclaration') {
      // import declarations are moved to top
      hoistNode(node)

      // dedupe imports
      let removed = 0
      const removeSpecifier = (i: number) => {
        const removeLeft = i > removed
        removed++
        const current = node.specifiers[i]
        const next = node.specifiers[i + 1]
        ctx.s.remove(
          removeLeft
            ? node.specifiers[i - 1].end! + startOffset
            : current.start! + startOffset,
          next && !removeLeft
            ? next.start! + startOffset
            : current.end! + startOffset
        )
      }

      for (let i = 0; i < node.specifiers.length; i++) {
        const specifier = node.specifiers[i]
        const local = specifier.local.name
        const imported = getImportedName(specifier)
        const source = node.source.value
        const existing = userImports[local]
        if (
          source === 'vue' &&
          (imported === DEFINE_PROPS ||
            imported === DEFINE_EMITS ||
            imported === DEFINE_EXPOSE)
        ) {
          warnOnce(
            `\`${imported}\` is a compiler macro and no longer needs to be imported.`
          )
          removeSpecifier(i)
        } else if (existing) {
          if (existing.source === source && existing.imported === imported) {
            // already imported in <script setup>, dedupe
            removeSpecifier(i)
          } else {
            ctx.error(
              `different imports aliased to same local name.`,
              specifier
            )
          }
        } else {
          registerUserImport(
            source,
            local,
            imported,
            node.importKind === 'type' ||
              (specifier.type === 'ImportSpecifier' &&
                specifier.importKind === 'type'),
            true,
            !options.inlineTemplate
          )
        }
      }
      if (node.specifiers.length && removed === node.specifiers.length) {
        ctx.s.remove(node.start! + startOffset, node.end! + startOffset)
      }
    }
  }

  // 1.3 resolve possible user import alias of `ref` and `reactive`
  const vueImportAliases: Record<string, string> = {}
  for (const key in userImports) {
    const { source, imported, local } = userImports[key]
    if (source === 'vue') vueImportAliases[imported] = local
  }

  // 2.1 process normal <script> body
  if (script && scriptAst) {
    for (const node of scriptAst.body) {
      if (node.type === 'ExportDefaultDeclaration') {
        // export default
        defaultExport = node

        // check if user has manually specified `name` or 'render` option in
        // export default
        // if has name, skip name inference
        // if has render and no template, generate return object instead of
        // empty render function (#4980)
        let optionProperties
        if (defaultExport.declaration.type === 'ObjectExpression') {
          optionProperties = defaultExport.declaration.properties
        } else if (
          defaultExport.declaration.type === 'CallExpression' &&
          defaultExport.declaration.arguments[0] &&
          defaultExport.declaration.arguments[0].type === 'ObjectExpression'
        ) {
          optionProperties = defaultExport.declaration.arguments[0].properties
        }
        if (optionProperties) {
          for (const p of optionProperties) {
            if (
              p.type === 'ObjectProperty' &&
              p.key.type === 'Identifier' &&
              p.key.name === 'name'
            ) {
              ctx.hasDefaultExportName = true
            }
            if (
              (p.type === 'ObjectMethod' || p.type === 'ObjectProperty') &&
              p.key.type === 'Identifier' &&
              p.key.name === 'render'
            ) {
              // TODO warn when we provide a better way to do it?
              ctx.hasDefaultExportRender = true
            }
          }
        }

        // export default { ... } --> const __default__ = { ... }
        const start = node.start! + scriptStartOffset!
        const end = node.declaration.start! + scriptStartOffset!
        ctx.s.overwrite(start, end, `const ${normalScriptDefaultVar} = `)
      } else if (node.type === 'ExportNamedDeclaration') {
        const defaultSpecifier = node.specifiers.find(
          s => s.exported.type === 'Identifier' && s.exported.name === 'default'
        ) as ExportSpecifier
        if (defaultSpecifier) {
          defaultExport = node
          // 1. remove specifier
          if (node.specifiers.length > 1) {
            ctx.s.remove(
              defaultSpecifier.start! + scriptStartOffset!,
              defaultSpecifier.end! + scriptStartOffset!
            )
          } else {
            ctx.s.remove(
              node.start! + scriptStartOffset!,
              node.end! + scriptStartOffset!
            )
          }
          if (node.source) {
            // export { x as default } from './x'
            // rewrite to `import { x as __default__ } from './x'` and
            // add to top
            ctx.s.prepend(
              `import { ${defaultSpecifier.local.name} as ${normalScriptDefaultVar} } from '${node.source.value}'\n`
            )
          } else {
            // export { x as default }
            // rewrite to `const __default__ = x` and move to end
            ctx.s.appendLeft(
              scriptEndOffset!,
              `\nconst ${normalScriptDefaultVar} = ${defaultSpecifier.local.name}\n`
            )
          }
        }
        if (node.declaration) {
          walkDeclaration(
            'script',
            node.declaration,
            scriptBindings,
            vueImportAliases,
            hoistStatic
          )
        }
      } else if (
        (node.type === 'VariableDeclaration' ||
          node.type === 'FunctionDeclaration' ||
          node.type === 'ClassDeclaration' ||
          node.type === 'TSEnumDeclaration') &&
        !node.declare
      ) {
        walkDeclaration(
          'script',
          node,
          scriptBindings,
          vueImportAliases,
          hoistStatic
        )
      }
    }

    // apply reactivity transform
    // TODO remove in 3.4
    if (enableReactivityTransform && shouldTransform(script.content)) {
      const { rootRefs, importedHelpers } = transformAST(
        scriptAst,
        ctx.s,
        scriptStartOffset!
      )
      refBindings = rootRefs
      for (const h of importedHelpers) {
        ctx.helperImports.add(h)
      }
    }

    // <script> after <script setup>
    // we need to move the block up so that `const __default__` is
    // declared before being used in the actual component definition
    if (scriptStartOffset! > startOffset) {
      // if content doesn't end with newline, add one
      if (!/\n$/.test(script.content.trim())) {
        ctx.s.appendLeft(scriptEndOffset!, `\n`)
      }
      ctx.s.move(scriptStartOffset!, scriptEndOffset!, 0)
    }
  }

  // 2.2 process <script setup> body
  for (const node of scriptSetupAst.body) {
    // (Dropped) `ref: x` bindings
    // TODO remove when out of experimental
    if (
      node.type === 'LabeledStatement' &&
      node.label.name === 'ref' &&
      node.body.type === 'ExpressionStatement'
    ) {
      ctx.error(
        `ref sugar using the label syntax was an experimental proposal and ` +
          `has been dropped based on community feedback. Please check out ` +
          `the new proposal at https://github.com/vuejs/rfcs/discussions/369`,
        node
      )
    }

    if (node.type === 'ExpressionStatement') {
      const expr = unwrapTSNode(node.expression)
      // process `defineProps` and `defineEmit(s)` calls
      if (
        processDefineProps(ctx, expr) ||
        processDefineEmits(ctx, expr) ||
        processDefineOptions(ctx, expr) ||
        processDefineSlots(ctx, expr)
      ) {
        ctx.s.remove(node.start! + startOffset, node.end! + startOffset)
      } else if (processDefineExpose(ctx, expr)) {
        // defineExpose({}) -> expose({})
        const callee = (expr as CallExpression).callee
        ctx.s.overwrite(
          callee.start! + startOffset,
          callee.end! + startOffset,
          '__expose'
        )
      } else {
        processDefineModel(ctx, expr)
      }
    }

    if (node.type === 'VariableDeclaration' && !node.declare) {
      const total = node.declarations.length
      let left = total
      let lastNonRemoved: number | undefined

      for (let i = 0; i < total; i++) {
        const decl = node.declarations[i]
        const init = decl.init && unwrapTSNode(decl.init)
        if (init) {
          if (processDefineOptions(ctx, init)) {
            ctx.error(
              `${DEFINE_OPTIONS}() has no returning value, it cannot be assigned.`,
              node
            )
          }

          // defineProps / defineEmits
          const isDefineProps = processDefineProps(ctx, init, decl.id)
          const isDefineEmits =
            !isDefineProps && processDefineEmits(ctx, init, decl.id)
          !isDefineEmits &&
            (processDefineSlots(ctx, init, decl.id) ||
              processDefineModel(ctx, init, decl.id))

          if (isDefineProps || isDefineEmits) {
            if (left === 1) {
              ctx.s.remove(node.start! + startOffset, node.end! + startOffset)
            } else {
              let start = decl.start! + startOffset
              let end = decl.end! + startOffset
              if (i === total - 1) {
                // last one, locate the end of the last one that is not removed
                // if we arrive at this branch, there must have been a
                // non-removed decl before us, so lastNonRemoved is non-null.
                start = node.declarations[lastNonRemoved!].end! + startOffset
              } else {
                // not the last one, locate the start of the next
                end = node.declarations[i + 1].start! + startOffset
              }
              ctx.s.remove(start, end)
              left--
            }
          } else {
            lastNonRemoved = i
          }
        }
      }
    }

    let isAllLiteral = false
    // walk declarations to record declared bindings
    if (
      (node.type === 'VariableDeclaration' ||
        node.type === 'FunctionDeclaration' ||
        node.type === 'ClassDeclaration' ||
        node.type === 'TSEnumDeclaration') &&
      !node.declare
    ) {
      isAllLiteral = walkDeclaration(
        'scriptSetup',
        node,
        setupBindings,
        vueImportAliases,
        hoistStatic
      )
    }

    // hoist literal constants
    if (hoistStatic && isAllLiteral) {
      hoistNode(node)
    }

    // walk statements & named exports / variable declarations for top level
    // await
    if (
      (node.type === 'VariableDeclaration' && !node.declare) ||
      node.type.endsWith('Statement')
    ) {
      const scope: Statement[][] = [scriptSetupAst.body]
      ;(walk as any)(node, {
        enter(child: Node, parent: Node) {
          if (isFunctionType(child)) {
            this.skip()
          }
          if (child.type === 'BlockStatement') {
            scope.push(child.body)
          }
          if (child.type === 'AwaitExpression') {
            hasAwait = true
            // if the await expression is an expression statement and
            // - is in the root scope
            // - or is not the first statement in a nested block scope
            // then it needs a semicolon before the generated code.
            const currentScope = scope[scope.length - 1]
            const needsSemi = currentScope.some((n, i) => {
              return (
                (scope.length === 1 || i > 0) &&
                n.type === 'ExpressionStatement' &&
                n.start === child.start
              )
            })
            processAwait(
              ctx,
              child,
              needsSemi,
              parent.type === 'ExpressionStatement'
            )
          }
        },
        exit(node: Node) {
          if (node.type === 'BlockStatement') scope.pop()
        }
      })
    }

    if (
      (node.type === 'ExportNamedDeclaration' && node.exportKind !== 'type') ||
      node.type === 'ExportAllDeclaration' ||
      node.type === 'ExportDefaultDeclaration'
    ) {
      ctx.error(
        `<script setup> cannot contain ES module exports. ` +
          `If you are using a previous version of <script setup>, please ` +
          `consult the updated RFC at https://github.com/vuejs/rfcs/pull/227.`,
        node
      )
    }

    if (ctx.isTS) {
      // move all Type declarations to outer scope
      if (
        node.type.startsWith('TS') ||
        (node.type === 'ExportNamedDeclaration' &&
          node.exportKind === 'type') ||
        (node.type === 'VariableDeclaration' && node.declare)
      ) {
        recordType(node, ctx.declaredTypes)
        if (node.type !== 'TSEnumDeclaration') {
          hoistNode(node)
        }
      }
    }
  }

  // 3 props destructure transform
  if (ctx.propsDestructureDecl) {
    transformDestructuredProps(ctx, vueImportAliases)
  }

  // 4. Apply reactivity transform
  // TODO remove in 3.4
  if (
    enableReactivityTransform &&
    // normal <script> had ref bindings that maybe used in <script setup>
    (refBindings || shouldTransform(scriptSetup.content))
  ) {
    const { rootRefs, importedHelpers } = transformAST(
      scriptSetupAst,
      ctx.s,
      startOffset,
      refBindings
    )
    refBindings = refBindings ? [...refBindings, ...rootRefs] : rootRefs
    for (const h of importedHelpers) {
      ctx.helperImports.add(h)
    }
  }

  // 5. check macro args to make sure it doesn't reference setup scope
  // variables
  checkInvalidScopeReference(ctx.propsRuntimeDecl, DEFINE_PROPS)
  checkInvalidScopeReference(ctx.propsRuntimeDefaults, DEFINE_PROPS)
  checkInvalidScopeReference(ctx.propsDestructureDecl, DEFINE_PROPS)
  checkInvalidScopeReference(ctx.emitsRuntimeDecl, DEFINE_EMITS)
  checkInvalidScopeReference(ctx.optionsRuntimeDecl, DEFINE_OPTIONS)

  // 6. remove non-script content
  if (script) {
    if (startOffset < scriptStartOffset!) {
      // <script setup> before <script>
      ctx.s.remove(0, startOffset)
      ctx.s.remove(endOffset, scriptStartOffset!)
      ctx.s.remove(scriptEndOffset!, source.length)
    } else {
      // <script> before <script setup>
      ctx.s.remove(0, scriptStartOffset!)
      ctx.s.remove(scriptEndOffset!, startOffset)
      ctx.s.remove(endOffset, source.length)
    }
  } else {
    // only <script setup>
    ctx.s.remove(0, startOffset)
    ctx.s.remove(endOffset, source.length)
  }

  // 7. analyze binding metadata
  // `defineProps` & `defineModel` also register props bindings
  if (scriptAst) {
    Object.assign(ctx.bindingMetadata, analyzeScriptBindings(scriptAst.body))
  }
  for (const [key, { isType, imported, source }] of Object.entries(
    userImports
  )) {
    if (isType) continue
    ctx.bindingMetadata[key] =
      imported === '*' ||
      (imported === 'default' && source.endsWith('.vue')) ||
      source === 'vue'
        ? BindingTypes.SETUP_CONST
        : BindingTypes.SETUP_MAYBE_REF
  }
  for (const key in scriptBindings) {
    ctx.bindingMetadata[key] = scriptBindings[key]
  }
  for (const key in setupBindings) {
    ctx.bindingMetadata[key] = setupBindings[key]
  }
  // known ref bindings
  if (refBindings) {
    for (const key of refBindings) {
      ctx.bindingMetadata[key] = BindingTypes.SETUP_REF
    }
  }

  // 8. inject `useCssVars` calls
  if (
    sfc.cssVars.length &&
    // no need to do this when targeting SSR
    !(options.inlineTemplate && options.templateOptions?.ssr)
  ) {
    ctx.helperImports.add(CSS_VARS_HELPER)
    ctx.helperImports.add('unref')
    ctx.s.prependLeft(
      startOffset,
      `\n${genCssVarsCode(
        sfc.cssVars,
        ctx.bindingMetadata,
        scopeId,
        !!options.isProd
      )}\n`
    )
  }

  // 9. finalize setup() argument signature
  let args = `__props`
  if (ctx.propsTypeDecl) {
    // mark as any and only cast on assignment
    // since the user defined complex types may be incompatible with the
    // inferred type from generated runtime declarations
    args += `: any`
  }
  // inject user assignment of props
  // we use a default __props so that template expressions referencing props
  // can use it directly
  if (ctx.propsIdentifier) {
    ctx.s.prependLeft(
      startOffset,
      `\nconst ${ctx.propsIdentifier} = __props;\n`
    )
  }
  if (ctx.propsDestructureRestId) {
    ctx.s.prependLeft(
      startOffset,
      `\nconst ${ctx.propsDestructureRestId} = ${ctx.helper(
        `createPropsRestProxy`
      )}(__props, ${JSON.stringify(
        Object.keys(ctx.propsDestructuredBindings)
      )});\n`
    )
  }
  // inject temp variables for async context preservation
  if (hasAwait) {
    const any = ctx.isTS ? `: any` : ``
    ctx.s.prependLeft(startOffset, `\nlet __temp${any}, __restore${any}\n`)
  }

  const destructureElements =
    ctx.hasDefineExposeCall || !options.inlineTemplate
      ? [`expose: __expose`]
      : []
  if (ctx.emitIdentifier) {
    destructureElements.push(
      ctx.emitIdentifier === `emit` ? `emit` : `emit: ${ctx.emitIdentifier}`
    )
  }
  if (destructureElements.length) {
    args += `, { ${destructureElements.join(', ')} }`
  }

  // 10. generate return statement
  let returned
  if (
    !options.inlineTemplate ||
    (!sfc.template && ctx.hasDefaultExportRender)
  ) {
    // non-inline mode, or has manual render in normal <script>
    // return bindings from script and script setup
    const allBindings: Record<string, any> = {
      ...scriptBindings,
      ...setupBindings
    }
    for (const key in userImports) {
      if (!userImports[key].isType && userImports[key].isUsedInTemplate) {
        allBindings[key] = true
      }
    }
    returned = `{ `
    for (const key in allBindings) {
      if (
        allBindings[key] === true &&
        userImports[key].source !== 'vue' &&
        !userImports[key].source.endsWith('.vue')
      ) {
        // generate getter for import bindings
        // skip vue imports since we know they will never change
        returned += `get ${key}() { return ${key} }, `
      } else if (ctx.bindingMetadata[key] === BindingTypes.SETUP_LET) {
        // local let binding, also add setter
        const setArg = key === 'v' ? `_v` : `v`
        returned +=
          `get ${key}() { return ${key} }, ` +
          `set ${key}(${setArg}) { ${key} = ${setArg} }, `
      } else {
        returned += `${key}, `
      }
    }
    returned = returned.replace(/, $/, '') + ` }`
  } else {
    // inline mode
    if (sfc.template && !sfc.template.src) {
      if (options.templateOptions && options.templateOptions.ssr) {
        hasInlinedSsrRenderFn = true
      }
      // inline render function mode - we are going to compile the template and
      // inline it right here
      const { code, ast, preamble, tips, errors } = compileTemplate({
        filename,
        source: sfc.template.content,
        inMap: sfc.template.map,
        ...options.templateOptions,
        id: scopeId,
        scoped: sfc.styles.some(s => s.scoped),
        isProd: options.isProd,
        ssrCssVars: sfc.cssVars,
        compilerOptions: {
          ...(options.templateOptions &&
            options.templateOptions.compilerOptions),
          inline: true,
          isTS: ctx.isTS,
          bindingMetadata: ctx.bindingMetadata
        }
      })
      if (tips.length) {
        tips.forEach(warnOnce)
      }
      const err = errors[0]
      if (typeof err === 'string') {
        throw new Error(err)
      } else if (err) {
        if (err.loc) {
          err.message +=
            `\n\n` +
            sfc.filename +
            '\n' +
            generateCodeFrame(
              source,
              err.loc.start.offset,
              err.loc.end.offset
            ) +
            `\n`
        }
        throw err
      }
      if (preamble) {
        ctx.s.prepend(preamble)
      }
      // avoid duplicated unref import
      // as this may get injected by the render function preamble OR the
      // css vars codegen
      if (ast && ast.helpers.has(UNREF)) {
        ctx.helperImports.delete('unref')
      }
      returned = code
    } else {
      returned = `() => {}`
    }
  }

  if (!options.inlineTemplate && !__TEST__) {
    // in non-inline mode, the `__isScriptSetup: true` flag is used by
    // componentPublicInstance proxy to allow properties that start with $ or _
    ctx.s.appendRight(
      endOffset,
      `\nconst __returned__ = ${returned}\n` +
        `Object.defineProperty(__returned__, '__isScriptSetup', { enumerable: false, value: true })\n` +
        `return __returned__` +
        `\n}\n\n`
    )
  } else {
    ctx.s.appendRight(endOffset, `\nreturn ${returned}\n}\n\n`)
  }

  // 11. finalize default export
  const genDefaultAs = options.genDefaultAs
    ? `const ${options.genDefaultAs} =`
    : `export default`

  let runtimeOptions = ``
  if (!ctx.hasDefaultExportName && filename && filename !== DEFAULT_FILENAME) {
    const match = filename.match(/([^/\\]+)\.\w+$/)
    if (match) {
      runtimeOptions += `\n  __name: '${match[1]}',`
    }
  }
  if (hasInlinedSsrRenderFn) {
    runtimeOptions += `\n  __ssrInlineRender: true,`
  }

  const propsDecl = genRuntimeProps(ctx)
  if (propsDecl) runtimeOptions += `\n  props: ${propsDecl},`

  const emitsDecl = genRuntimeEmits(ctx)
  if (emitsDecl) runtimeOptions += `\n  emits: ${emitsDecl},`

  let definedOptions = ''
  if (ctx.optionsRuntimeDecl) {
    definedOptions = scriptSetup.content
      .slice(ctx.optionsRuntimeDecl.start!, ctx.optionsRuntimeDecl.end!)
      .trim()
  }

  // <script setup> components are closed by default. If the user did not
  // explicitly call `defineExpose`, call expose() with no args.
  const exposeCall =
    ctx.hasDefineExposeCall || options.inlineTemplate ? `` : `  __expose();\n`
  // wrap setup code with function.
  if (ctx.isTS) {
    // for TS, make sure the exported type is still valid type with
    // correct props information
    // we have to use object spread for types to be merged properly
    // user's TS setting should compile it down to proper targets
    // export default defineComponent({ ...__default__, ... })
    const def =
      (defaultExport ? `\n  ...${normalScriptDefaultVar},` : ``) +
      (definedOptions ? `\n  ...${definedOptions},` : '')
    ctx.s.prependLeft(
      startOffset,
      `\n${genDefaultAs} /*#__PURE__*/${ctx.helper(
        `defineComponent`
      )}({${def}${runtimeOptions}\n  ${
        hasAwait ? `async ` : ``
      }setup(${args}) {\n${exposeCall}`
    )
    ctx.s.appendRight(endOffset, `})`)
  } else {
    if (defaultExport || definedOptions) {
      // without TS, can't rely on rest spread, so we use Object.assign
      // export default Object.assign(__default__, { ... })
      ctx.s.prependLeft(
        startOffset,
        `\n${genDefaultAs} /*#__PURE__*/Object.assign(${
          defaultExport ? `${normalScriptDefaultVar}, ` : ''
        }${definedOptions ? `${definedOptions}, ` : ''}{${runtimeOptions}\n  ` +
          `${hasAwait ? `async ` : ``}setup(${args}) {\n${exposeCall}`
      )
      ctx.s.appendRight(endOffset, `})`)
    } else {
      ctx.s.prependLeft(
        startOffset,
        `\n${genDefaultAs} {${runtimeOptions}\n  ` +
          `${hasAwait ? `async ` : ``}setup(${args}) {\n${exposeCall}`
      )
      ctx.s.appendRight(endOffset, `}`)
    }
  }

  // 12. finalize Vue helper imports
  if (ctx.helperImports.size > 0) {
    ctx.s.prepend(
      `import { ${[...ctx.helperImports]
        .map(h => `${h} as _${h}`)
        .join(', ')} } from 'vue'\n`
    )
  }

  ctx.s.trim()

  return {
    ...scriptSetup,
    bindings: ctx.bindingMetadata,
    imports: userImports,
    content: ctx.s.toString(),
    map:
      options.sourceMap !== false
        ? (ctx.s.generateMap({
            source: filename,
            hires: true,
            includeContent: true
          }) as unknown as RawSourceMap)
        : undefined,
    scriptAst: scriptAst?.body,
    scriptSetupAst: scriptSetupAst?.body
  }
}

function registerBinding(
  bindings: Record<string, BindingTypes>,
  node: Identifier,
  type: BindingTypes
) {
  bindings[node.name] = type
}

function walkDeclaration(
  from: 'script' | 'scriptSetup',
  node: Declaration,
  bindings: Record<string, BindingTypes>,
  userImportAliases: Record<string, string>,
  hoistStatic: boolean
): boolean {
  let isAllLiteral = false

  if (node.type === 'VariableDeclaration') {
    const isConst = node.kind === 'const'
    isAllLiteral =
      isConst &&
      node.declarations.every(
        decl => decl.id.type === 'Identifier' && isStaticNode(decl.init!)
      )

    // export const foo = ...
    for (const { id, init: _init } of node.declarations) {
      const init = _init && unwrapTSNode(_init)
      const isDefineCall = !!(
        isConst &&
        isCallOf(
          init,
          c => c === DEFINE_PROPS || c === DEFINE_EMITS || c === WITH_DEFAULTS
        )
      )
      if (id.type === 'Identifier') {
        let bindingType
        const userReactiveBinding = userImportAliases['reactive']
        if (
          (hoistStatic || from === 'script') &&
          (isAllLiteral || (isConst && isStaticNode(init!)))
        ) {
          bindingType = BindingTypes.LITERAL_CONST
        } else if (isCallOf(init, userReactiveBinding)) {
          // treat reactive() calls as let since it's meant to be mutable
          bindingType = isConst
            ? BindingTypes.SETUP_REACTIVE_CONST
            : BindingTypes.SETUP_LET
        } else if (
          // if a declaration is a const literal, we can mark it so that
          // the generated render fn code doesn't need to unref() it
          isDefineCall ||
          (isConst && canNeverBeRef(init!, userReactiveBinding))
        ) {
          bindingType = isCallOf(init, DEFINE_PROPS)
            ? BindingTypes.SETUP_REACTIVE_CONST
            : BindingTypes.SETUP_CONST
        } else if (isConst) {
          if (
            isCallOf(init, userImportAliases['ref']) ||
            isCallOf(init, DEFINE_MODEL)
          ) {
            bindingType = BindingTypes.SETUP_REF
          } else {
            bindingType = BindingTypes.SETUP_MAYBE_REF
          }
        } else {
          bindingType = BindingTypes.SETUP_LET
        }
        registerBinding(bindings, id, bindingType)
      } else {
        if (isCallOf(init, DEFINE_PROPS)) {
          continue
        }
        if (id.type === 'ObjectPattern') {
          walkObjectPattern(id, bindings, isConst, isDefineCall)
        } else if (id.type === 'ArrayPattern') {
          walkArrayPattern(id, bindings, isConst, isDefineCall)
        }
      }
    }
  } else if (node.type === 'TSEnumDeclaration') {
    isAllLiteral = node.members.every(
      member => !member.initializer || isStaticNode(member.initializer)
    )
    bindings[node.id!.name] = isAllLiteral
      ? BindingTypes.LITERAL_CONST
      : BindingTypes.SETUP_CONST
  } else if (
    node.type === 'FunctionDeclaration' ||
    node.type === 'ClassDeclaration'
  ) {
    // export function foo() {} / export class Foo {}
    // export declarations must be named.
    bindings[node.id!.name] = BindingTypes.SETUP_CONST
  }

  return isAllLiteral
}

function walkObjectPattern(
  node: ObjectPattern,
  bindings: Record<string, BindingTypes>,
  isConst: boolean,
  isDefineCall = false
) {
  for (const p of node.properties) {
    if (p.type === 'ObjectProperty') {
      if (p.key.type === 'Identifier' && p.key === p.value) {
        // shorthand: const { x } = ...
        const type = isDefineCall
          ? BindingTypes.SETUP_CONST
          : isConst
          ? BindingTypes.SETUP_MAYBE_REF
          : BindingTypes.SETUP_LET
        registerBinding(bindings, p.key, type)
      } else {
        walkPattern(p.value, bindings, isConst, isDefineCall)
      }
    } else {
      // ...rest
      // argument can only be identifier when destructuring
      const type = isConst ? BindingTypes.SETUP_CONST : BindingTypes.SETUP_LET
      registerBinding(bindings, p.argument as Identifier, type)
    }
  }
}

function walkArrayPattern(
  node: ArrayPattern,
  bindings: Record<string, BindingTypes>,
  isConst: boolean,
  isDefineCall = false
) {
  for (const e of node.elements) {
    e && walkPattern(e, bindings, isConst, isDefineCall)
  }
}

function walkPattern(
  node: Node,
  bindings: Record<string, BindingTypes>,
  isConst: boolean,
  isDefineCall = false
) {
  if (node.type === 'Identifier') {
    const type = isDefineCall
      ? BindingTypes.SETUP_CONST
      : isConst
      ? BindingTypes.SETUP_MAYBE_REF
      : BindingTypes.SETUP_LET
    registerBinding(bindings, node, type)
  } else if (node.type === 'RestElement') {
    // argument can only be identifier when destructuring
    const type = isConst ? BindingTypes.SETUP_CONST : BindingTypes.SETUP_LET
    registerBinding(bindings, node.argument as Identifier, type)
  } else if (node.type === 'ObjectPattern') {
    walkObjectPattern(node, bindings, isConst)
  } else if (node.type === 'ArrayPattern') {
    walkArrayPattern(node, bindings, isConst)
  } else if (node.type === 'AssignmentPattern') {
    if (node.left.type === 'Identifier') {
      const type = isDefineCall
        ? BindingTypes.SETUP_CONST
        : isConst
        ? BindingTypes.SETUP_MAYBE_REF
        : BindingTypes.SETUP_LET
      registerBinding(bindings, node.left, type)
    } else {
      walkPattern(node.left, bindings, isConst)
    }
  }
}

function recordType(node: Node, declaredTypes: Record<string, string[]>) {
  if (node.type === 'TSInterfaceDeclaration') {
    declaredTypes[node.id.name] = [`Object`]
  } else if (node.type === 'TSTypeAliasDeclaration') {
    declaredTypes[node.id.name] = inferRuntimeType(
      node.typeAnnotation,
      declaredTypes
    )
  } else if (node.type === 'ExportNamedDeclaration' && node.declaration) {
    recordType(node.declaration, declaredTypes)
  } else if (node.type === 'TSEnumDeclaration') {
    declaredTypes[node.id.name] = inferEnumType(node)
  }
}

<<<<<<< HEAD
function extractRuntimeProps(
  node: TSTypeLiteral | TSInterfaceBody,
  props: Record<string, PropTypeData>,
  declaredTypes: Record<string, string[]>
) {
  const members = node.type === 'TSTypeLiteral' ? node.members : node.body
  for (const m of members) {
    if (
      (m.type === 'TSPropertySignature' || m.type === 'TSMethodSignature') &&
      (m.key.type === 'Identifier' || m.key.type === 'StringLiteral')
    ) {
      let type: string[] | undefined
      let skipCheck = false
      const keyName = m.key.type === 'StringLiteral' ? m.key.value : m.key.name
      if (m.type === 'TSMethodSignature') {
        type = ['Function']
      } else if (m.typeAnnotation) {
        type = inferRuntimeType(m.typeAnnotation.typeAnnotation, declaredTypes)
        // skip check for result containing unknown types
        if (type.includes(UNKNOWN_TYPE)) {
          if (type.includes('Boolean') || type.includes('Function')) {
            type = type.filter(t => t !== UNKNOWN_TYPE)
            skipCheck = true
          } else {
            type = ['null']
          }
        }
      }
      props[keyName] = {
        key: keyName,
        required: !m.optional,
        type: type || [`null`],
        skipCheck
      }
    }
  }
}

const UNKNOWN_TYPE = 'Unknown'

function inferRuntimeType(
  node: TSType,
  declaredTypes: Record<string, string[]>
): string[] {
  switch (node.type) {
    case 'TSStringKeyword':
      return ['String']
    case 'TSNumberKeyword':
      return ['Number']
    case 'TSBooleanKeyword':
      return ['Boolean']
    case 'TSObjectKeyword':
      return ['Object']
    case 'TSNullKeyword':
      return ['null']
    case 'TSTypeLiteral': {
      // TODO (nice to have) generate runtime property validation
      const types = new Set<string>()
      for (const m of node.members) {
        if (
          m.type === 'TSCallSignatureDeclaration' ||
          m.type === 'TSConstructSignatureDeclaration'
        ) {
          types.add('Function')
        } else {
          types.add('Object')
        }
      }
      return types.size ? Array.from(types) : ['Object']
    }
    case 'TSFunctionType':
      return ['Function']
    case 'TSArrayType':
    case 'TSTupleType':
      // TODO (nice to have) generate runtime element type/length checks
      return ['Array']

    case 'TSLiteralType':
      switch (node.literal.type) {
        case 'StringLiteral':
          return ['String']
        case 'BooleanLiteral':
          return ['Boolean']
        case 'NumericLiteral':
        case 'BigIntLiteral':
          return ['Number']
        default:
          return [UNKNOWN_TYPE]
      }

    case 'TSTypeReference':
      if (node.typeName.type === 'Identifier') {
        if (declaredTypes[node.typeName.name]) {
          return declaredTypes[node.typeName.name]
        }
        switch (node.typeName.name) {
          case 'Array':
          case 'Function':
          case 'Object':
          case 'Set':
          case 'Map':
          case 'WeakSet':
          case 'WeakMap':
          case 'Date':
          case 'Promise':
            return [node.typeName.name]

          // TS built-in utility types
          // https://www.typescriptlang.org/docs/handbook/utility-types.html
          case 'Partial':
          case 'Required':
          case 'Readonly':
          case 'Record':
          case 'Pick':
          case 'Omit':
          case 'InstanceType':
            return ['Object']

          case 'Uppercase':
          case 'Lowercase':
          case 'Capitalize':
          case 'Uncapitalize':
            return ['String']

          case 'Parameters':
          case 'ConstructorParameters':
            return ['Array']

          case 'NonNullable':
            if (node.typeParameters && node.typeParameters.params[0]) {
              return inferRuntimeType(
                node.typeParameters.params[0],
                declaredTypes
              ).filter(t => t !== 'null')
            }
            break
          case 'Extract':
            if (node.typeParameters && node.typeParameters.params[1]) {
              return inferRuntimeType(
                node.typeParameters.params[1],
                declaredTypes
              )
            }
            break
          case 'Exclude':
          case 'OmitThisParameter':
            if (node.typeParameters && node.typeParameters.params[0]) {
              return inferRuntimeType(
                node.typeParameters.params[0],
                declaredTypes
              )
            }
            break
        }
      }
      // cannot infer, fallback to UNKNOWN: ThisParameterType
      return [UNKNOWN_TYPE]

    case 'TSParenthesizedType':
      return inferRuntimeType(node.typeAnnotation, declaredTypes)

    case 'TSUnionType':
      return flattenTypes(node.types, declaredTypes)
    case 'TSIntersectionType': {
      return flattenTypes(node.types, declaredTypes).filter(
        t => t !== UNKNOWN_TYPE
      )
    }

    case 'TSSymbolKeyword':
      return ['Symbol']

    default:
      return [UNKNOWN_TYPE] // no runtime check
  }
}

function flattenTypes(
  types: TSType[],
  declaredTypes: Record<string, string[]>
): string[] {
  return [
    ...new Set(
      ([] as string[]).concat(
        ...types.map(t => inferRuntimeType(t, declaredTypes))
      )
    )
  ]
}

function toRuntimeTypeString(types: string[]) {
  return types.length > 1 ? `[${types.join(', ')}]` : types[0]
}

=======
>>>>>>> ae5a9323
function inferEnumType(node: TSEnumDeclaration): string[] {
  const types = new Set<string>()
  for (const m of node.members) {
    if (m.initializer) {
      switch (m.initializer.type) {
        case 'StringLiteral':
          types.add('String')
          break
        case 'NumericLiteral':
          types.add('Number')
          break
      }
    }
  }
  return types.size ? [...types] : ['Number']
}

function canNeverBeRef(node: Node, userReactiveImport?: string): boolean {
  if (isCallOf(node, userReactiveImport)) {
    return true
  }
  switch (node.type) {
    case 'UnaryExpression':
    case 'BinaryExpression':
    case 'ArrayExpression':
    case 'ObjectExpression':
    case 'FunctionExpression':
    case 'ArrowFunctionExpression':
    case 'UpdateExpression':
    case 'ClassExpression':
    case 'TaggedTemplateExpression':
      return true
    case 'SequenceExpression':
      return canNeverBeRef(
        node.expressions[node.expressions.length - 1],
        userReactiveImport
      )
    default:
      if (isLiteralNode(node)) {
        return true
      }
      return false
  }
}

function isStaticNode(node: Node): boolean {
  switch (node.type) {
    case 'UnaryExpression': // void 0, !true
      return isStaticNode(node.argument)

    case 'LogicalExpression': // 1 > 2
    case 'BinaryExpression': // 1 + 2
      return isStaticNode(node.left) && isStaticNode(node.right)

    case 'ConditionalExpression': {
      // 1 ? 2 : 3
      return (
        isStaticNode(node.test) &&
        isStaticNode(node.consequent) &&
        isStaticNode(node.alternate)
      )
    }

    case 'SequenceExpression': // (1, 2)
    case 'TemplateLiteral': // `foo${1}`
      return node.expressions.every(expr => isStaticNode(expr))

    case 'ParenthesizedExpression': // (1)
    case 'TSNonNullExpression': // 1!
    case 'TSAsExpression': // 1 as number
    case 'TSTypeAssertion': // (<number>2)
      return isStaticNode(node.expression)

    default:
      if (isLiteralNode(node)) {
        return true
      }
      return false
  }
<<<<<<< HEAD
}

function isLiteralNode(node: Node) {
  return node.type.endsWith('Literal')
}

/**
 * Analyze bindings in normal `<script>`
 * Note that `compileScriptSetup` already analyzes bindings as part of its
 * compilation process so this should only be used on single `<script>` SFCs.
 */
function analyzeScriptBindings(ast: Statement[]): BindingMetadata {
  for (const node of ast) {
    if (
      node.type === 'ExportDefaultDeclaration' &&
      node.declaration.type === 'ObjectExpression'
    ) {
      return analyzeBindingsFromOptions(node.declaration)
    }
  }
  return {}
}

function analyzeBindingsFromOptions(node: ObjectExpression): BindingMetadata {
  const bindings: BindingMetadata = {}
  // #3270, #3275
  // mark non-script-setup so we don't resolve components/directives from these
  Object.defineProperty(bindings, '__isScriptSetup', {
    enumerable: false,
    value: false
  })
  for (const property of node.properties) {
    if (
      property.type === 'ObjectProperty' &&
      !property.computed &&
      property.key.type === 'Identifier'
    ) {
      // props
      if (property.key.name === 'props') {
        // props: ['foo']
        // props: { foo: ... }
        for (const key of getObjectOrArrayExpressionKeys(property.value)) {
          bindings[key] = BindingTypes.PROPS
        }
      }

      // inject
      else if (property.key.name === 'inject') {
        // inject: ['foo']
        // inject: { foo: {} }
        for (const key of getObjectOrArrayExpressionKeys(property.value)) {
          bindings[key] = BindingTypes.OPTIONS
        }
      }

      // computed & methods
      else if (
        property.value.type === 'ObjectExpression' &&
        (property.key.name === 'computed' || property.key.name === 'methods')
      ) {
        // methods: { foo() {} }
        // computed: { foo() {} }
        for (const key of getObjectExpressionKeys(property.value)) {
          bindings[key] = BindingTypes.OPTIONS
        }
      }
    }

    // setup & data
    else if (
      property.type === 'ObjectMethod' &&
      property.key.type === 'Identifier' &&
      (property.key.name === 'setup' || property.key.name === 'data')
    ) {
      for (const bodyItem of property.body.body) {
        // setup() {
        //   return {
        //     foo: null
        //   }
        // }
        if (
          bodyItem.type === 'ReturnStatement' &&
          bodyItem.argument &&
          bodyItem.argument.type === 'ObjectExpression'
        ) {
          for (const key of getObjectExpressionKeys(bodyItem.argument)) {
            bindings[key] =
              property.key.name === 'setup'
                ? BindingTypes.SETUP_MAYBE_REF
                : BindingTypes.DATA
          }
        }
      }
    }
  }

  return bindings
}

function getObjectExpressionKeys(node: ObjectExpression): string[] {
  const keys = []
  for (const prop of node.properties) {
    if (prop.type === 'SpreadElement') continue
    const key = resolveObjectKey(prop.key, prop.computed)
    if (key) keys.push(String(key))
  }
  return keys
}

function getArrayExpressionKeys(node: ArrayExpression): string[] {
  const keys = []
  for (const element of node.elements) {
    if (element && element.type === 'StringLiteral') {
      keys.push(element.value)
    }
  }
  return keys
}

function getObjectOrArrayExpressionKeys(value: Node): string[] {
  if (value.type === 'ArrayExpression') {
    return getArrayExpressionKeys(value)
  }
  if (value.type === 'ObjectExpression') {
    return getObjectExpressionKeys(value)
  }
  return []
}

const templateUsageCheckCache = createCache<string>()

function resolveTemplateUsageCheckString(sfc: SFCDescriptor) {
  const { content, ast } = sfc.template!
  const cached = templateUsageCheckCache.get(content)
  if (cached) {
    return cached
  }

  let code = ''
  transform(createRoot([ast]), {
    nodeTransforms: [
      node => {
        if (node.type === NodeTypes.ELEMENT) {
          if (
            !parserOptions.isNativeTag!(node.tag) &&
            !parserOptions.isBuiltInComponent!(node.tag)
          ) {
            code += `,${camelize(node.tag)},${capitalize(camelize(node.tag))}`
          }
          for (let i = 0; i < node.props.length; i++) {
            const prop = node.props[i]
            if (prop.type === NodeTypes.DIRECTIVE) {
              if (!isBuiltInDir(prop.name)) {
                code += `,v${capitalize(camelize(prop.name))}`
              }
              if (prop.exp) {
                code += `,${processExp(
                  (prop.exp as SimpleExpressionNode).content,
                  prop.name
                )}`
              }
            }
          }
        } else if (node.type === NodeTypes.INTERPOLATION) {
          code += `,${processExp(
            (node.content as SimpleExpressionNode).content
          )}`
        }
      }
    ]
  })

  code += ';'
  templateUsageCheckCache.set(content, code)
  return code
}

const forAliasRE = /([\s\S]*?)\s+(?:in|of)\s+([\s\S]*)/

function processExp(exp: string, dir?: string): string {
  if (/ as\s+\w|<.*>|:/.test(exp)) {
    if (dir === 'slot') {
      exp = `(${exp})=>{}`
    } else if (dir === 'on') {
      exp = `()=>{return ${exp}}`
    } else if (dir === 'for') {
      const inMatch = exp.match(forAliasRE)
      if (inMatch) {
        const [, LHS, RHS] = inMatch
        return processExp(`(${LHS})=>{}`) + processExp(RHS)
      }
    }
    let ret = ''
    // has potential type cast or generic arguments that uses types
    const ast = parseExpression(exp, { plugins: ['typescript'] })
    walkIdentifiers(ast, node => {
      ret += `,` + node.name
    })
    return ret
  }
  return stripStrings(exp)
}

function stripStrings(exp: string) {
  return exp
    .replace(/'[^']*'|"[^"]*"/g, '')
    .replace(/`[^`]+`/g, stripTemplateString)
}

function stripTemplateString(str: string): string {
  const interpMatch = str.match(/\${[^}]+}/g)
  if (interpMatch) {
    return interpMatch.map(m => m.slice(2, -1)).join(',')
  }
  return ''
}

function isImportUsed(local: string, sfc: SFCDescriptor): boolean {
  return new RegExp(
    // #4274 escape $ since it's a special char in regex
    // (and is the only regex special char that is valid in identifiers)
    `[^\\w$_]${local.replace(/\$/g, '\\$')}[^\\w$_]`
  ).test(resolveTemplateUsageCheckString(sfc))
}

/**
 * Note: this comparison assumes the prev/next script are already identical,
 * and only checks the special case where <script setup lang="ts"> unused import
 * pruning result changes due to template changes.
 */
export function hmrShouldReload(
  prevImports: Record<string, ImportBinding>,
  next: SFCDescriptor
): boolean {
  if (
    !next.scriptSetup ||
    (next.scriptSetup.lang !== 'ts' && next.scriptSetup.lang !== 'tsx')
  ) {
    return false
  }

  // for each previous import, check if its used status remain the same based on
  // the next descriptor's template
  for (const key in prevImports) {
    // if an import was previous unused, but now is used, we need to force
    // reload so that the script now includes that import.
    if (!prevImports[key].isUsedInTemplate && isImportUsed(key, next)) {
      return true
    }
  }

  return false
}

export function resolveObjectKey(node: Node, computed: boolean) {
  switch (node.type) {
    case 'StringLiteral':
    case 'NumericLiteral':
      return node.value
    case 'Identifier':
      if (!computed) return node.name
  }
  return undefined
}

/**
 * key may contain symbols such
 * e.g. onUpdate:modelValue -> "onUpdate:modelValue"
 */
export const escapeSymbolsRE = /[ !"#$%&'()*+,./:;<=>?@[\\\]^`{|}~]/g
function getEscapedKey(key: string) {
  return escapeSymbolsRE.test(key) ? JSON.stringify(key) : key
=======
>>>>>>> ae5a9323
}<|MERGE_RESOLUTION|>--- conflicted
+++ resolved
@@ -250,394 +250,8 @@
     })
   }
 
-<<<<<<< HEAD
-  /**
-   * await foo()
-   * -->
-   * ;(
-   *   ([__temp,__restore] = withAsyncContext(() => foo())),
-   *   await __temp,
-   *   __restore()
-   * )
-   *
-   * const a = await foo()
-   * -->
-   * const a = (
-   *   ([__temp, __restore] = withAsyncContext(() => foo())),
-   *   __temp = await __temp,
-   *   __restore(),
-   *   __temp
-   * )
-   */
-  function processAwait(
-    node: AwaitExpression,
-    needSemi: boolean,
-    isStatement: boolean
-  ) {
-    const argumentStart =
-      node.argument.extra && node.argument.extra.parenthesized
-        ? (node.argument.extra.parenStart as number)
-        : node.argument.start!
-
-    const argumentStr = source.slice(
-      argumentStart + startOffset,
-      node.argument.end! + startOffset
-    )
-
-    const containsNestedAwait = /\bawait\b/.test(argumentStr)
-
-    s.overwrite(
-      node.start! + startOffset,
-      argumentStart + startOffset,
-      `${needSemi ? `;` : ``}(\n  ([__temp,__restore] = ${helper(
-        `withAsyncContext`
-      )}(${containsNestedAwait ? `async ` : ``}() => `
-    )
-    s.appendLeft(
-      node.end! + startOffset,
-      `)),\n  ${isStatement ? `` : `__temp = `}await __temp,\n  __restore()${
-        isStatement ? `` : `,\n  __temp`
-      }\n)`
-    )
-  }
-
-  /**
-   * check defaults. If the default object is an object literal with only
-   * static properties, we can directly generate more optimized default
-   * declarations. Otherwise we will have to fallback to runtime merging.
-   */
-  function hasStaticWithDefaults() {
-    return (
-      propsRuntimeDefaults &&
-      propsRuntimeDefaults.type === 'ObjectExpression' &&
-      propsRuntimeDefaults.properties.every(
-        node =>
-          node.type !== 'SpreadElement' &&
-          (!node.computed || node.key.type.endsWith('Literal'))
-      )
-    )
-  }
-
-  function concatStrings(strs: Array<string | null | undefined | false>) {
-    return strs.filter((s): s is string => !!s).join(', ')
-  }
-
-  function genRuntimeProps() {
-    function genPropsFromTS() {
-      const keys = Object.keys(typeDeclaredProps)
-      if (!keys.length) return
-
-      const hasStaticDefaults = hasStaticWithDefaults()
-      const scriptSetupSource = scriptSetup!.content
-      let propsDecls = `{
-    ${keys
-      .map(key => {
-        let defaultString: string | undefined
-        const destructured = genDestructuredDefaultValue(
-          key,
-          typeDeclaredProps[key].type
-        )
-        if (destructured) {
-          defaultString = `default: ${destructured.valueString}${
-            destructured.needSkipFactory ? `, skipFactory: true` : ``
-          }`
-        } else if (hasStaticDefaults) {
-          const prop = (
-            propsRuntimeDefaults as ObjectExpression
-          ).properties.find(node => {
-            if (node.type === 'SpreadElement') return false
-            return resolveObjectKey(node.key, node.computed) === key
-          }) as ObjectProperty | ObjectMethod
-          if (prop) {
-            if (prop.type === 'ObjectProperty') {
-              // prop has corresponding static default value
-              defaultString = `default: ${scriptSetupSource.slice(
-                prop.value.start!,
-                prop.value.end!
-              )}`
-            } else {
-              defaultString = `${prop.async ? 'async ' : ''}${
-                prop.kind !== 'method' ? `${prop.kind} ` : ''
-              }default() ${scriptSetupSource.slice(
-                prop.body.start!,
-                prop.body.end!
-              )}`
-            }
-          }
-        }
-
-        const { type, required, skipCheck } = typeDeclaredProps[key]
-        const finalKey = getEscapedKey(key)
-        if (!isProd) {
-          return `${finalKey}: { ${concatStrings([
-            `type: ${toRuntimeTypeString(type)}`,
-            `required: ${required}`,
-            skipCheck && 'skipCheck: true',
-            defaultString
-          ])} }`
-        } else if (
-          type.some(
-            el =>
-              el === 'Boolean' ||
-              ((!hasStaticDefaults || defaultString) && el === 'Function')
-          )
-        ) {
-          // #4783 for boolean, should keep the type
-          // #7111 for function, if default value exists or it's not static, should keep it
-          // in production
-          return `${finalKey}: { ${concatStrings([
-            `type: ${toRuntimeTypeString(type)}`,
-            defaultString
-          ])} }`
-        } else {
-          // production: checks are useless
-          return `${finalKey}: ${defaultString ? `{ ${defaultString} }` : `{}`}`
-        }
-      })
-      .join(',\n    ')}\n  }`
-
-      if (propsRuntimeDefaults && !hasStaticDefaults) {
-        propsDecls = `${helper('mergeDefaults')}(${propsDecls}, ${source.slice(
-          propsRuntimeDefaults.start! + startOffset,
-          propsRuntimeDefaults.end! + startOffset
-        )})`
-      }
-      return propsDecls
-    }
-
-    function genModels() {
-      if (!hasDefineModelCall) return
-
-      let modelPropsDecl = ''
-      for (const [name, { type, options }] of Object.entries(modelDecls)) {
-        let skipCheck = false
-
-        let runtimeTypes = type && inferRuntimeType(type, declaredTypes)
-        if (runtimeTypes) {
-          const hasUnknownType = runtimeTypes.includes(UNKNOWN_TYPE)
-
-          runtimeTypes = runtimeTypes.filter(el => {
-            if (el === UNKNOWN_TYPE) return false
-            return isProd
-              ? el === 'Boolean' || (el === 'Function' && options)
-              : true
-          })
-          skipCheck = !isProd && hasUnknownType && runtimeTypes.length > 0
-        }
-
-        let runtimeType =
-          (runtimeTypes &&
-            runtimeTypes.length > 0 &&
-            toRuntimeTypeString(runtimeTypes)) ||
-          undefined
-
-        const codegenOptions = concatStrings([
-          runtimeType && `type: ${runtimeType}`,
-          skipCheck && 'skipCheck: true'
-        ])
-
-        let decl: string
-        if (runtimeType && options) {
-          decl = isTS
-            ? `{ ${codegenOptions}, ...${options} }`
-            : `Object.assign({ ${codegenOptions} }, ${options})`
-        } else {
-          decl = options || (runtimeType ? `{ ${codegenOptions} }` : '{}')
-        }
-        modelPropsDecl += `\n    ${JSON.stringify(name)}: ${decl},`
-      }
-      return `{${modelPropsDecl}\n  }`
-    }
-
-    let propsDecls: undefined | string
-    if (propsRuntimeDecl) {
-      propsDecls = scriptSetup!.content
-        .slice(propsRuntimeDecl.start!, propsRuntimeDecl.end!)
-        .trim()
-      if (propsDestructureDecl) {
-        const defaults: string[] = []
-        for (const key in propsDestructuredBindings) {
-          const d = genDestructuredDefaultValue(key)
-          const finalKey = getEscapedKey(key)
-          if (d)
-            defaults.push(
-              `${finalKey}: ${d.valueString}${
-                d.needSkipFactory ? `, __skip_${finalKey}: true` : ``
-              }`
-            )
-        }
-        if (defaults.length) {
-          propsDecls = `${helper(
-            `mergeDefaults`
-          )}(${propsDecls}, {\n  ${defaults.join(',\n  ')}\n})`
-        }
-      }
-    } else if (propsTypeDecl) {
-      propsDecls = genPropsFromTS()
-    }
-
-    const modelsDecls = genModels()
-
-    if (propsDecls && modelsDecls) {
-      return `${helper('mergeModels')}(${propsDecls}, ${modelsDecls})`
-    } else {
-      return modelsDecls || propsDecls
-    }
-  }
-
-  function genDestructuredDefaultValue(
-    key: string,
-    inferredType?: string[]
-  ):
-    | {
-        valueString: string
-        needSkipFactory: boolean
-      }
-    | undefined {
-    const destructured = propsDestructuredBindings[key]
-    const defaultVal = destructured && destructured.default
-    if (defaultVal) {
-      const value = scriptSetup!.content.slice(
-        defaultVal.start!,
-        defaultVal.end!
-      )
-
-      const unwrapped = unwrapTSNode(defaultVal)
-
-      if (
-        inferredType &&
-        inferredType.length &&
-        !inferredType.includes(UNKNOWN_TYPE)
-      ) {
-        const valueType = inferValueType(unwrapped)
-        if (valueType && !inferredType.includes(valueType)) {
-          error(
-            `Default value of prop "${key}" does not match declared type.`,
-            unwrapped
-          )
-        }
-      }
-
-      // If the default value is a function or is an identifier referencing
-      // external value, skip factory wrap. This is needed when using
-      // destructure w/ runtime declaration since we cannot safely infer
-      // whether tje expected runtime prop type is `Function`.
-      const needSkipFactory =
-        !inferredType &&
-        (isFunctionType(unwrapped) || unwrapped.type === 'Identifier')
-
-      const needFactoryWrap =
-        !needSkipFactory &&
-        !isLiteralNode(unwrapped) &&
-        !inferredType?.includes('Function')
-
-      return {
-        valueString: needFactoryWrap ? `() => (${value})` : value,
-        needSkipFactory
-      }
-    }
-  }
-
-  function genSetupPropsType(node: PropsDeclType) {
-    const scriptSource = node.__fromNormalScript
-      ? script!.content
-      : scriptSetup!.content
-    if (hasStaticWithDefaults()) {
-      // if withDefaults() is used, we need to remove the optional flags
-      // on props that have default values
-      let res = `{ `
-      const members = node.type === 'TSTypeLiteral' ? node.members : node.body
-      for (const m of members) {
-        if (
-          (m.type === 'TSPropertySignature' ||
-            m.type === 'TSMethodSignature') &&
-          m.typeAnnotation &&
-          m.key.type === 'Identifier'
-        ) {
-          if (
-            (propsRuntimeDefaults as ObjectExpression).properties.some(p => {
-              if (p.type === 'SpreadElement') return false
-              return (
-                resolveObjectKey(p.key, p.computed) ===
-                (m.key as Identifier).name
-              )
-            })
-          ) {
-            res +=
-              m.key.name +
-              (m.type === 'TSMethodSignature' ? '()' : '') +
-              scriptSource.slice(
-                m.typeAnnotation.start!,
-                m.typeAnnotation.end!
-              ) +
-              ', '
-          } else {
-            res += scriptSource.slice(m.start!, m.typeAnnotation.end!) + `, `
-          }
-        }
-      }
-      return (res.length ? res.slice(0, -2) : res) + ` }`
-    } else {
-      return scriptSource.slice(node.start!, node.end!)
-    }
-  }
-
-  function genRuntimeEmits() {
-    function genEmitsFromTS() {
-      return typeDeclaredEmits.size
-        ? `[${Array.from(typeDeclaredEmits)
-            .map(k => JSON.stringify(k))
-            .join(', ')}]`
-        : ``
-    }
-
-    let emitsDecl = ''
-    if (emitsRuntimeDecl) {
-      emitsDecl = scriptSetup!.content
-        .slice(emitsRuntimeDecl.start!, emitsRuntimeDecl.end!)
-        .trim()
-    } else if (emitsTypeDecl) {
-      emitsDecl = genEmitsFromTS()
-    }
-    if (hasDefineModelCall) {
-      let modelEmitsDecl = `[${Object.keys(modelDecls)
-        .map(n => JSON.stringify(`update:${n}`))
-        .join(', ')}]`
-      emitsDecl = emitsDecl
-        ? `${helper('mergeModels')}(${emitsDecl}, ${modelEmitsDecl})`
-        : modelEmitsDecl
-    }
-    return emitsDecl
-  }
-
-  // 0. parse both <script> and <script setup> blocks
-  const scriptAst =
-    script &&
-    parse(
-      script.content,
-      {
-        plugins,
-        sourceType: 'module'
-      },
-      scriptStartOffset!
-    )
-
-  const scriptSetupAst = parse(
-    scriptSetup.content,
-    {
-      plugins: [
-        ...plugins,
-        // allow top level await but only inside <script setup>
-        'topLevelAwait'
-      ],
-      sourceType: 'module'
-    },
-    startOffset
-  )
-=======
   const scriptAst = ctx.scriptAst
   const scriptSetupAst = ctx.scriptSetupAst!
->>>>>>> ae5a9323
 
   // 1.1 walk import delcarations of <script>
   if (scriptAst) {
@@ -1602,203 +1216,6 @@
   }
 }
 
-<<<<<<< HEAD
-function extractRuntimeProps(
-  node: TSTypeLiteral | TSInterfaceBody,
-  props: Record<string, PropTypeData>,
-  declaredTypes: Record<string, string[]>
-) {
-  const members = node.type === 'TSTypeLiteral' ? node.members : node.body
-  for (const m of members) {
-    if (
-      (m.type === 'TSPropertySignature' || m.type === 'TSMethodSignature') &&
-      (m.key.type === 'Identifier' || m.key.type === 'StringLiteral')
-    ) {
-      let type: string[] | undefined
-      let skipCheck = false
-      const keyName = m.key.type === 'StringLiteral' ? m.key.value : m.key.name
-      if (m.type === 'TSMethodSignature') {
-        type = ['Function']
-      } else if (m.typeAnnotation) {
-        type = inferRuntimeType(m.typeAnnotation.typeAnnotation, declaredTypes)
-        // skip check for result containing unknown types
-        if (type.includes(UNKNOWN_TYPE)) {
-          if (type.includes('Boolean') || type.includes('Function')) {
-            type = type.filter(t => t !== UNKNOWN_TYPE)
-            skipCheck = true
-          } else {
-            type = ['null']
-          }
-        }
-      }
-      props[keyName] = {
-        key: keyName,
-        required: !m.optional,
-        type: type || [`null`],
-        skipCheck
-      }
-    }
-  }
-}
-
-const UNKNOWN_TYPE = 'Unknown'
-
-function inferRuntimeType(
-  node: TSType,
-  declaredTypes: Record<string, string[]>
-): string[] {
-  switch (node.type) {
-    case 'TSStringKeyword':
-      return ['String']
-    case 'TSNumberKeyword':
-      return ['Number']
-    case 'TSBooleanKeyword':
-      return ['Boolean']
-    case 'TSObjectKeyword':
-      return ['Object']
-    case 'TSNullKeyword':
-      return ['null']
-    case 'TSTypeLiteral': {
-      // TODO (nice to have) generate runtime property validation
-      const types = new Set<string>()
-      for (const m of node.members) {
-        if (
-          m.type === 'TSCallSignatureDeclaration' ||
-          m.type === 'TSConstructSignatureDeclaration'
-        ) {
-          types.add('Function')
-        } else {
-          types.add('Object')
-        }
-      }
-      return types.size ? Array.from(types) : ['Object']
-    }
-    case 'TSFunctionType':
-      return ['Function']
-    case 'TSArrayType':
-    case 'TSTupleType':
-      // TODO (nice to have) generate runtime element type/length checks
-      return ['Array']
-
-    case 'TSLiteralType':
-      switch (node.literal.type) {
-        case 'StringLiteral':
-          return ['String']
-        case 'BooleanLiteral':
-          return ['Boolean']
-        case 'NumericLiteral':
-        case 'BigIntLiteral':
-          return ['Number']
-        default:
-          return [UNKNOWN_TYPE]
-      }
-
-    case 'TSTypeReference':
-      if (node.typeName.type === 'Identifier') {
-        if (declaredTypes[node.typeName.name]) {
-          return declaredTypes[node.typeName.name]
-        }
-        switch (node.typeName.name) {
-          case 'Array':
-          case 'Function':
-          case 'Object':
-          case 'Set':
-          case 'Map':
-          case 'WeakSet':
-          case 'WeakMap':
-          case 'Date':
-          case 'Promise':
-            return [node.typeName.name]
-
-          // TS built-in utility types
-          // https://www.typescriptlang.org/docs/handbook/utility-types.html
-          case 'Partial':
-          case 'Required':
-          case 'Readonly':
-          case 'Record':
-          case 'Pick':
-          case 'Omit':
-          case 'InstanceType':
-            return ['Object']
-
-          case 'Uppercase':
-          case 'Lowercase':
-          case 'Capitalize':
-          case 'Uncapitalize':
-            return ['String']
-
-          case 'Parameters':
-          case 'ConstructorParameters':
-            return ['Array']
-
-          case 'NonNullable':
-            if (node.typeParameters && node.typeParameters.params[0]) {
-              return inferRuntimeType(
-                node.typeParameters.params[0],
-                declaredTypes
-              ).filter(t => t !== 'null')
-            }
-            break
-          case 'Extract':
-            if (node.typeParameters && node.typeParameters.params[1]) {
-              return inferRuntimeType(
-                node.typeParameters.params[1],
-                declaredTypes
-              )
-            }
-            break
-          case 'Exclude':
-          case 'OmitThisParameter':
-            if (node.typeParameters && node.typeParameters.params[0]) {
-              return inferRuntimeType(
-                node.typeParameters.params[0],
-                declaredTypes
-              )
-            }
-            break
-        }
-      }
-      // cannot infer, fallback to UNKNOWN: ThisParameterType
-      return [UNKNOWN_TYPE]
-
-    case 'TSParenthesizedType':
-      return inferRuntimeType(node.typeAnnotation, declaredTypes)
-
-    case 'TSUnionType':
-      return flattenTypes(node.types, declaredTypes)
-    case 'TSIntersectionType': {
-      return flattenTypes(node.types, declaredTypes).filter(
-        t => t !== UNKNOWN_TYPE
-      )
-    }
-
-    case 'TSSymbolKeyword':
-      return ['Symbol']
-
-    default:
-      return [UNKNOWN_TYPE] // no runtime check
-  }
-}
-
-function flattenTypes(
-  types: TSType[],
-  declaredTypes: Record<string, string[]>
-): string[] {
-  return [
-    ...new Set(
-      ([] as string[]).concat(
-        ...types.map(t => inferRuntimeType(t, declaredTypes))
-      )
-    )
-  ]
-}
-
-function toRuntimeTypeString(types: string[]) {
-  return types.length > 1 ? `[${types.join(', ')}]` : types[0]
-}
-
-=======
->>>>>>> ae5a9323
 function inferEnumType(node: TSEnumDeclaration): string[] {
   const types = new Set<string>()
   for (const m of node.members) {
@@ -1878,270 +1295,6 @@
       }
       return false
   }
-<<<<<<< HEAD
-}
-
-function isLiteralNode(node: Node) {
-  return node.type.endsWith('Literal')
-}
-
-/**
- * Analyze bindings in normal `<script>`
- * Note that `compileScriptSetup` already analyzes bindings as part of its
- * compilation process so this should only be used on single `<script>` SFCs.
- */
-function analyzeScriptBindings(ast: Statement[]): BindingMetadata {
-  for (const node of ast) {
-    if (
-      node.type === 'ExportDefaultDeclaration' &&
-      node.declaration.type === 'ObjectExpression'
-    ) {
-      return analyzeBindingsFromOptions(node.declaration)
-    }
-  }
-  return {}
-}
-
-function analyzeBindingsFromOptions(node: ObjectExpression): BindingMetadata {
-  const bindings: BindingMetadata = {}
-  // #3270, #3275
-  // mark non-script-setup so we don't resolve components/directives from these
-  Object.defineProperty(bindings, '__isScriptSetup', {
-    enumerable: false,
-    value: false
-  })
-  for (const property of node.properties) {
-    if (
-      property.type === 'ObjectProperty' &&
-      !property.computed &&
-      property.key.type === 'Identifier'
-    ) {
-      // props
-      if (property.key.name === 'props') {
-        // props: ['foo']
-        // props: { foo: ... }
-        for (const key of getObjectOrArrayExpressionKeys(property.value)) {
-          bindings[key] = BindingTypes.PROPS
-        }
-      }
-
-      // inject
-      else if (property.key.name === 'inject') {
-        // inject: ['foo']
-        // inject: { foo: {} }
-        for (const key of getObjectOrArrayExpressionKeys(property.value)) {
-          bindings[key] = BindingTypes.OPTIONS
-        }
-      }
-
-      // computed & methods
-      else if (
-        property.value.type === 'ObjectExpression' &&
-        (property.key.name === 'computed' || property.key.name === 'methods')
-      ) {
-        // methods: { foo() {} }
-        // computed: { foo() {} }
-        for (const key of getObjectExpressionKeys(property.value)) {
-          bindings[key] = BindingTypes.OPTIONS
-        }
-      }
-    }
-
-    // setup & data
-    else if (
-      property.type === 'ObjectMethod' &&
-      property.key.type === 'Identifier' &&
-      (property.key.name === 'setup' || property.key.name === 'data')
-    ) {
-      for (const bodyItem of property.body.body) {
-        // setup() {
-        //   return {
-        //     foo: null
-        //   }
-        // }
-        if (
-          bodyItem.type === 'ReturnStatement' &&
-          bodyItem.argument &&
-          bodyItem.argument.type === 'ObjectExpression'
-        ) {
-          for (const key of getObjectExpressionKeys(bodyItem.argument)) {
-            bindings[key] =
-              property.key.name === 'setup'
-                ? BindingTypes.SETUP_MAYBE_REF
-                : BindingTypes.DATA
-          }
-        }
-      }
-    }
-  }
-
-  return bindings
-}
-
-function getObjectExpressionKeys(node: ObjectExpression): string[] {
-  const keys = []
-  for (const prop of node.properties) {
-    if (prop.type === 'SpreadElement') continue
-    const key = resolveObjectKey(prop.key, prop.computed)
-    if (key) keys.push(String(key))
-  }
-  return keys
-}
-
-function getArrayExpressionKeys(node: ArrayExpression): string[] {
-  const keys = []
-  for (const element of node.elements) {
-    if (element && element.type === 'StringLiteral') {
-      keys.push(element.value)
-    }
-  }
-  return keys
-}
-
-function getObjectOrArrayExpressionKeys(value: Node): string[] {
-  if (value.type === 'ArrayExpression') {
-    return getArrayExpressionKeys(value)
-  }
-  if (value.type === 'ObjectExpression') {
-    return getObjectExpressionKeys(value)
-  }
-  return []
-}
-
-const templateUsageCheckCache = createCache<string>()
-
-function resolveTemplateUsageCheckString(sfc: SFCDescriptor) {
-  const { content, ast } = sfc.template!
-  const cached = templateUsageCheckCache.get(content)
-  if (cached) {
-    return cached
-  }
-
-  let code = ''
-  transform(createRoot([ast]), {
-    nodeTransforms: [
-      node => {
-        if (node.type === NodeTypes.ELEMENT) {
-          if (
-            !parserOptions.isNativeTag!(node.tag) &&
-            !parserOptions.isBuiltInComponent!(node.tag)
-          ) {
-            code += `,${camelize(node.tag)},${capitalize(camelize(node.tag))}`
-          }
-          for (let i = 0; i < node.props.length; i++) {
-            const prop = node.props[i]
-            if (prop.type === NodeTypes.DIRECTIVE) {
-              if (!isBuiltInDir(prop.name)) {
-                code += `,v${capitalize(camelize(prop.name))}`
-              }
-              if (prop.exp) {
-                code += `,${processExp(
-                  (prop.exp as SimpleExpressionNode).content,
-                  prop.name
-                )}`
-              }
-            }
-          }
-        } else if (node.type === NodeTypes.INTERPOLATION) {
-          code += `,${processExp(
-            (node.content as SimpleExpressionNode).content
-          )}`
-        }
-      }
-    ]
-  })
-
-  code += ';'
-  templateUsageCheckCache.set(content, code)
-  return code
-}
-
-const forAliasRE = /([\s\S]*?)\s+(?:in|of)\s+([\s\S]*)/
-
-function processExp(exp: string, dir?: string): string {
-  if (/ as\s+\w|<.*>|:/.test(exp)) {
-    if (dir === 'slot') {
-      exp = `(${exp})=>{}`
-    } else if (dir === 'on') {
-      exp = `()=>{return ${exp}}`
-    } else if (dir === 'for') {
-      const inMatch = exp.match(forAliasRE)
-      if (inMatch) {
-        const [, LHS, RHS] = inMatch
-        return processExp(`(${LHS})=>{}`) + processExp(RHS)
-      }
-    }
-    let ret = ''
-    // has potential type cast or generic arguments that uses types
-    const ast = parseExpression(exp, { plugins: ['typescript'] })
-    walkIdentifiers(ast, node => {
-      ret += `,` + node.name
-    })
-    return ret
-  }
-  return stripStrings(exp)
-}
-
-function stripStrings(exp: string) {
-  return exp
-    .replace(/'[^']*'|"[^"]*"/g, '')
-    .replace(/`[^`]+`/g, stripTemplateString)
-}
-
-function stripTemplateString(str: string): string {
-  const interpMatch = str.match(/\${[^}]+}/g)
-  if (interpMatch) {
-    return interpMatch.map(m => m.slice(2, -1)).join(',')
-  }
-  return ''
-}
-
-function isImportUsed(local: string, sfc: SFCDescriptor): boolean {
-  return new RegExp(
-    // #4274 escape $ since it's a special char in regex
-    // (and is the only regex special char that is valid in identifiers)
-    `[^\\w$_]${local.replace(/\$/g, '\\$')}[^\\w$_]`
-  ).test(resolveTemplateUsageCheckString(sfc))
-}
-
-/**
- * Note: this comparison assumes the prev/next script are already identical,
- * and only checks the special case where <script setup lang="ts"> unused import
- * pruning result changes due to template changes.
- */
-export function hmrShouldReload(
-  prevImports: Record<string, ImportBinding>,
-  next: SFCDescriptor
-): boolean {
-  if (
-    !next.scriptSetup ||
-    (next.scriptSetup.lang !== 'ts' && next.scriptSetup.lang !== 'tsx')
-  ) {
-    return false
-  }
-
-  // for each previous import, check if its used status remain the same based on
-  // the next descriptor's template
-  for (const key in prevImports) {
-    // if an import was previous unused, but now is used, we need to force
-    // reload so that the script now includes that import.
-    if (!prevImports[key].isUsedInTemplate && isImportUsed(key, next)) {
-      return true
-    }
-  }
-
-  return false
-}
-
-export function resolveObjectKey(node: Node, computed: boolean) {
-  switch (node.type) {
-    case 'StringLiteral':
-    case 'NumericLiteral':
-      return node.value
-    case 'Identifier':
-      if (!computed) return node.name
-  }
-  return undefined
 }
 
 /**
@@ -2151,6 +1304,4 @@
 export const escapeSymbolsRE = /[ !"#$%&'()*+,./:;<=>?@[\\\]^`{|}~]/g
 function getEscapedKey(key: string) {
   return escapeSymbolsRE.test(key) ? JSON.stringify(key) : key
-=======
->>>>>>> ae5a9323
 }