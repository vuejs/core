import {
  NodeTypes,
  ElementNode,
  SourceLocation,
  CompilerError,
  TextModes,
  BindingMetadata,
  AttributeNode,
  DirectiveNode,
  SimpleExpressionNode
} from '@vue/compiler-core'
import * as CompilerDOM from '@vue/compiler-dom'
import { RawSourceMap, SourceMapGenerator } from 'source-map-js'
import { TemplateCompiler } from './compileTemplate'
import { parseCssVars } from './style/cssVars'
import { createCache } from './cache'
import { ImportBinding } from './compileScript'
import { isImportUsed } from './script/importUsageCheck'

export const DEFAULT_FILENAME = 'anonymous.vue'

export interface SFCParseOptions {
  filename?: string
  sourceMap?: boolean
  sourceRoot?: string
  pad?: boolean | 'line' | 'space'
  ignoreEmpty?: boolean
  compiler?: TemplateCompiler
}

export interface SFCBlock {
  type: string
  content: string
  attrs: Record<string, string | true>
  loc: SourceLocation
  map?: RawSourceMap
  lang?: string
  src?: string
}

export interface SFCTemplateBlock extends SFCBlock {
  type: 'template'
  ast: ElementNode
}

export interface SFCScriptBlock extends SFCBlock {
  type: 'script'
  setup?: string | boolean
  bindings?: BindingMetadata
  imports?: Record<string, ImportBinding>
  scriptAst?: import('@babel/types').Statement[]
  scriptSetupAst?: import('@babel/types').Statement[]
  warnings?: string[]
  /**
   * Fully resolved dependency file paths (unix slashes) with imported types
   * used in macros, used for HMR cache busting in @vitejs/plugin-vue and
   * vue-loader.
   */
  deps?: string[]
}

export interface SFCStyleBlock extends SFCBlock {
  type: 'style'
  scoped?: boolean
  module?: string | boolean
}

export interface SFCDescriptor {
  filename: string
  source: string
  template: SFCTemplateBlock | null
  script: SFCScriptBlock | null
  scriptSetup: SFCScriptBlock | null
  styles: SFCStyleBlock[]
  ceStyleAttrs: Array<AttributeNode | DirectiveNode>[]
  customBlocks: SFCBlock[]
  cssVars: string[]
  /**
   * whether the SFC uses :slotted() modifier.
   * this is used as a compiler optimization hint.
   */
  slotted: boolean

  /**
   * compare with an existing descriptor to determine whether HMR should perform
   * a reload vs. re-render.
   *
   * Note: this comparison assumes the prev/next script are already identical,
   * and only checks the special case where <script setup lang="ts"> unused import
   * pruning result changes due to template changes.
   */
  shouldForceReload: (prevImports: Record<string, ImportBinding>) => boolean
}

export interface SFCParseResult {
  descriptor: SFCDescriptor
  errors: (CompilerError | SyntaxError)[]
}

export const parseCache = createCache<SFCParseResult>()

export function parse(
  source: string,
  {
    sourceMap = true,
    filename = DEFAULT_FILENAME,
    sourceRoot = '',
    pad = false,
    ignoreEmpty = true,
    compiler = CompilerDOM
  }: SFCParseOptions = {}
): SFCParseResult {
  const sourceKey =
    source + sourceMap + filename + sourceRoot + pad + compiler.parse
  const cache = parseCache.get(sourceKey)
  if (cache) {
    return cache
  }

  const descriptor: SFCDescriptor = {
    filename,
    source,
    template: null,
    script: null,
    scriptSetup: null,
    styles: [],
    ceStyleAttrs: [],
    customBlocks: [],
    cssVars: [],
    slotted: false,
    shouldForceReload: prevImports => hmrShouldReload(prevImports, descriptor)
  }

  const errors: (CompilerError | SyntaxError)[] = []
  const ast = compiler.parse(source, {
    // there are no components at SFC parsing level
    isNativeTag: () => true,
    // preserve all whitespaces
    isPreTag: () => true,
    getTextMode: ({ tag, props }, parent) => {
      // all top level elements except <template> are parsed as raw text
      // containers
      if (
        (!parent && tag !== 'template') ||
        // <template lang="xxx"> should also be treated as raw text
        (tag === 'template' &&
          props.some(
            p =>
              p.type === NodeTypes.ATTRIBUTE &&
              p.name === 'lang' &&
              p.value &&
              p.value.content &&
              p.value.content !== 'html'
          ))
      ) {
        return TextModes.RAWTEXT
      } else {
        return TextModes.DATA
      }
    },
    onError: e => {
      errors.push(e)
    }
  })
  ast.children.forEach(node => {
    if (node.type !== NodeTypes.ELEMENT) {
      return
    }
    // we only want to keep the nodes that are not empty (when the tag is not a template)
    if (
      ignoreEmpty &&
      node.tag !== 'template' &&
      isEmpty(node) &&
      !hasSrc(node)
    ) {
      return
    }
    switch (node.tag) {
      case 'template':
        if (!descriptor.template) {
          const templateBlock = (descriptor.template = createBlock(
            node,
            source,
            false
          ) as SFCTemplateBlock)
          templateBlock.ast = node

          // warn against 2.x <template functional>
          if (templateBlock.attrs.functional) {
            const err = new SyntaxError(
              `<template functional> is no longer supported in Vue 3, since ` +
                `functional components no longer have significant performance ` +
                `difference from stateful ones. Just use a normal <template> ` +
                `instead.`
            ) as CompilerError
            err.loc = node.props.find(p => p.name === 'functional')!.loc
            errors.push(err)
          }
        } else {
          errors.push(createDuplicateBlockError(node))
        }
        break
      case 'script':
        const scriptBlock = createBlock(node, source, pad) as SFCScriptBlock
        const isSetup = !!scriptBlock.attrs.setup
        if (isSetup && !descriptor.scriptSetup) {
          descriptor.scriptSetup = scriptBlock
          break
        }
        if (!isSetup && !descriptor.script) {
          descriptor.script = scriptBlock
          break
        }
        errors.push(createDuplicateBlockError(node, isSetup))
        break
      case 'style':
        const styleBlock = createBlock(node, source, pad) as SFCStyleBlock
        if (styleBlock.attrs.vars) {
          errors.push(
            new SyntaxError(
              `<style vars> has been replaced by a new proposal: ` +
                `https://github.com/vuejs/rfcs/pull/231`
            )
          )
        }
        descriptor.styles.push(styleBlock)
        // ce style attrs
        setPropsNodeForStyleAttrs(descriptor, node.props)
        break
      default:
        descriptor.customBlocks.push(createBlock(node, source, pad))
        break
    }
  })
  if (!descriptor.template && !descriptor.script && !descriptor.scriptSetup) {
    errors.push(
      new SyntaxError(
        `At least one <template> or <script> is required in a single file component.`
      )
    )
  }
  if (descriptor.scriptSetup) {
    if (descriptor.scriptSetup.src) {
      errors.push(
        new SyntaxError(
          `<script setup> cannot use the "src" attribute because ` +
            `its syntax will be ambiguous outside of the component.`
        )
      )
      descriptor.scriptSetup = null
    }
    if (descriptor.script && descriptor.script.src) {
      errors.push(
        new SyntaxError(
          `<script> cannot use the "src" attribute when <script setup> is ` +
            `also present because they must be processed together.`
        )
      )
      descriptor.script = null
    }
  }

  // dedent pug/jade templates
  let templateColumnOffset = 0
  if (
    descriptor.template &&
    (descriptor.template.lang === 'pug' || descriptor.template.lang === 'jade')
  ) {
    ;[descriptor.template.content, templateColumnOffset] = dedent(
      descriptor.template.content
    )
  }

  if (sourceMap) {
    const genMap = (block: SFCBlock | null, columnOffset = 0) => {
      if (block && !block.src) {
        block.map = generateSourceMap(
          filename,
          source,
          block.content,
          sourceRoot,
          !pad || block.type === 'template' ? block.loc.start.line - 1 : 0,
          columnOffset
        )
      }
    }
    genMap(descriptor.template, templateColumnOffset)
    genMap(descriptor.script)
    descriptor.styles.forEach(s => genMap(s))
    descriptor.customBlocks.forEach(s => genMap(s))
  }

  // parse CSS vars
  descriptor.cssVars = parseCssVars(descriptor)

  // check if the SFC uses :slotted
  const slottedRE = /(?:::v-|:)slotted\(/
  descriptor.slotted = descriptor.styles.some(
    s => s.scoped && slottedRE.test(s.content)
  )

  const result = {
    descriptor,
    errors
  }
  parseCache.set(sourceKey, result)
  return result
}

function createDuplicateBlockError(
  node: ElementNode,
  isScriptSetup = false
): CompilerError {
  const err = new SyntaxError(
    `Single file component can contain only one <${node.tag}${
      isScriptSetup ? ` setup` : ``
    }> element`
  ) as CompilerError
  err.loc = node.loc
  return err
}

function createBlock(
  node: ElementNode,
  source: string,
  pad: SFCParseOptions['pad']
): SFCBlock {
  const type = node.tag
  let { start, end } = node.loc
  let content = ''
  if (node.children.length) {
    start = node.children[0].loc.start
    end = node.children[node.children.length - 1].loc.end
    content = source.slice(start.offset, end.offset)
  } else {
    const offset = node.loc.source.indexOf(`</`)
    if (offset > -1) {
      start = {
        line: start.line,
        column: start.column + offset,
        offset: start.offset + offset
      }
    }
    end = { ...start }
  }
  const loc = {
    source: content,
    start,
    end
  }
  const attrs: Record<string, string | true> = {}
  const block: SFCBlock = {
    type,
    content,
    loc,
    attrs
  }
  if (pad) {
    block.content = padContent(source, block, pad) + block.content
  }
  node.props.forEach(p => {
    if (p.type === NodeTypes.ATTRIBUTE) {
      attrs[p.name] = p.value ? p.value.content || true : true
      if (p.name === 'lang') {
        block.lang = p.value && p.value.content
      } else if (p.name === 'src') {
        block.src = p.value && p.value.content
      } else if (type === 'style') {
        if (p.name === 'scoped') {
          ;(block as SFCStyleBlock).scoped = true
        } else if (p.name === 'module') {
          ;(block as SFCStyleBlock).module = attrs[p.name]
        }
      } else if (type === 'script' && p.name === 'setup') {
        ;(block as SFCScriptBlock).setup = attrs.setup
      }
    }
  })
  return block
}

const splitRE = /\r?\n/g
const emptyRE = /^(?:\/\/)?\s*$/
const replaceRE = /./g

function generateSourceMap(
  filename: string,
  source: string,
  generated: string,
  sourceRoot: string,
  lineOffset: number,
  columnOffset: number
): RawSourceMap {
  const map = new SourceMapGenerator({
    file: filename.replace(/\\/g, '/'),
    sourceRoot: sourceRoot.replace(/\\/g, '/')
  })
  map.setSourceContent(filename, source)
  generated.split(splitRE).forEach((line, index) => {
    if (!emptyRE.test(line)) {
      const originalLine = index + 1 + lineOffset
      const generatedLine = index + 1
      for (let i = 0; i < line.length; i++) {
        if (!/\s/.test(line[i])) {
          map.addMapping({
            source: filename,
            original: {
              line: originalLine,
              column: i + columnOffset
            },
            generated: {
              line: generatedLine,
              column: i
            }
          })
        }
      }
    }
  })
  return JSON.parse(map.toString())
}

function padContent(
  content: string,
  block: SFCBlock,
  pad: SFCParseOptions['pad']
): string {
  content = content.slice(0, block.loc.start.offset)
  if (pad === 'space') {
    return content.replace(replaceRE, ' ')
  } else {
    const offset = content.split(splitRE).length
    const padChar = block.type === 'script' && !block.lang ? '//\n' : '\n'
    return Array(offset).join(padChar)
  }
}

function hasSrc(node: ElementNode) {
  return node.props.some(p => {
    if (p.type !== NodeTypes.ATTRIBUTE) {
      return false
    }
    return p.name === 'src'
  })
}

/**
 * Returns true if the node has no children
 * once the empty text nodes (trimmed content) have been filtered out.
 */
function isEmpty(node: ElementNode) {
  for (let i = 0; i < node.children.length; i++) {
    const child = node.children[i]
    if (child.type !== NodeTypes.TEXT || child.content.trim() !== '') {
      return false
    }
  }
  return true
}

/**
 * Note: this comparison assumes the prev/next script are already identical,
 * and only checks the special case where <script setup lang="ts"> unused import
 * pruning result changes due to template changes.
 */
export function hmrShouldReload(
  prevImports: Record<string, ImportBinding>,
  next: SFCDescriptor
): boolean {
  if (
    !next.scriptSetup ||
    (next.scriptSetup.lang !== 'ts' && next.scriptSetup.lang !== 'tsx')
  ) {
    return false
  }

  // for each previous import, check if its used status remain the same based on
  // the next descriptor's template
  for (const key in prevImports) {
    // if an import was previous unused, but now is used, we need to force
    // reload so that the script now includes that import.
    if (!prevImports[key].isUsedInTemplate && isImportUsed(key, next)) {
      return true
    }
  }

  return false
}
<<<<<<< HEAD
function setPropsNodeForStyleAttrs(
  descriptor: SFCDescriptor,
  props: Array<AttributeNode | DirectiveNode>
) {
  const propsArr = props.filter(prop => {
    // skip scoped and lang
    if (prop.type === 6 && (prop.name === 'scoped' || prop.name === 'lang')) {
      return false
    }
    return !(
      prop.type === 7 &&
      (((prop as DirectiveNode).arg! as SimpleExpressionNode).content ===
        'scoped' ||
        ((prop as DirectiveNode).arg! as SimpleExpressionNode).content ===
          'lang')
    )
  })

  if (propsArr.length > 0) {
    descriptor.ceStyleAttrs.push(propsArr)
  }
=======

/**
 * Dedent a string.
 *
 * This removes any whitespace that is common to all lines in the string from
 * each line in the string.
 */
function dedent(s: string): [string, number] {
  const lines = s.split('\n')
  const minIndent = lines.reduce(function (minIndent, line) {
    if (line.trim() === '') {
      return minIndent
    }
    const indent = line.match(/^\s*/)?.[0]?.length || 0
    return Math.min(indent, minIndent)
  }, Infinity)
  if (minIndent === 0) {
    return [s, minIndent]
  }
  return [
    lines
      .map(function (line) {
        return line.slice(minIndent)
      })
      .join('\n'),
    minIndent
  ]
>>>>>>> af909b7d
}<|MERGE_RESOLUTION|>--- conflicted
+++ resolved
@@ -486,7 +486,6 @@
 
   return false
 }
-<<<<<<< HEAD
 function setPropsNodeForStyleAttrs(
   descriptor: SFCDescriptor,
   props: Array<AttributeNode | DirectiveNode>
@@ -508,7 +507,7 @@
   if (propsArr.length > 0) {
     descriptor.ceStyleAttrs.push(propsArr)
   }
-=======
+}
 
 /**
  * Dedent a string.
@@ -536,5 +535,4 @@
       .join('\n'),
     minIndent
   ]
->>>>>>> af909b7d
 }