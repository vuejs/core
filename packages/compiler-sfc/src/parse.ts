--- conflicted
+++ resolved
@@ -4,11 +4,7 @@
   type SourceLocation,
   type CompilerError,
   TextModes,
-<<<<<<< HEAD
-  type BindingMetadata
-=======
-  BindingMetadata,
->>>>>>> 3ee3d266
+  type BindingMetadata,
 } from '@vue/compiler-core'
 import * as CompilerDOM from '@vue/compiler-dom'
 import { type RawSourceMap, SourceMapGenerator } from 'source-map-js'
