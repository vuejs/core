<<<<<<< HEAD
import postcss, { Message, ProcessOptions, Result, SourceMap } from 'postcss'
=======
import postcss, { ProcessOptions, Result, SourceMap, Message } from 'postcss'
import LazyResult from 'postcss/lib/lazy-result'
>>>>>>> 4e23edae
import trimPlugin from './stylePluginTrim'
import scopedPlugin from './stylePluginScoped'
import {
  processors,
  StylePreprocessor,
  StylePreprocessorResults,
  PreprocessLang
} from './stylePreprocessors'
import { RawSourceMap } from 'source-map'
import { cssVarsPlugin } from './cssVars'
import LazyResult from 'postcss/lib/lazy-result'

export interface SFCStyleCompileOptions {
  source: string
  filename: string
  id: string
  scoped?: boolean
  trim?: boolean
  isProd?: boolean
  inMap?: RawSourceMap
  preprocessLang?: PreprocessLang
  preprocessOptions?: any
  preprocessCustomRequire?: (id: string) => any
  postcssOptions?: any
  postcssPlugins?: any[]
  /**
   * @deprecated
   */
  map?: RawSourceMap
}

/**
 * Aligns with postcss-modules
 * https://github.com/css-modules/postcss-modules
 */
export interface CSSModulesOptions {
  scopeBehaviour?: 'global' | 'local'
  generateScopedName?:
    | string
    | ((name: string, filename: string, css: string) => string)
  hashPrefix?: string
  localsConvention?: 'camelCase' | 'camelCaseOnly' | 'dashes' | 'dashesOnly'
  exportGlobals?: boolean
  globalModulePaths?: string[]
}

export interface SFCAsyncStyleCompileOptions extends SFCStyleCompileOptions {
  isAsync?: boolean
  // css modules support, note this requires async so that we can get the
  // resulting json
  modules?: boolean
  modulesOptions?: CSSModulesOptions
}

export interface SFCStyleCompileResults {
  code: string
  map: RawSourceMap | undefined
  rawResult: Result | LazyResult | undefined
  errors: Error[]
  modules?: Record<string, string>
  dependencies: Set<string>
}

export function compileStyle(
  options: SFCStyleCompileOptions
): SFCStyleCompileResults {
  return doCompileStyle({
    ...options,
    isAsync: false
  }) as SFCStyleCompileResults
}

export function compileStyleAsync(
  options: SFCAsyncStyleCompileOptions
): Promise<SFCStyleCompileResults> {
  return doCompileStyle({ ...options, isAsync: true }) as Promise<
    SFCStyleCompileResults
  >
}

export function doCompileStyle(
  options: SFCAsyncStyleCompileOptions
): SFCStyleCompileResults | Promise<SFCStyleCompileResults> {
  const {
    filename,
    id,
    scoped = false,
    trim = true,
    isProd = false,
    modules = false,
    modulesOptions = {},
    preprocessLang,
    postcssOptions,
    postcssPlugins
  } = options
  const preprocessor = preprocessLang && processors[preprocessLang]
  const preProcessedSource = preprocessor && preprocess(options, preprocessor)
  const map = preProcessedSource
    ? preProcessedSource.map
    : options.inMap || options.map
  const source = preProcessedSource ? preProcessedSource.code : options.source

  const shortId = id.replace(/^data-v-/, '')
  const longId = `data-v-${shortId}`

  const plugins = (postcssPlugins || []).slice()
  plugins.unshift(cssVarsPlugin({ id: shortId, isProd }))
  if (trim) {
    plugins.push(trimPlugin())
  }
  if (scoped) {
    plugins.push(scopedPlugin(longId))
  }
  let cssModules: Record<string, string> | undefined
  if (modules) {
    if (__GLOBAL__ || __ESM_BROWSER__) {
      throw new Error(
        '[@vue/compiler-sfc] `modules` option is not supported in the browser build.'
      )
    }
    if (!options.isAsync) {
      throw new Error(
        '[@vue/compiler-sfc] `modules` option can only be used with compileStyleAsync().'
      )
    }
    plugins.push(
      require('postcss-modules')({
        ...modulesOptions,
        getJSON: (_cssFileName: string, json: Record<string, string>) => {
          cssModules = json
        }
      })
    )
  }

  const postCSSOptions: ProcessOptions = {
    ...postcssOptions,
    to: filename,
    from: filename
  }
  if (map) {
    postCSSOptions.map = {
      inline: false,
      annotation: false,
      prev: map
    }
  }

  let result: LazyResult | undefined
  let code: string | undefined
  let outMap: SourceMap | undefined
  // stylus output include plain css. so need remove the repeat item
  const dependencies = new Set(
    preProcessedSource ? preProcessedSource.dependencies : []
  )
  // sass has filename self when provided filename option
  dependencies.delete(filename)

  const errors: Error[] = []
  if (preProcessedSource && preProcessedSource.errors.length) {
    errors.push(...preProcessedSource.errors)
  }

  const recordPlainCssDependencies = (messages: Message[]) => {
    messages.forEach(msg => {
      if (msg.type === 'dependency') {
        // postcss output path is absolute position path
        dependencies.add(msg.file)
      }
    })
    return dependencies
  }

  try {
    result = postcss(plugins).process(source, postCSSOptions)

    // In async mode, return a promise.
    if (options.isAsync) {
      return result
        .then(result => ({
          code: result.css || '',
          map: result.map && (result.map.toJSON() as any),
          errors,
          modules: cssModules,
          rawResult: result,
          dependencies: recordPlainCssDependencies(result.messages)
        }))
        .catch(error => ({
          code: '',
          map: undefined,
          errors: [...errors, error],
          rawResult: undefined,
          dependencies
        }))
    }

    recordPlainCssDependencies(result.messages)
    // force synchronous transform (we know we only have sync plugins)
    code = result.css
    outMap = result.map
  } catch (e) {
    errors.push(e)
  }

  return {
    code: code || ``,
    map: outMap && (outMap.toJSON() as any),
    errors,
    rawResult: result,
    dependencies
  }
}

function preprocess(
  options: SFCStyleCompileOptions,
  preprocessor: StylePreprocessor
): StylePreprocessorResults {
  if ((__ESM_BROWSER__ || __GLOBAL__) && !options.preprocessCustomRequire) {
    throw new Error(
      `[@vue/compiler-sfc] Style preprocessing in the browser build must ` +
        `provide the \`preprocessCustomRequire\` option to return the in-browser ` +
        `version of the preprocessor.`
    )
  }

  return preprocessor(
    options.source,
    options.inMap || options.map,
    {
      filename: options.filename,
      ...options.preprocessOptions
    },
    options.preprocessCustomRequire
  )
}<|MERGE_RESOLUTION|>--- conflicted
+++ resolved
@@ -1,9 +1,5 @@
-<<<<<<< HEAD
-import postcss, { Message, ProcessOptions, Result, SourceMap } from 'postcss'
-=======
 import postcss, { ProcessOptions, Result, SourceMap, Message } from 'postcss'
 import LazyResult from 'postcss/lib/lazy-result'
->>>>>>> 4e23edae
 import trimPlugin from './stylePluginTrim'
 import scopedPlugin from './stylePluginScoped'
 import {
@@ -14,7 +10,6 @@
 } from './stylePreprocessors'
 import { RawSourceMap } from 'source-map'
 import { cssVarsPlugin } from './cssVars'
-import LazyResult from 'postcss/lib/lazy-result'
 
 export interface SFCStyleCompileOptions {
   source: string
