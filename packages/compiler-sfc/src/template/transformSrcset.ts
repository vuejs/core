--- conflicted
+++ resolved
@@ -6,11 +6,7 @@
   type ExpressionNode,
   type NodeTransform,
   NodeTypes,
-<<<<<<< HEAD
-  type SimpleExpressionNode
-=======
-  SimpleExpressionNode,
->>>>>>> 3ee3d266
+  type SimpleExpressionNode,
 } from '@vue/compiler-core'
 import {
   isRelativeUrl,
@@ -20,7 +16,7 @@
 } from './templateUtils'
 import {
   type AssetURLOptions,
-  defaultAssetUrlOptions
+  defaultAssetUrlOptions,
 } from './transformAssetUrl'
 
 const srcsetTags = ['img', 'source']
