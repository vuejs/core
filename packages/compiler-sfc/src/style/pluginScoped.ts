--- conflicted
+++ resolved
@@ -135,13 +135,8 @@
           // DEPRECATED usage
           // .foo ::v-deep .bar -> .foo[xxxxxxx] .bar
           warn(
-<<<<<<< HEAD
-            `::v-deep usage as a combinator has ` +
-              `been deprecated.  Use :deep(<inner-selector>) instead.(${filename}(${n.source?.start?.line} : ${n.source?.start?.column}))`
-=======
             `${value} usage as a combinator has been deprecated. ` +
-              `Use :deep(<inner-selector>) instead of ${value} <inner-selector>.`
->>>>>>> aacb66de
+              `Use :deep(<inner-selector>) instead of ${value} <inner-selector>.(${filename}(${n.source?.start?.line} : ${n.source?.start?.column}))`
           )
 
           const prev = selector.at(selector.index(n) - 1)
