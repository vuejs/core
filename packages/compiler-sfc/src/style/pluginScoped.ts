import {
  type AtRule,
  type Container,
  type Document,
  type PluginCreator,
  Rule,
} from 'postcss'
import selectorParser from 'postcss-selector-parser'
import { warn } from '../warn'

<<<<<<< HEAD
const animationNameRE = /^(?:-\w+-)?animation-name$/
const animationRE = /^(?:-\w+-)?animation$/
=======
const animationNameRE = /^(-\w+-)?animation-name$/
const animationRE = /^(-\w+-)?animation$/
const keyframesRE = /^(?:-\w+-)?keyframes$/
>>>>>>> 347ef1d3

const scopedPlugin: PluginCreator<string> = (id = '') => {
  const keyframes = Object.create(null)
  const shortId = id.replace(/^data-v-/, '')

  return {
    postcssPlugin: 'vue-sfc-scoped',
    Rule(rule) {
      processRule(id, rule)
    },
    AtRule(node) {
      if (keyframesRE.test(node.name) && !node.params.endsWith(`-${shortId}`)) {
        // register keyframes
        keyframes[node.params] = node.params = node.params + '-' + shortId
      }
    },
    OnceExit(root) {
      if (Object.keys(keyframes).length) {
        // If keyframes are found in this <style>, find and rewrite animation names
        // in declarations.
        // Caveat: this only works for keyframes and animation rules in the same
        // <style> element.
        // individual animation-name declaration
        root.walkDecls(decl => {
          if (animationNameRE.test(decl.prop)) {
            decl.value = decl.value
              .split(',')
              .map(v => keyframes[v.trim()] || v.trim())
              .join(',')
          }
          // shorthand
          if (animationRE.test(decl.prop)) {
            decl.value = decl.value
              .split(',')
              .map(v => {
                const vals = v.trim().split(/\s+/)
                const i = vals.findIndex(val => keyframes[val])
                if (i !== -1) {
                  vals.splice(i, 1, keyframes[vals[i]])
                  return vals.join(' ')
                } else {
                  return v
                }
              })
              .join(',')
          }
        })
      }
    },
  }
}

const processedRules = new WeakSet<Rule>()

function processRule(id: string, rule: Rule) {
  if (
    processedRules.has(rule) ||
    (rule.parent &&
      rule.parent.type === 'atrule' &&
      keyframesRE.test((rule.parent as AtRule).name))
  ) {
    return
  }
  processedRules.add(rule)
  let deep = false
  let parent: Document | Container | undefined = rule.parent
  while (parent && parent.type !== 'root') {
    if ((parent as any).__deep) {
      deep = true
      break
    }
    parent = parent.parent
  }
  rule.selector = selectorParser(selectorRoot => {
    selectorRoot.each(selector => {
      rewriteSelector(id, rule, selector, selectorRoot, deep)
    })
  }).processSync(rule.selector)
}

function rewriteSelector(
  id: string,
  rule: Rule,
  selector: selectorParser.Selector,
  selectorRoot: selectorParser.Root,
  deep: boolean,
  slotted = false,
) {
  let node: selectorParser.Node | null = null
  let shouldInject = !deep
  // find the last child node to insert attribute selector
  selector.each(n => {
    // DEPRECATED ">>>" and "/deep/" combinator
    if (
      n.type === 'combinator' &&
      (n.value === '>>>' || n.value === '/deep/')
    ) {
      n.value = ' '
      n.spaces.before = n.spaces.after = ''
      warn(
        `the >>> and /deep/ combinators have been deprecated. ` +
          `Use :deep() instead.`,
      )
      return false
    }

    if (n.type === 'pseudo') {
      const { value } = n
      // deep: inject [id] attribute at the node before the ::v-deep
      // combinator.
      if (value === ':deep' || value === '::v-deep') {
        ;(rule as any).__deep = true
        if (n.nodes.length) {
          // .foo ::v-deep(.bar) -> .foo[xxxxxxx] .bar
          // replace the current node with ::v-deep's inner selector
          let last: selectorParser.Selector['nodes'][0] = n
          n.nodes[0].each(ss => {
            selector.insertAfter(last, ss)
            last = ss
          })
          // insert a space combinator before if it doesn't already have one
          const prev = selector.at(selector.index(n) - 1)
          if (!prev || !isSpaceCombinator(prev)) {
            selector.insertAfter(
              n,
              selectorParser.combinator({
                value: ' ',
              }),
            )
          }
          selector.removeChild(n)
        } else {
          // DEPRECATED usage
          // .foo ::v-deep .bar -> .foo[xxxxxxx] .bar
          warn(
            `${value} usage as a combinator has been deprecated. ` +
              `Use :deep(<inner-selector>) instead of ${value} <inner-selector>.`,
          )

          const prev = selector.at(selector.index(n) - 1)
          if (prev && isSpaceCombinator(prev)) {
            selector.removeChild(prev)
          }
          selector.removeChild(n)
        }
        return false
      }

      // slot: use selector inside `::v-slotted` and inject [id + '-s']
      // instead.
      // ::v-slotted(.foo) -> .foo[xxxxxxx-s]
      if (value === ':slotted' || value === '::v-slotted') {
        rewriteSelector(
          id,
          rule,
          n.nodes[0],
          selectorRoot,
          deep,
          true /* slotted */,
        )
        let last: selectorParser.Selector['nodes'][0] = n
        n.nodes[0].each(ss => {
          selector.insertAfter(last, ss)
          last = ss
        })
        // selector.insertAfter(n, n.nodes[0])
        selector.removeChild(n)
        // since slotted attribute already scopes the selector there's no
        // need for the non-slot attribute.
        shouldInject = false
        return false
      }

      // global: replace with inner selector and do not inject [id].
      // ::v-global(.foo) -> .foo
      if (value === ':global' || value === '::v-global') {
        selector.replaceWith(n.nodes[0])
        return false
      }
    }

    if (n.type === 'universal') {
      const prev = selector.at(selector.index(n) - 1)
      const next = selector.at(selector.index(n) + 1)
      // * ... {}
      if (!prev) {
        // * .foo {} -> .foo[xxxxxxx] {}
        if (next) {
          if (next.type === 'combinator' && next.value === ' ') {
            selector.removeChild(next)
          }
          selector.removeChild(n)
          return
        } else {
          // * {} -> [xxxxxxx] {}
          node = selectorParser.combinator({
            value: '',
          })
          selector.insertBefore(n, node)
          selector.removeChild(n)
          return false
        }
      }
      // .foo * -> .foo[xxxxxxx] *
      if (node) return
    }

    if (
      (n.type !== 'pseudo' && n.type !== 'combinator') ||
      (n.type === 'pseudo' &&
        (n.value === ':is' || n.value === ':where') &&
        !node)
    ) {
      node = n
    }
  })

  if (rule.nodes.some(node => node.type === 'rule')) {
    const deep = (rule as any).__deep
    if (!deep) {
      extractAndWrapNodes(rule)
      const atruleNodes = rule.nodes.filter(node => node.type === 'atrule')
      for (const atnode of atruleNodes) {
        extractAndWrapNodes(atnode)
      }
    }
    shouldInject = deep
  }

  if (node) {
    const { type, value } = node as selectorParser.Node
    if (type === 'pseudo' && (value === ':is' || value === ':where')) {
      ;(node as selectorParser.Pseudo).nodes.forEach(value =>
        rewriteSelector(id, rule, value, selectorRoot, deep, slotted),
      )
      shouldInject = false
    }
  }

  if (node) {
    ;(node as selectorParser.Node).spaces.after = ''
  } else {
    // For deep selectors & standalone pseudo selectors,
    // the attribute selectors are prepended rather than appended.
    // So all leading spaces must be eliminated to avoid problems.
    selector.first.spaces.before = ''
  }

  if (shouldInject) {
    const idToAdd = slotted ? id + '-s' : id
    selector.insertAfter(
      // If node is null it means we need to inject [id] at the start
      // insertAfter can handle `null` here
      node as any,
      selectorParser.attribute({
        attribute: idToAdd,
        value: idToAdd,
        raws: {},
        quoteMark: `"`,
      }),
    )
  }
}

function isSpaceCombinator(node: selectorParser.Node) {
  return node.type === 'combinator' && /^\s+$/.test(node.value)
}

function extractAndWrapNodes(parentNode: Rule | AtRule) {
  if (!parentNode.nodes) return
  const nodes = parentNode.nodes.filter(
    node => node.type === 'decl' || node.type === 'comment',
  )
  if (nodes.length) {
    for (const node of nodes) {
      parentNode.removeChild(node)
    }
    const wrappedRule = new Rule({
      nodes: nodes,
      selector: '&',
    })
    parentNode.prepend(wrappedRule)
  }
}

scopedPlugin.postcss = true
export default scopedPlugin<|MERGE_RESOLUTION|>--- conflicted
+++ resolved
@@ -8,14 +8,9 @@
 import selectorParser from 'postcss-selector-parser'
 import { warn } from '../warn'
 
-<<<<<<< HEAD
 const animationNameRE = /^(?:-\w+-)?animation-name$/
 const animationRE = /^(?:-\w+-)?animation$/
-=======
-const animationNameRE = /^(-\w+-)?animation-name$/
-const animationRE = /^(-\w+-)?animation$/
 const keyframesRE = /^(?:-\w+-)?keyframes$/
->>>>>>> 347ef1d3
 
 const scopedPlugin: PluginCreator<string> = (id = '') => {
   const keyframes = Object.create(null)
