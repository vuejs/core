--- conflicted
+++ resolved
@@ -757,19 +757,12 @@
     node.type === 'TSTypeReference'
       ? node.typeName
       : node.type === 'TSExpressionWithTypeArguments'
-<<<<<<< HEAD
       ? node.expression
-      : node.type === 'TSImportType'
-      ? node.qualifier
-      : node.type === 'TSTypeQuery'
-      ? node.exprName
-      : node
-=======
-        ? node.expression
         : node.type === 'TSImportType'
-          ? node.qualifier
-          : node.exprName
->>>>>>> 43c3cfde
+        ? node.qualifier
+          : node.type === 'TSTypeQuery'
+            ? node.exprName
+            : node
   if (ref?.type === 'Identifier') {
     return ref.name
   } else if (ref?.type === 'TSQualifiedName') {
