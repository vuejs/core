import {
<<<<<<< HEAD
  type Expression,
  type Identifier,
  type Node,
  type Statement,
  type TSCallSignatureDeclaration,
  type TSEnumDeclaration,
  type TSExpressionWithTypeArguments,
  type TSFunctionType,
  type TSImportType,
  type TSIndexedAccessType,
  type TSInterfaceDeclaration,
  type TSMappedType,
  type TSMethodSignature,
  type TSModuleBlock,
  type TSModuleDeclaration,
  type TSPropertySignature,
  type TSQualifiedName,
  type TSType,
  type TSTypeAnnotation,
  type TSTypeElement,
  type TSTypeLiteral,
  type TSTypeQuery,
  type TSTypeReference,
  type TemplateLiteral
=======
  Expression,
  Identifier,
  Node,
  Statement,
  TSCallSignatureDeclaration,
  TSEnumDeclaration,
  TSExpressionWithTypeArguments,
  TSFunctionType,
  TSImportType,
  TSIndexedAccessType,
  TSInterfaceDeclaration,
  TSMappedType,
  TSMethodSignature,
  TSModuleBlock,
  TSModuleDeclaration,
  TSPropertySignature,
  TSQualifiedName,
  TSType,
  TSTypeAnnotation,
  TSTypeElement,
  TSTypeLiteral,
  TSTypeQuery,
  TSTypeReference,
  TemplateLiteral,
>>>>>>> 3ee3d266
} from '@babel/types'
import {
  UNKNOWN_TYPE,
  createGetCanonicalFileName,
  getId,
  getImportedName,
  normalizePath,
  joinPaths,
} from './utils'
import { type ScriptCompileContext, resolveParserPlugins } from './context'
import {
  type ImportBinding,
  type SFCScriptCompileOptions
} from '../compileScript'
import { capitalize, hasOwn } from '@vue/shared'
import { parse as babelParse } from '@babel/parser'
import { parse } from '../parse'
import { createCache } from '../cache'
import type TS from 'typescript'
import { extname, dirname } from 'path'
import { minimatch as isMatch } from 'minimatch'

/**
 * TypeResolveContext is compatible with ScriptCompileContext
 * but also allows a simpler version of it with minimal required properties
 * when resolveType needs to be used in a non-SFC context, e.g. in a babel
 * plugin. The simplest context can be just:
 * ```ts
 * const ctx: SimpleTypeResolveContext = {
 *   filename: '...',
 *   source: '...',
 *   options: {},
 *   error() {},
 *   ast: []
 * }
 * ```
 */
export type SimpleTypeResolveContext = Pick<
  ScriptCompileContext,
  // required
  'source' | 'filename' | 'error' | 'options'
> &
  Partial<
    Pick<ScriptCompileContext, 'scope' | 'globalScopes' | 'deps' | 'fs'>
  > & {
    ast: Statement[]
  }

export type TypeResolveContext = ScriptCompileContext | SimpleTypeResolveContext

type Import = Pick<ImportBinding, 'source' | 'imported'>

interface WithScope {
  _ownerScope: TypeScope
}

// scope types always has ownerScope attached
type ScopeTypeNode = Node &
  WithScope & { _ns?: TSModuleDeclaration & WithScope }

export class TypeScope {
  constructor(
    public filename: string,
    public source: string,
    public offset: number = 0,
    public imports: Record<string, Import> = Object.create(null),
    public types: Record<string, ScopeTypeNode> = Object.create(null),
    public declares: Record<string, ScopeTypeNode> = Object.create(null),
  ) {}

  resolvedImportSources: Record<string, string> = Object.create(null)
  exportedTypes: Record<string, ScopeTypeNode> = Object.create(null)
  exportedDeclares: Record<string, ScopeTypeNode> = Object.create(null)
}

export interface MaybeWithScope {
  _ownerScope?: TypeScope
}

interface ResolvedElements {
  props: Record<
    string,
    (TSPropertySignature | TSMethodSignature) & {
      // resolved props always has ownerScope attached
      _ownerScope: TypeScope
    }
  >
  calls?: (TSCallSignatureDeclaration | TSFunctionType)[]
}

/**
 * Resolve arbitrary type node to a list of type elements that can be then
 * mapped to runtime props or emits.
 */
export function resolveTypeElements(
  ctx: TypeResolveContext,
  node: Node & MaybeWithScope & { _resolvedElements?: ResolvedElements },
  scope?: TypeScope,
): ResolvedElements {
  if (node._resolvedElements) {
    return node._resolvedElements
  }
  return (node._resolvedElements = innerResolveTypeElements(
    ctx,
    node,
    node._ownerScope || scope || ctxToScope(ctx),
  ))
}

function innerResolveTypeElements(
  ctx: TypeResolveContext,
  node: Node,
  scope: TypeScope,
): ResolvedElements {
  switch (node.type) {
    case 'TSTypeLiteral':
      return typeElementsToMap(ctx, node.members, scope)
    case 'TSInterfaceDeclaration':
      return resolveInterfaceMembers(ctx, node, scope)
    case 'TSTypeAliasDeclaration':
    case 'TSParenthesizedType':
      return resolveTypeElements(ctx, node.typeAnnotation, scope)
    case 'TSFunctionType': {
      return { props: {}, calls: [node] }
    }
    case 'TSUnionType':
    case 'TSIntersectionType':
      return mergeElements(
        node.types.map(t => resolveTypeElements(ctx, t, scope)),
        node.type,
      )
    case 'TSMappedType':
      return resolveMappedType(ctx, node, scope)
    case 'TSIndexedAccessType': {
      const types = resolveIndexType(ctx, node, scope)
      return mergeElements(
        types.map(t => resolveTypeElements(ctx, t, t._ownerScope)),
        'TSUnionType',
      )
    }
    case 'TSExpressionWithTypeArguments': // referenced by interface extends
    case 'TSTypeReference': {
      const typeName = getReferenceName(node)
      if (
        (typeName === 'ExtractPropTypes' ||
          typeName === 'ExtractPublicPropTypes') &&
        node.typeParameters &&
        scope.imports[typeName]?.source === 'vue'
      ) {
        return resolveExtractPropTypes(
          resolveTypeElements(ctx, node.typeParameters.params[0], scope),
          scope,
        )
      }
      const resolved = resolveTypeReference(ctx, node, scope)
      if (resolved) {
        return resolveTypeElements(ctx, resolved, resolved._ownerScope)
      } else {
        if (typeof typeName === 'string') {
          if (
            // @ts-ignore
            SupportedBuiltinsSet.has(typeName)
          ) {
            return resolveBuiltin(ctx, node, typeName as any, scope)
          } else if (typeName === 'ReturnType' && node.typeParameters) {
            // limited support, only reference types
            const ret = resolveReturnType(
              ctx,
              node.typeParameters.params[0],
              scope,
            )
            if (ret) {
              return resolveTypeElements(ctx, ret, scope)
            }
          }
        }
        return ctx.error(
          `Unresolvable type reference or unsupported built-in utility type`,
          node,
          scope,
        )
      }
    }
    case 'TSImportType': {
      if (
        getId(node.argument) === 'vue' &&
        node.qualifier?.type === 'Identifier' &&
        node.qualifier.name === 'ExtractPropTypes' &&
        node.typeParameters
      ) {
        return resolveExtractPropTypes(
          resolveTypeElements(ctx, node.typeParameters.params[0], scope),
          scope,
        )
      }
      const sourceScope = importSourceToScope(
        ctx,
        node.argument,
        scope,
        node.argument.value,
      )
      const resolved = resolveTypeReference(ctx, node, sourceScope)
      if (resolved) {
        return resolveTypeElements(ctx, resolved, resolved._ownerScope)
      }
      break
    }
    case 'TSTypeQuery':
      {
        const resolved = resolveTypeReference(ctx, node, scope)
        if (resolved) {
          return resolveTypeElements(ctx, resolved, resolved._ownerScope)
        }
      }
      break
  }
  return ctx.error(`Unresolvable type: ${node.type}`, node, scope)
}

function typeElementsToMap(
  ctx: TypeResolveContext,
  elements: TSTypeElement[],
  scope = ctxToScope(ctx),
): ResolvedElements {
  const res: ResolvedElements = { props: {} }
  for (const e of elements) {
    if (e.type === 'TSPropertySignature' || e.type === 'TSMethodSignature') {
      ;(e as MaybeWithScope)._ownerScope = scope
      const name = getId(e.key)
      if (name && !e.computed) {
        res.props[name] = e as ResolvedElements['props'][string]
      } else if (e.key.type === 'TemplateLiteral') {
        for (const key of resolveTemplateKeys(ctx, e.key, scope)) {
          res.props[key] = e as ResolvedElements['props'][string]
        }
      } else {
        ctx.error(
          `Unsupported computed key in type referenced by a macro`,
          e.key,
          scope,
        )
      }
    } else if (e.type === 'TSCallSignatureDeclaration') {
      ;(res.calls || (res.calls = [])).push(e)
    }
  }
  return res
}

function mergeElements(
  maps: ResolvedElements[],
  type: 'TSUnionType' | 'TSIntersectionType',
): ResolvedElements {
  if (maps.length === 1) return maps[0]
  const res: ResolvedElements = { props: {} }
  const { props: baseProps } = res
  for (const { props, calls } of maps) {
    for (const key in props) {
      if (!hasOwn(baseProps, key)) {
        baseProps[key] = props[key]
      } else {
        baseProps[key] = createProperty(
          baseProps[key].key,
          {
            type,
            // @ts-ignore
            types: [baseProps[key], props[key]],
          },
          baseProps[key]._ownerScope,
          baseProps[key].optional || props[key].optional,
        )
      }
    }
    if (calls) {
      ;(res.calls || (res.calls = [])).push(...calls)
    }
  }
  return res
}

function createProperty(
  key: Expression,
  typeAnnotation: TSType,
  scope: TypeScope,
  optional: boolean,
): TSPropertySignature & WithScope {
  return {
    type: 'TSPropertySignature',
    key,
    kind: 'get',
    optional,
    typeAnnotation: {
      type: 'TSTypeAnnotation',
      typeAnnotation,
    },
    _ownerScope: scope,
  }
}

function resolveInterfaceMembers(
  ctx: TypeResolveContext,
  node: TSInterfaceDeclaration & MaybeWithScope,
  scope: TypeScope,
): ResolvedElements {
  const base = typeElementsToMap(ctx, node.body.body, node._ownerScope)
  if (node.extends) {
    for (const ext of node.extends) {
      if (
        ext.leadingComments &&
        ext.leadingComments.some(c => c.value.includes('@vue-ignore'))
      ) {
        continue
      }
      try {
        const { props } = resolveTypeElements(ctx, ext, scope)
        for (const key in props) {
          if (!hasOwn(base.props, key)) {
            base.props[key] = props[key]
          }
        }
      } catch (e) {
        ctx.error(
          `Failed to resolve extends base type.\nIf this previously worked in 3.2, ` +
            `you can instruct the compiler to ignore this extend by adding ` +
            `/* @vue-ignore */ before it, for example:\n\n` +
            `interface Props extends /* @vue-ignore */ Base {}\n\n` +
            `Note: both in 3.2 or with the ignore, the properties in the base ` +
            `type are treated as fallthrough attrs at runtime.`,
          ext,
        )
      }
    }
  }
  return base
}

function resolveMappedType(
  ctx: TypeResolveContext,
  node: TSMappedType,
  scope: TypeScope,
): ResolvedElements {
  const res: ResolvedElements = { props: {} }
  const keys = resolveStringType(ctx, node.typeParameter.constraint!, scope)
  for (const key of keys) {
    res.props[key] = createProperty(
      {
        type: 'Identifier',
        name: key,
      },
      node.typeAnnotation!,
      scope,
      !!node.optional,
    )
  }
  return res
}

function resolveIndexType(
  ctx: TypeResolveContext,
  node: TSIndexedAccessType,
  scope: TypeScope,
): (TSType & MaybeWithScope)[] {
  if (node.indexType.type === 'TSNumberKeyword') {
    return resolveArrayElementType(ctx, node.objectType, scope)
  }

  const { indexType, objectType } = node
  const types: TSType[] = []
  let keys: string[]
  let resolved: ResolvedElements
  if (indexType.type === 'TSStringKeyword') {
    resolved = resolveTypeElements(ctx, objectType, scope)
    keys = Object.keys(resolved.props)
  } else {
    keys = resolveStringType(ctx, indexType, scope)
    resolved = resolveTypeElements(ctx, objectType, scope)
  }
  for (const key of keys) {
    const targetType = resolved.props[key]?.typeAnnotation?.typeAnnotation
    if (targetType) {
      ;(targetType as TSType & MaybeWithScope)._ownerScope =
        resolved.props[key]._ownerScope
      types.push(targetType)
    }
  }
  return types
}

function resolveArrayElementType(
  ctx: TypeResolveContext,
  node: Node,
  scope: TypeScope,
): TSType[] {
  // type[]
  if (node.type === 'TSArrayType') {
    return [node.elementType]
  }
  // tuple
  if (node.type === 'TSTupleType') {
    return node.elementTypes.map(t =>
      t.type === 'TSNamedTupleMember' ? t.elementType : t,
    )
  }
  if (node.type === 'TSTypeReference') {
    // Array<type>
    if (getReferenceName(node) === 'Array' && node.typeParameters) {
      return node.typeParameters.params
    } else {
      const resolved = resolveTypeReference(ctx, node, scope)
      if (resolved) {
        return resolveArrayElementType(ctx, resolved, scope)
      }
    }
  }
  return ctx.error(
    'Failed to resolve element type from target type',
    node,
    scope,
  )
}

function resolveStringType(
  ctx: TypeResolveContext,
  node: Node,
  scope: TypeScope,
): string[] {
  switch (node.type) {
    case 'StringLiteral':
      return [node.value]
    case 'TSLiteralType':
      return resolveStringType(ctx, node.literal, scope)
    case 'TSUnionType':
      return node.types.map(t => resolveStringType(ctx, t, scope)).flat()
    case 'TemplateLiteral': {
      return resolveTemplateKeys(ctx, node, scope)
    }
    case 'TSTypeReference': {
      const resolved = resolveTypeReference(ctx, node, scope)
      if (resolved) {
        return resolveStringType(ctx, resolved, scope)
      }
      if (node.typeName.type === 'Identifier') {
        const getParam = (index = 0) =>
          resolveStringType(ctx, node.typeParameters!.params[index], scope)
        switch (node.typeName.name) {
          case 'Extract':
            return getParam(1)
          case 'Exclude': {
            const excluded = getParam(1)
            return getParam().filter(s => !excluded.includes(s))
          }
          case 'Uppercase':
            return getParam().map(s => s.toUpperCase())
          case 'Lowercase':
            return getParam().map(s => s.toLowerCase())
          case 'Capitalize':
            return getParam().map(capitalize)
          case 'Uncapitalize':
            return getParam().map(s => s[0].toLowerCase() + s.slice(1))
          default:
            ctx.error(
              'Unsupported type when resolving index type',
              node.typeName,
              scope,
            )
        }
      }
    }
  }
  return ctx.error('Failed to resolve index type into finite keys', node, scope)
}

function resolveTemplateKeys(
  ctx: TypeResolveContext,
  node: TemplateLiteral,
  scope: TypeScope,
): string[] {
  if (!node.expressions.length) {
    return [node.quasis[0].value.raw]
  }

  const res: string[] = []
  const e = node.expressions[0]
  const q = node.quasis[0]
  const leading = q ? q.value.raw : ``
  const resolved = resolveStringType(ctx, e, scope)
  const restResolved = resolveTemplateKeys(
    ctx,
    {
      ...node,
      expressions: node.expressions.slice(1),
      quasis: q ? node.quasis.slice(1) : node.quasis,
    },
    scope,
  )

  for (const r of resolved) {
    for (const rr of restResolved) {
      res.push(leading + r + rr)
    }
  }

  return res
}

const SupportedBuiltinsSet = new Set([
  'Partial',
  'Required',
  'Readonly',
  'Pick',
  'Omit',
] as const)

type GetSetType<T> = T extends Set<infer V> ? V : never

function resolveBuiltin(
  ctx: TypeResolveContext,
  node: TSTypeReference | TSExpressionWithTypeArguments,
  name: GetSetType<typeof SupportedBuiltinsSet>,
  scope: TypeScope,
): ResolvedElements {
  const t = resolveTypeElements(ctx, node.typeParameters!.params[0], scope)
  switch (name) {
    case 'Partial': {
      const res: ResolvedElements = { props: {}, calls: t.calls }
      Object.keys(t.props).forEach(key => {
        res.props[key] = { ...t.props[key], optional: true }
      })
      return res
    }
    case 'Required': {
      const res: ResolvedElements = { props: {}, calls: t.calls }
      Object.keys(t.props).forEach(key => {
        res.props[key] = { ...t.props[key], optional: false }
      })
      return res
    }
    case 'Readonly':
      return t
    case 'Pick': {
      const picked = resolveStringType(
        ctx,
        node.typeParameters!.params[1],
        scope,
      )
      const res: ResolvedElements = { props: {}, calls: t.calls }
      for (const key of picked) {
        res.props[key] = t.props[key]
      }
      return res
    }
    case 'Omit':
      const omitted = resolveStringType(
        ctx,
        node.typeParameters!.params[1],
        scope,
      )
      const res: ResolvedElements = { props: {}, calls: t.calls }
      for (const key in t.props) {
        if (!omitted.includes(key)) {
          res.props[key] = t.props[key]
        }
      }
      return res
  }
}

type ReferenceTypes =
  | TSTypeReference
  | TSExpressionWithTypeArguments
  | TSImportType
  | TSTypeQuery

function resolveTypeReference(
  ctx: TypeResolveContext,
  node: ReferenceTypes & {
    _resolvedReference?: ScopeTypeNode
  },
  scope?: TypeScope,
  name?: string,
  onlyExported = false,
): ScopeTypeNode | undefined {
  if (node._resolvedReference) {
    return node._resolvedReference
  }
  return (node._resolvedReference = innerResolveTypeReference(
    ctx,
    scope || ctxToScope(ctx),
    name || getReferenceName(node),
    node,
    onlyExported,
  ))
}

function innerResolveTypeReference(
  ctx: TypeResolveContext,
  scope: TypeScope,
  name: string | string[],
  node: ReferenceTypes,
  onlyExported: boolean,
): ScopeTypeNode | undefined {
  if (typeof name === 'string') {
    if (scope.imports[name]) {
      return resolveTypeFromImport(ctx, node, name, scope)
    } else {
      const lookupSource =
        node.type === 'TSTypeQuery'
          ? onlyExported
            ? scope.exportedDeclares
            : scope.declares
          : onlyExported
          ? scope.exportedTypes
          : scope.types
      if (lookupSource[name]) {
        return lookupSource[name]
      } else {
        // fallback to global
        const globalScopes = resolveGlobalScope(ctx)
        if (globalScopes) {
          for (const s of globalScopes) {
            const src = node.type === 'TSTypeQuery' ? s.declares : s.types
            if (src[name]) {
              ;(ctx.deps || (ctx.deps = new Set())).add(s.filename)
              return src[name]
            }
          }
        }
      }
    }
  } else {
    let ns = innerResolveTypeReference(ctx, scope, name[0], node, onlyExported)
    if (ns) {
      if (ns.type !== 'TSModuleDeclaration') {
        // namespace merged with other types, attached as _ns
        ns = ns._ns
      }
      if (ns) {
        const childScope = moduleDeclToScope(ctx, ns, ns._ownerScope || scope)
        return innerResolveTypeReference(
          ctx,
          childScope,
          name.length > 2 ? name.slice(1) : name[name.length - 1],
          node,
          !ns.declare,
        )
      }
    }
  }
}

function getReferenceName(node: ReferenceTypes): string | string[] {
  const ref =
    node.type === 'TSTypeReference'
      ? node.typeName
      : node.type === 'TSExpressionWithTypeArguments'
      ? node.expression
      : node.type === 'TSImportType'
      ? node.qualifier
      : node.exprName
  if (ref?.type === 'Identifier') {
    return ref.name
  } else if (ref?.type === 'TSQualifiedName') {
    return qualifiedNameToPath(ref)
  } else {
    return 'default'
  }
}

function qualifiedNameToPath(node: Identifier | TSQualifiedName): string[] {
  if (node.type === 'Identifier') {
    return [node.name]
  } else {
    return [...qualifiedNameToPath(node.left), node.right.name]
  }
}

function resolveGlobalScope(ctx: TypeResolveContext): TypeScope[] | undefined {
  if (ctx.options.globalTypeFiles) {
    const fs = resolveFS(ctx)
    if (!fs) {
      throw new Error('[vue/compiler-sfc] globalTypeFiles requires fs access.')
    }
    return ctx.options.globalTypeFiles.map(file =>
      fileToScope(ctx, normalizePath(file), true),
    )
  }
}

let ts: typeof TS | undefined
let loadTS: (() => typeof TS) | undefined

/**
 * @private
 */
export function registerTS(_loadTS: () => typeof TS) {
  loadTS = _loadTS
}

type FS = NonNullable<SFCScriptCompileOptions['fs']>

function resolveFS(ctx: TypeResolveContext): FS | undefined {
  if (ctx.fs) {
    return ctx.fs
  }
  if (!ts && loadTS) {
    ts = loadTS()
  }
  const fs = ctx.options.fs || ts?.sys
  if (!fs) {
    return
  }
  return (ctx.fs = {
    fileExists(file) {
      if (file.endsWith('.vue.ts')) {
        file = file.replace(/\.ts$/, '')
      }
      return fs.fileExists(file)
    },
    readFile(file) {
      if (file.endsWith('.vue.ts')) {
        file = file.replace(/\.ts$/, '')
      }
      return fs.readFile(file)
    },
  })
}

function resolveTypeFromImport(
  ctx: TypeResolveContext,
  node: ReferenceTypes,
  name: string,
  scope: TypeScope,
): ScopeTypeNode | undefined {
  const { source, imported } = scope.imports[name]
  const sourceScope = importSourceToScope(ctx, node, scope, source)
  return resolveTypeReference(ctx, node, sourceScope, imported, true)
}

function importSourceToScope(
  ctx: TypeResolveContext,
  node: Node,
  scope: TypeScope,
  source: string,
): TypeScope {
  const fs = resolveFS(ctx)
  if (!fs) {
    return ctx.error(
      `No fs option provided to \`compileScript\` in non-Node environment. ` +
        `File system access is required for resolving imported types.`,
      node,
      scope,
    )
  }

  let resolved: string | undefined = scope.resolvedImportSources[source]
  if (!resolved) {
    if (source.startsWith('.')) {
      // relative import - fast path
      const filename = joinPaths(scope.filename, '..', source)
      resolved = resolveExt(filename, fs)
    } else {
      // module or aliased import - use full TS resolution, only supported in Node
      if (!__NODE_JS__) {
        return ctx.error(
          `Type import from non-relative sources is not supported in the browser build.`,
          node,
          scope,
        )
      }
      if (!ts) {
        if (loadTS) ts = loadTS()
        if (!ts) {
          return ctx.error(
            `Failed to resolve import source ${JSON.stringify(source)}. ` +
              `typescript is required as a peer dep for vue in order ` +
              `to support resolving types from module imports.`,
            node,
            scope,
          )
        }
      }
      resolved = resolveWithTS(scope.filename, source, ts, fs)
    }
    if (resolved) {
      resolved = scope.resolvedImportSources[source] = normalizePath(resolved)
    }
  }
  if (resolved) {
    // (hmr) register dependency file on ctx
    ;(ctx.deps || (ctx.deps = new Set())).add(resolved)
    return fileToScope(ctx, resolved)
  } else {
    return ctx.error(
      `Failed to resolve import source ${JSON.stringify(source)}.`,
      node,
      scope,
    )
  }
}

function resolveExt(filename: string, fs: FS) {
  // #8339 ts may import .js but we should resolve to corresponding ts or d.ts
  filename = filename.replace(/\.js$/, '')
  const tryResolve = (filename: string) => {
    if (fs.fileExists(filename)) return filename
  }
  return (
    tryResolve(filename) ||
    tryResolve(filename + `.ts`) ||
    tryResolve(filename + `.d.ts`) ||
    tryResolve(joinPaths(filename, `index.ts`)) ||
    tryResolve(joinPaths(filename, `index.d.ts`))
  )
}

interface CachedConfig {
  config: TS.ParsedCommandLine
  cache?: TS.ModuleResolutionCache
}

const tsConfigCache = createCache<CachedConfig[]>()
const tsConfigRefMap = new Map<string, string>()

function resolveWithTS(
  containingFile: string,
  source: string,
  ts: typeof TS,
  fs: FS,
): string | undefined {
  if (!__NODE_JS__) return

  // 1. resolve tsconfig.json
  const configPath = ts.findConfigFile(containingFile, fs.fileExists)
  // 2. load tsconfig.json
  let tsCompilerOptions: TS.CompilerOptions
  let tsResolveCache: TS.ModuleResolutionCache | undefined
  if (configPath) {
    let configs: CachedConfig[]
    const normalizedConfigPath = normalizePath(configPath)
    const cached = tsConfigCache.get(normalizedConfigPath)
    if (!cached) {
      configs = loadTSConfig(configPath, ts, fs).map(config => ({ config }))
      tsConfigCache.set(normalizedConfigPath, configs)
    } else {
      configs = cached
    }
    let matchedConfig: CachedConfig | undefined
    if (configs.length === 1) {
      matchedConfig = configs[0]
    } else {
      // resolve which config matches the current file
      for (const c of configs) {
        const base = normalizePath(
          (c.config.options.pathsBasePath as string) ||
            dirname(c.config.options.configFilePath as string),
        )
        const included: string[] = c.config.raw?.include
        const excluded: string[] = c.config.raw?.exclude
        if (
          (!included && (!base || containingFile.startsWith(base))) ||
          included.some(p => isMatch(containingFile, joinPaths(base, p)))
        ) {
          if (
            excluded &&
            excluded.some(p => isMatch(containingFile, joinPaths(base, p)))
          ) {
            continue
          }
          matchedConfig = c
          break
        }
      }
      if (!matchedConfig) {
        matchedConfig = configs[configs.length - 1]
      }
    }
    tsCompilerOptions = matchedConfig.config.options
    tsResolveCache =
      matchedConfig.cache ||
      (matchedConfig.cache = ts.createModuleResolutionCache(
        process.cwd(),
        createGetCanonicalFileName(ts.sys.useCaseSensitiveFileNames),
        tsCompilerOptions,
      ))
  } else {
    tsCompilerOptions = {}
  }

  // 3. resolve
  const res = ts.resolveModuleName(
    source,
    containingFile,
    tsCompilerOptions,
    fs,
    tsResolveCache,
  )

  if (res.resolvedModule) {
    let filename = res.resolvedModule.resolvedFileName
    if (filename.endsWith('.vue.ts')) {
      filename = filename.replace(/\.ts$/, '')
    }
    return filename
  }
}

function loadTSConfig(
  configPath: string,
  ts: typeof TS,
  fs: FS,
): TS.ParsedCommandLine[] {
  // The only case where `fs` is NOT `ts.sys` is during tests.
  // parse config host requires an extra `readDirectory` method
  // during tests, which is stubbed.
  const parseConfigHost = __TEST__
    ? {
        ...fs,
        useCaseSensitiveFileNames: true,
        readDirectory: () => [],
      }
    : ts.sys
  const config = ts.parseJsonConfigFileContent(
    ts.readConfigFile(configPath, fs.readFile).config,
    parseConfigHost,
    dirname(configPath),
    undefined,
    configPath,
  )
  const res = [config]
  if (config.projectReferences) {
    for (const ref of config.projectReferences) {
      tsConfigRefMap.set(ref.path, configPath)
      res.unshift(...loadTSConfig(ref.path, ts, fs))
    }
  }
  return res
}

const fileToScopeCache = createCache<TypeScope>()

/**
 * @private
 */
export function invalidateTypeCache(filename: string) {
  filename = normalizePath(filename)
  fileToScopeCache.delete(filename)
  tsConfigCache.delete(filename)
  const affectedConfig = tsConfigRefMap.get(filename)
  if (affectedConfig) tsConfigCache.delete(affectedConfig)
}

export function fileToScope(
  ctx: TypeResolveContext,
  filename: string,
  asGlobal = false,
): TypeScope {
  const cached = fileToScopeCache.get(filename)
  if (cached) {
    return cached
  }
  // fs should be guaranteed to exist here
  const fs = resolveFS(ctx)!
  const source = fs.readFile(filename) || ''
  const body = parseFile(filename, source, ctx.options.babelParserPlugins)
  const scope = new TypeScope(filename, source, 0, recordImports(body))
  recordTypes(ctx, body, scope, asGlobal)
  fileToScopeCache.set(filename, scope)
  return scope
}

function parseFile(
  filename: string,
  content: string,
  parserPlugins?: SFCScriptCompileOptions['babelParserPlugins'],
): Statement[] {
  const ext = extname(filename)
  if (ext === '.ts' || ext === '.tsx') {
    return babelParse(content, {
      plugins: resolveParserPlugins(
        ext.slice(1),
        parserPlugins,
        filename.endsWith('.d.ts'),
      ),
      sourceType: 'module',
    }).program.body
  } else if (ext === '.vue') {
    const {
      descriptor: { script, scriptSetup },
    } = parse(content)
    if (!script && !scriptSetup) {
      return []
    }

    // ensure the correct offset with original source
    const scriptOffset = script ? script.loc.start.offset : Infinity
    const scriptSetupOffset = scriptSetup
      ? scriptSetup.loc.start.offset
      : Infinity
    const firstBlock = scriptOffset < scriptSetupOffset ? script : scriptSetup
    const secondBlock = scriptOffset < scriptSetupOffset ? scriptSetup : script

    let scriptContent =
      ' '.repeat(Math.min(scriptOffset, scriptSetupOffset)) +
      firstBlock!.content
    if (secondBlock) {
      scriptContent +=
        ' '.repeat(secondBlock.loc.start.offset - script!.loc.end.offset) +
        secondBlock.content
    }
    const lang = script?.lang || scriptSetup?.lang
    return babelParse(scriptContent, {
      plugins: resolveParserPlugins(lang!, parserPlugins),
      sourceType: 'module',
    }).program.body
  }
  return []
}

function ctxToScope(ctx: TypeResolveContext): TypeScope {
  if (ctx.scope) {
    return ctx.scope
  }

  const body =
    'ast' in ctx
      ? ctx.ast
      : ctx.scriptAst
      ? [...ctx.scriptAst.body, ...ctx.scriptSetupAst!.body]
      : ctx.scriptSetupAst!.body

  const scope = new TypeScope(
    ctx.filename,
    ctx.source,
    'startOffset' in ctx ? ctx.startOffset! : 0,
    'userImports' in ctx ? Object.create(ctx.userImports) : recordImports(body),
  )

  recordTypes(ctx, body, scope)

  return (ctx.scope = scope)
}

function moduleDeclToScope(
  ctx: TypeResolveContext,
  node: TSModuleDeclaration & { _resolvedChildScope?: TypeScope },
  parentScope: TypeScope,
): TypeScope {
  if (node._resolvedChildScope) {
    return node._resolvedChildScope
  }

  const scope = new TypeScope(
    parentScope.filename,
    parentScope.source,
    parentScope.offset,
    Object.create(parentScope.imports),
    Object.create(parentScope.types),
    Object.create(parentScope.declares),
  )

  if (node.body.type === 'TSModuleDeclaration') {
    const decl = node.body as TSModuleDeclaration & WithScope
    decl._ownerScope = scope
    const id = getId(decl.id)
    scope.types[id] = scope.exportedTypes[id] = decl
  } else {
    recordTypes(ctx, node.body.body, scope)
  }

  return (node._resolvedChildScope = scope)
}

const importExportRE = /^Import|^Export/

function recordTypes(
  ctx: TypeResolveContext,
  body: Statement[],
  scope: TypeScope,
  asGlobal = false,
) {
  const { types, declares, exportedTypes, exportedDeclares, imports } = scope
  const isAmbient = asGlobal
    ? !body.some(s => importExportRE.test(s.type))
    : false
  for (const stmt of body) {
    if (asGlobal) {
      if (isAmbient) {
        if ((stmt as any).declare) {
          recordType(stmt, types, declares)
        }
      } else if (stmt.type === 'TSModuleDeclaration' && stmt.global) {
        for (const s of (stmt.body as TSModuleBlock).body) {
          recordType(s, types, declares)
        }
      }
    } else {
      recordType(stmt, types, declares)
    }
  }
  if (!asGlobal) {
    for (const stmt of body) {
      if (stmt.type === 'ExportNamedDeclaration') {
        if (stmt.declaration) {
          recordType(stmt.declaration, types, declares)
          recordType(stmt.declaration, exportedTypes, exportedDeclares)
        } else {
          for (const spec of stmt.specifiers) {
            if (spec.type === 'ExportSpecifier') {
              const local = spec.local.name
              const exported = getId(spec.exported)
              if (stmt.source) {
                // re-export, register an import + export as a type reference
                imports[exported] = {
                  source: stmt.source.value,
                  imported: local,
                }
                exportedTypes[exported] = {
                  type: 'TSTypeReference',
                  typeName: {
                    type: 'Identifier',
                    name: local,
                  },
                  _ownerScope: scope,
                }
              } else if (types[local]) {
                // exporting local defined type
                exportedTypes[exported] = types[local]
              }
            }
          }
        }
      } else if (stmt.type === 'ExportAllDeclaration') {
        const sourceScope = importSourceToScope(
          ctx,
          stmt.source,
          scope,
          stmt.source.value,
        )
        Object.assign(scope.exportedTypes, sourceScope.exportedTypes)
      } else if (stmt.type === 'ExportDefaultDeclaration' && stmt.declaration) {
        if (stmt.declaration.type !== 'Identifier') {
          recordType(stmt.declaration, types, declares, 'default')
          recordType(
            stmt.declaration,
            exportedTypes,
            exportedDeclares,
            'default',
          )
        } else if (types[stmt.declaration.name]) {
          exportedTypes['default'] = types[stmt.declaration.name]
        }
      }
    }
  }
  for (const key of Object.keys(types)) {
    const node = types[key]
    node._ownerScope = scope
    if (node._ns) node._ns._ownerScope = scope
  }
  for (const key of Object.keys(declares)) {
    declares[key]._ownerScope = scope
  }
}

function recordType(
  node: Node,
  types: Record<string, Node>,
  declares: Record<string, Node>,
  overwriteId?: string,
) {
  switch (node.type) {
    case 'TSInterfaceDeclaration':
    case 'TSEnumDeclaration':
    case 'TSModuleDeclaration': {
      const id = overwriteId || getId(node.id)
      let existing = types[id]
      if (existing) {
        if (node.type === 'TSModuleDeclaration') {
          if (existing.type === 'TSModuleDeclaration') {
            mergeNamespaces(existing as typeof node, node)
          } else {
            attachNamespace(existing, node)
          }
          break
        }
        if (existing.type === 'TSModuleDeclaration') {
          // replace and attach namespace
          types[id] = node
          attachNamespace(node, existing)
          break
        }

        if (existing.type !== node.type) {
          // type-level error
          break
        }
        if (node.type === 'TSInterfaceDeclaration') {
          ;(existing as typeof node).body.body.push(...node.body.body)
        } else {
          ;(existing as typeof node).members.push(...node.members)
        }
      } else {
        types[id] = node
      }
      break
    }
    case 'ClassDeclaration':
      types[overwriteId || getId(node.id)] = node
      break
    case 'TSTypeAliasDeclaration':
      types[node.id.name] = node.typeAnnotation
      break
    case 'TSDeclareFunction':
      if (node.id) declares[node.id.name] = node
      break
    case 'VariableDeclaration': {
      if (node.declare) {
        for (const decl of node.declarations) {
          if (decl.id.type === 'Identifier' && decl.id.typeAnnotation) {
            declares[decl.id.name] = (
              decl.id.typeAnnotation as TSTypeAnnotation
            ).typeAnnotation
          }
        }
      }
      break
    }
  }
}

function mergeNamespaces(to: TSModuleDeclaration, from: TSModuleDeclaration) {
  const toBody = to.body
  const fromBody = from.body
  if (toBody.type === 'TSModuleDeclaration') {
    if (fromBody.type === 'TSModuleDeclaration') {
      // both decl
      mergeNamespaces(toBody, fromBody)
    } else {
      // to: decl -> from: block
      fromBody.body.push({
        type: 'ExportNamedDeclaration',
        declaration: toBody,
        exportKind: 'type',
        specifiers: [],
      })
    }
  } else if (fromBody.type === 'TSModuleDeclaration') {
    // to: block <- from: decl
    toBody.body.push({
      type: 'ExportNamedDeclaration',
      declaration: fromBody,
      exportKind: 'type',
      specifiers: [],
    })
  } else {
    // both block
    toBody.body.push(...fromBody.body)
  }
}

function attachNamespace(
  to: Node & { _ns?: TSModuleDeclaration },
  ns: TSModuleDeclaration,
) {
  if (!to._ns) {
    to._ns = ns
  } else {
    mergeNamespaces(to._ns, ns)
  }
}

export function recordImports(body: Statement[]) {
  const imports: TypeScope['imports'] = Object.create(null)
  for (const s of body) {
    recordImport(s, imports)
  }
  return imports
}

function recordImport(node: Node, imports: TypeScope['imports']) {
  if (node.type !== 'ImportDeclaration') {
    return
  }
  for (const s of node.specifiers) {
    imports[s.local.name] = {
      imported: getImportedName(s),
      source: node.source.value,
    }
  }
}

export function inferRuntimeType(
  ctx: TypeResolveContext,
  node: Node & MaybeWithScope,
  scope = node._ownerScope || ctxToScope(ctx),
): string[] {
  try {
    switch (node.type) {
      case 'TSStringKeyword':
        return ['String']
      case 'TSNumberKeyword':
        return ['Number']
      case 'TSBooleanKeyword':
        return ['Boolean']
      case 'TSObjectKeyword':
        return ['Object']
      case 'TSNullKeyword':
        return ['null']
      case 'TSTypeLiteral':
      case 'TSInterfaceDeclaration': {
        // TODO (nice to have) generate runtime property validation
        const types = new Set<string>()
        const members =
          node.type === 'TSTypeLiteral' ? node.members : node.body.body
        for (const m of members) {
          if (
            m.type === 'TSCallSignatureDeclaration' ||
            m.type === 'TSConstructSignatureDeclaration'
          ) {
            types.add('Function')
          } else {
            types.add('Object')
          }
        }
        return types.size ? Array.from(types) : ['Object']
      }
      case 'TSPropertySignature':
        if (node.typeAnnotation) {
          return inferRuntimeType(
            ctx,
            node.typeAnnotation.typeAnnotation,
            scope,
          )
        }
      case 'TSMethodSignature':
      case 'TSFunctionType':
        return ['Function']
      case 'TSArrayType':
      case 'TSTupleType':
        // TODO (nice to have) generate runtime element type/length checks
        return ['Array']

      case 'TSLiteralType':
        switch (node.literal.type) {
          case 'StringLiteral':
            return ['String']
          case 'BooleanLiteral':
            return ['Boolean']
          case 'NumericLiteral':
          case 'BigIntLiteral':
            return ['Number']
          default:
            return [UNKNOWN_TYPE]
        }

      case 'TSTypeReference': {
        const resolved = resolveTypeReference(ctx, node, scope)
        if (resolved) {
          return inferRuntimeType(ctx, resolved, resolved._ownerScope)
        }
        if (node.typeName.type === 'Identifier') {
          switch (node.typeName.name) {
            case 'Array':
            case 'Function':
            case 'Object':
            case 'Set':
            case 'Map':
            case 'WeakSet':
            case 'WeakMap':
            case 'Date':
            case 'Promise':
              return [node.typeName.name]

            // TS built-in utility types
            // https://www.typescriptlang.org/docs/handbook/utility-types.html
            case 'Partial':
            case 'Required':
            case 'Readonly':
            case 'Record':
            case 'Pick':
            case 'Omit':
            case 'InstanceType':
              return ['Object']

            case 'Uppercase':
            case 'Lowercase':
            case 'Capitalize':
            case 'Uncapitalize':
              return ['String']

            case 'Parameters':
            case 'ConstructorParameters':
              return ['Array']

            case 'NonNullable':
              if (node.typeParameters && node.typeParameters.params[0]) {
                return inferRuntimeType(
                  ctx,
                  node.typeParameters.params[0],
                  scope,
                ).filter(t => t !== 'null')
              }
              break
            case 'Extract':
              if (node.typeParameters && node.typeParameters.params[1]) {
                return inferRuntimeType(
                  ctx,
                  node.typeParameters.params[1],
                  scope,
                )
              }
              break
            case 'Exclude':
            case 'OmitThisParameter':
              if (node.typeParameters && node.typeParameters.params[0]) {
                return inferRuntimeType(
                  ctx,
                  node.typeParameters.params[0],
                  scope,
                )
              }
              break
          }
        }
        // cannot infer, fallback to UNKNOWN: ThisParameterType
        break
      }

      case 'TSParenthesizedType':
        return inferRuntimeType(ctx, node.typeAnnotation, scope)

      case 'TSUnionType':
        return flattenTypes(ctx, node.types, scope)
      case 'TSIntersectionType': {
        return flattenTypes(ctx, node.types, scope).filter(
          t => t !== UNKNOWN_TYPE,
        )
      }

      case 'TSEnumDeclaration':
        return inferEnumType(node)

      case 'TSSymbolKeyword':
        return ['Symbol']

      case 'TSIndexedAccessType': {
        const types = resolveIndexType(ctx, node, scope)
        return flattenTypes(ctx, types, scope)
      }

      case 'ClassDeclaration':
        return ['Object']

      case 'TSImportType': {
        const sourceScope = importSourceToScope(
          ctx,
          node.argument,
          scope,
          node.argument.value,
        )
        const resolved = resolveTypeReference(ctx, node, sourceScope)
        if (resolved) {
          return inferRuntimeType(ctx, resolved, resolved._ownerScope)
        }
        break
      }

      case 'TSTypeQuery': {
        const id = node.exprName
        if (id.type === 'Identifier') {
          // typeof only support identifier in local scope
          const matched = scope.declares[id.name]
          if (matched) {
            return inferRuntimeType(ctx, matched, matched._ownerScope)
          }
        }
        break
      }
    }
  } catch (e) {
    // always soft fail on failed runtime type inference
  }
  return [UNKNOWN_TYPE] // no runtime check
}

function flattenTypes(
  ctx: TypeResolveContext,
  types: TSType[],
  scope: TypeScope,
): string[] {
  if (types.length === 1) {
    return inferRuntimeType(ctx, types[0], scope)
  }
  return [
    ...new Set(
      ([] as string[]).concat(
        ...types.map(t => inferRuntimeType(ctx, t, scope)),
      ),
    ),
  ]
}

function inferEnumType(node: TSEnumDeclaration): string[] {
  const types = new Set<string>()
  for (const m of node.members) {
    if (m.initializer) {
      switch (m.initializer.type) {
        case 'StringLiteral':
          types.add('String')
          break
        case 'NumericLiteral':
          types.add('Number')
          break
      }
    }
  }
  return types.size ? [...types] : ['Number']
}

/**
 * support for the `ExtractPropTypes` helper - it's non-exhaustive, mostly
 * tailored towards popular component libs like element-plus and antd-vue.
 */
function resolveExtractPropTypes(
  { props }: ResolvedElements,
  scope: TypeScope,
): ResolvedElements {
  const res: ResolvedElements = { props: {} }
  for (const key in props) {
    const raw = props[key]
    res.props[key] = reverseInferType(
      raw.key,
      raw.typeAnnotation!.typeAnnotation,
      scope,
    )
  }
  return res
}

function reverseInferType(
  key: Expression,
  node: TSType,
  scope: TypeScope,
  optional = true,
  checkObjectSyntax = true,
): TSPropertySignature & WithScope {
  if (checkObjectSyntax && node.type === 'TSTypeLiteral') {
    // check { type: xxx }
    const typeType = findStaticPropertyType(node, 'type')
    if (typeType) {
      const requiredType = findStaticPropertyType(node, 'required')
      const optional =
        requiredType &&
        requiredType.type === 'TSLiteralType' &&
        requiredType.literal.type === 'BooleanLiteral'
          ? !requiredType.literal.value
          : true
      return reverseInferType(key, typeType, scope, optional, false)
    }
  } else if (
    node.type === 'TSTypeReference' &&
    node.typeName.type === 'Identifier'
  ) {
    if (node.typeName.name.endsWith('Constructor')) {
      return createProperty(
        key,
        ctorToType(node.typeName.name),
        scope,
        optional,
      )
    } else if (node.typeName.name === 'PropType' && node.typeParameters) {
      // PropType<{}>
      return createProperty(key, node.typeParameters.params[0], scope, optional)
    }
  }
  if (
    (node.type === 'TSTypeReference' || node.type === 'TSImportType') &&
    node.typeParameters
  ) {
    // try if we can catch Foo.Bar<XXXConstructor>
    for (const t of node.typeParameters.params) {
      const inferred = reverseInferType(key, t, scope, optional)
      if (inferred) return inferred
    }
  }
  return createProperty(key, { type: `TSNullKeyword` }, scope, optional)
}

function ctorToType(ctorType: string): TSType {
  const ctor = ctorType.slice(0, -11)
  switch (ctor) {
    case 'String':
    case 'Number':
    case 'Boolean':
      return { type: `TS${ctor}Keyword` }
    case 'Array':
    case 'Function':
    case 'Object':
    case 'Set':
    case 'Map':
    case 'WeakSet':
    case 'WeakMap':
    case 'Date':
    case 'Promise':
      return {
        type: 'TSTypeReference',
        typeName: { type: 'Identifier', name: ctor },
      }
  }
  // fallback to null
  return { type: `TSNullKeyword` }
}

function findStaticPropertyType(node: TSTypeLiteral, key: string) {
  const prop = node.members.find(
    m =>
      m.type === 'TSPropertySignature' &&
      !m.computed &&
      getId(m.key) === key &&
      m.typeAnnotation,
  )
  return prop && prop.typeAnnotation!.typeAnnotation
}

function resolveReturnType(
  ctx: TypeResolveContext,
  arg: Node,
  scope: TypeScope,
) {
  let resolved: Node | undefined = arg
  if (
    arg.type === 'TSTypeReference' ||
    arg.type === 'TSTypeQuery' ||
    arg.type === 'TSImportType'
  ) {
    resolved = resolveTypeReference(ctx, arg, scope)
  }
  if (!resolved) return
  if (resolved.type === 'TSFunctionType') {
    return resolved.typeAnnotation?.typeAnnotation
  }
  if (resolved.type === 'TSDeclareFunction') {
    return resolved.returnType
  }
}

export function resolveUnionType(
  ctx: TypeResolveContext,
  node: Node & MaybeWithScope & { _resolvedElements?: ResolvedElements },
  scope?: TypeScope,
): Node[] {
  if (node.type === 'TSTypeReference') {
    const resolved = resolveTypeReference(ctx, node, scope)
    if (resolved) node = resolved
  }

  let types: Node[]
  if (node.type === 'TSUnionType') {
    types = node.types.flatMap(node => resolveUnionType(ctx, node, scope))
  } else {
    types = [node]
  }

  return types
}<|MERGE_RESOLUTION|>--- conflicted
+++ resolved
@@ -1,5 +1,4 @@
 import {
-<<<<<<< HEAD
   type Expression,
   type Identifier,
   type Node,
@@ -23,33 +22,7 @@
   type TSTypeLiteral,
   type TSTypeQuery,
   type TSTypeReference,
-  type TemplateLiteral
-=======
-  Expression,
-  Identifier,
-  Node,
-  Statement,
-  TSCallSignatureDeclaration,
-  TSEnumDeclaration,
-  TSExpressionWithTypeArguments,
-  TSFunctionType,
-  TSImportType,
-  TSIndexedAccessType,
-  TSInterfaceDeclaration,
-  TSMappedType,
-  TSMethodSignature,
-  TSModuleBlock,
-  TSModuleDeclaration,
-  TSPropertySignature,
-  TSQualifiedName,
-  TSType,
-  TSTypeAnnotation,
-  TSTypeElement,
-  TSTypeLiteral,
-  TSTypeQuery,
-  TSTypeReference,
-  TemplateLiteral,
->>>>>>> 3ee3d266
+  type TemplateLiteral,
 } from '@babel/types'
 import {
   UNKNOWN_TYPE,
@@ -62,7 +35,7 @@
 import { type ScriptCompileContext, resolveParserPlugins } from './context'
 import {
   type ImportBinding,
-  type SFCScriptCompileOptions
+  type SFCScriptCompileOptions,
 } from '../compileScript'
 import { capitalize, hasOwn } from '@vue/shared'
 import { parse as babelParse } from '@babel/parser'
