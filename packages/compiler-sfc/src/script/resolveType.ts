import type {
  Expression,
  Identifier,
  Node,
  Statement,
  TSCallSignatureDeclaration,
  TSEnumDeclaration,
  TSExpressionWithTypeArguments,
  TSFunctionType,
  TSImportType,
  TSIndexedAccessType,
  TSInterfaceDeclaration,
  TSMappedType,
  TSMethodSignature,
  TSModuleBlock,
  TSModuleDeclaration,
  TSPropertySignature,
  TSQualifiedName,
  TSType,
  TSTypeAnnotation,
  TSTypeElement,
  TSTypeLiteral,
  TSTypeQuery,
  TSTypeReference,
  TemplateLiteral,
} from '@babel/types'
import {
  UNKNOWN_TYPE,
  createGetCanonicalFileName,
  getId,
  getImportedName,
  joinPaths,
  normalizePath,
} from './utils'
import { type ScriptCompileContext, resolveParserPlugins } from './context'
import type { ImportBinding, SFCScriptCompileOptions } from '../compileScript'
import { capitalize, hasOwn } from '@vue/shared'
import { parse as babelParse } from '@babel/parser'
import { parse } from '../parse'
import { createCache } from '../cache'
import type TS from 'typescript'
import { dirname, extname, join } from 'path'
import { minimatch as isMatch } from 'minimatch'
import * as process from 'process'

export type SimpleTypeResolveOptions = Partial<
  Pick<
    SFCScriptCompileOptions,
    'globalTypeFiles' | 'fs' | 'babelParserPlugins' | 'isProd'
  >
>

/**
 * TypeResolveContext is compatible with ScriptCompileContext
 * but also allows a simpler version of it with minimal required properties
 * when resolveType needs to be used in a non-SFC context, e.g. in a babel
 * plugin. The simplest context can be just:
 * ```ts
 * const ctx: SimpleTypeResolveContext = {
 *   filename: '...',
 *   source: '...',
 *   options: {},
 *   error() {},
 *   ast: []
 * }
 * ```
 */
export type SimpleTypeResolveContext = Pick<
  ScriptCompileContext,
  // file
  | 'source'
  | 'filename'

  // utils
  | 'error'
  | 'helper'
  | 'getString'

  // props
  | 'propsTypeDecl'
  | 'propsRuntimeDefaults'
  | 'propsDestructuredBindings'

  // emits
  | 'emitsTypeDecl'

  // customElement
  | 'isCE'
> &
  Partial<
    Pick<ScriptCompileContext, 'scope' | 'globalScopes' | 'deps' | 'fs'>
  > & {
    ast: Statement[]
    options: SimpleTypeResolveOptions
  }

export type TypeResolveContext = ScriptCompileContext | SimpleTypeResolveContext

type Import = Pick<ImportBinding, 'source' | 'imported'>

interface WithScope {
  _ownerScope: TypeScope
}

// scope types always has ownerScope attached
type ScopeTypeNode = Node &
  WithScope & { _ns?: TSModuleDeclaration & WithScope }

export class TypeScope {
  constructor(
    public filename: string,
    public source: string,
    public offset: number = 0,
    public imports: Record<string, Import> = Object.create(null),
    public types: Record<string, ScopeTypeNode> = Object.create(null),
    public declares: Record<string, ScopeTypeNode> = Object.create(null),
  ) {}
  isGenericScope = false
  resolvedImportSources: Record<string, string> = Object.create(null)
  exportedTypes: Record<string, ScopeTypeNode> = Object.create(null)
  exportedDeclares: Record<string, ScopeTypeNode> = Object.create(null)
}

export interface MaybeWithScope {
  _ownerScope?: TypeScope
}

interface ResolvedElements {
  props: Record<
    string,
    (TSPropertySignature | TSMethodSignature) & {
      // resolved props always has ownerScope attached
      _ownerScope: TypeScope
    }
  >
  calls?: (TSCallSignatureDeclaration | TSFunctionType)[]
}

/**
 * Resolve arbitrary type node to a list of type elements that can be then
 * mapped to runtime props or emits.
 */
export function resolveTypeElements(
  ctx: TypeResolveContext,
  node: Node & MaybeWithScope & { _resolvedElements?: ResolvedElements },
  scope?: TypeScope,
  typeParameters?: Record<string, Node>,
): ResolvedElements {
  const canCache = !typeParameters
  if (canCache && node._resolvedElements) {
    return node._resolvedElements
  }
  const resolved = innerResolveTypeElements(
    ctx,
    node,
    node._ownerScope || scope || ctxToScope(ctx),
    typeParameters,
  )
  return canCache ? (node._resolvedElements = resolved) : resolved
}

function innerResolveTypeElements(
  ctx: TypeResolveContext,
  node: Node,
  scope: TypeScope,
  typeParameters?: Record<string, Node>,
): ResolvedElements {
  if (
    node.leadingComments &&
    node.leadingComments.some(c => c.value.includes('@vue-ignore'))
  ) {
    return { props: {} }
  }
  switch (node.type) {
    case 'TSTypeLiteral':
      return typeElementsToMap(ctx, node.members, scope, typeParameters)
    case 'TSInterfaceDeclaration':
      return resolveInterfaceMembers(ctx, node, scope, typeParameters)
    case 'TSTypeAliasDeclaration':
    case 'TSTypeAnnotation':
    case 'TSParenthesizedType':
      return resolveTypeElements(
        ctx,
        node.typeAnnotation,
        scope,
        typeParameters,
      )
    case 'TSFunctionType': {
      return { props: {}, calls: [node] }
    }
    case 'TSUnionType':
    case 'TSIntersectionType':
      return mergeElements(
        node.types.map(t => resolveTypeElements(ctx, t, scope, typeParameters)),
        node.type,
      )
    case 'TSMappedType':
      return resolveMappedType(ctx, node, scope, typeParameters)
    case 'TSIndexedAccessType': {
      const types = resolveIndexType(ctx, node, scope)
      return mergeElements(
        types.map(t => resolveTypeElements(ctx, t, t._ownerScope)),
        'TSUnionType',
      )
    }
    case 'TSExpressionWithTypeArguments': // referenced by interface extends
    case 'TSTypeReference': {
      const typeName = getReferenceName(node)
      if (
        (typeName === 'ExtractPropTypes' ||
          typeName === 'ExtractPublicPropTypes') &&
        node.typeParameters &&
        scope.imports[typeName]?.source === 'vue'
      ) {
        return resolveExtractPropTypes(
          resolveTypeElements(
            ctx,
            node.typeParameters.params[0],
            scope,
            typeParameters,
          ),
          scope,
        )
      }
      const resolved = resolveTypeReference(ctx, node, scope)
      if (resolved) {
        let typeParams: Record<string, Node> | undefined
        if (
          (resolved.type === 'TSTypeAliasDeclaration' ||
            resolved.type === 'TSInterfaceDeclaration') &&
          resolved.typeParameters &&
          node.typeParameters
        ) {
          typeParams = Object.create(null)
          resolved.typeParameters.params.forEach((p, i) => {
            let param = typeParameters && typeParameters[p.name]
            if (!param) param = node.typeParameters!.params[i]
            typeParams![p.name] = param
          })
        }
        return resolveTypeElements(
          ctx,
          resolved,
          resolved._ownerScope,
          typeParams,
        )
      } else {
        if (typeof typeName === 'string') {
          if (typeParameters && typeParameters[typeName]) {
            return resolveTypeElements(
              ctx,
              typeParameters[typeName],
              scope,
              typeParameters,
            )
          }
          if (
            // @ts-expect-error
            SupportedBuiltinsSet.has(typeName)
          ) {
            return resolveBuiltin(
              ctx,
              node,
              typeName as any,
              scope,
              typeParameters,
            )
          } else if (typeName === 'ReturnType' && node.typeParameters) {
            // limited support, only reference types
            const ret = resolveReturnType(
              ctx,
              node.typeParameters.params[0],
              scope,
            )
            if (ret) {
              return resolveTypeElements(ctx, ret, scope)
            }
          }
        }
        return ctx.error(
          `Unresolvable type reference or unsupported built-in utility type`,
          node,
          scope,
        )
      }
    }
    case 'TSImportType': {
      if (
        getId(node.argument) === 'vue' &&
        node.qualifier?.type === 'Identifier' &&
        node.qualifier.name === 'ExtractPropTypes' &&
        node.typeParameters
      ) {
        return resolveExtractPropTypes(
          resolveTypeElements(ctx, node.typeParameters.params[0], scope),
          scope,
        )
      }
      const sourceScope = importSourceToScope(
        ctx,
        node.argument,
        scope,
        node.argument.value,
      )
      const resolved = resolveTypeReference(ctx, node, sourceScope)
      if (resolved) {
        return resolveTypeElements(ctx, resolved, resolved._ownerScope)
      }
      break
    }
    case 'TSTypeQuery':
      {
        const resolved = resolveTypeReference(ctx, node, scope)
        if (resolved) {
          return resolveTypeElements(ctx, resolved, resolved._ownerScope)
        }
      }
      break
  }
  return ctx.error(`Unresolvable type: ${node.type}`, node, scope)
}

function typeElementsToMap(
  ctx: TypeResolveContext,
  elements: TSTypeElement[],
  scope = ctxToScope(ctx),
  typeParameters?: Record<string, Node>,
): ResolvedElements {
  const res: ResolvedElements = { props: {} }
  for (const e of elements) {
    if (e.type === 'TSPropertySignature' || e.type === 'TSMethodSignature') {
      // capture generic parameters on node's scope
      if (typeParameters) {
        scope = createChildScope(scope)
        scope.isGenericScope = true
        Object.assign(scope.types, typeParameters)
      }
      ;(e as MaybeWithScope)._ownerScope = scope
      const name = getId(e.key)
      if (name && !e.computed) {
        res.props[name] = e as ResolvedElements['props'][string]
      } else if (e.key.type === 'TemplateLiteral') {
        for (const key of resolveTemplateKeys(ctx, e.key, scope)) {
          res.props[key] = e as ResolvedElements['props'][string]
        }
      } else {
        ctx.error(
          `Unsupported computed key in type referenced by a macro`,
          e.key,
          scope,
        )
      }
    } else if (e.type === 'TSCallSignatureDeclaration') {
      ;(res.calls || (res.calls = [])).push(e)
    }
  }
  return res
}

function mergeElements(
  maps: ResolvedElements[],
  type: 'TSUnionType' | 'TSIntersectionType',
): ResolvedElements {
  if (maps.length === 1) return maps[0]
  const res: ResolvedElements = { props: {} }
  const { props: baseProps } = res
  for (const { props, calls } of maps) {
    for (const key in props) {
      if (!hasOwn(baseProps, key)) {
        baseProps[key] = props[key]
      } else {
        baseProps[key] = createProperty(
          baseProps[key].key,
          {
            type,
            // @ts-expect-error
            types: [baseProps[key], props[key]],
          },
          baseProps[key]._ownerScope,
          baseProps[key].optional || props[key].optional,
        )
      }
    }
    if (calls) {
      ;(res.calls || (res.calls = [])).push(...calls)
    }
  }
  return res
}

function createProperty(
  key: Expression,
  typeAnnotation: TSType,
  scope: TypeScope,
  optional: boolean,
): TSPropertySignature & WithScope {
  return {
    type: 'TSPropertySignature',
    key,
    kind: 'get',
    optional,
    typeAnnotation: {
      type: 'TSTypeAnnotation',
      typeAnnotation,
    },
    _ownerScope: scope,
  }
}

function resolveInterfaceMembers(
  ctx: TypeResolveContext,
  node: TSInterfaceDeclaration & MaybeWithScope,
  scope: TypeScope,
  typeParameters?: Record<string, Node>,
): ResolvedElements {
  const base = typeElementsToMap(
    ctx,
    node.body.body,
    node._ownerScope,
    typeParameters,
  )
  if (node.extends) {
    for (const ext of node.extends) {
      try {
        const { props, calls } = resolveTypeElements(ctx, ext, scope)
        for (const key in props) {
          if (!hasOwn(base.props, key)) {
            base.props[key] = props[key]
          }
        }
        if (calls) {
          ;(base.calls || (base.calls = [])).push(...calls)
        }
      } catch (e) {
        ctx.error(
          `Failed to resolve extends base type.\nIf this previously worked in 3.2, ` +
            `you can instruct the compiler to ignore this extend by adding ` +
            `/* @vue-ignore */ before it, for example:\n\n` +
            `interface Props extends /* @vue-ignore */ Base {}\n\n` +
            `Note: both in 3.2 or with the ignore, the properties in the base ` +
            `type are treated as fallthrough attrs at runtime.`,
          ext,
          scope,
        )
      }
    }
  }
  return base
}

function resolveMappedType(
  ctx: TypeResolveContext,
  node: TSMappedType,
  scope: TypeScope,
  typeParameters?: Record<string, Node>,
): ResolvedElements {
  const res: ResolvedElements = { props: {} }
  let keys: string[]
  if (node.nameType) {
    const { name, constraint } = node.typeParameter
    scope = createChildScope(scope)
    Object.assign(scope.types, { ...typeParameters, [name]: constraint })
    keys = resolveStringType(ctx, node.nameType, scope)
  } else {
    keys = resolveStringType(ctx, node.typeParameter.constraint!, scope)
  }
  for (const key of keys) {
    res.props[key] = createProperty(
      {
        type: 'Identifier',
        name: key,
      },
      node.typeAnnotation!,
      scope,
      !!node.optional,
    )
  }
  return res
}

function resolveIndexType(
  ctx: TypeResolveContext,
  node: TSIndexedAccessType,
  scope: TypeScope,
): (TSType & MaybeWithScope)[] {
  if (node.indexType.type === 'TSNumberKeyword') {
    return resolveArrayElementType(ctx, node.objectType, scope)
  }

  const { indexType, objectType } = node
  const types: TSType[] = []
  let keys: string[]
  let resolved: ResolvedElements
  if (indexType.type === 'TSStringKeyword') {
    resolved = resolveTypeElements(ctx, objectType, scope)
    keys = Object.keys(resolved.props)
  } else {
    keys = resolveStringType(ctx, indexType, scope)
    resolved = resolveTypeElements(ctx, objectType, scope)
  }
  for (const key of keys) {
    const targetType = resolved.props[key]?.typeAnnotation?.typeAnnotation
    if (targetType) {
      ;(targetType as TSType & MaybeWithScope)._ownerScope =
        resolved.props[key]._ownerScope
      types.push(targetType)
    }
  }
  return types
}

function resolveArrayElementType(
  ctx: TypeResolveContext,
  node: Node,
  scope: TypeScope,
): TSType[] {
  // type[]
  if (node.type === 'TSArrayType') {
    return [node.elementType]
  }
  // tuple
  if (node.type === 'TSTupleType') {
    return node.elementTypes.map(t =>
      t.type === 'TSNamedTupleMember' ? t.elementType : t,
    )
  }
  if (node.type === 'TSTypeReference') {
    // Array<type>
    if (getReferenceName(node) === 'Array' && node.typeParameters) {
      return node.typeParameters.params
    } else {
      const resolved = resolveTypeReference(ctx, node, scope)
      if (resolved) {
        return resolveArrayElementType(ctx, resolved, scope)
      }
    }
  }
  return ctx.error(
    'Failed to resolve element type from target type',
    node,
    scope,
  )
}

function resolveStringType(
  ctx: TypeResolveContext,
  node: Node,
  scope: TypeScope,
  typeParameters?: Record<string, Node>,
): string[] {
  switch (node.type) {
    case 'StringLiteral':
      return [node.value]
    case 'TSLiteralType':
      return resolveStringType(ctx, node.literal, scope, typeParameters)
    case 'TSUnionType':
      return node.types
        .map(t => resolveStringType(ctx, t, scope, typeParameters))
        .flat()
    case 'TemplateLiteral': {
      return resolveTemplateKeys(ctx, node, scope)
    }
    case 'TSTypeReference': {
      const resolved = resolveTypeReference(ctx, node, scope)
      if (resolved) {
        return resolveStringType(ctx, resolved, scope, typeParameters)
      }
      if (node.typeName.type === 'Identifier') {
        const name = node.typeName.name
        if (typeParameters && typeParameters[name]) {
          return resolveStringType(
            ctx,
            typeParameters[name],
            scope,
            typeParameters,
          )
        }
        const getParam = (index = 0) =>
          resolveStringType(
            ctx,
            node.typeParameters!.params[index],
            scope,
            typeParameters,
          )
        switch (name) {
          case 'Extract':
            return getParam(1)
          case 'Exclude': {
            const excluded = getParam(1)
            return getParam().filter(s => !excluded.includes(s))
          }
          case 'Uppercase':
            return getParam().map(s => s.toUpperCase())
          case 'Lowercase':
            return getParam().map(s => s.toLowerCase())
          case 'Capitalize':
            return getParam().map(capitalize)
          case 'Uncapitalize':
            return getParam().map(s => s[0].toLowerCase() + s.slice(1))
          default:
            ctx.error(
              'Unsupported type when resolving index type',
              node.typeName,
              scope,
            )
        }
      }
    }
  }
  return ctx.error('Failed to resolve index type into finite keys', node, scope)
}

function resolveTemplateKeys(
  ctx: TypeResolveContext,
  node: TemplateLiteral,
  scope: TypeScope,
): string[] {
  if (!node.expressions.length) {
    return [node.quasis[0].value.raw]
  }

  const res: string[] = []
  const e = node.expressions[0]
  const q = node.quasis[0]
  const leading = q ? q.value.raw : ``
  const resolved = resolveStringType(ctx, e, scope)
  const restResolved = resolveTemplateKeys(
    ctx,
    {
      ...node,
      expressions: node.expressions.slice(1),
      quasis: q ? node.quasis.slice(1) : node.quasis,
    },
    scope,
  )

  for (const r of resolved) {
    for (const rr of restResolved) {
      res.push(leading + r + rr)
    }
  }

  return res
}

const SupportedBuiltinsSet = new Set([
  'Partial',
  'Required',
  'Readonly',
  'Pick',
  'Omit',
] as const)

type GetSetType<T> = T extends Set<infer V> ? V : never

function resolveBuiltin(
  ctx: TypeResolveContext,
  node: TSTypeReference | TSExpressionWithTypeArguments,
  name: GetSetType<typeof SupportedBuiltinsSet>,
  scope: TypeScope,
  typeParameters?: Record<string, Node>,
): ResolvedElements {
  const t = resolveTypeElements(
    ctx,
    node.typeParameters!.params[0],
    scope,
    typeParameters,
  )
  switch (name) {
    case 'Partial': {
      const res: ResolvedElements = { props: {}, calls: t.calls }
      Object.keys(t.props).forEach(key => {
        res.props[key] = { ...t.props[key], optional: true }
      })
      return res
    }
    case 'Required': {
      const res: ResolvedElements = { props: {}, calls: t.calls }
      Object.keys(t.props).forEach(key => {
        res.props[key] = { ...t.props[key], optional: false }
      })
      return res
    }
    case 'Readonly':
      return t
    case 'Pick': {
      const picked = resolveStringType(
        ctx,
        node.typeParameters!.params[1],
        scope,
        typeParameters,
      )
      const res: ResolvedElements = { props: {}, calls: t.calls }
      for (const key of picked) {
        res.props[key] = t.props[key]
      }
      return res
    }
    case 'Omit':
      const omitted = resolveStringType(
        ctx,
        node.typeParameters!.params[1],
        scope,
        typeParameters,
      )
      const res: ResolvedElements = { props: {}, calls: t.calls }
      for (const key in t.props) {
        if (!omitted.includes(key)) {
          res.props[key] = t.props[key]
        }
      }
      return res
  }
}

type ReferenceTypes =
  | TSTypeReference
  | TSExpressionWithTypeArguments
  | TSImportType
  | TSTypeQuery

function resolveTypeReference(
  ctx: TypeResolveContext,
  node: ReferenceTypes & {
    _resolvedReference?: ScopeTypeNode
  },
  scope?: TypeScope,
  name?: string,
  onlyExported = false,
): ScopeTypeNode | undefined {
  const canCache = !scope?.isGenericScope
  if (canCache && node._resolvedReference) {
    return node._resolvedReference
  }
  const resolved = innerResolveTypeReference(
    ctx,
    scope || ctxToScope(ctx),
    name || getReferenceName(node),
    node,
    onlyExported,
  )
  return canCache ? (node._resolvedReference = resolved) : resolved
}

function innerResolveTypeReference(
  ctx: TypeResolveContext,
  scope: TypeScope,
  name: string | string[],
  node: ReferenceTypes,
  onlyExported: boolean,
): ScopeTypeNode | undefined {
  if (typeof name === 'string') {
    if (scope.imports[name]) {
      return resolveTypeFromImport(ctx, node, name, scope)
    } else {
      const lookupSource =
        node.type === 'TSTypeQuery'
          ? onlyExported
            ? scope.exportedDeclares
            : scope.declares
          : onlyExported
            ? scope.exportedTypes
            : scope.types
      if (lookupSource[name]) {
        return lookupSource[name]
      } else {
        // fallback to global
        const globalScopes = resolveGlobalScope(ctx)
        if (globalScopes) {
          for (const s of globalScopes) {
            const src = node.type === 'TSTypeQuery' ? s.declares : s.types
            if (src[name]) {
              ;(ctx.deps || (ctx.deps = new Set())).add(s.filename)
              return src[name]
            }
          }
        }
      }
    }
  } else {
    let ns = innerResolveTypeReference(ctx, scope, name[0], node, onlyExported)
    if (ns) {
      if (ns.type !== 'TSModuleDeclaration') {
        // namespace merged with other types, attached as _ns
        ns = ns._ns
      }
      if (ns) {
        const childScope = moduleDeclToScope(ctx, ns, ns._ownerScope || scope)
        return innerResolveTypeReference(
          ctx,
          childScope,
          name.length > 2 ? name.slice(1) : name[name.length - 1],
          node,
          !ns.declare,
        )
      }
    }
  }
}

function getReferenceName(node: ReferenceTypes): string | string[] {
  const ref =
    node.type === 'TSTypeReference'
      ? node.typeName
      : node.type === 'TSExpressionWithTypeArguments'
        ? node.expression
        : node.type === 'TSImportType'
          ? node.qualifier
          : node.exprName
  if (ref?.type === 'Identifier') {
    return ref.name
  } else if (ref?.type === 'TSQualifiedName') {
    return qualifiedNameToPath(ref)
  } else {
    return 'default'
  }
}

function qualifiedNameToPath(node: Identifier | TSQualifiedName): string[] {
  if (node.type === 'Identifier') {
    return [node.name]
  } else {
    return [...qualifiedNameToPath(node.left), node.right.name]
  }
}

function resolveGlobalScope(ctx: TypeResolveContext): TypeScope[] | undefined {
  if (ctx.options.globalTypeFiles) {
    const fs = resolveFS(ctx)
    if (!fs) {
      throw new Error('[vue/compiler-sfc] globalTypeFiles requires fs access.')
    }
    return ctx.options.globalTypeFiles.map(file =>
      fileToScope(ctx, normalizePath(file), true),
    )
  }
}

let ts: typeof TS | undefined
let loadTS: (() => typeof TS) | undefined

/**
 * @private
 */
export function registerTS(_loadTS: () => typeof TS): void {
  loadTS = () => {
    try {
      return _loadTS()
    } catch (err: any) {
      if (
        typeof err.message === 'string' &&
        err.message.includes('Cannot find module')
      ) {
        throw new Error(
          'Failed to load TypeScript, which is required for resolving imported types. ' +
            'Please make sure "typescript" is installed as a project dependency.',
        )
      } else {
        throw new Error(
          'Failed to load TypeScript for resolving imported types.',
        )
      }
    }
  }
}

type FS = NonNullable<SFCScriptCompileOptions['fs']>

function resolveFS(ctx: TypeResolveContext): FS | undefined {
  if (ctx.fs) {
    return ctx.fs
  }
  if (!ts && loadTS) {
    ts = loadTS()
  }
  const fs = ctx.options.fs || ts?.sys
  if (!fs) {
    return
  }
  return (ctx.fs = {
    fileExists(file) {
      if (file.endsWith('.vue.ts') && !file.endsWith('.d.vue.ts')) {
        file = file.replace(/\.ts$/, '')
      }
      return fs.fileExists(file)
    },
    readFile(file) {
      if (file.endsWith('.vue.ts') && !file.endsWith('.d.vue.ts')) {
        file = file.replace(/\.ts$/, '')
      }
      return fs.readFile(file)
    },
    realpath: fs.realpath,
  })
}

function resolveTypeFromImport(
  ctx: TypeResolveContext,
  node: ReferenceTypes,
  name: string,
  scope: TypeScope,
): ScopeTypeNode | undefined {
  const { source, imported } = scope.imports[name]
  const sourceScope = importSourceToScope(ctx, node, scope, source)
  return resolveTypeReference(ctx, node, sourceScope, imported, true)
}

function importSourceToScope(
  ctx: TypeResolveContext,
  node: Node,
  scope: TypeScope,
  source: string,
): TypeScope {
  let fs: FS | undefined
  try {
    fs = resolveFS(ctx)
  } catch (err: any) {
    return ctx.error(err.message, node, scope)
  }
  if (!fs) {
    return ctx.error(
      `No fs option provided to \`compileScript\` in non-Node environment. ` +
        `File system access is required for resolving imported types.`,
      node,
      scope,
    )
  }

  let resolved: string | undefined = scope.resolvedImportSources[source]
  if (!resolved) {
    if (source.startsWith('..')) {
      const osSpecificJoinFn = process.platform === 'win32' ? join : joinPaths

      const filename = osSpecificJoinFn(dirname(scope.filename), source)
      resolved = resolveExt(filename, fs)
    } else if (source[0] === '.') {
      // relative import - fast path
      const filename = joinPaths(dirname(scope.filename), source)
      resolved = resolveExt(filename, fs)
    } else {
      // module or aliased import - use full TS resolution, only supported in Node
      if (!__CJS__) {
        return ctx.error(
          `Type import from non-relative sources is not supported in the browser build.`,
          node,
          scope,
        )
      }
      if (!ts) {
        if (loadTS) ts = loadTS()
        if (!ts) {
          return ctx.error(
            `Failed to resolve import source ${JSON.stringify(source)}. ` +
              `typescript is required as a peer dep for vue in order ` +
              `to support resolving types from module imports.`,
            node,
            scope,
          )
        }
      }
      resolved = resolveWithTS(scope.filename, source, ts, fs)
    }
    if (resolved) {
      resolved = scope.resolvedImportSources[source] = normalizePath(resolved)
    }
  }
  if (resolved) {
    // (hmr) register dependency file on ctx
    ;(ctx.deps || (ctx.deps = new Set())).add(resolved)
    return fileToScope(ctx, resolved)
  } else {
    return ctx.error(
      `Failed to resolve import source ${JSON.stringify(source)}.`,
      node,
      scope,
    )
  }
}

function resolveExt(filename: string, fs: FS) {
  // #8339 ts may import .js but we should resolve to corresponding ts or d.ts
  filename = filename.replace(/\.js$/, '')
  const tryResolve = (filename: string) => {
    if (fs.fileExists(filename)) return filename
  }
  return (
    tryResolve(filename) ||
    tryResolve(filename + `.ts`) ||
    tryResolve(filename + `.tsx`) ||
    tryResolve(filename + `.d.ts`) ||
    tryResolve(joinPaths(filename, `index.ts`)) ||
    tryResolve(joinPaths(filename, `index.tsx`)) ||
    tryResolve(joinPaths(filename, `index.d.ts`))
  )
}

interface CachedConfig {
  config: TS.ParsedCommandLine
  cache?: TS.ModuleResolutionCache
}

const tsConfigCache = createCache<CachedConfig[]>()
const tsConfigRefMap = new Map<string, string>()

function resolveWithTS(
  containingFile: string,
  source: string,
  ts: typeof TS,
  fs: FS,
): string | undefined {
  if (!__CJS__) return

  // 1. resolve tsconfig.json
  const configPath = ts.findConfigFile(containingFile, fs.fileExists)
  // 2. load tsconfig.json
  let tsCompilerOptions: TS.CompilerOptions
  let tsResolveCache: TS.ModuleResolutionCache | undefined
  if (configPath) {
    let configs: CachedConfig[]
    const normalizedConfigPath = normalizePath(configPath)
    const cached = tsConfigCache.get(normalizedConfigPath)
    if (!cached) {
      configs = loadTSConfig(configPath, ts, fs).map(config => ({ config }))
      tsConfigCache.set(normalizedConfigPath, configs)
    } else {
      configs = cached
    }
    let matchedConfig: CachedConfig | undefined
    if (configs.length === 1) {
      matchedConfig = configs[0]
    } else {
      // resolve which config matches the current file
      for (const c of configs) {
        const base = normalizePath(
          (c.config.options.pathsBasePath as string) ||
            dirname(c.config.options.configFilePath as string),
        )
        const included: string[] | undefined = c.config.raw?.include
        const excluded: string[] | undefined = c.config.raw?.exclude
        if (
          (!included && (!base || containingFile.startsWith(base))) ||
          included?.some(p => isMatch(containingFile, joinPaths(base, p)))
        ) {
          if (
            excluded &&
            excluded.some(p => isMatch(containingFile, joinPaths(base, p)))
          ) {
            continue
          }
          matchedConfig = c
          break
        }
      }
      if (!matchedConfig) {
        matchedConfig = configs[configs.length - 1]
      }
    }
    tsCompilerOptions = matchedConfig.config.options
    tsResolveCache =
      matchedConfig.cache ||
      (matchedConfig.cache = ts.createModuleResolutionCache(
        process.cwd(),
        createGetCanonicalFileName(ts.sys.useCaseSensitiveFileNames),
        tsCompilerOptions,
      ))
  } else {
    tsCompilerOptions = {}
  }

  // 3. resolve
  const res = ts.resolveModuleName(
    source,
    containingFile,
    tsCompilerOptions,
    fs,
    tsResolveCache,
  )

  if (res.resolvedModule) {
    let filename = res.resolvedModule.resolvedFileName
    if (filename.endsWith('.vue.ts') && !filename.endsWith('.d.vue.ts')) {
      filename = filename.replace(/\.ts$/, '')
    }
    return fs.realpath ? fs.realpath(filename) : filename
  }
}

function loadTSConfig(
  configPath: string,
  ts: typeof TS,
  fs: FS,
  visited = new Set<string>(),
): TS.ParsedCommandLine[] {
  // The only case where `fs` is NOT `ts.sys` is during tests.
  // parse config host requires an extra `readDirectory` method
  // during tests, which is stubbed.
  const parseConfigHost = __TEST__
    ? {
        ...fs,
        useCaseSensitiveFileNames: true,
        readDirectory: () => [],
      }
    : ts.sys
  const config = ts.parseJsonConfigFileContent(
    ts.readConfigFile(configPath, fs.readFile).config,
    parseConfigHost,
    dirname(configPath),
    undefined,
    configPath,
  )
  const res = [config]
  visited.add(configPath)
  if (config.projectReferences) {
    for (const ref of config.projectReferences) {
      const refPath = ts.resolveProjectReferencePath(ref)
      if (visited.has(refPath) || !fs.fileExists(refPath)) {
        continue
      }
      tsConfigRefMap.set(refPath, configPath)
      res.unshift(...loadTSConfig(refPath, ts, fs, visited))
    }
  }
  return res
}

const fileToScopeCache = createCache<TypeScope>()

/**
 * @private
 */
export function invalidateTypeCache(filename: string): void {
  filename = normalizePath(filename)
  fileToScopeCache.delete(filename)
  tsConfigCache.delete(filename)
  const affectedConfig = tsConfigRefMap.get(filename)
  if (affectedConfig) tsConfigCache.delete(affectedConfig)
}

export function fileToScope(
  ctx: TypeResolveContext,
  filename: string,
  asGlobal = false,
): TypeScope {
  const cached = fileToScopeCache.get(filename)
  if (cached) {
    return cached
  }
  // fs should be guaranteed to exist here
  const fs = resolveFS(ctx)!
  const source = fs.readFile(filename) || ''
  const body = parseFile(filename, source, fs, ctx.options.babelParserPlugins)
  const scope = new TypeScope(filename, source, 0, recordImports(body))
  recordTypes(ctx, body, scope, asGlobal)
  fileToScopeCache.set(filename, scope)
  return scope
}

function parseFile(
  filename: string,
  content: string,
  fs: FS,
  parserPlugins?: SFCScriptCompileOptions['babelParserPlugins'],
): Statement[] {
  const ext = extname(filename)
  if (ext === '.ts' || ext === '.mts' || ext === '.tsx' || ext === '.mtsx') {
    return babelParse(content, {
      plugins: resolveParserPlugins(
        ext.slice(1),
        parserPlugins,
        /\.d\.m?ts$/.test(filename),
      ),
      sourceType: 'module',
    }).program.body
  }

  // simulate `allowArbitraryExtensions` on TypeScript >= 5.0
  const isUnknownTypeSource = !/\.[cm]?[tj]sx?$/.test(filename)
  const arbitraryTypeSource = `${filename.slice(0, -ext.length)}.d${ext}.ts`
  const hasArbitraryTypeDeclaration =
    isUnknownTypeSource && fs.fileExists(arbitraryTypeSource)
  if (hasArbitraryTypeDeclaration) {
    return babelParse(fs.readFile(arbitraryTypeSource)!, {
      plugins: resolveParserPlugins('ts', parserPlugins, true),
      sourceType: 'module',
    }).program.body
  }

  if (ext === '.vue') {
    const {
      descriptor: { script, scriptSetup },
    } = parse(content)
    if (!script && !scriptSetup) {
      return []
    }

    // ensure the correct offset with original source
    const scriptOffset = script ? script.loc.start.offset : Infinity
    const scriptSetupOffset = scriptSetup
      ? scriptSetup.loc.start.offset
      : Infinity
    const firstBlock = scriptOffset < scriptSetupOffset ? script : scriptSetup
    const secondBlock = scriptOffset < scriptSetupOffset ? scriptSetup : script

    let scriptContent =
      ' '.repeat(Math.min(scriptOffset, scriptSetupOffset)) +
      firstBlock!.content
    if (secondBlock) {
      scriptContent +=
        ' '.repeat(secondBlock.loc.start.offset - script!.loc.end.offset) +
        secondBlock.content
    }
    const lang = script?.lang || scriptSetup?.lang
    return babelParse(scriptContent, {
      plugins: resolveParserPlugins(lang!, parserPlugins),
      sourceType: 'module',
    }).program.body
  }
  return []
}

function ctxToScope(ctx: TypeResolveContext): TypeScope {
  if (ctx.scope) {
    return ctx.scope
  }

  const body =
    'ast' in ctx
      ? ctx.ast
      : ctx.scriptAst
        ? [...ctx.scriptAst.body, ...ctx.scriptSetupAst!.body]
        : ctx.scriptSetupAst!.body

  const scope = new TypeScope(
    ctx.filename,
    ctx.source,
    'startOffset' in ctx ? ctx.startOffset! : 0,
    'userImports' in ctx ? Object.create(ctx.userImports) : recordImports(body),
  )

  recordTypes(ctx, body, scope)

  return (ctx.scope = scope)
}

function moduleDeclToScope(
  ctx: TypeResolveContext,
  node: TSModuleDeclaration & { _resolvedChildScope?: TypeScope },
  parentScope: TypeScope,
): TypeScope {
  if (node._resolvedChildScope) {
    return node._resolvedChildScope
  }

  const scope = createChildScope(parentScope)

  if (node.body.type === 'TSModuleDeclaration') {
    const decl = node.body as TSModuleDeclaration & WithScope
    decl._ownerScope = scope
    const id = getId(decl.id)
    scope.types[id] = scope.exportedTypes[id] = decl
  } else {
    recordTypes(ctx, node.body.body, scope)
  }

  return (node._resolvedChildScope = scope)
}

function createChildScope(parentScope: TypeScope) {
  return new TypeScope(
    parentScope.filename,
    parentScope.source,
    parentScope.offset,
    Object.create(parentScope.imports),
    Object.create(parentScope.types),
    Object.create(parentScope.declares),
  )
}

const importExportRE = /^Import|^Export/

function recordTypes(
  ctx: TypeResolveContext,
  body: Statement[],
  scope: TypeScope,
  asGlobal = false,
) {
  const { types, declares, exportedTypes, exportedDeclares, imports } = scope
  const isAmbient = asGlobal
    ? !body.some(s => importExportRE.test(s.type))
    : false
  for (const stmt of body) {
    if (asGlobal) {
      if (isAmbient) {
        if ((stmt as any).declare) {
          recordType(stmt, types, declares)
        }
      } else if (stmt.type === 'TSModuleDeclaration' && stmt.global) {
        for (const s of (stmt.body as TSModuleBlock).body) {
          recordType(s, types, declares)
        }
      }
    } else {
      recordType(stmt, types, declares)
    }
  }
  if (!asGlobal) {
    for (const stmt of body) {
      if (stmt.type === 'ExportNamedDeclaration') {
        if (stmt.declaration) {
          recordType(stmt.declaration, types, declares)
          recordType(stmt.declaration, exportedTypes, exportedDeclares)
        } else {
          for (const spec of stmt.specifiers) {
            if (spec.type === 'ExportSpecifier') {
              const local = spec.local.name
              const exported = getId(spec.exported)
              if (stmt.source) {
                // re-export, register an import + export as a type reference
                imports[exported] = {
                  source: stmt.source.value,
                  imported: local,
                }
                exportedTypes[exported] = {
                  type: 'TSTypeReference',
                  typeName: {
                    type: 'Identifier',
                    name: local,
                  },
                  _ownerScope: scope,
                }
              } else if (types[local]) {
                // exporting local defined type
                exportedTypes[exported] = types[local]
              }
            }
          }
        }
      } else if (stmt.type === 'ExportAllDeclaration') {
        const sourceScope = importSourceToScope(
          ctx,
          stmt.source,
          scope,
          stmt.source.value,
        )
        Object.assign(scope.exportedTypes, sourceScope.exportedTypes)
      } else if (stmt.type === 'ExportDefaultDeclaration' && stmt.declaration) {
        if (stmt.declaration.type !== 'Identifier') {
          recordType(stmt.declaration, types, declares, 'default')
          recordType(
            stmt.declaration,
            exportedTypes,
            exportedDeclares,
            'default',
          )
        } else if (types[stmt.declaration.name]) {
          exportedTypes['default'] = types[stmt.declaration.name]
        }
      }
    }
  }
  for (const key of Object.keys(types)) {
    const node = types[key]
    node._ownerScope = scope
    if (node._ns) node._ns._ownerScope = scope
  }
  for (const key of Object.keys(declares)) {
    declares[key]._ownerScope = scope
  }
}

function recordType(
  node: Node,
  types: Record<string, Node>,
  declares: Record<string, Node>,
  overwriteId?: string,
) {
  switch (node.type) {
    case 'TSInterfaceDeclaration':
    case 'TSEnumDeclaration':
    case 'TSModuleDeclaration': {
      const id = overwriteId || getId(node.id)
      let existing = types[id]
      if (existing) {
        if (node.type === 'TSModuleDeclaration') {
          if (existing.type === 'TSModuleDeclaration') {
            mergeNamespaces(existing as typeof node, node)
          } else {
            attachNamespace(existing, node)
          }
          break
        }
        if (existing.type === 'TSModuleDeclaration') {
          // replace and attach namespace
          types[id] = node
          attachNamespace(node, existing)
          break
        }

        if (existing.type !== node.type) {
          // type-level error
          break
        }
        if (node.type === 'TSInterfaceDeclaration') {
          ;(existing as typeof node).body.body.push(...node.body.body)
        } else {
          ;(existing as typeof node).members.push(...node.members)
        }
      } else {
        types[id] = node
      }
      break
    }
    case 'ClassDeclaration':
      if (overwriteId || node.id) types[overwriteId || getId(node.id!)] = node
      break
    case 'TSTypeAliasDeclaration':
      types[node.id.name] = node.typeParameters ? node : node.typeAnnotation
      break
    case 'TSDeclareFunction':
      if (node.id) declares[node.id.name] = node
      break
    case 'VariableDeclaration': {
      if (node.declare) {
        for (const decl of node.declarations) {
          if (decl.id.type === 'Identifier' && decl.id.typeAnnotation) {
            declares[decl.id.name] = (
              decl.id.typeAnnotation as TSTypeAnnotation
            ).typeAnnotation
          }
        }
      }
      break
    }
  }
}

function mergeNamespaces(to: TSModuleDeclaration, from: TSModuleDeclaration) {
  const toBody = to.body
  const fromBody = from.body
  if (toBody.type === 'TSModuleDeclaration') {
    if (fromBody.type === 'TSModuleDeclaration') {
      // both decl
      mergeNamespaces(toBody, fromBody)
    } else {
      // to: decl -> from: block
      fromBody.body.push({
        type: 'ExportNamedDeclaration',
        declaration: toBody,
        exportKind: 'type',
        specifiers: [],
      })
    }
  } else if (fromBody.type === 'TSModuleDeclaration') {
    // to: block <- from: decl
    toBody.body.push({
      type: 'ExportNamedDeclaration',
      declaration: fromBody,
      exportKind: 'type',
      specifiers: [],
    })
  } else {
    // both block
    toBody.body.push(...fromBody.body)
  }
}

function attachNamespace(
  to: Node & { _ns?: TSModuleDeclaration },
  ns: TSModuleDeclaration,
) {
  if (!to._ns) {
    to._ns = ns
  } else {
    mergeNamespaces(to._ns, ns)
  }
}

export function recordImports(body: Statement[]): Record<string, Import> {
  const imports: TypeScope['imports'] = Object.create(null)
  for (const s of body) {
    recordImport(s, imports)
  }
  return imports
}

function recordImport(node: Node, imports: TypeScope['imports']) {
  if (node.type !== 'ImportDeclaration') {
    return
  }
  for (const s of node.specifiers) {
    imports[s.local.name] = {
      imported: getImportedName(s),
      source: node.source.value,
    }
  }
}

export function inferRuntimeType(
  ctx: TypeResolveContext,
  node: Node & MaybeWithScope,
  scope: TypeScope = node._ownerScope || ctxToScope(ctx),
  isKeyOf = false,
  typeParameters?: Record<string, Node>,
): string[] {
  try {
    switch (node.type) {
      case 'TSStringKeyword':
        return ['String']
      case 'TSNumberKeyword':
        return ['Number']
      case 'TSBooleanKeyword':
        return ['Boolean']
      case 'TSObjectKeyword':
        return ['Object']
      case 'TSNullKeyword':
        return ['null']
      case 'TSTypeLiteral':
      case 'TSInterfaceDeclaration': {
        // TODO (nice to have) generate runtime property validation
        const types = new Set<string>()
        const members =
          node.type === 'TSTypeLiteral' ? node.members : node.body.body

        for (const m of members) {
          if (isKeyOf) {
            if (
              m.type === 'TSPropertySignature' &&
              m.key.type === 'NumericLiteral'
            ) {
              types.add('Number')
            } else if (m.type === 'TSIndexSignature') {
              const annotation = m.parameters[0].typeAnnotation
              if (annotation && annotation.type !== 'Noop') {
                const type = inferRuntimeType(
                  ctx,
                  annotation.typeAnnotation,
                  scope,
                )[0]
                if (type === UNKNOWN_TYPE) return [UNKNOWN_TYPE]
                types.add(type)
              }
            } else {
              types.add('String')
            }
          } else if (
            m.type === 'TSCallSignatureDeclaration' ||
            m.type === 'TSConstructSignatureDeclaration'
          ) {
            types.add('Function')
          } else {
            types.add('Object')
          }
        }

        return types.size
          ? Array.from(types)
          : [isKeyOf ? UNKNOWN_TYPE : 'Object']
      }
      case 'TSPropertySignature':
        if (node.typeAnnotation) {
          return inferRuntimeType(
            ctx,
            node.typeAnnotation.typeAnnotation,
            scope,
          )
        }
        break
      case 'TSMethodSignature':
      case 'TSFunctionType':
        return ['Function']
      case 'TSArrayType':
      case 'TSTupleType':
        // TODO (nice to have) generate runtime element type/length checks
        return ['Array']

      case 'TSLiteralType':
        switch (node.literal.type) {
          case 'StringLiteral':
            return ['String']
          case 'BooleanLiteral':
            return ['Boolean']
          case 'NumericLiteral':
          case 'BigIntLiteral':
            return ['Number']
          default:
            return [UNKNOWN_TYPE]
        }

      case 'TSTypeReference': {
        const resolved = resolveTypeReference(ctx, node, scope)
        if (resolved) {
<<<<<<< HEAD
          if (!node.typeParameters) {
            return inferRuntimeType(
              ctx,
              resolved,
              resolved._ownerScope,
              isKeyOf,
            )
          } else if (resolved.type === 'TSTypeAliasDeclaration') {
            const typeParams: Record<string, Node> = Object.create(null)
            if (resolved.typeParameters) {
              resolved.typeParameters.params.forEach((p, i) => {
                typeParams![p.name] = node.typeParameters!.params[i]
              })
            }
            return inferRuntimeType(
              ctx,
              resolved.typeAnnotation,
              resolved._ownerScope,
              isKeyOf,
              typeParams,
            )
          }
=======
          // #13240
          // Special case for function type aliases to ensure correct runtime behavior
          // other type aliases still fallback to unknown as before
          if (
            resolved.type === 'TSTypeAliasDeclaration' &&
            resolved.typeAnnotation.type === 'TSFunctionType'
          ) {
            return ['Function']
          }
          return inferRuntimeType(ctx, resolved, resolved._ownerScope, isKeyOf)
>>>>>>> 4a2953f5
        }
        if (node.typeName.type === 'Identifier') {
          if (typeParameters && typeParameters[node.typeName.name]) {
            return inferRuntimeType(
              ctx,
              typeParameters[node.typeName.name],
              scope,
              isKeyOf,
              typeParameters,
            )
          }
          if (isKeyOf) {
            switch (node.typeName.name) {
              case 'String':
              case 'Array':
              case 'ArrayLike':
              case 'Parameters':
              case 'ConstructorParameters':
              case 'ReadonlyArray':
                return ['String', 'Number']

              // TS built-in utility types
              case 'Record':
              case 'Partial':
              case 'Required':
              case 'Readonly':
                if (node.typeParameters && node.typeParameters.params[0]) {
                  return inferRuntimeType(
                    ctx,
                    node.typeParameters.params[0],
                    scope,
                    true,
                  )
                }
                break
              case 'Pick':
              case 'Extract':
                if (node.typeParameters && node.typeParameters.params[1]) {
                  return inferRuntimeType(
                    ctx,
                    node.typeParameters.params[1],
                    scope,
                  )
                }
                break

              case 'Function':
              case 'Object':
              case 'Set':
              case 'Map':
              case 'WeakSet':
              case 'WeakMap':
              case 'Date':
              case 'Promise':
              case 'Error':
              case 'Uppercase':
              case 'Lowercase':
              case 'Capitalize':
              case 'Uncapitalize':
              case 'ReadonlyMap':
              case 'ReadonlySet':
                return ['String']
            }
          } else {
            switch (node.typeName.name) {
              case 'Array':
              case 'Function':
              case 'Object':
              case 'Set':
              case 'Map':
              case 'WeakSet':
              case 'WeakMap':
              case 'Date':
              case 'Promise':
              case 'Error':
                return [node.typeName.name]

              // TS built-in utility types
              // https://www.typescriptlang.org/docs/handbook/utility-types.html
              case 'Partial':
              case 'Required':
              case 'Readonly':
              case 'Record':
              case 'Pick':
              case 'Omit':
              case 'InstanceType':
                return ['Object']

              case 'Uppercase':
              case 'Lowercase':
              case 'Capitalize':
              case 'Uncapitalize':
                return ['String']

              case 'Parameters':
              case 'ConstructorParameters':
              case 'ReadonlyArray':
                return ['Array']

              case 'ReadonlyMap':
                return ['Map']
              case 'ReadonlySet':
                return ['Set']

              case 'NonNullable':
                if (node.typeParameters && node.typeParameters.params[0]) {
                  return inferRuntimeType(
                    ctx,
                    node.typeParameters.params[0],
                    scope,
                  ).filter(t => t !== 'null')
                }
                break
              case 'Extract':
                if (node.typeParameters && node.typeParameters.params[1]) {
                  return inferRuntimeType(
                    ctx,
                    node.typeParameters.params[1],
                    scope,
                  )
                }
                break
              case 'Exclude':
              case 'OmitThisParameter':
                if (node.typeParameters && node.typeParameters.params[0]) {
                  return inferRuntimeType(
                    ctx,
                    node.typeParameters.params[0],
                    scope,
                  )
                }
                break
            }
          }
        }
        // cannot infer, fallback to UNKNOWN: ThisParameterType
        break
      }

      case 'TSParenthesizedType':
        return inferRuntimeType(ctx, node.typeAnnotation, scope)

      case 'TSUnionType':
        return flattenTypes(ctx, node.types, scope, isKeyOf, typeParameters)
      case 'TSIntersectionType': {
        return flattenTypes(ctx, node.types, scope, isKeyOf).filter(
          t => t !== UNKNOWN_TYPE,
        )
      }

      case 'TSEnumDeclaration':
        return inferEnumType(node)

      case 'TSSymbolKeyword':
        return ['Symbol']

      case 'TSIndexedAccessType': {
        const types = resolveIndexType(ctx, node, scope)
        return flattenTypes(ctx, types, scope, isKeyOf)
      }

      case 'ClassDeclaration':
        return ['Object']

      case 'TSImportType': {
        const sourceScope = importSourceToScope(
          ctx,
          node.argument,
          scope,
          node.argument.value,
        )
        const resolved = resolveTypeReference(ctx, node, sourceScope)
        if (resolved) {
          return inferRuntimeType(ctx, resolved, resolved._ownerScope)
        }
        break
      }

      case 'TSTypeQuery': {
        const id = node.exprName
        if (id.type === 'Identifier') {
          // typeof only support identifier in local scope
          const matched = scope.declares[id.name]
          if (matched) {
            return inferRuntimeType(ctx, matched, matched._ownerScope, isKeyOf)
          }
        }
        break
      }

      // e.g. readonly
      case 'TSTypeOperator': {
        return inferRuntimeType(
          ctx,
          node.typeAnnotation,
          scope,
          node.operator === 'keyof',
        )
      }

      case 'TSAnyKeyword': {
        if (isKeyOf) {
          return ['String', 'Number', 'Symbol']
        }
        break
      }
    }
  } catch (e) {
    // always soft fail on failed runtime type inference
  }
  return [UNKNOWN_TYPE] // no runtime check
}

function flattenTypes(
  ctx: TypeResolveContext,
  types: TSType[],
  scope: TypeScope,
  isKeyOf: boolean = false,
  typeParameters: Record<string, Node> | undefined = undefined,
): string[] {
  if (types.length === 1) {
    return inferRuntimeType(ctx, types[0], scope, isKeyOf, typeParameters)
  }
  return [
    ...new Set(
      ([] as string[]).concat(
        ...types.map(t =>
          inferRuntimeType(ctx, t, scope, isKeyOf, typeParameters),
        ),
      ),
    ),
  ]
}

function inferEnumType(node: TSEnumDeclaration): string[] {
  const types = new Set<string>()
  for (const m of node.members) {
    if (m.initializer) {
      switch (m.initializer.type) {
        case 'StringLiteral':
          types.add('String')
          break
        case 'NumericLiteral':
          types.add('Number')
          break
      }
    }
  }
  return types.size ? [...types] : ['Number']
}

/**
 * support for the `ExtractPropTypes` helper - it's non-exhaustive, mostly
 * tailored towards popular component libs like element-plus and antd-vue.
 */
function resolveExtractPropTypes(
  { props }: ResolvedElements,
  scope: TypeScope,
): ResolvedElements {
  const res: ResolvedElements = { props: {} }
  for (const key in props) {
    const raw = props[key]
    res.props[key] = reverseInferType(
      raw.key,
      raw.typeAnnotation!.typeAnnotation,
      scope,
    )
  }
  return res
}

function reverseInferType(
  key: Expression,
  node: TSType,
  scope: TypeScope,
  optional = true,
  checkObjectSyntax = true,
): TSPropertySignature & WithScope {
  if (checkObjectSyntax && node.type === 'TSTypeLiteral') {
    // check { type: xxx }
    const typeType = findStaticPropertyType(node, 'type')
    if (typeType) {
      const requiredType = findStaticPropertyType(node, 'required')
      const optional =
        requiredType &&
        requiredType.type === 'TSLiteralType' &&
        requiredType.literal.type === 'BooleanLiteral'
          ? !requiredType.literal.value
          : true
      return reverseInferType(key, typeType, scope, optional, false)
    }
  } else if (
    node.type === 'TSTypeReference' &&
    node.typeName.type === 'Identifier'
  ) {
    if (node.typeName.name.endsWith('Constructor')) {
      return createProperty(
        key,
        ctorToType(node.typeName.name),
        scope,
        optional,
      )
    } else if (node.typeName.name === 'PropType' && node.typeParameters) {
      // PropType<{}>
      return createProperty(key, node.typeParameters.params[0], scope, optional)
    }
  }
  if (
    (node.type === 'TSTypeReference' || node.type === 'TSImportType') &&
    node.typeParameters
  ) {
    // try if we can catch Foo.Bar<XXXConstructor>
    for (const t of node.typeParameters.params) {
      const inferred = reverseInferType(key, t, scope, optional)
      if (inferred) return inferred
    }
  }
  return createProperty(key, { type: `TSNullKeyword` }, scope, optional)
}

function ctorToType(ctorType: string): TSType {
  const ctor = ctorType.slice(0, -11)
  switch (ctor) {
    case 'String':
    case 'Number':
    case 'Boolean':
      return { type: `TS${ctor}Keyword` }
    case 'Array':
    case 'Function':
    case 'Object':
    case 'Set':
    case 'Map':
    case 'WeakSet':
    case 'WeakMap':
    case 'Date':
    case 'Promise':
      return {
        type: 'TSTypeReference',
        typeName: { type: 'Identifier', name: ctor },
      }
  }
  // fallback to null
  return { type: `TSNullKeyword` }
}

function findStaticPropertyType(node: TSTypeLiteral, key: string) {
  const prop = node.members.find(
    m =>
      m.type === 'TSPropertySignature' &&
      !m.computed &&
      getId(m.key) === key &&
      m.typeAnnotation,
  )
  return prop && prop.typeAnnotation!.typeAnnotation
}

function resolveReturnType(
  ctx: TypeResolveContext,
  arg: Node,
  scope: TypeScope,
) {
  let resolved: Node | undefined = arg
  if (
    arg.type === 'TSTypeReference' ||
    arg.type === 'TSTypeQuery' ||
    arg.type === 'TSImportType'
  ) {
    resolved = resolveTypeReference(ctx, arg, scope)
  }
  if (!resolved) return
  if (resolved.type === 'TSFunctionType') {
    return resolved.typeAnnotation?.typeAnnotation
  }
  if (resolved.type === 'TSDeclareFunction') {
    return resolved.returnType
  }
}

export function resolveUnionType(
  ctx: TypeResolveContext,
  node: Node & MaybeWithScope & { _resolvedElements?: ResolvedElements },
  scope?: TypeScope,
): Node[] {
  if (node.type === 'TSTypeReference') {
    const resolved = resolveTypeReference(ctx, node, scope)
    if (resolved) node = resolved
  }

  let types: Node[]
  if (node.type === 'TSUnionType') {
    types = node.types.flatMap(node => resolveUnionType(ctx, node, scope))
  } else {
    types = [node]
  }

  return types
}<|MERGE_RESOLUTION|>--- conflicted
+++ resolved
@@ -1589,7 +1589,16 @@
       case 'TSTypeReference': {
         const resolved = resolveTypeReference(ctx, node, scope)
         if (resolved) {
-<<<<<<< HEAD
+          // #13240
+          // Special case for function type aliases to ensure correct runtime behavior
+          // other type aliases still fallback to unknown as before
+          if (
+            resolved.type === 'TSTypeAliasDeclaration' &&
+            resolved.typeAnnotation.type === 'TSFunctionType'
+          ) {
+            return ['Function']
+          }
+
           if (!node.typeParameters) {
             return inferRuntimeType(
               ctx,
@@ -1612,18 +1621,6 @@
               typeParams,
             )
           }
-=======
-          // #13240
-          // Special case for function type aliases to ensure correct runtime behavior
-          // other type aliases still fallback to unknown as before
-          if (
-            resolved.type === 'TSTypeAliasDeclaration' &&
-            resolved.typeAnnotation.type === 'TSFunctionType'
-          ) {
-            return ['Function']
-          }
-          return inferRuntimeType(ctx, resolved, resolved._ownerScope, isKeyOf)
->>>>>>> 4a2953f5
         }
         if (node.typeName.type === 'Identifier') {
           if (typeParameters && typeParameters[node.typeName.name]) {
@@ -1769,9 +1766,13 @@
       case 'TSUnionType':
         return flattenTypes(ctx, node.types, scope, isKeyOf, typeParameters)
       case 'TSIntersectionType': {
-        return flattenTypes(ctx, node.types, scope, isKeyOf).filter(
-          t => t !== UNKNOWN_TYPE,
-        )
+        return flattenTypes(
+          ctx,
+          node.types,
+          scope,
+          isKeyOf,
+          typeParameters,
+        ).filter(t => t !== UNKNOWN_TYPE)
       }
 
       case 'TSEnumDeclaration':
