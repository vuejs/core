import {
  Expression,
  Identifier,
  Node,
  Statement,
  TSCallSignatureDeclaration,
  TSEnumDeclaration,
  TSExpressionWithTypeArguments,
  TSFunctionType,
  TSImportType,
  TSIndexedAccessType,
  TSInterfaceDeclaration,
  TSMappedType,
  TSMethodSignature,
  TSModuleBlock,
  TSModuleDeclaration,
  TSPropertySignature,
  TSQualifiedName,
  TSType,
  TSTypeAnnotation,
  TSTypeElement,
  TSTypeLiteral,
  TSTypeQuery,
  TSTypeReference,
  TemplateLiteral
} from '@babel/types'
import {
  UNKNOWN_TYPE,
  createGetCanonicalFileName,
  getId,
  getImportedName,
  normalizePath,
  joinPaths
} from './utils'
import { ScriptCompileContext, resolveParserPlugins } from './context'
import { ImportBinding, SFCScriptCompileOptions } from '../compileScript'
import { capitalize, hasOwn, isString } from '@vue/shared'
import { parse as babelParse } from '@babel/parser'
import { parse } from '../parse'
import { createCache } from '../cache'
import type TS from 'typescript'
import { extname, dirname, join } from 'path'
import { minimatch as isMatch } from 'minimatch'
import * as process from 'process'

/**
 * TypeResolveContext is compatible with ScriptCompileContext
 * but also allows a simpler version of it with minimal required properties
 * when resolveType needs to be used in a non-SFC context, e.g. in a babel
 * plugin. The simplest context can be just:
 * ```ts
 * const ctx: SimpleTypeResolveContext = {
 *   filename: '...',
 *   source: '...',
 *   options: {},
 *   error() {},
 *   ast: []
 * }
 * ```
 */
export type SimpleTypeResolveContext = Pick<
  ScriptCompileContext,
  // required
  'source' | 'filename' | 'error' | 'options'
> &
  Partial<
    Pick<ScriptCompileContext, 'scope' | 'globalScopes' | 'deps' | 'fs'>
  > & {
    ast: Statement[]
  }

export type TypeResolveContext = ScriptCompileContext | SimpleTypeResolveContext

type Import = Pick<ImportBinding, 'source' | 'imported'>

interface WithScope {
  _ownerScope: TypeScope
}

// scope types always has ownerScope attached
type ScopeTypeNode = Node &
  WithScope & { _ns?: TSModuleDeclaration & WithScope }

export class TypeScope {
  constructor(
    public filename: string,
    public source: string,
    public offset: number = 0,
    public imports: Record<string, Import> = Object.create(null),
    public types: Record<string, ScopeTypeNode> = Object.create(null),
    public declares: Record<string, ScopeTypeNode> = Object.create(null)
  ) {}

  resolvedImportSources: Record<string, string> = Object.create(null)
  exportedTypes: Record<string, ScopeTypeNode> = Object.create(null)
  exportedDeclares: Record<string, ScopeTypeNode> = Object.create(null)
}

export interface MaybeWithScope {
  _ownerScope?: TypeScope
}

interface ResolvedElements {
  props: Record<
    string,
    (TSPropertySignature | TSMethodSignature) & {
      // resolved props always has ownerScope attached
      _ownerScope: TypeScope
    }
  >
  calls?: (TSCallSignatureDeclaration | TSFunctionType)[]
}

/**
 * Resolve arbitrary type node to a list of type elements that can be then
 * mapped to runtime props or emits.
 */
export function resolveTypeElements(
  ctx: TypeResolveContext,
  node: Node & MaybeWithScope & { _resolvedElements?: ResolvedElements },
  scope?: TypeScope,
  typeParameters?: Record<string, Node>
): ResolvedElements {
  if (node._resolvedElements) {
    return node._resolvedElements
  }
  return (node._resolvedElements = innerResolveTypeElements(
    ctx,
    node,
    node._ownerScope || scope || ctxToScope(ctx),
    typeParameters
  ))
}

function innerResolveTypeElements(
  ctx: TypeResolveContext,
  node: Node,
  scope: TypeScope,
  typeParameters?: Record<string, Node>
): ResolvedElements {
  switch (node.type) {
    case 'TSTypeLiteral':
      return typeElementsToMap(ctx, node.members, scope, typeParameters)
    case 'TSInterfaceDeclaration':
      return resolveInterfaceMembers(ctx, node, scope, typeParameters)
    case 'TSTypeAliasDeclaration':
    case 'TSParenthesizedType':
      return resolveTypeElements(
        ctx,
        node.typeAnnotation,
        scope,
        typeParameters
      )
    case 'TSFunctionType': {
      return { props: {}, calls: [node] }
    }
    case 'TSUnionType':
    case 'TSIntersectionType':
      return mergeElements(
        node.types.map(t => resolveTypeElements(ctx, t, scope, typeParameters)),
        node.type
      )
    case 'TSMappedType':
      return resolveMappedType(ctx, node, scope)
    case 'TSIndexedAccessType': {
      const types = resolveIndexType(ctx, node, scope)
      return mergeElements(
        types.map(t => resolveTypeElements(ctx, t, t._ownerScope)),
        'TSUnionType'
      )
    }
    case 'TSExpressionWithTypeArguments': // referenced by interface extends
    case 'TSTypeReference': {
      const typeName = getReferenceName(node)
      if (
        (typeName === 'ExtractPropTypes' ||
          typeName === 'ExtractPublicPropTypes') &&
        node.typeParameters &&
        scope.imports[typeName]?.source === 'vue'
      ) {
        return resolveExtractPropTypes(
          resolveTypeElements(
            ctx,
            node.typeParameters.params[0],
            scope,
            typeParameters
          ),
          scope
        )
      }
      const resolved = resolveTypeReference(ctx, node, scope)
      if (resolved) {
        const typeParams: Record<string, Node> = Object.create(null)
        if (
          (resolved.type === 'TSTypeAliasDeclaration' ||
            resolved.type === 'TSInterfaceDeclaration') &&
          resolved.typeParameters &&
          node.typeParameters
        ) {
          resolved.typeParameters.params.forEach((p, i) => {
            let param = typeParameters && typeParameters[p.name]
            if (!param) param = node.typeParameters!.params[i]
            typeParams[p.name] = param
          })
        }
        return resolveTypeElements(
          ctx,
          resolved,
          resolved._ownerScope,
          typeParams
        )
      } else {
<<<<<<< HEAD
        if (isString(typeName)) {
=======
        if (typeof typeName === 'string') {
          if (typeParameters && typeParameters[typeName]) {
            return resolveTypeElements(
              ctx,
              typeParameters[typeName],
              scope,
              typeParameters
            )
          }
>>>>>>> 9fa82414
          if (
            // @ts-ignore
            SupportedBuiltinsSet.has(typeName)
          ) {
            return resolveBuiltin(
              ctx,
              node,
              typeName as any,
              scope,
              typeParameters
            )
          } else if (typeName === 'ReturnType' && node.typeParameters) {
            // limited support, only reference types
            const ret = resolveReturnType(
              ctx,
              node.typeParameters.params[0],
              scope
            )
            if (ret) {
              return resolveTypeElements(ctx, ret, scope)
            }
          }
        }
        return ctx.error(
          `Unresolvable type reference or unsupported built-in utility type`,
          node,
          scope
        )
      }
    }
    case 'TSImportType': {
      if (
        getId(node.argument) === 'vue' &&
        node.qualifier?.type === 'Identifier' &&
        node.qualifier.name === 'ExtractPropTypes' &&
        node.typeParameters
      ) {
        return resolveExtractPropTypes(
          resolveTypeElements(ctx, node.typeParameters.params[0], scope),
          scope
        )
      }
      const sourceScope = importSourceToScope(
        ctx,
        node.argument,
        scope,
        node.argument.value
      )
      const resolved = resolveTypeReference(ctx, node, sourceScope)
      if (resolved) {
        return resolveTypeElements(ctx, resolved, resolved._ownerScope)
      }
      break
    }
    case 'TSTypeQuery':
      {
        const resolved = resolveTypeReference(ctx, node, scope)
        if (resolved) {
          return resolveTypeElements(ctx, resolved, resolved._ownerScope)
        }
      }
      break
  }
  return ctx.error(`Unresolvable type: ${node.type}`, node, scope)
}

function typeElementsToMap(
  ctx: TypeResolveContext,
  elements: TSTypeElement[],
  scope = ctxToScope(ctx),
  typeParameters?: Record<string, Node>
): ResolvedElements {
  const res: ResolvedElements = { props: {} }
  for (const e of elements) {
    if (e.type === 'TSPropertySignature' || e.type === 'TSMethodSignature') {
      // capture generic parameters on node's scope
      if (typeParameters) {
        scope = createChildScope(scope)
        Object.assign(scope.types, typeParameters)
      }
      ;(e as MaybeWithScope)._ownerScope = scope
      const name = getId(e.key)
      if (name && !e.computed) {
        res.props[name] = e as ResolvedElements['props'][string]
      } else if (e.key.type === 'TemplateLiteral') {
        for (const key of resolveTemplateKeys(ctx, e.key, scope)) {
          res.props[key] = e as ResolvedElements['props'][string]
        }
      } else {
        ctx.error(
          `Unsupported computed key in type referenced by a macro`,
          e.key,
          scope
        )
      }
    } else if (e.type === 'TSCallSignatureDeclaration') {
      ;(res.calls || (res.calls = [])).push(e)
    }
  }
  return res
}

function mergeElements(
  maps: ResolvedElements[],
  type: 'TSUnionType' | 'TSIntersectionType'
): ResolvedElements {
  if (maps.length === 1) return maps[0]
  const res: ResolvedElements = { props: {} }
  const { props: baseProps } = res
  for (const { props, calls } of maps) {
    for (const key in props) {
      if (!hasOwn(baseProps, key)) {
        baseProps[key] = props[key]
      } else {
        baseProps[key] = createProperty(
          baseProps[key].key,
          {
            type,
            // @ts-ignore
            types: [baseProps[key], props[key]]
          },
          baseProps[key]._ownerScope,
          baseProps[key].optional || props[key].optional
        )
      }
    }
    if (calls) {
      ;(res.calls || (res.calls = [])).push(...calls)
    }
  }
  return res
}

function createProperty(
  key: Expression,
  typeAnnotation: TSType,
  scope: TypeScope,
  optional: boolean
): TSPropertySignature & WithScope {
  return {
    type: 'TSPropertySignature',
    key,
    kind: 'get',
    optional,
    typeAnnotation: {
      type: 'TSTypeAnnotation',
      typeAnnotation
    },
    _ownerScope: scope
  }
}

function resolveInterfaceMembers(
  ctx: TypeResolveContext,
  node: TSInterfaceDeclaration & MaybeWithScope,
  scope: TypeScope,
  typeParameters?: Record<string, Node>
): ResolvedElements {
  const base = typeElementsToMap(
    ctx,
    node.body.body,
    node._ownerScope,
    typeParameters
  )
  if (node.extends) {
    for (const ext of node.extends) {
      if (
        ext.leadingComments &&
        ext.leadingComments.some(c => c.value.includes('@vue-ignore'))
      ) {
        continue
      }
      try {
        const { props, calls } = resolveTypeElements(ctx, ext, scope)
        for (const key in props) {
          if (!hasOwn(base.props, key)) {
            base.props[key] = props[key]
          }
        }
        if (calls) {
          ;(base.calls || (base.calls = [])).push(...calls)
        }
      } catch (e) {
        ctx.error(
          `Failed to resolve extends base type.\nIf this previously worked in 3.2, ` +
            `you can instruct the compiler to ignore this extend by adding ` +
            `/* @vue-ignore */ before it, for example:\n\n` +
            `interface Props extends /* @vue-ignore */ Base {}\n\n` +
            `Note: both in 3.2 or with the ignore, the properties in the base ` +
            `type are treated as fallthrough attrs at runtime.`,
          ext
        )
      }
    }
  }
  return base
}

function resolveMappedType(
  ctx: TypeResolveContext,
  node: TSMappedType,
  scope: TypeScope
): ResolvedElements {
  const res: ResolvedElements = { props: {} }
  const keys = resolveStringType(ctx, node.typeParameter.constraint!, scope)
  for (const key of keys) {
    res.props[key] = createProperty(
      {
        type: 'Identifier',
        name: key
      },
      node.typeAnnotation!,
      scope,
      !!node.optional
    )
  }
  return res
}

function resolveIndexType(
  ctx: TypeResolveContext,
  node: TSIndexedAccessType,
  scope: TypeScope
): (TSType & MaybeWithScope)[] {
  if (node.indexType.type === 'TSNumberKeyword') {
    return resolveArrayElementType(ctx, node.objectType, scope)
  }

  const { indexType, objectType } = node
  const types: TSType[] = []
  let keys: string[]
  let resolved: ResolvedElements
  if (indexType.type === 'TSStringKeyword') {
    resolved = resolveTypeElements(ctx, objectType, scope)
    keys = Object.keys(resolved.props)
  } else {
    keys = resolveStringType(ctx, indexType, scope)
    resolved = resolveTypeElements(ctx, objectType, scope)
  }
  for (const key of keys) {
    const targetType = resolved.props[key]?.typeAnnotation?.typeAnnotation
    if (targetType) {
      ;(targetType as TSType & MaybeWithScope)._ownerScope =
        resolved.props[key]._ownerScope
      types.push(targetType)
    }
  }
  return types
}

function resolveArrayElementType(
  ctx: TypeResolveContext,
  node: Node,
  scope: TypeScope
): TSType[] {
  // type[]
  if (node.type === 'TSArrayType') {
    return [node.elementType]
  }
  // tuple
  if (node.type === 'TSTupleType') {
    return node.elementTypes.map(t =>
      t.type === 'TSNamedTupleMember' ? t.elementType : t
    )
  }
  if (node.type === 'TSTypeReference') {
    // Array<type>
    if (getReferenceName(node) === 'Array' && node.typeParameters) {
      return node.typeParameters.params
    } else {
      const resolved = resolveTypeReference(ctx, node, scope)
      if (resolved) {
        return resolveArrayElementType(ctx, resolved, scope)
      }
    }
  }
  return ctx.error(
    'Failed to resolve element type from target type',
    node,
    scope
  )
}

function resolveStringType(
  ctx: TypeResolveContext,
  node: Node,
  scope: TypeScope
): string[] {
  switch (node.type) {
    case 'StringLiteral':
      return [node.value]
    case 'TSLiteralType':
      return resolveStringType(ctx, node.literal, scope)
    case 'TSUnionType':
      return node.types.map(t => resolveStringType(ctx, t, scope)).flat()
    case 'TemplateLiteral': {
      return resolveTemplateKeys(ctx, node, scope)
    }
    case 'TSTypeReference': {
      const resolved = resolveTypeReference(ctx, node, scope)
      if (resolved) {
        return resolveStringType(ctx, resolved, scope)
      }
      if (node.typeName.type === 'Identifier') {
        const getParam = (index = 0) =>
          resolveStringType(ctx, node.typeParameters!.params[index], scope)
        switch (node.typeName.name) {
          case 'Extract':
            return getParam(1)
          case 'Exclude': {
            const excluded = getParam(1)
            return getParam().filter(s => !excluded.includes(s))
          }
          case 'Uppercase':
            return getParam().map(s => s.toUpperCase())
          case 'Lowercase':
            return getParam().map(s => s.toLowerCase())
          case 'Capitalize':
            return getParam().map(capitalize)
          case 'Uncapitalize':
            return getParam().map(s => s[0].toLowerCase() + s.slice(1))
          default:
            ctx.error(
              'Unsupported type when resolving index type',
              node.typeName,
              scope
            )
        }
      }
    }
  }
  return ctx.error('Failed to resolve index type into finite keys', node, scope)
}

function resolveTemplateKeys(
  ctx: TypeResolveContext,
  node: TemplateLiteral,
  scope: TypeScope
): string[] {
  if (!node.expressions.length) {
    return [node.quasis[0].value.raw]
  }

  const res: string[] = []
  const e = node.expressions[0]
  const q = node.quasis[0]
  const leading = q ? q.value.raw : ``
  const resolved = resolveStringType(ctx, e, scope)
  const restResolved = resolveTemplateKeys(
    ctx,
    {
      ...node,
      expressions: node.expressions.slice(1),
      quasis: q ? node.quasis.slice(1) : node.quasis
    },
    scope
  )

  for (const r of resolved) {
    for (const rr of restResolved) {
      res.push(leading + r + rr)
    }
  }

  return res
}

const SupportedBuiltinsSet = new Set([
  'Partial',
  'Required',
  'Readonly',
  'Pick',
  'Omit'
] as const)

type GetSetType<T> = T extends Set<infer V> ? V : never

function resolveBuiltin(
  ctx: TypeResolveContext,
  node: TSTypeReference | TSExpressionWithTypeArguments,
  name: GetSetType<typeof SupportedBuiltinsSet>,
  scope: TypeScope,
  typeParameters?: Record<string, Node>
): ResolvedElements {
  const t = resolveTypeElements(
    ctx,
    node.typeParameters!.params[0],
    scope,
    typeParameters
  )
  switch (name) {
    case 'Partial': {
      const res: ResolvedElements = { props: {}, calls: t.calls }
      Object.keys(t.props).forEach(key => {
        res.props[key] = { ...t.props[key], optional: true }
      })
      return res
    }
    case 'Required': {
      const res: ResolvedElements = { props: {}, calls: t.calls }
      Object.keys(t.props).forEach(key => {
        res.props[key] = { ...t.props[key], optional: false }
      })
      return res
    }
    case 'Readonly':
      return t
    case 'Pick': {
      const picked = resolveStringType(
        ctx,
        node.typeParameters!.params[1],
        scope
      )
      const res: ResolvedElements = { props: {}, calls: t.calls }
      for (const key of picked) {
        res.props[key] = t.props[key]
      }
      return res
    }
    case 'Omit':
      const omitted = resolveStringType(
        ctx,
        node.typeParameters!.params[1],
        scope
      )
      const res: ResolvedElements = { props: {}, calls: t.calls }
      for (const key in t.props) {
        if (!omitted.includes(key)) {
          res.props[key] = t.props[key]
        }
      }
      return res
  }
}

type ReferenceTypes =
  | TSTypeReference
  | TSExpressionWithTypeArguments
  | TSImportType
  | TSTypeQuery

function resolveTypeReference(
  ctx: TypeResolveContext,
  node: ReferenceTypes & {
    _resolvedReference?: ScopeTypeNode
  },
  scope?: TypeScope,
  name?: string,
  onlyExported = false
): ScopeTypeNode | undefined {
  if (node._resolvedReference) {
    return node._resolvedReference
  }
  return (node._resolvedReference = innerResolveTypeReference(
    ctx,
    scope || ctxToScope(ctx),
    name || getReferenceName(node),
    node,
    onlyExported
  ))
}

function innerResolveTypeReference(
  ctx: TypeResolveContext,
  scope: TypeScope,
  name: string | string[],
  node: ReferenceTypes,
  onlyExported: boolean
): ScopeTypeNode | undefined {
  if (isString(name)) {
    if (scope.imports[name]) {
      return resolveTypeFromImport(ctx, node, name, scope)
    } else {
      const lookupSource =
        node.type === 'TSTypeQuery'
          ? onlyExported
            ? scope.exportedDeclares
            : scope.declares
          : onlyExported
            ? scope.exportedTypes
            : scope.types
      if (lookupSource[name]) {
        return lookupSource[name]
      } else {
        // fallback to global
        const globalScopes = resolveGlobalScope(ctx)
        if (globalScopes) {
          for (const s of globalScopes) {
            const src = node.type === 'TSTypeQuery' ? s.declares : s.types
            if (src[name]) {
              ;(ctx.deps || (ctx.deps = new Set())).add(s.filename)
              return src[name]
            }
          }
        }
      }
    }
  } else {
    let ns = innerResolveTypeReference(ctx, scope, name[0], node, onlyExported)
    if (ns) {
      if (ns.type !== 'TSModuleDeclaration') {
        // namespace merged with other types, attached as _ns
        ns = ns._ns
      }
      if (ns) {
        const childScope = moduleDeclToScope(ctx, ns, ns._ownerScope || scope)
        return innerResolveTypeReference(
          ctx,
          childScope,
          name.length > 2 ? name.slice(1) : name[name.length - 1],
          node,
          !ns.declare
        )
      }
    }
  }
}

function getReferenceName(node: ReferenceTypes): string | string[] {
  const ref =
    node.type === 'TSTypeReference'
      ? node.typeName
      : node.type === 'TSExpressionWithTypeArguments'
        ? node.expression
        : node.type === 'TSImportType'
          ? node.qualifier
          : node.exprName
  if (ref?.type === 'Identifier') {
    return ref.name
  } else if (ref?.type === 'TSQualifiedName') {
    return qualifiedNameToPath(ref)
  } else {
    return 'default'
  }
}

function qualifiedNameToPath(node: Identifier | TSQualifiedName): string[] {
  if (node.type === 'Identifier') {
    return [node.name]
  } else {
    return [...qualifiedNameToPath(node.left), node.right.name]
  }
}

function resolveGlobalScope(ctx: TypeResolveContext): TypeScope[] | undefined {
  if (ctx.options.globalTypeFiles) {
    const fs = resolveFS(ctx)
    if (!fs) {
      throw new Error('[vue/compiler-sfc] globalTypeFiles requires fs access.')
    }
    return ctx.options.globalTypeFiles.map(file =>
      fileToScope(ctx, normalizePath(file), true)
    )
  }
}

let ts: typeof TS | undefined
let loadTS: (() => typeof TS) | undefined

/**
 * @private
 */
export function registerTS(_loadTS: () => typeof TS) {
  loadTS = () => {
    try {
      return _loadTS()
    } catch (err: any) {
      if (
        typeof err.message === 'string' &&
        err.message.includes('Cannot find module')
      ) {
        throw new Error(
          'Failed to load TypeScript, which is required for resolving imported types. ' +
            'Please make sure "typescript" is installed as a project dependency.'
        )
      } else {
        throw new Error(
          'Failed to load TypeScript for resolving imported types.'
        )
      }
    }
  }
}

type FS = NonNullable<SFCScriptCompileOptions['fs']>

function resolveFS(ctx: TypeResolveContext): FS | undefined {
  if (ctx.fs) {
    return ctx.fs
  }
  if (!ts && loadTS) {
    ts = loadTS()
  }
  const fs = ctx.options.fs || ts?.sys
  if (!fs) {
    return
  }
  return (ctx.fs = {
    fileExists(file) {
      if (file.endsWith('.vue.ts')) {
        file = file.replace(/\.ts$/, '')
      }
      return fs.fileExists(file)
    },
    readFile(file) {
      if (file.endsWith('.vue.ts')) {
        file = file.replace(/\.ts$/, '')
      }
      return fs.readFile(file)
    }
  })
}

function resolveTypeFromImport(
  ctx: TypeResolveContext,
  node: ReferenceTypes,
  name: string,
  scope: TypeScope
): ScopeTypeNode | undefined {
  const { source, imported } = scope.imports[name]
  const sourceScope = importSourceToScope(ctx, node, scope, source)
  return resolveTypeReference(ctx, node, sourceScope, imported, true)
}

function importSourceToScope(
  ctx: TypeResolveContext,
  node: Node,
  scope: TypeScope,
  source: string
): TypeScope {
  let fs: FS | undefined
  try {
    fs = resolveFS(ctx)
  } catch (err: any) {
    return ctx.error(err.message, node, scope)
  }
  if (!fs) {
    return ctx.error(
      `No fs option provided to \`compileScript\` in non-Node environment. ` +
        `File system access is required for resolving imported types.`,
      node,
      scope
    )
  }

  let resolved: string | undefined = scope.resolvedImportSources[source]
  if (!resolved) {
    if (source.startsWith('..')) {
      const osSpecificJoinFn = process.platform === 'win32' ? join : joinPaths

      const filename = osSpecificJoinFn(dirname(scope.filename), source)
      resolved = resolveExt(filename, fs)
    } else if (source.startsWith('.')) {
      // relative import - fast path
      const filename = joinPaths(dirname(scope.filename), source)
      resolved = resolveExt(filename, fs)
    } else {
      // module or aliased import - use full TS resolution, only supported in Node
      if (!__NODE_JS__) {
        return ctx.error(
          `Type import from non-relative sources is not supported in the browser build.`,
          node,
          scope
        )
      }
      if (!ts) {
        if (loadTS) ts = loadTS()
        if (!ts) {
          return ctx.error(
            `Failed to resolve import source ${JSON.stringify(source)}. ` +
              `typescript is required as a peer dep for vue in order ` +
              `to support resolving types from module imports.`,
            node,
            scope
          )
        }
      }
      resolved = resolveWithTS(scope.filename, source, ts, fs)
    }
    if (resolved) {
      resolved = scope.resolvedImportSources[source] = normalizePath(resolved)
    }
  }
  if (resolved) {
    // (hmr) register dependency file on ctx
    ;(ctx.deps || (ctx.deps = new Set())).add(resolved)
    return fileToScope(ctx, resolved)
  } else {
    return ctx.error(
      `Failed to resolve import source ${JSON.stringify(source)}.`,
      node,
      scope
    )
  }
}

function resolveExt(filename: string, fs: FS) {
  // #8339 ts may import .js but we should resolve to corresponding ts or d.ts
  filename = filename.replace(/\.js$/, '')
  const tryResolve = (filename: string) => {
    if (fs.fileExists(filename)) return filename
  }
  return (
    tryResolve(filename) ||
    tryResolve(filename + `.ts`) ||
    tryResolve(filename + `.d.ts`) ||
    tryResolve(joinPaths(filename, `index.ts`)) ||
    tryResolve(joinPaths(filename, `index.d.ts`))
  )
}

interface CachedConfig {
  config: TS.ParsedCommandLine
  cache?: TS.ModuleResolutionCache
}

const tsConfigCache = createCache<CachedConfig[]>()
const tsConfigRefMap = new Map<string, string>()

function resolveWithTS(
  containingFile: string,
  source: string,
  ts: typeof TS,
  fs: FS
): string | undefined {
  if (!__NODE_JS__) return

  // 1. resolve tsconfig.json
  const configPath = ts.findConfigFile(containingFile, fs.fileExists)
  // 2. load tsconfig.json
  let tsCompilerOptions: TS.CompilerOptions
  let tsResolveCache: TS.ModuleResolutionCache | undefined
  if (configPath) {
    let configs: CachedConfig[]
    const normalizedConfigPath = normalizePath(configPath)
    const cached = tsConfigCache.get(normalizedConfigPath)
    if (!cached) {
      configs = loadTSConfig(configPath, ts, fs).map(config => ({ config }))
      tsConfigCache.set(normalizedConfigPath, configs)
    } else {
      configs = cached
    }
    let matchedConfig: CachedConfig | undefined
    if (configs.length === 1) {
      matchedConfig = configs[0]
    } else {
      // resolve which config matches the current file
      for (const c of configs) {
        const base = normalizePath(
          (c.config.options.pathsBasePath as string) ||
            dirname(c.config.options.configFilePath as string)
        )
        const included: string[] = c.config.raw?.include
        const excluded: string[] = c.config.raw?.exclude
        if (
          (!included && (!base || containingFile.startsWith(base))) ||
          included.some(p => isMatch(containingFile, joinPaths(base, p)))
        ) {
          if (
            excluded &&
            excluded.some(p => isMatch(containingFile, joinPaths(base, p)))
          ) {
            continue
          }
          matchedConfig = c
          break
        }
      }
      if (!matchedConfig) {
        matchedConfig = configs[configs.length - 1]
      }
    }
    tsCompilerOptions = matchedConfig.config.options
    tsResolveCache =
      matchedConfig.cache ||
      (matchedConfig.cache = ts.createModuleResolutionCache(
        process.cwd(),
        createGetCanonicalFileName(ts.sys.useCaseSensitiveFileNames),
        tsCompilerOptions
      ))
  } else {
    tsCompilerOptions = {}
  }

  // 3. resolve
  const res = ts.resolveModuleName(
    source,
    containingFile,
    tsCompilerOptions,
    fs,
    tsResolveCache
  )

  if (res.resolvedModule) {
    let filename = res.resolvedModule.resolvedFileName
    if (filename.endsWith('.vue.ts')) {
      filename = filename.replace(/\.ts$/, '')
    }
    return filename
  }
}

function loadTSConfig(
  configPath: string,
  ts: typeof TS,
  fs: FS
): TS.ParsedCommandLine[] {
  // The only case where `fs` is NOT `ts.sys` is during tests.
  // parse config host requires an extra `readDirectory` method
  // during tests, which is stubbed.
  const parseConfigHost = __TEST__
    ? {
        ...fs,
        useCaseSensitiveFileNames: true,
        readDirectory: () => []
      }
    : ts.sys
  const config = ts.parseJsonConfigFileContent(
    ts.readConfigFile(configPath, fs.readFile).config,
    parseConfigHost,
    dirname(configPath),
    undefined,
    configPath
  )
  const res = [config]
  if (config.projectReferences) {
    for (const ref of config.projectReferences) {
      tsConfigRefMap.set(ref.path, configPath)
      res.unshift(...loadTSConfig(ref.path, ts, fs))
    }
  }
  return res
}

const fileToScopeCache = createCache<TypeScope>()

/**
 * @private
 */
export function invalidateTypeCache(filename: string) {
  filename = normalizePath(filename)
  fileToScopeCache.delete(filename)
  tsConfigCache.delete(filename)
  const affectedConfig = tsConfigRefMap.get(filename)
  if (affectedConfig) tsConfigCache.delete(affectedConfig)
}

export function fileToScope(
  ctx: TypeResolveContext,
  filename: string,
  asGlobal = false
): TypeScope {
  const cached = fileToScopeCache.get(filename)
  if (cached) {
    return cached
  }
  // fs should be guaranteed to exist here
  const fs = resolveFS(ctx)!
  const source = fs.readFile(filename) || ''
  const body = parseFile(filename, source, ctx.options.babelParserPlugins)
  const scope = new TypeScope(filename, source, 0, recordImports(body))
  recordTypes(ctx, body, scope, asGlobal)
  fileToScopeCache.set(filename, scope)
  return scope
}

function parseFile(
  filename: string,
  content: string,
  parserPlugins?: SFCScriptCompileOptions['babelParserPlugins']
): Statement[] {
  const ext = extname(filename)
  if (ext === '.ts' || ext === '.tsx') {
    return babelParse(content, {
      plugins: resolveParserPlugins(
        ext.slice(1),
        parserPlugins,
        filename.endsWith('.d.ts')
      ),
      sourceType: 'module'
    }).program.body
  } else if (ext === '.vue') {
    const {
      descriptor: { script, scriptSetup }
    } = parse(content)
    if (!script && !scriptSetup) {
      return []
    }

    // ensure the correct offset with original source
    const scriptOffset = script ? script.loc.start.offset : Infinity
    const scriptSetupOffset = scriptSetup
      ? scriptSetup.loc.start.offset
      : Infinity
    const firstBlock = scriptOffset < scriptSetupOffset ? script : scriptSetup
    const secondBlock = scriptOffset < scriptSetupOffset ? scriptSetup : script

    let scriptContent =
      ' '.repeat(Math.min(scriptOffset, scriptSetupOffset)) +
      firstBlock!.content
    if (secondBlock) {
      scriptContent +=
        ' '.repeat(secondBlock.loc.start.offset - script!.loc.end.offset) +
        secondBlock.content
    }
    const lang = script?.lang || scriptSetup?.lang
    return babelParse(scriptContent, {
      plugins: resolveParserPlugins(lang!, parserPlugins),
      sourceType: 'module'
    }).program.body
  }
  return []
}

function ctxToScope(ctx: TypeResolveContext): TypeScope {
  if (ctx.scope) {
    return ctx.scope
  }

  const body =
    'ast' in ctx
      ? ctx.ast
      : ctx.scriptAst
        ? [...ctx.scriptAst.body, ...ctx.scriptSetupAst!.body]
        : ctx.scriptSetupAst!.body

  const scope = new TypeScope(
    ctx.filename,
    ctx.source,
    'startOffset' in ctx ? ctx.startOffset! : 0,
    'userImports' in ctx ? Object.create(ctx.userImports) : recordImports(body)
  )

  recordTypes(ctx, body, scope)

  return (ctx.scope = scope)
}

function moduleDeclToScope(
  ctx: TypeResolveContext,
  node: TSModuleDeclaration & { _resolvedChildScope?: TypeScope },
  parentScope: TypeScope
): TypeScope {
  if (node._resolvedChildScope) {
    return node._resolvedChildScope
  }

  const scope = createChildScope(parentScope)

  if (node.body.type === 'TSModuleDeclaration') {
    const decl = node.body as TSModuleDeclaration & WithScope
    decl._ownerScope = scope
    const id = getId(decl.id)
    scope.types[id] = scope.exportedTypes[id] = decl
  } else {
    recordTypes(ctx, node.body.body, scope)
  }

  return (node._resolvedChildScope = scope)
}

function createChildScope(parentScope: TypeScope) {
  return new TypeScope(
    parentScope.filename,
    parentScope.source,
    parentScope.offset,
    Object.create(parentScope.imports),
    Object.create(parentScope.types),
    Object.create(parentScope.declares)
  )
}

const importExportRE = /^Import|^Export/

function recordTypes(
  ctx: TypeResolveContext,
  body: Statement[],
  scope: TypeScope,
  asGlobal = false
) {
  const { types, declares, exportedTypes, exportedDeclares, imports } = scope
  const isAmbient = asGlobal
    ? !body.some(s => importExportRE.test(s.type))
    : false
  for (const stmt of body) {
    if (asGlobal) {
      if (isAmbient) {
        if ((stmt as any).declare) {
          recordType(stmt, types, declares)
        }
      } else if (stmt.type === 'TSModuleDeclaration' && stmt.global) {
        for (const s of (stmt.body as TSModuleBlock).body) {
          recordType(s, types, declares)
        }
      }
    } else {
      recordType(stmt, types, declares)
    }
  }
  if (!asGlobal) {
    for (const stmt of body) {
      if (stmt.type === 'ExportNamedDeclaration') {
        if (stmt.declaration) {
          recordType(stmt.declaration, types, declares)
          recordType(stmt.declaration, exportedTypes, exportedDeclares)
        } else {
          for (const spec of stmt.specifiers) {
            if (spec.type === 'ExportSpecifier') {
              const local = spec.local.name
              const exported = getId(spec.exported)
              if (stmt.source) {
                // re-export, register an import + export as a type reference
                imports[exported] = {
                  source: stmt.source.value,
                  imported: local
                }
                exportedTypes[exported] = {
                  type: 'TSTypeReference',
                  typeName: {
                    type: 'Identifier',
                    name: local
                  },
                  _ownerScope: scope
                }
              } else if (types[local]) {
                // exporting local defined type
                exportedTypes[exported] = types[local]
              }
            }
          }
        }
      } else if (stmt.type === 'ExportAllDeclaration') {
        const sourceScope = importSourceToScope(
          ctx,
          stmt.source,
          scope,
          stmt.source.value
        )
        Object.assign(scope.exportedTypes, sourceScope.exportedTypes)
      } else if (stmt.type === 'ExportDefaultDeclaration' && stmt.declaration) {
        if (stmt.declaration.type !== 'Identifier') {
          recordType(stmt.declaration, types, declares, 'default')
          recordType(
            stmt.declaration,
            exportedTypes,
            exportedDeclares,
            'default'
          )
        } else if (types[stmt.declaration.name]) {
          exportedTypes['default'] = types[stmt.declaration.name]
        }
      }
    }
  }
  for (const key of Object.keys(types)) {
    const node = types[key]
    node._ownerScope = scope
    if (node._ns) node._ns._ownerScope = scope
  }
  for (const key of Object.keys(declares)) {
    declares[key]._ownerScope = scope
  }
}

function recordType(
  node: Node,
  types: Record<string, Node>,
  declares: Record<string, Node>,
  overwriteId?: string
) {
  switch (node.type) {
    case 'TSInterfaceDeclaration':
    case 'TSEnumDeclaration':
    case 'TSModuleDeclaration': {
      const id = overwriteId || getId(node.id)
      let existing = types[id]
      if (existing) {
        if (node.type === 'TSModuleDeclaration') {
          if (existing.type === 'TSModuleDeclaration') {
            mergeNamespaces(existing as typeof node, node)
          } else {
            attachNamespace(existing, node)
          }
          break
        }
        if (existing.type === 'TSModuleDeclaration') {
          // replace and attach namespace
          types[id] = node
          attachNamespace(node, existing)
          break
        }

        if (existing.type !== node.type) {
          // type-level error
          break
        }
        if (node.type === 'TSInterfaceDeclaration') {
          ;(existing as typeof node).body.body.push(...node.body.body)
        } else {
          ;(existing as typeof node).members.push(...node.members)
        }
      } else {
        types[id] = node
      }
      break
    }
    case 'ClassDeclaration':
      if (overwriteId || node.id) types[overwriteId || getId(node.id!)] = node
      break
    case 'TSTypeAliasDeclaration':
      types[node.id.name] = node.typeParameters ? node : node.typeAnnotation
      break
    case 'TSDeclareFunction':
      if (node.id) declares[node.id.name] = node
      break
    case 'VariableDeclaration': {
      if (node.declare) {
        for (const decl of node.declarations) {
          if (decl.id.type === 'Identifier' && decl.id.typeAnnotation) {
            declares[decl.id.name] = (
              decl.id.typeAnnotation as TSTypeAnnotation
            ).typeAnnotation
          }
        }
      }
      break
    }
  }
}

function mergeNamespaces(to: TSModuleDeclaration, from: TSModuleDeclaration) {
  const toBody = to.body
  const fromBody = from.body
  if (toBody.type === 'TSModuleDeclaration') {
    if (fromBody.type === 'TSModuleDeclaration') {
      // both decl
      mergeNamespaces(toBody, fromBody)
    } else {
      // to: decl -> from: block
      fromBody.body.push({
        type: 'ExportNamedDeclaration',
        declaration: toBody,
        exportKind: 'type',
        specifiers: []
      })
    }
  } else if (fromBody.type === 'TSModuleDeclaration') {
    // to: block <- from: decl
    toBody.body.push({
      type: 'ExportNamedDeclaration',
      declaration: fromBody,
      exportKind: 'type',
      specifiers: []
    })
  } else {
    // both block
    toBody.body.push(...fromBody.body)
  }
}

function attachNamespace(
  to: Node & { _ns?: TSModuleDeclaration },
  ns: TSModuleDeclaration
) {
  if (!to._ns) {
    to._ns = ns
  } else {
    mergeNamespaces(to._ns, ns)
  }
}

export function recordImports(body: Statement[]) {
  const imports: TypeScope['imports'] = Object.create(null)
  for (const s of body) {
    recordImport(s, imports)
  }
  return imports
}

function recordImport(node: Node, imports: TypeScope['imports']) {
  if (node.type !== 'ImportDeclaration') {
    return
  }
  for (const s of node.specifiers) {
    imports[s.local.name] = {
      imported: getImportedName(s),
      source: node.source.value
    }
  }
}

export function inferRuntimeType(
  ctx: TypeResolveContext,
  node: Node & MaybeWithScope,
  scope = node._ownerScope || ctxToScope(ctx)
): string[] {
  try {
    switch (node.type) {
      case 'TSStringKeyword':
        return ['String']
      case 'TSNumberKeyword':
        return ['Number']
      case 'TSBooleanKeyword':
        return ['Boolean']
      case 'TSObjectKeyword':
        return ['Object']
      case 'TSNullKeyword':
        return ['null']
      case 'TSTypeLiteral':
      case 'TSInterfaceDeclaration': {
        // TODO (nice to have) generate runtime property validation
        const types = new Set<string>()
        const members =
          node.type === 'TSTypeLiteral' ? node.members : node.body.body
        for (const m of members) {
          if (
            m.type === 'TSCallSignatureDeclaration' ||
            m.type === 'TSConstructSignatureDeclaration'
          ) {
            types.add('Function')
          } else {
            types.add('Object')
          }
        }
        return types.size ? Array.from(types) : ['Object']
      }
      case 'TSPropertySignature':
        if (node.typeAnnotation) {
          return inferRuntimeType(
            ctx,
            node.typeAnnotation.typeAnnotation,
            scope
          )
        }
        break
      case 'TSMethodSignature':
      case 'TSFunctionType':
        return ['Function']
      case 'TSArrayType':
      case 'TSTupleType':
        // TODO (nice to have) generate runtime element type/length checks
        return ['Array']

      case 'TSLiteralType':
        switch (node.literal.type) {
          case 'StringLiteral':
            return ['String']
          case 'BooleanLiteral':
            return ['Boolean']
          case 'NumericLiteral':
          case 'BigIntLiteral':
            return ['Number']
          default:
            return [UNKNOWN_TYPE]
        }

      case 'TSTypeReference': {
        const resolved = resolveTypeReference(ctx, node, scope)
        if (resolved) {
          return inferRuntimeType(ctx, resolved, resolved._ownerScope)
        }
        if (node.typeName.type === 'Identifier') {
          switch (node.typeName.name) {
            case 'Array':
            case 'Function':
            case 'Object':
            case 'Set':
            case 'Map':
            case 'WeakSet':
            case 'WeakMap':
            case 'Date':
            case 'Promise':
            case 'Error':
              return [node.typeName.name]

            // TS built-in utility types
            // https://www.typescriptlang.org/docs/handbook/utility-types.html
            case 'Partial':
            case 'Required':
            case 'Readonly':
            case 'Record':
            case 'Pick':
            case 'Omit':
            case 'InstanceType':
              return ['Object']

            case 'Uppercase':
            case 'Lowercase':
            case 'Capitalize':
            case 'Uncapitalize':
              return ['String']

            case 'Parameters':
            case 'ConstructorParameters':
              return ['Array']

            case 'NonNullable':
              if (node.typeParameters && node.typeParameters.params[0]) {
                return inferRuntimeType(
                  ctx,
                  node.typeParameters.params[0],
                  scope
                ).filter(t => t !== 'null')
              }
              break
            case 'Extract':
              if (node.typeParameters && node.typeParameters.params[1]) {
                return inferRuntimeType(
                  ctx,
                  node.typeParameters.params[1],
                  scope
                )
              }
              break
            case 'Exclude':
            case 'OmitThisParameter':
              if (node.typeParameters && node.typeParameters.params[0]) {
                return inferRuntimeType(
                  ctx,
                  node.typeParameters.params[0],
                  scope
                )
              }
              break
          }
        }
        // cannot infer, fallback to UNKNOWN: ThisParameterType
        break
      }

      case 'TSParenthesizedType':
        return inferRuntimeType(ctx, node.typeAnnotation, scope)

      case 'TSUnionType':
        return flattenTypes(ctx, node.types, scope)
      case 'TSIntersectionType': {
        return flattenTypes(ctx, node.types, scope).filter(
          t => t !== UNKNOWN_TYPE
        )
      }

      case 'TSEnumDeclaration':
        return inferEnumType(node)

      case 'TSSymbolKeyword':
        return ['Symbol']

      case 'TSIndexedAccessType': {
        const types = resolveIndexType(ctx, node, scope)
        return flattenTypes(ctx, types, scope)
      }

      case 'ClassDeclaration':
        return ['Object']

      case 'TSImportType': {
        const sourceScope = importSourceToScope(
          ctx,
          node.argument,
          scope,
          node.argument.value
        )
        const resolved = resolveTypeReference(ctx, node, sourceScope)
        if (resolved) {
          return inferRuntimeType(ctx, resolved, resolved._ownerScope)
        }
        break
      }

      case 'TSTypeQuery': {
        const id = node.exprName
        if (id.type === 'Identifier') {
          // typeof only support identifier in local scope
          const matched = scope.declares[id.name]
          if (matched) {
            return inferRuntimeType(ctx, matched, matched._ownerScope)
          }
        }
        break
      }
    }
  } catch (e) {
    // always soft fail on failed runtime type inference
  }
  return [UNKNOWN_TYPE] // no runtime check
}

function flattenTypes(
  ctx: TypeResolveContext,
  types: TSType[],
  scope: TypeScope
): string[] {
  if (types.length === 1) {
    return inferRuntimeType(ctx, types[0], scope)
  }
  return [
    ...new Set(
      ([] as string[]).concat(
        ...types.map(t => inferRuntimeType(ctx, t, scope))
      )
    )
  ]
}

function inferEnumType(node: TSEnumDeclaration): string[] {
  const types = new Set<string>()
  for (const m of node.members) {
    if (m.initializer) {
      switch (m.initializer.type) {
        case 'StringLiteral':
          types.add('String')
          break
        case 'NumericLiteral':
          types.add('Number')
          break
      }
    }
  }
  return types.size ? [...types] : ['Number']
}

/**
 * support for the `ExtractPropTypes` helper - it's non-exhaustive, mostly
 * tailored towards popular component libs like element-plus and antd-vue.
 */
function resolveExtractPropTypes(
  { props }: ResolvedElements,
  scope: TypeScope
): ResolvedElements {
  const res: ResolvedElements = { props: {} }
  for (const key in props) {
    const raw = props[key]
    res.props[key] = reverseInferType(
      raw.key,
      raw.typeAnnotation!.typeAnnotation,
      scope
    )
  }
  return res
}

function reverseInferType(
  key: Expression,
  node: TSType,
  scope: TypeScope,
  optional = true,
  checkObjectSyntax = true
): TSPropertySignature & WithScope {
  if (checkObjectSyntax && node.type === 'TSTypeLiteral') {
    // check { type: xxx }
    const typeType = findStaticPropertyType(node, 'type')
    if (typeType) {
      const requiredType = findStaticPropertyType(node, 'required')
      const optional =
        requiredType &&
        requiredType.type === 'TSLiteralType' &&
        requiredType.literal.type === 'BooleanLiteral'
          ? !requiredType.literal.value
          : true
      return reverseInferType(key, typeType, scope, optional, false)
    }
  } else if (
    node.type === 'TSTypeReference' &&
    node.typeName.type === 'Identifier'
  ) {
    if (node.typeName.name.endsWith('Constructor')) {
      return createProperty(
        key,
        ctorToType(node.typeName.name),
        scope,
        optional
      )
    } else if (node.typeName.name === 'PropType' && node.typeParameters) {
      // PropType<{}>
      return createProperty(key, node.typeParameters.params[0], scope, optional)
    }
  }
  if (
    (node.type === 'TSTypeReference' || node.type === 'TSImportType') &&
    node.typeParameters
  ) {
    // try if we can catch Foo.Bar<XXXConstructor>
    for (const t of node.typeParameters.params) {
      const inferred = reverseInferType(key, t, scope, optional)
      if (inferred) return inferred
    }
  }
  return createProperty(key, { type: `TSNullKeyword` }, scope, optional)
}

function ctorToType(ctorType: string): TSType {
  const ctor = ctorType.slice(0, -11)
  switch (ctor) {
    case 'String':
    case 'Number':
    case 'Boolean':
      return { type: `TS${ctor}Keyword` }
    case 'Array':
    case 'Function':
    case 'Object':
    case 'Set':
    case 'Map':
    case 'WeakSet':
    case 'WeakMap':
    case 'Date':
    case 'Promise':
      return {
        type: 'TSTypeReference',
        typeName: { type: 'Identifier', name: ctor }
      }
  }
  // fallback to null
  return { type: `TSNullKeyword` }
}

function findStaticPropertyType(node: TSTypeLiteral, key: string) {
  const prop = node.members.find(
    m =>
      m.type === 'TSPropertySignature' &&
      !m.computed &&
      getId(m.key) === key &&
      m.typeAnnotation
  )
  return prop && prop.typeAnnotation!.typeAnnotation
}

function resolveReturnType(
  ctx: TypeResolveContext,
  arg: Node,
  scope: TypeScope
) {
  let resolved: Node | undefined = arg
  if (
    arg.type === 'TSTypeReference' ||
    arg.type === 'TSTypeQuery' ||
    arg.type === 'TSImportType'
  ) {
    resolved = resolveTypeReference(ctx, arg, scope)
  }
  if (!resolved) return
  if (resolved.type === 'TSFunctionType') {
    return resolved.typeAnnotation?.typeAnnotation
  }
  if (resolved.type === 'TSDeclareFunction') {
    return resolved.returnType
  }
}

export function resolveUnionType(
  ctx: TypeResolveContext,
  node: Node & MaybeWithScope & { _resolvedElements?: ResolvedElements },
  scope?: TypeScope
): Node[] {
  if (node.type === 'TSTypeReference') {
    const resolved = resolveTypeReference(ctx, node, scope)
    if (resolved) node = resolved
  }

  let types: Node[]
  if (node.type === 'TSUnionType') {
    types = node.types.flatMap(node => resolveUnionType(ctx, node, scope))
  } else {
    types = [node]
  }

  return types
}<|MERGE_RESOLUTION|>--- conflicted
+++ resolved
@@ -210,10 +210,7 @@
           typeParams
         )
       } else {
-<<<<<<< HEAD
         if (isString(typeName)) {
-=======
-        if (typeof typeName === 'string') {
           if (typeParameters && typeParameters[typeName]) {
             return resolveTypeElements(
               ctx,
@@ -222,7 +219,6 @@
               typeParameters
             )
           }
->>>>>>> 9fa82414
           if (
             // @ts-ignore
             SupportedBuiltinsSet.has(typeName)
