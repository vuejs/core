--- conflicted
+++ resolved
@@ -134,9 +134,9 @@
         const finalKey = getEscapedKey(key)
         if (d)
           defaults.push(
-              `${finalKey}: ${d.valueString}${
-                  d.needSkipFactory ? `, __skip_${finalKey}: true` : ``
-              }`
+            `${finalKey}: ${d.valueString}${
+              d.needSkipFactory ? `, __skip_${finalKey}: true` : ``
+            }`
           )
       }
       if (defaults.length) {
@@ -160,54 +160,9 @@
 
 function genRuntimePropsFromTypes(ctx: ScriptCompileContext) {
   // this is only called if propsTypeDecl exists
-<<<<<<< HEAD
-  const node = ctx.propsTypeDecl!
-  const members = node.type === 'TSTypeLiteral' ? node.members : node.body
-  for (const m of members) {
-    if (
-      (m.type === 'TSPropertySignature' || m.type === 'TSMethodSignature') &&
-        (m.key.type === 'Identifier' || m.key.type === 'StringLiteral')
-    ) {
-      const keyName = m.key.type === 'StringLiteral' ? m.key.value : m.key.name
-      let type: string[] | undefined
-      let skipCheck = false
-      if (m.type === 'TSMethodSignature') {
-        type = ['Function']
-      } else if (m.typeAnnotation) {
-        type = inferRuntimeType(
-          m.typeAnnotation.typeAnnotation,
-          ctx.declaredTypes
-        )
-        // skip check for result containing unknown types
-        if (type.includes(UNKNOWN_TYPE)) {
-          if (type.includes('Boolean') || type.includes('Function')) {
-            type = type.filter(t => t !== UNKNOWN_TYPE)
-            skipCheck = true
-          } else {
-            type = ['null']
-          }
-        }
-      }
-
-      propStrings.push(
-        genRuntimePropFromType(
-          ctx,
-          keyName,
-          !m.optional,
-          type || [`null`],
-          skipCheck,
-          hasStaticDefaults
-        )
-      )
-
-      // register bindings
-      ctx.bindingMetadata[keyName] = BindingTypes.PROPS
-    }
-=======
   const props = resolveRuntimePropsFromType(ctx, ctx.propsTypeDecl!)
   if (!props.length) {
     return
->>>>>>> 1c06fe1d
   }
 
   const propStrings: string[] = []
@@ -411,5 +366,7 @@
  * e.g. onUpdate:modelValue -> "onUpdate:modelValue"
  */
 function getEscapedKey(key: string) {
-  return /[ !"#$%&'()*+,./:;<=>?@[\\\]^`{|}~]/g.test(key) ? JSON.stringify(key) : key
+  return /[ !"#$%&'()*+,./:;<=>?@[\\\]^`{|}~]/g.test(key)
+    ? JSON.stringify(key)
+    : key
 }