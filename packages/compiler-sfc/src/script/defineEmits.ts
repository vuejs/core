--- conflicted
+++ resolved
@@ -7,20 +7,13 @@
   RestElement,
 } from '@babel/types'
 import { isCallOf } from './utils'
-<<<<<<< HEAD
-import { ScriptCompileContext } from './context'
-import {
-  resolveTypeElements,
-  resolveUnionType,
-  resolveTypeReference,
-  resolveEnumMemberValue
-=======
 import type { ScriptCompileContext } from './context'
 import {
   type TypeResolveContext,
   resolveTypeElements,
   resolveUnionType,
->>>>>>> 35785f3c
+  resolveTypeReference,
+  resolveEnumMemberValue,
 } from './resolveType'
 
 export const DEFINE_EMITS = 'defineEmits'
