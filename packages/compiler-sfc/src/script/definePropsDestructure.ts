--- conflicted
+++ resolved
@@ -1,21 +1,11 @@
 import {
-<<<<<<< HEAD
   type Node,
   type Identifier,
   type BlockStatement,
   type Program,
   type VariableDeclaration,
   type ObjectPattern,
-  type Expression
-=======
-  Node,
-  Identifier,
-  BlockStatement,
-  Program,
-  VariableDeclaration,
-  ObjectPattern,
-  Expression,
->>>>>>> 3ee3d266
+  type Expression,
 } from '@babel/types'
 import { walk } from 'estree-walker'
 import {
