--- conflicted
+++ resolved
@@ -7,12 +7,7 @@
   isCallOf,
   toRuntimeTypeString
 } from './utils'
-<<<<<<< HEAD
-import { BindingTypes } from '@vue/compiler-dom'
-=======
 import { BindingTypes, unwrapTSNode } from '@vue/compiler-dom'
-import { warnOnce } from '../warn'
->>>>>>> cf774353
 
 export const DEFINE_MODEL = 'defineModel'
 
