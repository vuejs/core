--- conflicted
+++ resolved
@@ -1,19 +1,3 @@
-<<<<<<< HEAD
-import { Rule, AtRule } from 'postcss'
-
-const handleTrim = ({ raws }: Rule | AtRule) => {
-  if (raws.before) raws.before = '\n'
-  if (raws.after) raws.after = '\n'
-}
-
-const trimPlugin = () => ({
-  postcssPlugin: 'trim',
-  Rule: handleTrim,
-  AtRule: handleTrim
-})
-trimPlugin.postcss = true
-
-=======
 import { PluginCreator } from 'postcss'
 
 const trimPlugin: PluginCreator<{}> = () => {
@@ -31,5 +15,4 @@
 }
 
 trimPlugin.postcss = true
->>>>>>> 4e23edae
 export default trimPlugin