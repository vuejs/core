import {
  processExpression,
  createTransformContext,
  createSimpleExpression,
  createRoot,
  NodeTypes,
  SimpleExpressionNode,
  BindingMetadata
} from '@vue/compiler-dom'
import { SFCDescriptor } from './parse'
import { rewriteDefault } from './rewriteDefault'
import { ParserPlugin } from '@babel/parser'
<<<<<<< HEAD
import { Root } from 'postcss'
=======
import { PluginCreator } from 'postcss'
>>>>>>> 4e23edae
import hash from 'hash-sum'

export const CSS_VARS_HELPER = `useCssVars`
export const cssVarRE = /\bv-bind\(\s*(?:'([^']+)'|"([^"]+)"|([^'"][^)]*))\s*\)/g

export function genCssVarsFromList(
  vars: string[],
  id: string,
  isProd: boolean
): string {
  return `{\n  ${vars
    .map(key => `"${genVarName(id, key, isProd)}": (${key})`)
    .join(',\n  ')}\n}`
}

function genVarName(id: string, raw: string, isProd: boolean): string {
  if (isProd) {
    return hash(id + raw)
  } else {
    return `${id}-${raw.replace(/([^\w-])/g, '_')}`
  }
}

export function parseCssVars(sfc: SFCDescriptor): string[] {
  const vars: string[] = []
  sfc.styles.forEach(style => {
    let match
    while ((match = cssVarRE.exec(style.content))) {
      vars.push(match[1] || match[2] || match[3])
    }
  })
  return vars
}

// for compileStyle
export interface CssVarsPluginOptions {
  id: string
  isProd: boolean
}

<<<<<<< HEAD
export const cssVarsPlugin = (opts: CssVarsPluginOptions) => ({
  postcssPlugin: 'vue-scoped',
  Root(root: Root) {
    const { id, isProd } = opts!
    const shortId = id.replace(/^data-v-/, '')
    root.walkDecls(decl => {
=======
export const cssVarsPlugin: PluginCreator<CssVarsPluginOptions> = opts => {
  const { id, isProd } = opts!
  return {
    postcssPlugin: 'vue-sfc-vars',
    Declaration(decl) {
>>>>>>> 4e23edae
      // rewrite CSS variables
      if (cssVarRE.test(decl.value)) {
        decl.value = decl.value.replace(cssVarRE, (_, $1, $2, $3) => {
          return `var(--${genVarName(id, $1 || $2 || $3, isProd)})`
        })
      }
    }
  }
<<<<<<< HEAD
})
=======
}
>>>>>>> 4e23edae
cssVarsPlugin.postcss = true

export function genCssVarsCode(
  vars: string[],
  bindings: BindingMetadata,
  id: string,
  isProd: boolean
) {
  const varsExp = genCssVarsFromList(vars, id, isProd)
  const exp = createSimpleExpression(varsExp, false)
  const context = createTransformContext(createRoot([]), {
    prefixIdentifiers: true,
    inline: true,
    bindingMetadata: bindings
  })
  const transformed = processExpression(exp, context)
  const transformedString =
    transformed.type === NodeTypes.SIMPLE_EXPRESSION
      ? transformed.content
      : transformed.children
          .map(c => {
            return typeof c === 'string'
              ? c
              : (c as SimpleExpressionNode).content
          })
          .join('')

  return `_${CSS_VARS_HELPER}(_ctx => (${transformedString}))`
}

// <script setup> already gets the calls injected as part of the transform
// this is only for single normal <script>
export function injectCssVarsCalls(
  sfc: SFCDescriptor,
  cssVars: string[],
  bindings: BindingMetadata,
  id: string,
  isProd: boolean,
  parserPlugins: ParserPlugin[]
): string {
  const script = rewriteDefault(
    sfc.script!.content,
    `__default__`,
    parserPlugins
  )

  return (
    script +
    `\nimport { ${CSS_VARS_HELPER} as _${CSS_VARS_HELPER} } from 'vue'\n` +
    `const __injectCSSVars__ = () => {\n${genCssVarsCode(
      cssVars,
      bindings,
      id,
      isProd
    )}}\n` +
    `const __setup__ = __default__.setup\n` +
    `__default__.setup = __setup__\n` +
    `  ? (props, ctx) => { __injectCSSVars__();return __setup__(props, ctx) }\n` +
    `  : __injectCSSVars__\n` +
    `export default __default__`
  )
}<|MERGE_RESOLUTION|>--- conflicted
+++ resolved
@@ -10,11 +10,7 @@
 import { SFCDescriptor } from './parse'
 import { rewriteDefault } from './rewriteDefault'
 import { ParserPlugin } from '@babel/parser'
-<<<<<<< HEAD
-import { Root } from 'postcss'
-=======
 import { PluginCreator } from 'postcss'
->>>>>>> 4e23edae
 import hash from 'hash-sum'
 
 export const CSS_VARS_HELPER = `useCssVars`
@@ -55,20 +51,11 @@
   isProd: boolean
 }
 
-<<<<<<< HEAD
-export const cssVarsPlugin = (opts: CssVarsPluginOptions) => ({
-  postcssPlugin: 'vue-scoped',
-  Root(root: Root) {
-    const { id, isProd } = opts!
-    const shortId = id.replace(/^data-v-/, '')
-    root.walkDecls(decl => {
-=======
 export const cssVarsPlugin: PluginCreator<CssVarsPluginOptions> = opts => {
   const { id, isProd } = opts!
   return {
     postcssPlugin: 'vue-sfc-vars',
     Declaration(decl) {
->>>>>>> 4e23edae
       // rewrite CSS variables
       if (cssVarRE.test(decl.value)) {
         decl.value = decl.value.replace(cssVarRE, (_, $1, $2, $3) => {
@@ -77,11 +64,7 @@
       }
     }
   }
-<<<<<<< HEAD
-})
-=======
 }
->>>>>>> 4e23edae
 cssVarsPlugin.postcss = true
 
 export function genCssVarsCode(
