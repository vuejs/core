--- conflicted
+++ resolved
@@ -12,11 +12,6 @@
 import hash from 'hash-sum'
 
 export const CSS_VARS_HELPER = `useCssVars`
-<<<<<<< HEAD
-export const cssVarRE =
-  /\bv-bind\(\s*(?:'([^']+)'|"([^"]+)"|([^'"][^)]*))\s*\)/g
-=======
->>>>>>> a0e7dc33
 
 export function genCssVarsFromList(
   vars: string[],
