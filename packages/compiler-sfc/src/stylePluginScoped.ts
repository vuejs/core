<<<<<<< HEAD
import { Root } from 'postcss'
import selectorParser, { Node, Selector } from 'postcss-selector-parser'
=======
import { PluginCreator, Rule } from 'postcss'
import selectorParser from 'postcss-selector-parser'
>>>>>>> 4e23edae
import { warn } from './warn'

const animationNameRE = /^(-\w+-)?animation-name$/
const animationRE = /^(-\w+-)?animation$/

<<<<<<< HEAD
const vueScopedPlugin = (id: any) => ({
  postcssPlugin: 'vue-scoped',
  Root(root: Root) {
    const keyframes = Object.create(null)
    const shortId = id.replace(/^data-v-/, '')

    root.each(function rewriteSelectors(node) {
      if (node.type !== 'rule') {
        // handle media queries
        if (node.type === 'atrule') {
          if (node.name === 'media' || node.name === 'supports') {
            node.each(rewriteSelectors)
          } else if (/-?keyframes$/.test(node.name)) {
            // register keyframes
            keyframes[node.params] = node.params = node.params + '-' + shortId
          }
        }
        return
      }

      node.selector = selectorParser(selectors => {
        function rewriteSelector(selector: Selector, slotted?: boolean) {
          let node: Node | null = null
          let shouldInject = true
          // find the last child node to insert attribute selector
          selector.each(n => {
            // DEPRECATED ">>>" and "/deep/" combinator
            if (
              n.type === 'combinator' &&
              (n.value === '>>>' || n.value === '/deep/')
            ) {
              n.value = ' '
              n.spaces.before = n.spaces.after = ''
              warn(
                `the >>> and /deep/ combinators have been deprecated. ` +
                  `Use :deep() instead.`
              )
              return false
            }

            if (n.type === 'pseudo') {
              const { value } = n
              // deep: inject [id] attribute at the node before the ::v-deep
              // combinator.
              if (value === ':deep' || value === '::v-deep') {
                if (n.nodes.length) {
                  // .foo ::v-deep(.bar) -> .foo[xxxxxxx] .bar
                  // replace the current node with ::v-deep's inner selector
                  let last: Selector['nodes'][0] = n
                  n.nodes[0].each(ss => {
                    selector.insertAfter(last, ss)
                    last = ss
                  })
                  // insert a space combinator before if it doesn't already have one
                  const prev = selector.at(selector.index(n) - 1)
                  if (!prev || !isSpaceCombinator(prev)) {
                    selector.insertAfter(
                      n,
                      selectorParser.combinator({
                        value: ' '
                      })
                    )
                  }
                  selector.removeChild(n)
                } else {
                  // DEPRECATED usage
                  // .foo ::v-deep .bar -> .foo[xxxxxxx] .bar
                  warn(
                    `::v-deep usage as a combinator has ` +
                      `been deprecated. Use :deep(<inner-selector>) instead.`
                  )
                  const prev = selector.at(selector.index(n) - 1)
                  if (prev && isSpaceCombinator(prev)) {
                    selector.removeChild(prev)
                  }
                  selector.removeChild(n)
                }
                return false
              }

              // slot: use selector inside `::v-slotted` and inject [id + '-s']
              // instead.
              // ::v-slotted(.foo) -> .foo[xxxxxxx-s]
              if (value === ':slotted' || value === '::v-slotted') {
                rewriteSelector(n.nodes[0], true /* slotted */)
                let last: Selector['nodes'][0] = n
                n.nodes[0].each(ss => {
                  selector.insertAfter(last, ss)
                  last = ss
                })
                // selector.insertAfter(n, n.nodes[0])
                selector.removeChild(n)
                // since slotted attribute already scopes the selector there's no
                // need for the non-slot attribute.
                shouldInject = false
                return false
              }

              // global: replace with inner selector and do not inject [id].
              // ::v-global(.foo) -> .foo
              if (value === ':global' || value === '::v-global') {
                selectors.insertAfter(selector, n.nodes[0])
                selectors.removeChild(selector)
                return false
              }
            }

            if (n.type !== 'pseudo' && n.type !== 'combinator') {
              node = n
            }
          })

          if (node) {
            ;(node as Node).spaces.after = ''
          } else {
            // For deep selectors & standalone pseudo selectors,
            // the attribute selectors are prepended rather than appended.
            // So all leading spaces must be eliminated to avoid problems.
            selector.first.spaces.before = ''
          }

          if (shouldInject) {
            const idToAdd = slotted ? id + '-s' : id
            selector.insertAfter(
              // If node is null it means we need to inject [id] at the start
              // insertAfter can handle `null` here
              node as any,
              selectorParser.attribute({
                attribute: idToAdd,
                value: idToAdd,
                raws: {},
                quoteMark: `"`
              })
            )
          }
        }
        selectors.each(selector => rewriteSelector(selector))
      }).processSync(node.selector)
    })

    if (Object.keys(keyframes).length) {
      // If keyframes are found in this <style>, find and rewrite animation names
      // in declarations.
      // Caveat: this only works for keyframes and animation rules in the same
      // <style> element.
      // individual animation-name declaration
      root.walkDecls(decl => {
        if (animationNameRE.test(decl.prop)) {
          decl.value = decl.value
            .split(',')
            .map(v => keyframes[v.trim()] || v.trim())
            .join(',')
        }
        // shorthand
        if (animationRE.test(decl.prop)) {
          decl.value = decl.value
            .split(',')
            .map(v => {
              const vals = v.trim().split(/\s+/)
              const i = vals.findIndex(val => keyframes[val])
              if (i !== -1) {
                vals.splice(i, 1, keyframes[vals[i]])
                return vals.join(' ')
              } else {
                return v
              }
            })
            .join(',')
        }
      })
    }
  }
})
vueScopedPlugin.postcss = true

export default vueScopedPlugin
=======
const scopedPlugin: PluginCreator<string> = (id = '') => {
  const keyframes = Object.create(null)
  const shortId = id.replace(/^data-v-/, '')

  return {
    postcssPlugin: 'vue-sfc-scoped',
    Rule(rule) {
      processRule(id, rule)
    },
    AtRule(node) {
      if (
        /-?keyframes$/.test(node.name) &&
        !node.params.endsWith(`-${shortId}`)
      ) {
        // register keyframes
        keyframes[node.params] = node.params = node.params + '-' + shortId
      }
    },
    OnceExit(root) {
      if (Object.keys(keyframes).length) {
        // If keyframes are found in this <style>, find and rewrite animation names
        // in declarations.
        // Caveat: this only works for keyframes and animation rules in the same
        // <style> element.
        // individual animation-name declaration
        root.walkDecls(decl => {
          if (animationNameRE.test(decl.prop)) {
            decl.value = decl.value
              .split(',')
              .map(v => keyframes[v.trim()] || v.trim())
              .join(',')
          }
          // shorthand
          if (animationRE.test(decl.prop)) {
            decl.value = decl.value
              .split(',')
              .map(v => {
                const vals = v.trim().split(/\s+/)
                const i = vals.findIndex(val => keyframes[val])
                if (i !== -1) {
                  vals.splice(i, 1, keyframes[vals[i]])
                  return vals.join(' ')
                } else {
                  return v
                }
              })
              .join(',')
          }
        })
      }
    }
  }
}

const processedRules = new WeakSet<Rule>()

function processRule(id: string, rule: Rule) {
  if (processedRules.has(rule)) {
    return
  }
  processedRules.add(rule)
  rule.selector = selectorParser(selectorRoot => {
    selectorRoot.each(selector => {
      rewriteSelector(id, selector, selectorRoot)
    })
  }).processSync(rule.selector)
}

function rewriteSelector(
  id: string,
  selector: selectorParser.Selector,
  selectorRoot: selectorParser.Root,
  slotted = false
) {
  let node: selectorParser.Node | null = null
  let shouldInject = true
  // find the last child node to insert attribute selector
  selector.each(n => {
    // DEPRECATED ">>>" and "/deep/" combinator
    if (
      n.type === 'combinator' &&
      (n.value === '>>>' || n.value === '/deep/')
    ) {
      n.value = ' '
      n.spaces.before = n.spaces.after = ''
      warn(
        `the >>> and /deep/ combinators have been deprecated. ` +
          `Use :deep() instead.`
      )
      return false
    }

    if (n.type === 'pseudo') {
      const { value } = n
      // deep: inject [id] attribute at the node before the ::v-deep
      // combinator.
      if (value === ':deep' || value === '::v-deep') {
        if (n.nodes.length) {
          // .foo ::v-deep(.bar) -> .foo[xxxxxxx] .bar
          // replace the current node with ::v-deep's inner selector
          let last: selectorParser.Selector['nodes'][0] = n
          n.nodes[0].each(ss => {
            selector.insertAfter(last, ss)
            last = ss
          })
          // insert a space combinator before if it doesn't already have one
          const prev = selector.at(selector.index(n) - 1)
          if (!prev || !isSpaceCombinator(prev)) {
            selector.insertAfter(
              n,
              selectorParser.combinator({
                value: ' '
              })
            )
          }
          selector.removeChild(n)
        } else {
          // DEPRECATED usage
          // .foo ::v-deep .bar -> .foo[xxxxxxx] .bar
          warn(
            `::v-deep usage as a combinator has ` +
              `been deprecated. Use :deep(<inner-selector>) instead.`
          )
          const prev = selector.at(selector.index(n) - 1)
          if (prev && isSpaceCombinator(prev)) {
            selector.removeChild(prev)
          }
          selector.removeChild(n)
        }
        return false
      }

      // slot: use selector inside `::v-slotted` and inject [id + '-s']
      // instead.
      // ::v-slotted(.foo) -> .foo[xxxxxxx-s]
      if (value === ':slotted' || value === '::v-slotted') {
        rewriteSelector(id, n.nodes[0], selectorRoot, true /* slotted */)
        let last: selectorParser.Selector['nodes'][0] = n
        n.nodes[0].each(ss => {
          selector.insertAfter(last, ss)
          last = ss
        })
        // selector.insertAfter(n, n.nodes[0])
        selector.removeChild(n)
        // since slotted attribute already scopes the selector there's no
        // need for the non-slot attribute.
        shouldInject = false
        return false
      }

      // global: replace with inner selector and do not inject [id].
      // ::v-global(.foo) -> .foo
      if (value === ':global' || value === '::v-global') {
        selectorRoot.insertAfter(selector, n.nodes[0])
        selectorRoot.removeChild(selector)
        return false
      }
    }

    if (n.type !== 'pseudo' && n.type !== 'combinator') {
      node = n
    }
  })

  if (node) {
    ;(node as selectorParser.Node).spaces.after = ''
  } else {
    // For deep selectors & standalone pseudo selectors,
    // the attribute selectors are prepended rather than appended.
    // So all leading spaces must be eliminated to avoid problems.
    selector.first.spaces.before = ''
  }

  if (shouldInject) {
    const idToAdd = slotted ? id + '-s' : id
    selector.insertAfter(
      // If node is null it means we need to inject [id] at the start
      // insertAfter can handle `null` here
      node as any,
      selectorParser.attribute({
        attribute: idToAdd,
        value: idToAdd,
        raws: {},
        quoteMark: `"`
      })
    )
  }
}
>>>>>>> 4e23edae

function isSpaceCombinator(node: selectorParser.Node) {
  return node.type === 'combinator' && /^\s+$/.test(node.value)
}

scopedPlugin.postcss = true
export default scopedPlugin<|MERGE_RESOLUTION|>--- conflicted
+++ resolved
@@ -1,193 +1,10 @@
-<<<<<<< HEAD
-import { Root } from 'postcss'
-import selectorParser, { Node, Selector } from 'postcss-selector-parser'
-=======
 import { PluginCreator, Rule } from 'postcss'
 import selectorParser from 'postcss-selector-parser'
->>>>>>> 4e23edae
 import { warn } from './warn'
 
 const animationNameRE = /^(-\w+-)?animation-name$/
 const animationRE = /^(-\w+-)?animation$/
 
-<<<<<<< HEAD
-const vueScopedPlugin = (id: any) => ({
-  postcssPlugin: 'vue-scoped',
-  Root(root: Root) {
-    const keyframes = Object.create(null)
-    const shortId = id.replace(/^data-v-/, '')
-
-    root.each(function rewriteSelectors(node) {
-      if (node.type !== 'rule') {
-        // handle media queries
-        if (node.type === 'atrule') {
-          if (node.name === 'media' || node.name === 'supports') {
-            node.each(rewriteSelectors)
-          } else if (/-?keyframes$/.test(node.name)) {
-            // register keyframes
-            keyframes[node.params] = node.params = node.params + '-' + shortId
-          }
-        }
-        return
-      }
-
-      node.selector = selectorParser(selectors => {
-        function rewriteSelector(selector: Selector, slotted?: boolean) {
-          let node: Node | null = null
-          let shouldInject = true
-          // find the last child node to insert attribute selector
-          selector.each(n => {
-            // DEPRECATED ">>>" and "/deep/" combinator
-            if (
-              n.type === 'combinator' &&
-              (n.value === '>>>' || n.value === '/deep/')
-            ) {
-              n.value = ' '
-              n.spaces.before = n.spaces.after = ''
-              warn(
-                `the >>> and /deep/ combinators have been deprecated. ` +
-                  `Use :deep() instead.`
-              )
-              return false
-            }
-
-            if (n.type === 'pseudo') {
-              const { value } = n
-              // deep: inject [id] attribute at the node before the ::v-deep
-              // combinator.
-              if (value === ':deep' || value === '::v-deep') {
-                if (n.nodes.length) {
-                  // .foo ::v-deep(.bar) -> .foo[xxxxxxx] .bar
-                  // replace the current node with ::v-deep's inner selector
-                  let last: Selector['nodes'][0] = n
-                  n.nodes[0].each(ss => {
-                    selector.insertAfter(last, ss)
-                    last = ss
-                  })
-                  // insert a space combinator before if it doesn't already have one
-                  const prev = selector.at(selector.index(n) - 1)
-                  if (!prev || !isSpaceCombinator(prev)) {
-                    selector.insertAfter(
-                      n,
-                      selectorParser.combinator({
-                        value: ' '
-                      })
-                    )
-                  }
-                  selector.removeChild(n)
-                } else {
-                  // DEPRECATED usage
-                  // .foo ::v-deep .bar -> .foo[xxxxxxx] .bar
-                  warn(
-                    `::v-deep usage as a combinator has ` +
-                      `been deprecated. Use :deep(<inner-selector>) instead.`
-                  )
-                  const prev = selector.at(selector.index(n) - 1)
-                  if (prev && isSpaceCombinator(prev)) {
-                    selector.removeChild(prev)
-                  }
-                  selector.removeChild(n)
-                }
-                return false
-              }
-
-              // slot: use selector inside `::v-slotted` and inject [id + '-s']
-              // instead.
-              // ::v-slotted(.foo) -> .foo[xxxxxxx-s]
-              if (value === ':slotted' || value === '::v-slotted') {
-                rewriteSelector(n.nodes[0], true /* slotted */)
-                let last: Selector['nodes'][0] = n
-                n.nodes[0].each(ss => {
-                  selector.insertAfter(last, ss)
-                  last = ss
-                })
-                // selector.insertAfter(n, n.nodes[0])
-                selector.removeChild(n)
-                // since slotted attribute already scopes the selector there's no
-                // need for the non-slot attribute.
-                shouldInject = false
-                return false
-              }
-
-              // global: replace with inner selector and do not inject [id].
-              // ::v-global(.foo) -> .foo
-              if (value === ':global' || value === '::v-global') {
-                selectors.insertAfter(selector, n.nodes[0])
-                selectors.removeChild(selector)
-                return false
-              }
-            }
-
-            if (n.type !== 'pseudo' && n.type !== 'combinator') {
-              node = n
-            }
-          })
-
-          if (node) {
-            ;(node as Node).spaces.after = ''
-          } else {
-            // For deep selectors & standalone pseudo selectors,
-            // the attribute selectors are prepended rather than appended.
-            // So all leading spaces must be eliminated to avoid problems.
-            selector.first.spaces.before = ''
-          }
-
-          if (shouldInject) {
-            const idToAdd = slotted ? id + '-s' : id
-            selector.insertAfter(
-              // If node is null it means we need to inject [id] at the start
-              // insertAfter can handle `null` here
-              node as any,
-              selectorParser.attribute({
-                attribute: idToAdd,
-                value: idToAdd,
-                raws: {},
-                quoteMark: `"`
-              })
-            )
-          }
-        }
-        selectors.each(selector => rewriteSelector(selector))
-      }).processSync(node.selector)
-    })
-
-    if (Object.keys(keyframes).length) {
-      // If keyframes are found in this <style>, find and rewrite animation names
-      // in declarations.
-      // Caveat: this only works for keyframes and animation rules in the same
-      // <style> element.
-      // individual animation-name declaration
-      root.walkDecls(decl => {
-        if (animationNameRE.test(decl.prop)) {
-          decl.value = decl.value
-            .split(',')
-            .map(v => keyframes[v.trim()] || v.trim())
-            .join(',')
-        }
-        // shorthand
-        if (animationRE.test(decl.prop)) {
-          decl.value = decl.value
-            .split(',')
-            .map(v => {
-              const vals = v.trim().split(/\s+/)
-              const i = vals.findIndex(val => keyframes[val])
-              if (i !== -1) {
-                vals.splice(i, 1, keyframes[vals[i]])
-                return vals.join(' ')
-              } else {
-                return v
-              }
-            })
-            .join(',')
-        }
-      })
-    }
-  }
-})
-vueScopedPlugin.postcss = true
-
-export default vueScopedPlugin
-=======
 const scopedPlugin: PluginCreator<string> = (id = '') => {
   const keyframes = Object.create(null)
   const shortId = id.replace(/^data-v-/, '')
@@ -376,7 +193,6 @@
     )
   }
 }
->>>>>>> 4e23edae
 
 function isSpaceCombinator(node: selectorParser.Node) {
   return node.type === 'combinator' && /^\s+$/.test(node.value)
