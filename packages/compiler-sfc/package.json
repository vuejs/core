--- conflicted
+++ resolved
@@ -49,15 +49,11 @@
     "lru-cache": "^5.1.1",
     "magic-string": "^0.25.7",
     "merge-source-map": "^1.1.0",
-<<<<<<< HEAD
-    "postcss-modules": "^3.2.2",
-=======
-    "postcss": "^8.1.9",
+    "postcss-modules": "^3.0.0",
     "postcss-modules-extract-imports": "^3.0.0",
     "postcss-modules-local-by-default": "^4.0.0",
     "postcss-modules-scope": "^3.0.0",
     "postcss-modules-values": "^4.0.0",
->>>>>>> 4e23edae
     "postcss-selector-parser": "^6.0.4",
     "source-map": "^0.6.1"
   },
