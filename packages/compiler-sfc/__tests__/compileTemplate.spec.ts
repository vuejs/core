--- conflicted
+++ resolved
@@ -1,10 +1,6 @@
 import {
   compileTemplate,
-<<<<<<< HEAD
-  type SFCTemplateCompileOptions
-=======
-  SFCTemplateCompileOptions,
->>>>>>> 3ee3d266
+  type SFCTemplateCompileOptions,
 } from '../src/compileTemplate'
 import { parse, type SFCTemplateBlock } from '../src/parse'
 
