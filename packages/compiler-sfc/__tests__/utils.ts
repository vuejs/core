import {
  parse,
  type SFCScriptCompileOptions,
  compileScript,
<<<<<<< HEAD
  type SFCParseOptions
=======
  SFCParseOptions,
>>>>>>> 3ee3d266
} from '../src'
import { parse as babelParse } from '@babel/parser'

export const mockId = 'xxxxxxxx'

export function compileSFCScript(
  src: string,
  options?: Partial<SFCScriptCompileOptions>,
  parseOptions?: SFCParseOptions,
) {
  const { descriptor } = parse(src, parseOptions)
  return compileScript(descriptor, {
    ...options,
    id: mockId,
  })
}

export function assertCode(code: string) {
  // parse the generated code to make sure it is valid
  try {
    babelParse(code, {
      sourceType: 'module',
      plugins: ['typescript'],
    })
  } catch (e: any) {
    console.log(code)
    throw e
  }
  expect(code).toMatchSnapshot()
}<|MERGE_RESOLUTION|>--- conflicted
+++ resolved
@@ -2,11 +2,7 @@
   parse,
   type SFCScriptCompileOptions,
   compileScript,
-<<<<<<< HEAD
-  type SFCParseOptions
-=======
-  SFCParseOptions,
->>>>>>> 3ee3d266
+  type SFCParseOptions,
 } from '../src'
 import { parse as babelParse } from '@babel/parser'
 
