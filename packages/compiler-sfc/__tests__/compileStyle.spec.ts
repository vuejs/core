--- conflicted
+++ resolved
@@ -115,7 +115,6 @@
       ".baz .qux[data-v-test] .foo .bar { color: red;
       }"
     `)
-<<<<<<< HEAD
     expect(compileScoped(`.baz .qux ::v-deep(.foo,.bar) { color: red; }`))
       .toMatchInlineSnapshot(`
       ".baz .qux[data-v-test] .foo,.baz .qux[data-v-test] .bar { color: red;
@@ -124,7 +123,8 @@
     expect(compileScoped(`.baz .qux ::v-deep(.foo,.bar) .m { color: red; }`))
       .toMatchInlineSnapshot(`
       ".baz .qux[data-v-test] .foo .m,.baz .qux[data-v-test] .bar .m { color: red;
-=======
+      }"
+    `)
     expect(compileScoped(`:is(.foo :deep(.bar)) { color: red; }`))
       .toMatchInlineSnapshot(`
       ":is(.foo[data-v-test] .bar) { color: red;
@@ -133,7 +133,6 @@
     expect(compileScoped(`:where(.foo :deep(.bar)) { color: red; }`))
       .toMatchInlineSnapshot(`
       ":where(.foo[data-v-test] .bar) { color: red;
->>>>>>> b2b5f57c
       }"
     `)
   })
