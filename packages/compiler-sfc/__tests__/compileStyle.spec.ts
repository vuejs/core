import {
  type SFCStyleCompileOptions,
  compileStyle,
  compileStyleAsync,
} from '../src/compileStyle'
import path from 'node:path'

export function compileScoped(
  source: string,
  options?: Partial<SFCStyleCompileOptions>,
): string {
  const res = compileStyle({
    source,
    filename: 'test.css',
    id: 'data-v-test',
    scoped: true,
    ...options,
  })
  if (res.errors.length) {
    res.errors.forEach(err => {
      console.error(err)
    })
    expect(res.errors.length).toBe(0)
  }
  return res.code
}

describe('SFC scoped CSS', () => {
  test('simple selectors', () => {
    expect(compileScoped(`h1 { color: red; }`)).toMatch(
      `h1[data-v-test] { color: red;`,
    )
    expect(compileScoped(`.foo { color: red; }`)).toMatch(
      `.foo[data-v-test] { color: red;`,
    )
  })

  test('descendent selector', () => {
    expect(compileScoped(`h1 .foo { color: red; }`)).toMatch(
      `h1 .foo[data-v-test] { color: red;`,
    )
  })

  test('nesting selector', () => {
    expect(compileScoped(`h1 { color: red; .foo { color: red; } }`)).toMatch(
      `h1 {\n&[data-v-test] { color: red;\n}\n.foo[data-v-test] { color: red;`,
    )
  })

  test('nesting selector with atrule and comment', () => {
    expect(
      compileScoped(
        `h1 {
color: red;
/*background-color: pink;*/
@media only screen and (max-width: 800px) {
  background-color: green;
  .bar { color: white }
}
.foo { color: red; }
}`,
      ),
    ).toMatch(
      `h1 {
&[data-v-test] {
color: red
/*background-color: pink;*/
}
@media only screen and (max-width: 800px) {
&[data-v-test] {
  background-color: green
}
.bar[data-v-test] { color: white
}
}
.foo[data-v-test] { color: red;
}
}`,
    )
  })

  test('multiple selectors', () => {
    expect(compileScoped(`h1 .foo, .bar, .baz { color: red; }`)).toMatch(
      `h1 .foo[data-v-test], .bar[data-v-test], .baz[data-v-test] { color: red;`,
    )
  })

  test('pseudo class', () => {
    expect(compileScoped(`.foo:after { color: red; }`)).toMatch(
      `.foo[data-v-test]:after { color: red;`,
    )
  })

  test('pseudo element', () => {
    expect(compileScoped(`::selection { display: none; }`)).toMatch(
      '[data-v-test]::selection {',
    )
  })

  test('spaces before pseudo element', () => {
    const code = compileScoped(`.abc, ::selection { color: red; }`)
    expect(code).toMatch('.abc[data-v-test],')
    expect(code).toMatch('[data-v-test]::selection {')
  })

  test('::v-deep', () => {
    expect(compileScoped(`:deep(.foo) { color: red; }`)).toMatchInlineSnapshot(`
      "[data-v-test] .foo { color: red;
      }"
    `)
    expect(compileScoped(`::v-deep(.foo) { color: red; }`))
      .toMatchInlineSnapshot(`
      "[data-v-test] .foo { color: red;
      }"
    `)
    expect(compileScoped(`::v-deep(.foo .bar) { color: red; }`))
      .toMatchInlineSnapshot(`
      "[data-v-test] .foo .bar { color: red;
      }"
    `)
    expect(compileScoped(`.baz .qux ::v-deep(.foo .bar) { color: red; }`))
      .toMatchInlineSnapshot(`
      ".baz .qux[data-v-test] .foo .bar { color: red;
      }"
    `)
    expect(compileScoped(`:is(.foo :deep(.bar)) { color: red; }`))
      .toMatchInlineSnapshot(`
      ":is(.foo[data-v-test] .bar) { color: red;
      }"
    `)
    expect(compileScoped(`:where(.foo :deep(.bar)) { color: red; }`))
      .toMatchInlineSnapshot(`
      ":where(.foo[data-v-test] .bar) { color: red;
      }"
    `)
    expect(compileScoped(`:deep(.foo) { color: red; .bar { color: red; } }`))
      .toMatchInlineSnapshot(`
      "[data-v-test] .foo { color: red;
      .bar { color: red;
      }
      }"
    `)
  })

  test('::v-slotted', () => {
    expect(compileScoped(`:slotted(.foo) { color: red; }`))
      .toMatchInlineSnapshot(`
    ".foo[data-v-test-s] { color: red;
    }"
  `)
    expect(compileScoped(`::v-slotted(.foo) { color: red; }`))
      .toMatchInlineSnapshot(`
      ".foo[data-v-test-s] { color: red;
      }"
    `)
    expect(compileScoped(`::v-slotted(.foo .bar) { color: red; }`))
      .toMatchInlineSnapshot(`
      ".foo .bar[data-v-test-s] { color: red;
      }"
    `)
    expect(compileScoped(`.baz .qux ::v-slotted(.foo .bar) { color: red; }`))
      .toMatchInlineSnapshot(`
      ".baz .qux .foo .bar[data-v-test-s] { color: red;
      }"
    `)
  })

  test('::v-global', () => {
    expect(compileScoped(`:global(.foo) { color: red; }`))
      .toMatchInlineSnapshot(`
    ".foo { color: red;
    }"
  `)
    expect(compileScoped(`::v-global(.foo) { color: red; }`))
      .toMatchInlineSnapshot(`
      ".foo { color: red;
      }"
    `)
    expect(compileScoped(`::v-global(.foo .bar) { color: red; }`))
      .toMatchInlineSnapshot(`
      ".foo .bar { color: red;
      }"
    `)
    // global ignores anything before it
    expect(compileScoped(`.baz .qux ::v-global(.foo .bar) { color: red; }`))
      .toMatchInlineSnapshot(`
      ".foo .bar { color: red;
      }"
    `)
  })

  test(':is() and :where() with multiple selectors', () => {
    expect(compileScoped(`:is(.foo) { color: red; }`)).toMatchInlineSnapshot(`
      ":is(.foo[data-v-test]) { color: red;
      }"
    `)
    expect(compileScoped(`:where(.foo, .bar) { color: red; }`))
      .toMatchInlineSnapshot(`
      ":where(.foo[data-v-test], .bar[data-v-test]) { color: red;
      }"
    `)
    expect(compileScoped(`:is(.foo, .bar) div { color: red; }`))
      .toMatchInlineSnapshot(`
      ":is(.foo, .bar) div[data-v-test] { color: red;
      }"
    `)
  })

  // #10511
  test(':is() and :where() in compound selectors', () => {
    expect(
      compileScoped(`.div { color: red; } .div:where(:hover) { color: blue; }`),
    ).toMatchInlineSnapshot(`
      ".div[data-v-test] { color: red;
      }
      .div[data-v-test]:where(:hover) { color: blue;
      }"
    `)

    expect(
      compileScoped(`.div { color: red; } .div:is(:hover) { color: blue; }`),
    ).toMatchInlineSnapshot(`
      ".div[data-v-test] { color: red;
      }
      .div[data-v-test]:is(:hover) { color: blue;
      }"
    `)

    expect(
      compileScoped(
        `.div { color: red; } .div:where(.foo:hover) { color: blue; }`,
      ),
    ).toMatchInlineSnapshot(`
      ".div[data-v-test] { color: red;
      }
      .div[data-v-test]:where(.foo:hover) { color: blue;
      }"
    `)

    expect(
      compileScoped(
        `.div { color: red; } .div:is(.foo:hover) { color: blue; }`,
      ),
    ).toMatchInlineSnapshot(`
<<<<<<< HEAD
    ".div[data-v-test] { color: red;
    }
    .div[data-v-test]:is(.foo:hover) { color: blue;
    }"`)

    expect(compileScoped(`#app :is(.foo) { color: red; }`))
      .toMatchInlineSnapshot(`
      "#app :is(.foo[data-v-test]) { color: red;
      }"
    `)

    expect(compileScoped(`#app :is(:is(.foo)) { color: red; }`))
      .toMatchInlineSnapshot(`
        "#app :is(:is(.foo[data-v-test])) { color: red;
        }"
      `)

    expect(compileScoped(`#app :where(.foo) { color: red; }`))
      .toMatchInlineSnapshot(`
      "#app :where(.foo[data-v-test]) { color: red;
      }"
    `)

    expect(compileScoped(`#app :where(:where(.foo)) { color: red; }`))
      .toMatchInlineSnapshot(`
        "#app :where(:where(.foo[data-v-test])) { color: red;
        }"
      `)
=======
      ".div[data-v-test] { color: red;
      }
      .div[data-v-test]:is(.foo:hover) { color: blue;
      }"
    `)
>>>>>>> 89edc6cd
  })

  test('media query', () => {
    expect(compileScoped(`@media print { .foo { color: red }}`))
      .toMatchInlineSnapshot(`
      "@media print {
      .foo[data-v-test] { color: red
      }}"
    `)
  })

  test('supports query', () => {
    expect(compileScoped(`@supports(display: grid) { .foo { display: grid }}`))
      .toMatchInlineSnapshot(`
      "@supports(display: grid) {
      .foo[data-v-test] { display: grid
      }}"
    `)
  })

  test('scoped keyframes', () => {
    const style = compileScoped(
      `
.anim {
  animation: color 5s infinite, other 5s;
}
.anim-2 {
  animation-name: color;
  animation-duration: 5s;
}
.anim-3 {
  animation: 5s color infinite, 5s other;
}
.anim-multiple {
  animation: color 5s infinite, opacity 2s;
}
.anim-multiple-2 {
  animation-name: color, opacity;
  animation-duration: 5s, 2s;
}

@keyframes color {
  from { color: red; }
  to { color: green; }
}
@-webkit-keyframes color {
  from { color: red; }
  to { color: green; }
}
@keyframes opacity {
  from { opacity: 0; }
  to { opacity: 1; }
}
@-webkit-keyframes opacity {
  from { opacity: 0; }
  to { opacity: 1; }
}
    `,
      { id: 'data-v-test' },
    )

    expect(style).toContain(
      `.anim[data-v-test] {\n  animation: color-test 5s infinite, other 5s;`,
    )
    expect(style).toContain(
      `.anim-2[data-v-test] {\n  animation-name: color-test`,
    )
    expect(style).toContain(
      `.anim-3[data-v-test] {\n  animation: 5s color-test infinite, 5s other;`,
    )
    expect(style).toContain(`@keyframes color-test {`)
    expect(style).toContain(`@-webkit-keyframes color-test {`)

    expect(style).toContain(
      `.anim-multiple[data-v-test] {\n  animation: color-test 5s infinite,opacity-test 2s;`,
    )
    expect(style).toContain(
      `.anim-multiple-2[data-v-test] {\n  animation-name: color-test,opacity-test;`,
    )
    expect(style).toContain(`@keyframes opacity-test {\nfrom { opacity: 0;`)
    expect(style).toContain(
      `@-webkit-keyframes opacity-test {\nfrom { opacity: 0;`,
    )
  })

  // vue-loader/#1370
  test('spaces after selector', () => {
    expect(compileScoped(`.foo , .bar { color: red; }`)).toMatchInlineSnapshot(`
      ".foo[data-v-test], .bar[data-v-test] { color: red;
      }"
    `)
  })

  describe('deprecated syntax', () => {
    test('::v-deep as combinator', () => {
      expect(compileScoped(`::v-deep .foo { color: red; }`))
        .toMatchInlineSnapshot(`
        "[data-v-test] .foo { color: red;
        }"
      `)
      expect(compileScoped(`.bar ::v-deep .foo { color: red; }`))
        .toMatchInlineSnapshot(`
        ".bar[data-v-test] .foo { color: red;
        }"
      `)
      expect(
        `::v-deep usage as a combinator has been deprecated.`,
      ).toHaveBeenWarned()
    })

    test('>>> (deprecated syntax)', () => {
      const code = compileScoped(`>>> .foo { color: red; }`)
      expect(code).toMatchInlineSnapshot(`
        "[data-v-test] .foo { color: red;
        }"
      `)
      expect(
        `the >>> and /deep/ combinators have been deprecated.`,
      ).toHaveBeenWarned()
    })

    test('/deep/ (deprecated syntax)', () => {
      const code = compileScoped(`/deep/ .foo { color: red; }`)
      expect(code).toMatchInlineSnapshot(`
        "[data-v-test] .foo { color: red;
        }"
      `)
      expect(
        `the >>> and /deep/ combinators have been deprecated.`,
      ).toHaveBeenWarned()
    })
  })
})

describe('SFC CSS modules', () => {
  test('should include resulting classes object in result', async () => {
    const result = await compileStyleAsync({
      source: `.red { color: red }\n.green { color: green }\n:global(.blue) { color: blue }`,
      filename: `test.css`,
      id: 'test',
      modules: true,
    })
    expect(result.modules).toBeDefined()
    expect(result.modules!.red).toMatch('_red_')
    expect(result.modules!.green).toMatch('_green_')
    expect(result.modules!.blue).toBeUndefined()
  })

  test('postcss-modules options', async () => {
    const result = await compileStyleAsync({
      source: `:local(.foo-bar) { color: red }\n.baz-qux { color: green }`,
      filename: `test.css`,
      id: 'test',
      modules: true,
      modulesOptions: {
        scopeBehaviour: 'global',
        generateScopedName: `[name]__[local]__[hash:base64:5]`,
        localsConvention: 'camelCaseOnly',
      },
    })
    expect(result.modules).toBeDefined()
    expect(result.modules!.fooBar).toMatch('__foo-bar__')
    expect(result.modules!.bazQux).toBeUndefined()
  })
})

describe('SFC style preprocessors', () => {
  test('scss @import', () => {
    const res = compileStyle({
      source: `
        @import "./import.scss";
      `,
      filename: path.resolve(__dirname, './fixture/test.scss'),
      id: '',
      preprocessLang: 'scss',
    })

    expect([...res.dependencies]).toStrictEqual([
      path.join(__dirname, './fixture/import.scss'),
    ])
  })

  test('scss respect user-defined string options.additionalData', () => {
    const res = compileStyle({
      preprocessOptions: {
        additionalData: `
          @mixin square($size) {
            width: $size;
            height: $size;
          }`,
      },
      source: `
        .square {
          @include square(100px);
        }
      `,
      filename: path.resolve(__dirname, './fixture/test.scss'),
      id: '',
      preprocessLang: 'scss',
    })

    expect(res.errors.length).toBe(0)
  })

  test('scss respect user-defined function options.additionalData', () => {
    const source = `
        .square {
          @include square(100px);
        }
      `
    const filename = path.resolve(__dirname, './fixture/test.scss')
    const res = compileStyle({
      preprocessOptions: {
        additionalData: (s: string, f: string) => {
          expect(s).toBe(source)
          expect(f).toBe(filename)
          return `
          @mixin square($size) {
            width: $size;
            height: $size;
          }`
        },
      },
      source,
      filename,
      id: '',
      preprocessLang: 'scss',
    })

    expect(res.errors.length).toBe(0)
  })

  test('should mount scope on correct selector when have universal selector', () => {
    expect(compileScoped(`* { color: red; }`)).toMatchInlineSnapshot(`
      "[data-v-test] { color: red;
      }"
    `)
    expect(compileScoped('* .foo { color: red; }')).toMatchInlineSnapshot(`
      ".foo[data-v-test] { color: red;
      }"
    `)
    expect(compileScoped(`*.foo { color: red; }`)).toMatchInlineSnapshot(`
      ".foo[data-v-test] { color: red;
      }"
    `)
    expect(compileScoped(`.foo * { color: red; }`)).toMatchInlineSnapshot(`
      ".foo[data-v-test] * { color: red;
      }"
    `)
  })
})<|MERGE_RESOLUTION|>--- conflicted
+++ resolved
@@ -242,12 +242,12 @@
         `.div { color: red; } .div:is(.foo:hover) { color: blue; }`,
       ),
     ).toMatchInlineSnapshot(`
-<<<<<<< HEAD
-    ".div[data-v-test] { color: red;
-    }
-    .div[data-v-test]:is(.foo:hover) { color: blue;
-    }"`)
-
+      ".div[data-v-test] { color: red;
+      }
+      .div[data-v-test]:is(.foo:hover) { color: blue;
+      }"
+    `)
+    
     expect(compileScoped(`#app :is(.foo) { color: red; }`))
       .toMatchInlineSnapshot(`
       "#app :is(.foo[data-v-test]) { color: red;
@@ -271,13 +271,6 @@
         "#app :where(:where(.foo[data-v-test])) { color: red;
         }"
       `)
-=======
-      ".div[data-v-test] { color: red;
-      }
-      .div[data-v-test]:is(.foo:hover) { color: blue;
-      }"
-    `)
->>>>>>> 89edc6cd
   })
 
   test('media query', () => {
