--- conflicted
+++ resolved
@@ -16,7 +16,6 @@
 }"
 `;
 
-<<<<<<< HEAD
 exports[`compiler sfc: transform srcset > srcset w/ preserveLeadingTilde: true 1`] = `
 "import { createElementVNode as _createElementVNode, Fragment as _Fragment, openBlock as _openBlock, createElementBlock as _createElementBlock } from "vue"
 import _imports_0 from '~/app/logo.png'
@@ -31,7 +30,9 @@
     _cache[0] || (_cache[0] = _createElementVNode("img", { srcset: _hoisted_1 }, null, -1 /* CACHED */)),
     _cache[1] || (_cache[1] = _createElementVNode("img", { srcset: _hoisted_2 }, null, -1 /* CACHED */))
   ], 64 /* STABLE_FRAGMENT */))
-=======
+}"
+`;
+
 exports[`compiler sfc: transform srcset > transform empty srcset w/ includeAbsolute: true 1`] = `
 "import { openBlock as _openBlock, createElementBlock as _createElementBlock } from "vue"
 
@@ -39,7 +40,6 @@
 
 export function render(_ctx, _cache) {
   return (_openBlock(), _createElementBlock("img", _hoisted_1))
->>>>>>> b555f02e
 }"
 `;
 
