// Vitest Snapshot v1, https://vitest.dev/guide/snapshot.html

exports[`sfc props transform > $$() escape 1`] = `
"import { toRef as _toRef } from 'vue'

export default {
  props: ['foo'],
  setup(__props) {
const __props_bar = _toRef(__props, 'bar');
const __props_foo = _toRef(__props, 'foo');

      
      console.log((__props_foo))
      console.log((__props_bar))
      ;({ foo: __props_foo, baz: __props_bar })
      
return () => {}
}

}"
`;

exports[`sfc props transform > aliasing 1`] = `
"import { toDisplayString as _toDisplayString } from \\"vue\\"


export default {
  props: ['foo'],
  setup(__props) {

      
      let x = foo
      let y = __props.foo
      
return (_ctx, _cache) => {
  return _toDisplayString(__props.foo + __props.foo)
}
}

}"
`;

exports[`sfc props transform > basic usage 1`] = `
"import { toDisplayString as _toDisplayString } from \\"vue\\"


export default {
  props: ['foo'],
  setup(__props) {

      
      console.log(__props.foo)
      
return (_ctx, _cache) => {
  return _toDisplayString(__props.foo)
}
}

}"
`;

exports[`sfc props transform > computed static key 1`] = `
"import { toDisplayString as _toDisplayString } from \\"vue\\"


export default {
  props: ['foo'],
  setup(__props) {

    
    console.log(__props.foo)
    
return (_ctx, _cache) => {
  return _toDisplayString(__props.foo)
}
}

}"
`;

<<<<<<< HEAD
exports[`sfc props transform > default values w/ runtime declaration & key is string 1`] = `
"import { mergeDefaults as _mergeDefaults } from 'vue'

export default {
  props: _mergeDefaults(['foo', 'foo:bar'], {
  foo: 1,
  \\"foo:bar\\": 'foo-bar'
}),
  setup(__props) {

      
      
return () => {}
}

}"
`;

exports[`sfc props transform > default values w/ runtime declaration 1`] = `
=======
exports[`sfc props transform > default values w/ array runtime declaration 1`] = `
>>>>>>> ba9c2ae2
"import { mergeDefaults as _mergeDefaults } from 'vue'

export default {
  props: _mergeDefaults(['foo', 'bar', 'baz'], {
  foo: 1,
  bar: () => ({}),
  func: () => {}, __skip_func: true
}),
  setup(__props) {

      
      
return () => {}
}

}"
`;

exports[`sfc props transform > default values w/ object runtime declaration 1`] = `
"import { mergeDefaults as _mergeDefaults } from 'vue'

export default {
  props: _mergeDefaults({ foo: Number, bar: Object, func: Function, ext: null }, {
  foo: 1,
  bar: () => ({}),
  func: () => {}, __skip_func: true,
  ext: x, __skip_ext: true
}),
  setup(__props) {

      
      
return () => {}
}

}"
`;

exports[`sfc props transform > default values w/ type declaration & key is string 1`] = `
"import { defineComponent as _defineComponent } from 'vue'

export default /*#__PURE__*/_defineComponent({
  props: {
    foo: { type: Number, required: true, default: 1 },
    bar: { type: Number, required: true, default: 2 },
    \\"foo:bar\\": { type: String, required: true, default: 'foo-bar' },
    \\"onUpdate:modelValue\\": { type: Function, required: true }
  },
  setup(__props: any) {

      
      
return () => {}
}

})"
`;

exports[`sfc props transform > default values w/ type declaration 1`] = `
"import { defineComponent as _defineComponent } from 'vue'

export default /*#__PURE__*/_defineComponent({
  props: {
    foo: { type: Number, required: false, default: 1 },
    bar: { type: Object, required: false, default: () => ({}) },
    func: { type: Function, required: false, default: () => {} }
  },
  setup(__props: any) {

      
      
return () => {}
}

})"
`;

exports[`sfc props transform > default values w/ type declaration, prod mode 1`] = `
"import { defineComponent as _defineComponent } from 'vue'

export default /*#__PURE__*/_defineComponent({
  props: {
    foo: { default: 1 },
    bar: { default: () => ({}) },
    baz: null,
    boola: { type: Boolean },
    boolb: { type: [Boolean, Number] },
    func: { type: Function, default: () => {} }
  },
  setup(__props: any) {

      
      
return () => {}
}

})"
`;

exports[`sfc props transform > multiple variable declarations 1`] = `
"import { toDisplayString as _toDisplayString, openBlock as _openBlock, createElementBlock as _createElementBlock } from \\"vue\\"


export default {
  props: ['foo'],
  setup(__props) {

      const bar = 'fish', hello = 'world'
      
return (_ctx, _cache) => {
  return (_openBlock(), _createElementBlock(\\"div\\", null, _toDisplayString(__props.foo) + \\" \\" + _toDisplayString(hello) + \\" \\" + _toDisplayString(bar), 1 /* TEXT */))
}
}

}"
`;

exports[`sfc props transform > nested scope 1`] = `
"export default {
  props: ['foo', 'bar'],
  setup(__props) {

      
      function test(foo) {
        console.log(foo)
        console.log(__props.bar)
      }
      
return () => {}
}

}"
`;

exports[`sfc props transform > non-identifier prop names 1`] = `
"import { toDisplayString as _toDisplayString } from \\"vue\\"


export default {
  props: { 'foo.bar': Function },
  setup(__props) {

      
      let x = __props[\\"foo.bar\\"]
      
return (_ctx, _cache) => {
  return _toDisplayString(__props[\\"foo.bar\\"])
}
}

}"
`;

exports[`sfc props transform > rest spread 1`] = `
"import { createPropsRestProxy as _createPropsRestProxy } from 'vue'

export default {
  props: ['foo', 'bar', 'baz'],
  setup(__props) {

const rest = _createPropsRestProxy(__props, [\\"foo\\",\\"bar\\"]);

      
      
return () => {}
}

}"
`;<|MERGE_RESOLUTION|>--- conflicted
+++ resolved
@@ -78,29 +78,7 @@
 }"
 `;
 
-<<<<<<< HEAD
-exports[`sfc props transform > default values w/ runtime declaration & key is string 1`] = `
-"import { mergeDefaults as _mergeDefaults } from 'vue'
-
-export default {
-  props: _mergeDefaults(['foo', 'foo:bar'], {
-  foo: 1,
-  \\"foo:bar\\": 'foo-bar'
-}),
-  setup(__props) {
-
-      
-      
-return () => {}
-}
-
-}"
-`;
-
-exports[`sfc props transform > default values w/ runtime declaration 1`] = `
-=======
 exports[`sfc props transform > default values w/ array runtime declaration 1`] = `
->>>>>>> ba9c2ae2
 "import { mergeDefaults as _mergeDefaults } from 'vue'
 
 export default {
@@ -111,8 +89,8 @@
 }),
   setup(__props) {
 
-      
-      
+
+
 return () => {}
 }
 
@@ -151,8 +129,8 @@
   },
   setup(__props: any) {
 
-      
-      
+
+
 return () => {}
 }
 
