// Vitest Snapshot v1

exports[`SFC analyze <script> bindings > auto name inference > basic 1`] = `
"export default {
  __name: 'FooBar',
  setup(__props, { expose }) {
  expose();
const a = 1
return { a }
}

}"
`;

exports[`SFC analyze <script> bindings > auto name inference > do not overwrite manual name (call) 1`] = `
"import { defineComponent } from 'vue'
        const __default__ = defineComponent({
          name: 'Baz'
        })
        
export default /*#__PURE__*/Object.assign(__default__, {
  setup(__props, { expose }) {
  expose();
const a = 1
return { a, defineComponent }
}

})"
`;

exports[`SFC analyze <script> bindings > auto name inference > do not overwrite manual name (object) 1`] = `
"const __default__ = {
          name: 'Baz'
        }
        
export default /*#__PURE__*/Object.assign(__default__, {
  setup(__props, { expose }) {
  expose();
const a = 1
return { a }
}

})"
`;

exports[`SFC compile <script setup> > <script> after <script setup> the script content not end with \`\\n\` 1`] = `
"import { x } from './x'
    const n = 1

export default {
  setup(__props, { expose }) {
  expose();

    
return { n, get x() { return x } }
}

}"
`;

exports[`SFC compile <script setup> > <script> and <script setup> co-usage > script first 1`] = `
"import { x } from './x'
      
      export const n = 1

      const __default__ = {}
      
export default /*#__PURE__*/Object.assign(__default__, {
  setup(__props, { expose }) {
  expose();

      x()
      
return { n, get x() { return x } }
}

})"
`;

exports[`SFC compile <script setup> > <script> and <script setup> co-usage > script setup first 1`] = `
"import { x } from './x'
      
      export const n = 1
      const __default__ = {}
      

export default /*#__PURE__*/Object.assign(__default__, {
  setup(__props, { expose }) {
  expose();

      x()
      
return { n, get x() { return x } }
}

})"
`;

exports[`SFC compile <script setup> > <script> and <script setup> co-usage > script setup first, lang="ts", script block content export default 1`] = `
"import { defineComponent as _defineComponent } from 'vue'
import { x } from './x'
      
      const __default__ = {
        name: \\"test\\"
      }
      

export default /*#__PURE__*/_defineComponent({
  ...__default__,
  setup(__props, { expose }) {
  expose();

      x()
      
return { get x() { return x } }
}

})"
`;

exports[`SFC compile <script setup> > <script> and <script setup> co-usage > script setup first, named default export 1`] = `
"import { x } from './x'
      
      export const n = 1
      const def = {}
      
      
const __default__ = def


export default /*#__PURE__*/Object.assign(__default__, {
  setup(__props, { expose }) {
  expose();

      x()
      
return { n, def, get x() { return x } }
}

})"
`;

exports[`SFC compile <script setup> > <script> and <script setup> co-usage > spaces in ExportDefaultDeclaration node > with many spaces and newline 1`] = `
"import { x } from './x'
        
        export const n = 1
        const __default__ = {
          some:'option'
        }
        
export default /*#__PURE__*/Object.assign(__default__, {
  setup(__props, { expose }) {
  expose();

        x()
        
return { n, get x() { return x } }
}

})"
`;

exports[`SFC compile <script setup> > <script> and <script setup> co-usage > spaces in ExportDefaultDeclaration node > with minimal spaces 1`] = `
"import { x } from './x'
        
        export const n = 1
        const __default__ = {
          some:'option'
        }
        
export default /*#__PURE__*/Object.assign(__default__, {
  setup(__props, { expose }) {
  expose();

        x()
        
return { n, get x() { return x } }
}

})"
`;

exports[`SFC compile <script setup> > async/await detection > expression statement 1`] = `
"import { withAsyncContext as _withAsyncContext } from 'vue'

export default {
  async setup(__props, { expose }) {
  expose();

let __temp, __restore
;(
  ([__temp,__restore] = _withAsyncContext(() => foo)),
  await __temp,
  __restore()
)
return {  }
}

}"
`;

exports[`SFC compile <script setup> > async/await detection > multiple \`if for\` nested statements 1`] = `
"import { withAsyncContext as _withAsyncContext } from 'vue'

export default {
  async setup(__props, { expose }) {
  expose();

let __temp, __restore
if (ok) {
        for (let a of [1,2,3]) {
          (
  ([__temp,__restore] = _withAsyncContext(() => a)),
  await __temp,
  __restore()
)
        }
        for (let a of [1,2,3]) {
          (
  ([__temp,__restore] = _withAsyncContext(() => a)),
  await __temp,
  __restore()
)
          ;(
  ([__temp,__restore] = _withAsyncContext(() => a)),
  await __temp,
  __restore()
)
        }
      }
return {  }
}

}"
`;

exports[`SFC compile <script setup> > async/await detection > multiple \`if while\` nested statements 1`] = `
"import { withAsyncContext as _withAsyncContext } from 'vue'

export default {
  async setup(__props, { expose }) {
  expose();

let __temp, __restore
if (ok) {
        while (d) {
          (
  ([__temp,__restore] = _withAsyncContext(() => 5)),
  await __temp,
  __restore()
)
        }
        while (d) {
          (
  ([__temp,__restore] = _withAsyncContext(() => 5)),
  await __temp,
  __restore()
)
          ;(
  ([__temp,__restore] = _withAsyncContext(() => 6)),
  await __temp,
  __restore()
)
          if (c) {
            let f = 10
            10 + (
  ([__temp,__restore] = _withAsyncContext(() => 7)),
  __temp = await __temp,
  __restore(),
  __temp
)
          } else {
            (
  ([__temp,__restore] = _withAsyncContext(() => 8)),
  await __temp,
  __restore()
)
            ;(
  ([__temp,__restore] = _withAsyncContext(() => 9)),
  await __temp,
  __restore()
)
          }
        }
      }
return {  }
}

}"
`;

exports[`SFC compile <script setup> > async/await detection > multiple \`if\` nested statements 1`] = `
"import { withAsyncContext as _withAsyncContext } from 'vue'

export default {
  async setup(__props, { expose }) {
  expose();

let __temp, __restore
if (ok) {
        let a = 'foo'
        ;(
  ([__temp,__restore] = _withAsyncContext(() => 0)),
  __temp = await __temp,
  __restore(),
  __temp
) + (
  ([__temp,__restore] = _withAsyncContext(() => 1)),
  __temp = await __temp,
  __restore(),
  __temp
)
        ;(
  ([__temp,__restore] = _withAsyncContext(() => 2)),
  await __temp,
  __restore()
)
      } else if (a) {
        (
  ([__temp,__restore] = _withAsyncContext(() => 10)),
  await __temp,
  __restore()
)
        if (b) {
          (
  ([__temp,__restore] = _withAsyncContext(() => 0)),
  __temp = await __temp,
  __restore(),
  __temp
) + (
  ([__temp,__restore] = _withAsyncContext(() => 1)),
  __temp = await __temp,
  __restore(),
  __temp
)
        } else {
          let a = 'foo'
          ;(
  ([__temp,__restore] = _withAsyncContext(() => 2)),
  await __temp,
  __restore()
)
        }
        if (b) {
          (
  ([__temp,__restore] = _withAsyncContext(() => 3)),
  await __temp,
  __restore()
)
          ;(
  ([__temp,__restore] = _withAsyncContext(() => 4)),
  await __temp,
  __restore()
)
        }
      } else {
        (
  ([__temp,__restore] = _withAsyncContext(() => 5)),
  await __temp,
  __restore()
)
      }
return {  }
}

}"
`;

exports[`SFC compile <script setup> > async/await detection > nested await 1`] = `
"import { withAsyncContext as _withAsyncContext } from 'vue'

export default {
  async setup(__props, { expose }) {
  expose();

let __temp, __restore
;(
  ([__temp,__restore] = _withAsyncContext(async () => ((
  ([__temp,__restore] = _withAsyncContext(() => foo)),
  __temp = await __temp,
  __restore(),
  __temp
)))),
  await __temp,
  __restore()
)
return {  }
}

}"
`;

exports[`SFC compile <script setup> > async/await detection > nested await 2`] = `
"import { withAsyncContext as _withAsyncContext } from 'vue'

export default {
  async setup(__props, { expose }) {
  expose();

let __temp, __restore
;(
  ([__temp,__restore] = _withAsyncContext(async () => (((
  ([__temp,__restore] = _withAsyncContext(() => foo)),
  __temp = await __temp,
  __restore(),
  __temp
))))),
  await __temp,
  __restore()
)
return {  }
}

}"
`;

exports[`SFC compile <script setup> > async/await detection > nested await 3`] = `
"import { withAsyncContext as _withAsyncContext } from 'vue'

export default {
  async setup(__props, { expose }) {
  expose();

let __temp, __restore
;(
  ([__temp,__restore] = _withAsyncContext(async () => ((
  ([__temp,__restore] = _withAsyncContext(async () => ((
  ([__temp,__restore] = _withAsyncContext(() => foo)),
  __temp = await __temp,
  __restore(),
  __temp
)))),
  __temp = await __temp,
  __restore(),
  __temp
)))),
  await __temp,
  __restore()
)
return {  }
}

}"
`;

exports[`SFC compile <script setup> > async/await detection > nested leading await in expression statement 1`] = `
"import { withAsyncContext as _withAsyncContext } from 'vue'

export default {
  async setup(__props, { expose }) {
  expose();

let __temp, __restore
foo()
;(
  ([__temp,__restore] = _withAsyncContext(() => 1)),
  __temp = await __temp,
  __restore(),
  __temp
) + (
  ([__temp,__restore] = _withAsyncContext(() => 2)),
  __temp = await __temp,
  __restore(),
  __temp
)
return {  }
}

}"
`;

exports[`SFC compile <script setup> > async/await detection > nested statements 1`] = `
"import { withAsyncContext as _withAsyncContext } from 'vue'

export default {
  async setup(__props, { expose }) {
  expose();

let __temp, __restore
if (ok) { (
  ([__temp,__restore] = _withAsyncContext(() => foo)),
  await __temp,
  __restore()
) } else { (
  ([__temp,__restore] = _withAsyncContext(() => bar)),
  await __temp,
  __restore()
) }
return {  }
}

}"
`;

exports[`SFC compile <script setup> > async/await detection > ref 1`] = `
"import { withAsyncContext as _withAsyncContext, ref as _ref } from 'vue'

export default {
  async setup(__props, { expose }) {
  expose();

let __temp, __restore
let a = _ref(1 + ((
  ([__temp,__restore] = _withAsyncContext(() => foo)),
  __temp = await __temp,
  __restore(),
  __temp
)))
return { a }
}

}"
`;

exports[`SFC compile <script setup> > async/await detection > should ignore await inside functions 1`] = `
"export default {
  setup(__props, { expose }) {
  expose();
async function foo() { await bar }
return { foo }
}

}"
`;

exports[`SFC compile <script setup> > async/await detection > should ignore await inside functions 2`] = `
"export default {
  setup(__props, { expose }) {
  expose();
const foo = async () => { await bar }
return { foo }
}

}"
`;

exports[`SFC compile <script setup> > async/await detection > should ignore await inside functions 3`] = `
"export default {
  setup(__props, { expose }) {
  expose();
const obj = { async method() { await bar }}
return { obj }
}

}"
`;

exports[`SFC compile <script setup> > async/await detection > should ignore await inside functions 4`] = `
"export default {
  setup(__props, { expose }) {
  expose();
const cls = class Foo { async method() { await bar }}
return { cls }
}

}"
`;

exports[`SFC compile <script setup> > async/await detection > single line conditions 1`] = `
"import { withAsyncContext as _withAsyncContext } from 'vue'

export default {
  async setup(__props, { expose }) {
  expose();

let __temp, __restore
if (false) (
  ([__temp,__restore] = _withAsyncContext(() => foo())),
  await __temp,
  __restore()
)
return {  }
}

}"
`;

exports[`SFC compile <script setup> > async/await detection > variable 1`] = `
"import { withAsyncContext as _withAsyncContext } from 'vue'

export default {
  async setup(__props, { expose }) {
  expose();

let __temp, __restore
const a = 1 + ((
  ([__temp,__restore] = _withAsyncContext(() => foo)),
  __temp = await __temp,
  __restore(),
  __temp
))
return { a }
}

}"
`;

exports[`SFC compile <script setup> > binding analysis for destructure 1`] = `
"export default {
  setup(__props, { expose }) {
  expose();

      const { foo, b: bar, ['x' + 'y']: baz, x: { y, zz: { z }}} = {}
      
return { foo, bar, baz, y, z }
}

}"
`;

exports[`SFC compile <script setup> > defineEmits() 1`] = `
"export default {
  emits: ['foo', 'bar'],
  setup(__props, { expose, emit: myEmit }) {
  expose();



return { myEmit }
}

}"
`;

exports[`SFC compile <script setup> > defineExpose() 1`] = `
"export default {
  setup(__props, { expose }) {

expose({ foo: 123 })

return {  }
}

}"
`;

exports[`SFC compile <script setup> > defineProps w/ external definition 1`] = `
"import { propsModel } from './props'
    
export default {
  props: propsModel,
  setup(__props, { expose }) {
  expose();

const props = __props;

    
    
return { props, get propsModel() { return propsModel } }
}

}"
`;

exports[`SFC compile <script setup> > defineProps w/ leading code 1`] = `
"import { x } from './x'
    
export default {
  props: {},
  setup(__props, { expose }) {
  expose();

const props = __props;

    
return { props, get x() { return x } }
}

}"
`;

exports[`SFC compile <script setup> > defineProps() 1`] = `
"export default {
  props: {
  foo: String
},
  setup(__props, { expose }) {
  expose();

const props = __props;


const bar = 1

return { props, bar }
}

}"
`;

exports[`SFC compile <script setup> > defineProps/defineEmits in multi-variable declaration (full removal) 1`] = `
"export default {
  props: ['item'],
  emits: ['a'],
  setup(__props, { expose, emit }) {
  expose();

const props = __props;

    
    
return { props, emit }
}

}"
`;

exports[`SFC compile <script setup> > defineProps/defineEmits in multi-variable declaration 1`] = `
"export default {
  props: ['item'],
  emits: ['a'],
  setup(__props, { expose, emit }) {
  expose();

const props = __props;

    const a = 1;
    
return { props, a, emit }
}

}"
`;

exports[`SFC compile <script setup> > defineProps/defineEmits in multi-variable declaration fix #6757  1`] = `
"export default {
  props: ['item'],
  emits: ['a'],
  setup(__props, { expose, emit }) {
  expose();

const props = __props;

    const a = 1;
    
return { a, props, emit }
}

}"
`;

exports[`SFC compile <script setup> > dev mode import usage check > TS annotations 1`] = `
"import { defineComponent as _defineComponent } from 'vue'
import { Foo, Bar, Baz, Qux, Fred } from './x'
        
export default /*#__PURE__*/_defineComponent({
  setup(__props, { expose }) {
  expose();

        const a = 1
        function b() {}
        
return { a, b, get Baz() { return Baz } }
}

})"
`;

exports[`SFC compile <script setup> > dev mode import usage check > attribute expressions 1`] = `
"import { defineComponent as _defineComponent } from 'vue'
import { bar, baz } from './x'
        
export default /*#__PURE__*/_defineComponent({
  setup(__props, { expose }) {
  expose();

        const cond = true
        
return { cond, get bar() { return bar }, get baz() { return baz } }
}

})"
`;

exports[`SFC compile <script setup> > dev mode import usage check > components 1`] = `
"import { defineComponent as _defineComponent } from 'vue'
import { FooBar, FooBaz, FooQux, foo } from './x'
        
export default /*#__PURE__*/_defineComponent({
  setup(__props, { expose }) {
  expose();

        const fooBar: FooBar = 1
        
return { fooBar, get FooBaz() { return FooBaz }, get FooQux() { return FooQux }, get foo() { return foo } }
}

})"
`;

exports[`SFC compile <script setup> > dev mode import usage check > directive 1`] = `
"import { defineComponent as _defineComponent } from 'vue'
import { vMyDir } from './x'
        
export default /*#__PURE__*/_defineComponent({
  setup(__props, { expose }) {
  expose();

        
return { get vMyDir() { return vMyDir } }
}

})"
`;

exports[`SFC compile <script setup> > dev mode import usage check > js template string interpolations 1`] = `
"import { defineComponent as _defineComponent } from 'vue'
import { VAR, VAR2, VAR3 } from './x'
        
export default /*#__PURE__*/_defineComponent({
  setup(__props, { expose }) {
  expose();

        
return { get VAR() { return VAR }, get VAR3() { return VAR3 } }
}

})"
`;

exports[`SFC compile <script setup> > dev mode import usage check > last tag 1`] = `
"import { defineComponent as _defineComponent } from 'vue'
import { FooBaz, Last } from './x'
        
export default /*#__PURE__*/_defineComponent({
  setup(__props, { expose }) {
  expose();

        
return { get FooBaz() { return FooBaz }, get Last() { return Last } }
}

})"
`;

exports[`SFC compile <script setup> > dev mode import usage check > vue interpolations 1`] = `
"import { defineComponent as _defineComponent } from 'vue'
import { x, y, z, x$y } from './x'
      
export default /*#__PURE__*/_defineComponent({
  setup(__props, { expose }) {
  expose();

      
return { get x() { return x }, get z() { return z }, get x$y() { return x$y } }
}

})"
`;

exports[`SFC compile <script setup> > errors > should allow defineProps/Emit() referencing imported binding 1`] = `
"import { bar } from './bar'
        
export default {
  props: {
          foo: {
            default: () => bar
          }
        },
  emits: {
          foo: () => bar > 1
        },
  setup(__props, { expose }) {
  expose();

        
        
        
return { get bar() { return bar } }
}

}"
`;

exports[`SFC compile <script setup> > errors > should allow defineProps/Emit() referencing scope var 1`] = `
"export default {
  props: {
            foo: {
              default: bar => bar + 1
            }
          },
  emits: {
            foo: bar => bar > 1
          },
  setup(__props, { expose }) {
  expose();

          const bar = 1
          
          
        
return { bar }
}

}"
`;

exports[`SFC compile <script setup> > imports > dedupe between user & helper 1`] = `
"import { ref as _ref } from 'vue'
import { ref } from 'vue'
      
export default {
  setup(__props, { expose }) {
  expose();

      let foo = _ref(1)
      
return { foo, ref }
}

}"
`;

exports[`SFC compile <script setup> > imports > import dedupe between <script> and <script setup> 1`] = `
"import { x } from './x'
        
export default {
  setup(__props, { expose }) {
  expose();

        x()
        
return { get x() { return x } }
}

}"
`;

exports[`SFC compile <script setup> > imports > should allow defineProps/Emit at the start of imports 1`] = `
"import { ref } from 'vue'
      
export default {
  props: ['foo'],
  emits: ['bar'],
  setup(__props, { expose }) {
  expose();

      
      
      const r = ref(0)
      
return { r, ref }
}

}"
`;

exports[`SFC compile <script setup> > imports > should extract comment for import or type declarations 1`] = `
"import a from 'a' // comment
        import b from 'b'
        
export default {
  setup(__props, { expose }) {
  expose();

        
return { get a() { return a }, get b() { return b } }
}

}"
`;

exports[`SFC compile <script setup> > imports > should hoist and expose imports 1`] = `
"import { ref } from 'vue'
          import 'foo/css'
        
export default {
  setup(__props, { expose }) {
  expose();

          
return { ref }
}

}"
`;

exports[`SFC compile <script setup> > inlineTemplate mode > avoid unref() when necessary 1`] = `
"import { unref as _unref, toDisplayString as _toDisplayString, createTextVNode as _createTextVNode, withCtx as _withCtx, createVNode as _createVNode, createElementVNode as _createElementVNode, Fragment as _Fragment, openBlock as _openBlock, createElementBlock as _createElementBlock } from \\"vue\\"

import { ref } from 'vue'
        import Foo, { bar } from './Foo.vue'
        import other from './util'
        import * as tree from './tree'
        
export default {
  setup(__props) {

        const count = ref(0)
        const constant = {}
        const maybe = foo()
        let lett = 1
        function fn() {}
        
return (_ctx, _cache) => {
  return (_openBlock(), _createElementBlock(_Fragment, null, [
    _createVNode(Foo, null, {
      default: _withCtx(() => [
        _createTextVNode(_toDisplayString(_unref(bar)), 1 /* TEXT */)
      ]),
      _: 1 /* STABLE */
    }),
    _createElementVNode(\\"div\\", { onClick: fn }, _toDisplayString(count.value) + \\" \\" + _toDisplayString(constant) + \\" \\" + _toDisplayString(_unref(maybe)) + \\" \\" + _toDisplayString(_unref(lett)) + \\" \\" + _toDisplayString(_unref(other)), 1 /* TEXT */),
    _createTextVNode(\\" \\" + _toDisplayString(tree.foo()), 1 /* TEXT */)
  ], 64 /* STABLE_FRAGMENT */))
}
}

}"
`;

exports[`SFC compile <script setup> > inlineTemplate mode > referencing scope components and directives 1`] = `
"import { unref as _unref, createElementVNode as _createElementVNode, withDirectives as _withDirectives, createVNode as _createVNode, Fragment as _Fragment, openBlock as _openBlock, createElementBlock as _createElementBlock } from \\"vue\\"

import ChildComp from './Child.vue'
        import SomeOtherComp from './Other.vue'
        import vMyDir from './my-dir'
        
export default {
  setup(__props) {

        
return (_ctx, _cache) => {
  return (_openBlock(), _createElementBlock(_Fragment, null, [
    _withDirectives(_createElementVNode(\\"div\\", null, null, 512 /* NEED_PATCH */), [
      [_unref(vMyDir)]
    ]),
    _createVNode(ChildComp),
    _createVNode(SomeOtherComp)
  ], 64 /* STABLE_FRAGMENT */))
}
}

}"
`;

exports[`SFC compile <script setup> > inlineTemplate mode > should work 1`] = `
"import { toDisplayString as _toDisplayString, createElementVNode as _createElementVNode, Fragment as _Fragment, openBlock as _openBlock, createElementBlock as _createElementBlock } from \\"vue\\"

const _hoisted_1 = /*#__PURE__*/_createElementVNode(\\"div\\", null, \\"static\\", -1 /* HOISTED */)

import { ref } from 'vue'
        
export default {
  setup(__props) {

        const count = ref(0)
        
return (_ctx, _cache) => {
  return (_openBlock(), _createElementBlock(_Fragment, null, [
    _createElementVNode(\\"div\\", null, _toDisplayString(count.value), 1 /* TEXT */),
    _hoisted_1
  ], 64 /* STABLE_FRAGMENT */))
}
}

}"
`;

exports[`SFC compile <script setup> > inlineTemplate mode > ssr codegen 1`] = `
"import { ssrRenderAttrs as _ssrRenderAttrs, ssrInterpolate as _ssrInterpolate } from \\"vue/server-renderer\\"

import { ref } from 'vue'
        
export default {
  __ssrInlineRender: true,
  setup(__props) {

        const count = ref(0)
        
return (_ctx, _push, _parent, _attrs) => {
  const _cssVars = { style: {
  \\"--xxxxxxxx-count\\": (count.value)
}}
  _push(\`<!--[--><div\${
    _ssrRenderAttrs(_cssVars)
  }>\${
    _ssrInterpolate(count.value)
  }</div><div\${
    _ssrRenderAttrs(_cssVars)
  }>static</div><!--]-->\`)
}
}

}"
`;

exports[`SFC compile <script setup> > inlineTemplate mode > template assignment expression codegen 1`] = `
"import { createElementVNode as _createElementVNode, isRef as _isRef, unref as _unref, Fragment as _Fragment, openBlock as _openBlock, createElementBlock as _createElementBlock } from \\"vue\\"

import { ref } from 'vue'
        
export default {
  setup(__props) {

        const count = ref(0)
        const maybe = foo()
        let lett = 1
        let v = ref(1)
        
return (_ctx, _cache) => {
  return (_openBlock(), _createElementBlock(_Fragment, null, [
    _createElementVNode(\\"div\\", {
      onClick: _cache[0] || (_cache[0] = $event => (count.value = 1))
    }),
    _createElementVNode(\\"div\\", {
      onClick: _cache[1] || (_cache[1] = $event => (maybe.value = count.value))
    }),
    _createElementVNode(\\"div\\", {
      onClick: _cache[2] || (_cache[2] = $event => (_isRef(lett) ? lett.value = count.value : lett = count.value))
    }),
    _createElementVNode(\\"div\\", {
      onClick: _cache[3] || (_cache[3] = $event => (_isRef(v) ? v.value += 1 : v += 1))
    }),
    _createElementVNode(\\"div\\", {
      onClick: _cache[4] || (_cache[4] = $event => (_isRef(v) ? v.value -= 1 : v -= 1))
    }),
    _createElementVNode(\\"div\\", {
      onClick: _cache[5] || (_cache[5] = () => {
              let a = '' + _unref(lett)
              _isRef(v) ? v.value = a : v = a
           })
    }),
    _createElementVNode(\\"div\\", {
      onClick: _cache[6] || (_cache[6] = () => {
              // nested scopes
              (()=>{
                let x = _ctx.a
                (()=>{
                  let z = x
                  let z2 = z
                })
                let lz = _ctx.z
              })
              _isRef(v) ? v.value = _ctx.a : v = _ctx.a
           })
    })
  ], 64 /* STABLE_FRAGMENT */))
}
}

}"
`;

exports[`SFC compile <script setup> > inlineTemplate mode > template destructure assignment codegen 1`] = `
"import { createElementVNode as _createElementVNode, Fragment as _Fragment, openBlock as _openBlock, createElementBlock as _createElementBlock } from \\"vue\\"

import { ref } from 'vue'
        
export default {
  setup(__props) {

        const val = {}
        const count = ref(0)
        const maybe = foo()
        let lett = 1
        
return (_ctx, _cache) => {
  return (_openBlock(), _createElementBlock(_Fragment, null, [
    _createElementVNode(\\"div\\", {
      onClick: _cache[0] || (_cache[0] = $event => (({ count: count.value } = val)))
    }),
    _createElementVNode(\\"div\\", {
      onClick: _cache[1] || (_cache[1] = $event => ([maybe.value] = val))
    }),
    _createElementVNode(\\"div\\", {
      onClick: _cache[2] || (_cache[2] = $event => (({ lett: lett } = val)))
    })
  ], 64 /* STABLE_FRAGMENT */))
}
}

}"
`;

exports[`SFC compile <script setup> > inlineTemplate mode > template update expression codegen 1`] = `
"import { createElementVNode as _createElementVNode, isRef as _isRef, Fragment as _Fragment, openBlock as _openBlock, createElementBlock as _createElementBlock } from \\"vue\\"

import { ref } from 'vue'
        
export default {
  setup(__props) {

        const count = ref(0)
        const maybe = foo()
        let lett = 1
        
return (_ctx, _cache) => {
  return (_openBlock(), _createElementBlock(_Fragment, null, [
    _createElementVNode(\\"div\\", {
      onClick: _cache[0] || (_cache[0] = $event => (count.value++))
    }),
    _createElementVNode(\\"div\\", {
      onClick: _cache[1] || (_cache[1] = $event => (--count.value))
    }),
    _createElementVNode(\\"div\\", {
      onClick: _cache[2] || (_cache[2] = $event => (maybe.value++))
    }),
    _createElementVNode(\\"div\\", {
      onClick: _cache[3] || (_cache[3] = $event => (--maybe.value))
    }),
    _createElementVNode(\\"div\\", {
      onClick: _cache[4] || (_cache[4] = $event => (_isRef(lett) ? lett.value++ : lett++))
    }),
    _createElementVNode(\\"div\\", {
      onClick: _cache[5] || (_cache[5] = $event => (_isRef(lett) ? --lett.value : --lett))
    })
  ], 64 /* STABLE_FRAGMENT */))
}
}

}"
`;

exports[`SFC compile <script setup> > inlineTemplate mode > v-model codegen 1`] = `
"import { vModelText as _vModelText, createElementVNode as _createElementVNode, withDirectives as _withDirectives, unref as _unref, isRef as _isRef, Fragment as _Fragment, openBlock as _openBlock, createElementBlock as _createElementBlock } from \\"vue\\"

import { ref } from 'vue'
        
export default {
  setup(__props) {

        const count = ref(0)
        const maybe = foo()
        let lett = 1
        
return (_ctx, _cache) => {
  return (_openBlock(), _createElementBlock(_Fragment, null, [
    _withDirectives(_createElementVNode(\\"input\\", {
      \\"onUpdate:modelValue\\": _cache[0] || (_cache[0] = $event => ((count).value = $event))
    }, null, 512 /* NEED_PATCH */), [
      [_vModelText, count.value]
    ]),
    _withDirectives(_createElementVNode(\\"input\\", {
      \\"onUpdate:modelValue\\": _cache[1] || (_cache[1] = $event => (_isRef(maybe) ? (maybe).value = $event : null))
    }, null, 512 /* NEED_PATCH */), [
      [_vModelText, _unref(maybe)]
    ]),
    _withDirectives(_createElementVNode(\\"input\\", {
      \\"onUpdate:modelValue\\": _cache[2] || (_cache[2] = $event => (_isRef(lett) ? (lett).value = $event : lett = $event))
    }, null, 512 /* NEED_PATCH */), [
      [_vModelText, _unref(lett)]
    ])
  ], 64 /* STABLE_FRAGMENT */))
}
}

}"
`;

exports[`SFC compile <script setup> > inlineTemplate mode > with defineExpose() 1`] = `
"export default {
  setup(__props, { expose }) {

        const count = ref(0)
        expose({ count })
        
return () => {}
}

}"
`;

exports[`SFC compile <script setup> > should expose top level declarations 1`] = `
"import { x } from './x'
      
      import { xx } from './x'
      let aa = 1
      const bb = 2
      function cc() {}
      class dd {}
      

export default {
  setup(__props, { expose }) {
  expose();

      let a = 1
      const b = 2
      function c() {}
      class d {}
      
return { get aa() { return aa }, set aa(v) { aa = v }, bb, cc, dd, get a() { return a }, set a(v) { a = v }, b, c, d, get xx() { return xx }, get x() { return x } }
}

}"
`;

exports[`SFC compile <script setup> > with TypeScript > const Enum 1`] = `
"import { defineComponent as _defineComponent } from 'vue'
const enum Foo { A = 123 }
        
export default /*#__PURE__*/_defineComponent({
  setup(__props, { expose }) {
  expose();

        
return { Foo }
}

})"
`;

exports[`SFC compile <script setup> > with TypeScript > defineEmits w/ type (exported interface) 1`] = `
"import { defineComponent as _defineComponent } from 'vue'
export interface Emits { (e: 'foo' | 'bar'): void }
      
export default /*#__PURE__*/_defineComponent({
  emits: [\\"foo\\", \\"bar\\"],
  setup(__props, { expose, emit }: { emit: ({ (e: 'foo' | 'bar'): void }), expose: any, slots: any, attrs: any }) {
  expose();

      
      
return { emit }
}

})"
`;

exports[`SFC compile <script setup> > with TypeScript > defineEmits w/ type (exported type alias) 1`] = `
"import { defineComponent as _defineComponent } from 'vue'
export type Emits = { (e: 'foo' | 'bar'): void }
      
export default /*#__PURE__*/_defineComponent({
  emits: [\\"foo\\", \\"bar\\"],
  setup(__props, { expose, emit }: { emit: ({ (e: 'foo' | 'bar'): void }), expose: any, slots: any, attrs: any }) {
  expose();

      
      
return { emit }
}

})"
`;

exports[`SFC compile <script setup> > with TypeScript > defineEmits w/ type (interface ts type) 1`] = `
"import { defineComponent as _defineComponent } from 'vue'
interface Emits { (e: 'foo'): void }
      
export default /*#__PURE__*/_defineComponent({
  emits: ['foo'],
  setup(__props, { expose, emit }) {
  expose();

      
      
return { emit }
}

})"
`;

exports[`SFC compile <script setup> > with TypeScript > defineEmits w/ type (interface) 1`] = `
"import { defineComponent as _defineComponent } from 'vue'
interface Emits { (e: 'foo' | 'bar'): void }
      
export default /*#__PURE__*/_defineComponent({
  emits: [\\"foo\\", \\"bar\\"],
  setup(__props, { expose, emit }: { emit: ({ (e: 'foo' | 'bar'): void }), expose: any, slots: any, attrs: any }) {
  expose();

      
      
return { emit }
}

})"
`;

exports[`SFC compile <script setup> > with TypeScript > defineEmits w/ type (referenced exported function type) 1`] = `
"import { defineComponent as _defineComponent } from 'vue'
export type Emits = (e: 'foo' | 'bar') => void
      
export default /*#__PURE__*/_defineComponent({
  emits: [\\"foo\\", \\"bar\\"],
  setup(__props, { expose, emit }: { emit: ((e: 'foo' | 'bar') => void), expose: any, slots: any, attrs: any }) {
  expose();

      
      
return { emit }
}

})"
`;

exports[`SFC compile <script setup> > with TypeScript > defineEmits w/ type (referenced function type) 1`] = `
"import { defineComponent as _defineComponent } from 'vue'
type Emits = (e: 'foo' | 'bar') => void
      
export default /*#__PURE__*/_defineComponent({
  emits: [\\"foo\\", \\"bar\\"],
  setup(__props, { expose, emit }: { emit: ((e: 'foo' | 'bar') => void), expose: any, slots: any, attrs: any }) {
  expose();

      
      
return { emit }
}

})"
`;

exports[`SFC compile <script setup> > with TypeScript > defineEmits w/ type (type alias) 1`] = `
"import { defineComponent as _defineComponent } from 'vue'
type Emits = { (e: 'foo' | 'bar'): void }
      
export default /*#__PURE__*/_defineComponent({
  emits: [\\"foo\\", \\"bar\\"],
  setup(__props, { expose, emit }: { emit: ({ (e: 'foo' | 'bar'): void }), expose: any, slots: any, attrs: any }) {
  expose();

      
      
return { emit }
}

})"
`;

exports[`SFC compile <script setup> > with TypeScript > defineEmits w/ type (type literal w/ call signatures) 1`] = `
"import { defineComponent as _defineComponent } from 'vue'

export default /*#__PURE__*/_defineComponent({
  emits: [\\"foo\\", \\"bar\\", \\"baz\\"],
  setup(__props, { expose, emit }: { emit: ({(e: 'foo' | 'bar'): void; (e: 'baz', id: number): void;}), expose: any, slots: any, attrs: any }) {
  expose();

      
      
return { emit }
}

})"
`;

exports[`SFC compile <script setup> > with TypeScript > defineEmits w/ type 1`] = `
"import { defineComponent as _defineComponent } from 'vue'

export default /*#__PURE__*/_defineComponent({
  emits: [\\"foo\\", \\"bar\\"],
  setup(__props, { expose, emit }: { emit: ((e: 'foo' | 'bar') => void), expose: any, slots: any, attrs: any }) {
  expose();

      
      
return { emit }
}

})"
`;

<<<<<<< HEAD
exports[`SFC compile <script setup> with TypeScript defineEmits w/ type from normal script 1`] = `
"import { defineComponent as _defineComponent } from 'vue'

        export interface Emits { (e: 'foo' | 'bar'): void }
      
export default /*#__PURE__*/_defineComponent({
  emits: ["foo", "bar"],
  setup(__props, { expose, emit }: { emit: ({ (e: 'foo' | 'bar'): void }), expose: any, slots: any, attrs: any }) {
  expose();

      
      
return { emit }
}

})"
`;

exports[`SFC compile <script setup> with TypeScript defineProps w/ exported interface 1`] = `
=======
exports[`SFC compile <script setup> > with TypeScript > defineProps w/ exported interface 1`] = `
>>>>>>> 1fde49c0
"import { defineComponent as _defineComponent } from 'vue'
export interface Props { x?: number }
      
export default /*#__PURE__*/_defineComponent({
  props: {
    x: { type: Number, required: false }
  },
  setup(__props: any, { expose }) {
  expose();

      
      
return {  }
}

})"
`;

exports[`SFC compile <script setup> > with TypeScript > defineProps w/ exported interface in normal script 1`] = `
"import { defineComponent as _defineComponent } from 'vue'

        export interface Props { x?: number }
      
export default /*#__PURE__*/_defineComponent({
  props: {
    x: { type: Number, required: false }
  },
  setup(__props: any, { expose }) {
  expose();

        
      
return {  }
}

})"
`;

exports[`SFC compile <script setup> > with TypeScript > defineProps w/ exported type alias 1`] = `
"import { defineComponent as _defineComponent } from 'vue'
export type Props = { x?: number }
      
export default /*#__PURE__*/_defineComponent({
  props: {
    x: { type: Number, required: false }
  },
  setup(__props: any, { expose }) {
  expose();

      
      
return {  }
}

})"
`;

exports[`SFC compile <script setup> > with TypeScript > defineProps w/ extends interface 1`] = `
"import { defineComponent as _defineComponent } from 'vue'
interface Bar extends Foo { y?: number }
        interface Props extends Bar {
          z: number
          y: string
        }
        
        interface Foo { x?: number }
      
export default /*#__PURE__*/_defineComponent({
  props: {
    z: { type: Number, required: true },
    y: { type: String, required: true },
    x: { type: Number, required: false }
  },
  setup(__props: any, { expose }) {
  expose();

        
      
return {  }
}

})"
`;

exports[`SFC compile <script setup> > with TypeScript > defineProps w/ interface 1`] = `
"import { defineComponent as _defineComponent } from 'vue'
interface Props { x?: number }
      
export default /*#__PURE__*/_defineComponent({
  props: {
    x: { type: Number, required: false }
  },
  setup(__props: any, { expose }) {
  expose();

      
      
return {  }
}

})"
`;

exports[`SFC compile <script setup> > with TypeScript > defineProps w/ type 1`] = `
"import { defineComponent as _defineComponent } from 'vue'
interface Test {}

      type Alias = number[]

      
export default /*#__PURE__*/_defineComponent({
  props: {
    string: { type: String, required: true },
    number: { type: Number, required: true },
    boolean: { type: Boolean, required: true },
    object: { type: Object, required: true },
    objectLiteral: { type: Object, required: true },
    fn: { type: Function, required: true },
    functionRef: { type: Function, required: true },
    objectRef: { type: Object, required: true },
    dateTime: { type: Date, required: true },
    array: { type: Array, required: true },
    arrayRef: { type: Array, required: true },
    tuple: { type: Array, required: true },
    set: { type: Set, required: true },
    literal: { type: String, required: true },
    optional: { type: null, required: false },
    recordRef: { type: Object, required: true },
    interface: { type: Object, required: true },
    alias: { type: Array, required: true },
    method: { type: Function, required: true },
    symbol: { type: Symbol, required: true },
    union: { type: [String, Number], required: true },
    literalUnion: { type: String, required: true },
    literalUnionNumber: { type: Number, required: true },
    literalUnionMixed: { type: [String, Number, Boolean], required: true },
    intersection: { type: Object, required: true },
    foo: { type: [Function, null], required: true }
  },
  setup(__props: any, { expose }) {
  expose();

      
      
return {  }
}

})"
`;

exports[`SFC compile <script setup> > with TypeScript > defineProps w/ type alias 1`] = `
"import { defineComponent as _defineComponent } from 'vue'
type Props = { x?: number }
      
export default /*#__PURE__*/_defineComponent({
  props: {
    x: { type: Number, required: false }
  },
  setup(__props: any, { expose }) {
  expose();

      
      
return {  }
}

})"
`;

exports[`SFC compile <script setup> > with TypeScript > defineProps/Emit w/ runtime options 1`] = `
"import { defineComponent as _defineComponent } from 'vue'

export default /*#__PURE__*/_defineComponent({
  props: { foo: String },
  emits: ['a', 'b'],
  setup(__props, { expose, emit }) {
  expose();

const props = __props;




return { props, emit }
}

})"
`;

exports[`SFC compile <script setup> > with TypeScript > hoist type declarations 1`] = `
"import { defineComponent as _defineComponent } from 'vue'
export interface Foo {}
        type Bar = {}
      
export default /*#__PURE__*/_defineComponent({
  setup(__props, { expose }) {
  expose();

        
return {  }
}

})"
`;

exports[`SFC compile <script setup> > with TypeScript > import type 1`] = `
"import { defineComponent as _defineComponent } from 'vue'
import type { Foo } from './main.ts'
        import { type Bar, Baz } from './main.ts'
        
export default /*#__PURE__*/_defineComponent({
  setup(__props, { expose }) {
  expose();

        
return { get Baz() { return Baz } }
}

})"
`;

exports[`SFC compile <script setup> > with TypeScript > runtime Enum 1`] = `
"import { defineComponent as _defineComponent } from 'vue'
enum Foo { A = 123 }
        
export default /*#__PURE__*/_defineComponent({
  setup(__props, { expose }) {
  expose();

        
return { Foo }
}

})"
`;

exports[`SFC compile <script setup> > with TypeScript > runtime Enum in normal script 1`] = `
"import { defineComponent as _defineComponent } from 'vue'
enum Foo { A = 123 }
        
          export enum D { D = \\"D\\" }
          const enum C { C = \\"C\\" }
          enum B { B = \\"B\\" }
        
export default /*#__PURE__*/_defineComponent({
  setup(__props, { expose }) {
  expose();

        
return { D, C, B, Foo }
}

})"
`;

exports[`SFC compile <script setup> > with TypeScript > withDefaults (dynamic) 1`] = `
"import { mergeDefaults as _mergeDefaults, defineComponent as _defineComponent } from 'vue'
import { defaults } from './foo'
      
export default /*#__PURE__*/_defineComponent({
  props: _mergeDefaults({
    foo: { type: String, required: false },
    bar: { type: Number, required: false },
    baz: { type: Boolean, required: true }
  }, { ...defaults }),
  setup(__props: any, { expose }) {
  expose();

const props = __props as {
        foo?: string
        bar?: number
        baz: boolean
      };

      
      
return { props, get defaults() { return defaults } }
}

})"
`;

exports[`SFC compile <script setup> > with TypeScript > withDefaults (dynamic) w/ production mode 1`] = `
"import { mergeDefaults as _mergeDefaults, defineComponent as _defineComponent } from 'vue'
import { defaults } from './foo'
      
export default /*#__PURE__*/_defineComponent({
  props: _mergeDefaults({
    foo: { type: Function },
    bar: { type: Boolean },
    baz: { type: [Boolean, Function] },
    qux: null
  }, { ...defaults }),
  setup(__props: any, { expose }) {
  expose();

const props = __props as {
        foo: () => void
        bar: boolean
        baz: boolean | (() => void)
        qux: string | number
      };

      
      
return { props, get defaults() { return defaults } }
}

})"
`;

<<<<<<< HEAD
exports[`SFC compile <script setup> with TypeScript withDefaults (static) + normal script 1`] = `
"import { defineComponent as _defineComponent } from 'vue'

        interface Props {
          a?: string;
        }
      
export default /*#__PURE__*/_defineComponent({
  props: {
    a: { type: String, required: false, default: "a" }
  },
  setup(__props: any, { expose }) {
  expose();

const props = __props as { a: string };

        
      
return { props }
}

})"
`;

exports[`SFC compile <script setup> with TypeScript withDefaults (static) 1`] = `
=======
exports[`SFC compile <script setup> > with TypeScript > withDefaults (static) 1`] = `
>>>>>>> 1fde49c0
"import { defineComponent as _defineComponent } from 'vue'

export default /*#__PURE__*/_defineComponent({
  props: {
    foo: { type: String, required: false, default: 'hi' },
    bar: { type: Number, required: false },
    baz: { type: Boolean, required: true },
    qux: { type: Function, required: false, default() { return 1 } },
    quux: { type: Function, required: false, default() { } },
    quuxx: { type: Promise, required: false, async default() { return await Promise.resolve('hi') } },
    fred: { type: String, required: false, get default() { return 'fred' } }
  },
  setup(__props: any, { expose }) {
  expose();

const props = __props as { foo: string, bar?: number, baz: boolean, qux(): number, quux(): void, quuxx: Promise<string>, fred: string };

      
      
return { props }
}

})"
`;

exports[`SFC compile <script setup> > with TypeScript > withDefaults (static) w/ production mode 1`] = `
"import { defineComponent as _defineComponent } from 'vue'

export default /*#__PURE__*/_defineComponent({
  props: {
    foo: null,
    bar: { type: Boolean },
    baz: { type: [Boolean, Function], default: true },
    qux: { default: 'hi' }
  },
  setup(__props: any, { expose }) {
  expose();

const props = __props as { foo: () => void, bar: boolean, baz: boolean | (() => void), qux: string | number };

      
      
return { props }
}

})"
`;<|MERGE_RESOLUTION|>--- conflicted
+++ resolved
@@ -1452,14 +1452,13 @@
 })"
 `;
 
-<<<<<<< HEAD
-exports[`SFC compile <script setup> with TypeScript defineEmits w/ type from normal script 1`] = `
+exports[`SFC compile <script setup> > with TypeScript > defineEmits w/ type from normal script 1`] = `
 "import { defineComponent as _defineComponent } from 'vue'
 
         export interface Emits { (e: 'foo' | 'bar'): void }
       
 export default /*#__PURE__*/_defineComponent({
-  emits: ["foo", "bar"],
+  emits: [\\"foo\\", \\"bar\\"],
   setup(__props, { expose, emit }: { emit: ({ (e: 'foo' | 'bar'): void }), expose: any, slots: any, attrs: any }) {
   expose();
 
@@ -1471,10 +1470,7 @@
 })"
 `;
 
-exports[`SFC compile <script setup> with TypeScript defineProps w/ exported interface 1`] = `
-=======
 exports[`SFC compile <script setup> > with TypeScript > defineProps w/ exported interface 1`] = `
->>>>>>> 1fde49c0
 "import { defineComponent as _defineComponent } from 'vue'
 export interface Props { x?: number }
       
@@ -1786,8 +1782,7 @@
 })"
 `;
 
-<<<<<<< HEAD
-exports[`SFC compile <script setup> with TypeScript withDefaults (static) + normal script 1`] = `
+exports[`SFC compile <script setup> > with TypeScript > withDefaults (static) + normal script 1`] = `
 "import { defineComponent as _defineComponent } from 'vue'
 
         interface Props {
@@ -1796,7 +1791,7 @@
       
 export default /*#__PURE__*/_defineComponent({
   props: {
-    a: { type: String, required: false, default: "a" }
+    a: { type: String, required: false, default: \\"a\\" }
   },
   setup(__props: any, { expose }) {
   expose();
@@ -1811,10 +1806,7 @@
 })"
 `;
 
-exports[`SFC compile <script setup> with TypeScript withDefaults (static) 1`] = `
-=======
 exports[`SFC compile <script setup> > with TypeScript > withDefaults (static) 1`] = `
->>>>>>> 1fde49c0
 "import { defineComponent as _defineComponent } from 'vue'
 
 export default /*#__PURE__*/_defineComponent({
