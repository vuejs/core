// Jest Snapshot v1, https://goo.gl/fbAQLP

exports[`SFC compile <script setup> <script> and <script setup> co-usage script first 1`] = `
"import { x } from './x'
      
      export const n = 1

      const __default__ = {}
      
<<<<<<< HEAD
export default {
  name: 'anonymous',
=======
export default /*#__PURE__*/Object.assign(__default__, {
>>>>>>> 7dfe1460
  setup(__props, { expose }) {
  expose();

      x()
      
return { n, x }
}

})"
`;

exports[`SFC compile <script setup> <script> and <script setup> co-usage script setup first 1`] = `
"export const n = 1
      const __default__ = {}
      import { x } from './x'
      
<<<<<<< HEAD
export default {
  name: 'anonymous',
=======
export default /*#__PURE__*/Object.assign(__default__, {
>>>>>>> 7dfe1460
  setup(__props, { expose }) {
  expose();

      x()
      
return { n, x }
}

})"
`;

exports[`SFC compile <script setup> <script> and <script setup> co-usage script setup first, lang="ts", script block content export default 1`] = `
"import { defineComponent as _defineComponent } from 'vue'

      const __default__ = {
        name: \\"test\\"
      }
      import { x } from './x'
      
export default /*#__PURE__*/_defineComponent({
  ...__default__,
  setup(__props, { expose }) {
  expose();

      x()
      
return { x }
}

})"
`;

exports[`SFC compile <script setup> <script> and <script setup> co-usage script setup first, named default export 1`] = `
"export const n = 1
      const def = {}
      
      
const __default__ = def
import { x } from './x'
      
export default /*#__PURE__*/Object.assign(__default__, {
  setup(__props, { expose }) {
  expose();

      x()
      
return { n, def, x }
}

})"
`;

exports[`SFC compile <script setup> <script> and <script setup> co-usage spaces in ExportDefaultDeclaration node with many spaces and newline 1`] = `
"import { x } from './x'
        
        export const n = 1
        const __default__ = {
          some:'option'
        }
        
export default /*#__PURE__*/Object.assign(__default__, {
  setup(__props, { expose }) {
  expose();

        x()
        
return { n, x }
}

<<<<<<< HEAD

export default /*#__PURE__*/ Object.assign(__default__, {
  name: 'anonymous',
  setup
=======
>>>>>>> 7dfe1460
})"
`;

exports[`SFC compile <script setup> <script> and <script setup> co-usage spaces in ExportDefaultDeclaration node with minimal spaces 1`] = `
"import { x } from './x'
        
        export const n = 1
        const __default__ = {
          some:'option'
        }
        
export default /*#__PURE__*/Object.assign(__default__, {
  setup(__props, { expose }) {
  expose();

        x()
        
return { n, x }
}

<<<<<<< HEAD

export default /*#__PURE__*/ Object.assign(__default__, {
  name: 'anonymous',
  setup
=======
>>>>>>> 7dfe1460
})"
`;

exports[`SFC compile <script setup> async/await detection expression statement 1`] = `
"import { withAsyncContext as _withAsyncContext } from 'vue'

export default {
  name: 'anonymous',
  async setup(__props, { expose }) {
  expose();

let __temp, __restore
;(
  ([__temp,__restore] = _withAsyncContext(() => foo)),
  await __temp,
  __restore()
)
return {  }
}

}"
`;

exports[`SFC compile <script setup> async/await detection nested await 1`] = `
"import { withAsyncContext as _withAsyncContext } from 'vue'

export default {
  name: 'anonymous',
  async setup(__props, { expose }) {
  expose();

let __temp, __restore
;(
  ([__temp,__restore] = _withAsyncContext(async () => ((
  ([__temp,__restore] = _withAsyncContext(() => foo)),
  __temp = await __temp,
  __restore(),
  __temp
)))),
  await __temp,
  __restore()
)
return {  }
}

}"
`;

exports[`SFC compile <script setup> async/await detection nested await 2`] = `
"import { withAsyncContext as _withAsyncContext } from 'vue'

export default {
  name: 'anonymous',
  async setup(__props, { expose }) {
  expose();

let __temp, __restore
;(
  ([__temp,__restore] = _withAsyncContext(async () => (((
  ([__temp,__restore] = _withAsyncContext(() => foo)),
  __temp = await __temp,
  __restore(),
  __temp
))))),
  await __temp,
  __restore()
)
return {  }
}

}"
`;

exports[`SFC compile <script setup> async/await detection nested await 3`] = `
"import { withAsyncContext as _withAsyncContext } from 'vue'

export default {
  name: 'anonymous',
  async setup(__props, { expose }) {
  expose();

let __temp, __restore
;(
  ([__temp,__restore] = _withAsyncContext(async () => ((
  ([__temp,__restore] = _withAsyncContext(async () => ((
  ([__temp,__restore] = _withAsyncContext(() => foo)),
  __temp = await __temp,
  __restore(),
  __temp
)))),
  __temp = await __temp,
  __restore(),
  __temp
)))),
  await __temp,
  __restore()
)
return {  }
}

}"
`;

exports[`SFC compile <script setup> async/await detection nested leading await in expression statement 1`] = `
"import { withAsyncContext as _withAsyncContext } from 'vue'

export default {
  name: 'anonymous',
  async setup(__props, { expose }) {
  expose();

let __temp, __restore
foo()
;(
  ([__temp,__restore] = _withAsyncContext(() => 1)),
  __temp = await __temp,
  __restore(),
  __temp
) + (
  ([__temp,__restore] = _withAsyncContext(() => 2)),
  __temp = await __temp,
  __restore(),
  __temp
)
return {  }
}

}"
`;

exports[`SFC compile <script setup> async/await detection nested statements 1`] = `
"import { withAsyncContext as _withAsyncContext } from 'vue'

export default {
  name: 'anonymous',
  async setup(__props, { expose }) {
  expose();

let __temp, __restore
if (ok) { (
  ([__temp,__restore] = _withAsyncContext(() => foo)),
  await __temp,
  __restore()
) } else { (
  ([__temp,__restore] = _withAsyncContext(() => bar)),
  await __temp,
  __restore()
) }
return {  }
}

}"
`;

exports[`SFC compile <script setup> async/await detection ref 1`] = `
"import { withAsyncContext as _withAsyncContext, ref as _ref } from 'vue'

export default {
  name: 'anonymous',
  async setup(__props, { expose }) {
  expose();

let __temp, __restore
let a = _ref(1 + ((
  ([__temp,__restore] = _withAsyncContext(() => foo)),
  __temp = await __temp,
  __restore(),
  __temp
)))
return { a }
}

}"
`;

exports[`SFC compile <script setup> async/await detection should ignore await inside functions 1`] = `
"export default {
  name: 'anonymous',
  setup(__props, { expose }) {
  expose();
async function foo() { await bar }
return { foo }
}

}"
`;

exports[`SFC compile <script setup> async/await detection should ignore await inside functions 2`] = `
"export default {
  name: 'anonymous',
  setup(__props, { expose }) {
  expose();
const foo = async () => { await bar }
return { foo }
}

}"
`;

exports[`SFC compile <script setup> async/await detection should ignore await inside functions 3`] = `
"export default {
  name: 'anonymous',
  setup(__props, { expose }) {
  expose();
const obj = { async method() { await bar }}
return { obj }
}

}"
`;

exports[`SFC compile <script setup> async/await detection should ignore await inside functions 4`] = `
"export default {
  name: 'anonymous',
  setup(__props, { expose }) {
  expose();
const cls = class Foo { async method() { await bar }}
return { cls }
}

}"
`;

exports[`SFC compile <script setup> async/await detection single line conditions 1`] = `
"import { withAsyncContext as _withAsyncContext } from 'vue'

export default {
  name: 'anonymous',
  async setup(__props, { expose }) {
  expose();

let __temp, __restore
if (false) (
  ([__temp,__restore] = _withAsyncContext(() => foo())),
  await __temp,
  __restore()
)
return {  }
}

}"
`;

exports[`SFC compile <script setup> async/await detection variable 1`] = `
"import { withAsyncContext as _withAsyncContext } from 'vue'

export default {
  name: 'anonymous',
  async setup(__props, { expose }) {
  expose();

let __temp, __restore
const a = 1 + ((
  ([__temp,__restore] = _withAsyncContext(() => foo)),
  __temp = await __temp,
  __restore(),
  __temp
))
return { a }
}

}"
`;

exports[`SFC compile <script setup> binding analysis for destructure 1`] = `
"export default {
  name: 'anonymous',
  setup(__props, { expose }) {
  expose();

      const { foo, b: bar, ['x' + 'y']: baz, x: { y, zz: { z }}} = {}
      
return { foo, bar, baz, y, z }
}

}"
`;

exports[`SFC compile <script setup> defineEmits() 1`] = `
"export default {
  name: 'anonymous',
  emits: ['foo', 'bar'],
  setup(__props, { expose, emit: myEmit }) {
  expose();



return { myEmit }
}

}"
`;

exports[`SFC compile <script setup> defineExpose() 1`] = `
"export default {
  name: 'anonymous',
  setup(__props, { expose }) {

expose({ foo: 123 })

return {  }
}

}"
`;

exports[`SFC compile <script setup> defineProps w/ external definition 1`] = `
"import { propsModel } from './props'
    
export default {
  name: 'anonymous',
  props: propsModel,
  setup(__props, { expose }) {
  expose();

const props = __props

    
    
return { props, propsModel }
}

}"
`;

exports[`SFC compile <script setup> defineProps w/ leading code 1`] = `
"import { x } from './x'
    
export default {
  name: 'anonymous',
  props: {},
  setup(__props, { expose }) {
  expose();

const props = __props

    
return { props, x }
}

}"
`;

exports[`SFC compile <script setup> defineProps() 1`] = `
"export default {
  name: 'anonymous',
  props: {
  foo: String
},
  setup(__props, { expose }) {
  expose();

const props = __props


const bar = 1

return { props, bar }
}

}"
`;

exports[`SFC compile <script setup> defineProps/defineEmits in multi-variable declaration (full removal) 1`] = `
"export default {
  name: 'anonymous',
  props: ['item'],
  emits: ['a'],
  setup(__props, { expose, emit }) {
  expose();

const props = __props

    
    
return { props, emit }
}

}"
`;

exports[`SFC compile <script setup> defineProps/defineEmits in multi-variable declaration 1`] = `
"export default {
  name: 'anonymous',
  props: ['item'],
  emits: ['a'],
  setup(__props, { expose, emit }) {
  expose();

const props = __props

    const a = 1;
    
return { props, a, emit }
}

}"
`;

exports[`SFC compile <script setup> dev mode import usage check attribute expressions 1`] = `
"import { defineComponent as _defineComponent } from 'vue'
import { bar, baz } from './x'
        
export default /*#__PURE__*/_defineComponent({
  name: 'anonymous',
  setup(__props, { expose }) {
  expose();

        const cond = true
        
return { cond, bar, baz }
}

})"
`;

exports[`SFC compile <script setup> dev mode import usage check components 1`] = `
"import { defineComponent as _defineComponent } from 'vue'
import { FooBar, FooBaz, FooQux, foo } from './x'
        
export default /*#__PURE__*/_defineComponent({
  name: 'anonymous',
  setup(__props, { expose }) {
  expose();

        const fooBar: FooBar = 1
        
return { fooBar, FooBaz, FooQux, foo }
}

})"
`;

exports[`SFC compile <script setup> dev mode import usage check directive 1`] = `
"import { defineComponent as _defineComponent } from 'vue'
import { vMyDir } from './x'
        
export default /*#__PURE__*/_defineComponent({
  name: 'anonymous',
  setup(__props, { expose }) {
  expose();

        
return { vMyDir }
}

})"
`;

exports[`SFC compile <script setup> dev mode import usage check js template string interpolations 1`] = `
"import { defineComponent as _defineComponent } from 'vue'
import { VAR, VAR2, VAR3 } from './x'
        
export default /*#__PURE__*/_defineComponent({
  name: 'anonymous',
  setup(__props, { expose }) {
  expose();

        
return { VAR, VAR3 }
}

})"
`;

exports[`SFC compile <script setup> dev mode import usage check last tag 1`] = `
"import { defineComponent as _defineComponent } from 'vue'
import { FooBaz, Last } from './x'
        
export default /*#__PURE__*/_defineComponent({
  name: 'anonymous',
  setup(__props, { expose }) {
  expose();

        
return { FooBaz, Last }
}

})"
`;

exports[`SFC compile <script setup> dev mode import usage check vue interpolations 1`] = `
"import { defineComponent as _defineComponent } from 'vue'
import { x, y, z, x$y } from './x'
      
export default /*#__PURE__*/_defineComponent({
  name: 'anonymous',
  setup(__props, { expose }) {
  expose();

      
return { x, z, x$y }
}

})"
`;

exports[`SFC compile <script setup> errors should allow defineProps/Emit() referencing imported binding 1`] = `
"import { bar } from './bar'
        
export default {
  name: 'anonymous',
  props: {
          foo: {
            default: () => bar
          }
        },
  emits: {
          foo: () => bar > 1
        },
  setup(__props, { expose }) {
  expose();

        
        
        
return { bar }
}

}"
`;

exports[`SFC compile <script setup> errors should allow defineProps/Emit() referencing scope var 1`] = `
"export default {
  name: 'anonymous',
  props: {
            foo: {
              default: bar => bar + 1
            }
          },
  emits: {
            foo: bar => bar > 1
          },
  setup(__props, { expose }) {
  expose();

          const bar = 1
          
          
        
return { bar }
}

}"
`;

exports[`SFC compile <script setup> imports dedupe between user & helper 1`] = `
"import { ref as _ref } from 'vue'
import { ref } from 'vue'
      
export default {
  name: 'anonymous',
  setup(__props, { expose }) {
  expose();

      let foo = _ref(1)
      
return { foo, ref }
}

}"
`;

exports[`SFC compile <script setup> imports import dedupe between <script> and <script setup> 1`] = `
"import { x } from './x'
        
export default {
  name: 'anonymous',
  setup(__props, { expose }) {
  expose();

        x()
        
return { x }
}

}"
`;

exports[`SFC compile <script setup> imports should allow defineProps/Emit at the start of imports 1`] = `
"import { ref } from 'vue'
      
export default {
  name: 'anonymous',
  props: ['foo'],
  emits: ['bar'],
  setup(__props, { expose }) {
  expose();

      
      
      const r = ref(0)
      
return { r, ref }
}

}"
`;

exports[`SFC compile <script setup> imports should extract comment for import or type declarations 1`] = `
"import a from 'a' // comment
        import b from 'b'
        
export default {
  name: 'anonymous',
  setup(__props, { expose }) {
  expose();

        
return { a, b }
}

}"
`;

exports[`SFC compile <script setup> imports should hoist and expose imports 1`] = `
"import { ref } from 'vue'
          import 'foo/css'
        
export default {
  name: 'anonymous',
  setup(__props, { expose }) {
  expose();

          
return { ref }
}

}"
`;

exports[`SFC compile <script setup> inlineTemplate mode avoid unref() when necessary 1`] = `
"import { unref as _unref, toDisplayString as _toDisplayString, createTextVNode as _createTextVNode, withCtx as _withCtx, createVNode as _createVNode, createElementVNode as _createElementVNode, Fragment as _Fragment, openBlock as _openBlock, createElementBlock as _createElementBlock } from \\"vue\\"

import { ref } from 'vue'
        import Foo, { bar } from './Foo.vue'
        import other from './util'
        
export default {
  name: 'anonymous',
  setup(__props) {

        const count = ref(0)
        const constant = {}
        const maybe = foo()
        let lett = 1
        function fn() {}
        
return (_ctx, _cache) => {
  return (_openBlock(), _createElementBlock(_Fragment, null, [
    _createVNode(Foo, null, {
      default: _withCtx(() => [
        _createTextVNode(_toDisplayString(_unref(bar)), 1 /* TEXT */)
      ]),
      _: 1 /* STABLE */
    }),
    _createElementVNode(\\"div\\", { onClick: fn }, _toDisplayString(count.value) + \\" \\" + _toDisplayString(constant) + \\" \\" + _toDisplayString(_unref(maybe)) + \\" \\" + _toDisplayString(_unref(lett)) + \\" \\" + _toDisplayString(_unref(other)), 1 /* TEXT */)
  ], 64 /* STABLE_FRAGMENT */))
}
}

}"
`;

exports[`SFC compile <script setup> inlineTemplate mode referencing scope components and directives 1`] = `
"import { unref as _unref, createElementVNode as _createElementVNode, withDirectives as _withDirectives, createVNode as _createVNode, Fragment as _Fragment, openBlock as _openBlock, createElementBlock as _createElementBlock } from \\"vue\\"

import ChildComp from './Child.vue'
        import SomeOtherComp from './Other.vue'
        import vMyDir from './my-dir'
        
export default {
  name: 'anonymous',
  setup(__props) {

        
return (_ctx, _cache) => {
  return (_openBlock(), _createElementBlock(_Fragment, null, [
    _withDirectives(_createElementVNode(\\"div\\", null, null, 512 /* NEED_PATCH */), [
      [_unref(vMyDir)]
    ]),
    _createVNode(ChildComp),
    _createVNode(SomeOtherComp)
  ], 64 /* STABLE_FRAGMENT */))
}
}

}"
`;

exports[`SFC compile <script setup> inlineTemplate mode should work 1`] = `
"import { toDisplayString as _toDisplayString, createElementVNode as _createElementVNode, Fragment as _Fragment, openBlock as _openBlock, createElementBlock as _createElementBlock } from \\"vue\\"

const _hoisted_1 = /*#__PURE__*/_createElementVNode(\\"div\\", null, \\"static\\", -1 /* HOISTED */)

import { ref } from 'vue'
        
export default {
  name: 'anonymous',
  setup(__props) {

        const count = ref(0)
        
return (_ctx, _cache) => {
  return (_openBlock(), _createElementBlock(_Fragment, null, [
    _createElementVNode(\\"div\\", null, _toDisplayString(count.value), 1 /* TEXT */),
    _hoisted_1
  ], 64 /* STABLE_FRAGMENT */))
}
}

}"
`;

exports[`SFC compile <script setup> inlineTemplate mode ssr codegen 1`] = `
"import { useCssVars as _useCssVars, unref as _unref } from 'vue'
import { ssrRenderAttrs as _ssrRenderAttrs, ssrInterpolate as _ssrInterpolate } from \\"vue/server-renderer\\"

import { ref } from 'vue'
        
export default {
  name: 'anonymous',
  __ssrInlineRender: true,
  setup(__props) {

_useCssVars(_ctx => ({
  \\"xxxxxxxx-count\\": (count.value)
}))

        const count = ref(0)
        
return (_ctx, _push, _parent, _attrs) => {
  const _cssVars = { style: {
  \\"xxxxxxxx-count\\": (count.value)
}}
  _push(\`<!--[--><div\${
    _ssrRenderAttrs(_cssVars)
  }>\${
    _ssrInterpolate(count.value)
  }</div><div\${
    _ssrRenderAttrs(_cssVars)
  }>static</div><!--]-->\`)
}
}

}"
`;

exports[`SFC compile <script setup> inlineTemplate mode template assignment expression codegen 1`] = `
"import { createElementVNode as _createElementVNode, isRef as _isRef, unref as _unref, Fragment as _Fragment, openBlock as _openBlock, createElementBlock as _createElementBlock } from \\"vue\\"

import { ref } from 'vue'
        
export default {
  name: 'anonymous',
  setup(__props) {

        const count = ref(0)
        const maybe = foo()
        let lett = 1
        let v = ref(1)
        
return (_ctx, _cache) => {
  return (_openBlock(), _createElementBlock(_Fragment, null, [
    _createElementVNode(\\"div\\", {
      onClick: _cache[0] || (_cache[0] = $event => (count.value = 1))
    }),
    _createElementVNode(\\"div\\", {
      onClick: _cache[1] || (_cache[1] = $event => (maybe.value = count.value))
    }),
    _createElementVNode(\\"div\\", {
      onClick: _cache[2] || (_cache[2] = $event => (_isRef(lett) ? lett.value = count.value : lett = count.value))
    }),
    _createElementVNode(\\"div\\", {
      onClick: _cache[3] || (_cache[3] = $event => (_isRef(v) ? v.value += 1 : v += 1))
    }),
    _createElementVNode(\\"div\\", {
      onClick: _cache[4] || (_cache[4] = $event => (_isRef(v) ? v.value -= 1 : v -= 1))
    }),
    _createElementVNode(\\"div\\", {
      onClick: _cache[5] || (_cache[5] = () => {
              let a = '' + _unref(lett)
              _isRef(v) ? v.value = a : v = a
           })
    }),
    _createElementVNode(\\"div\\", {
      onClick: _cache[6] || (_cache[6] = () => {
              // nested scopes
              (()=>{
                let x = _ctx.a
                (()=>{
                  let z = x
                  let z2 = z
                })
                let lz = _ctx.z
              })
              _isRef(v) ? v.value = _ctx.a : v = _ctx.a
           })
    })
  ], 64 /* STABLE_FRAGMENT */))
}
}

}"
`;

exports[`SFC compile <script setup> inlineTemplate mode template destructure assignment codegen 1`] = `
"import { createElementVNode as _createElementVNode, Fragment as _Fragment, openBlock as _openBlock, createElementBlock as _createElementBlock } from \\"vue\\"

import { ref } from 'vue'
        
export default {
  name: 'anonymous',
  setup(__props) {

        const val = {}
        const count = ref(0)
        const maybe = foo()
        let lett = 1
        
return (_ctx, _cache) => {
  return (_openBlock(), _createElementBlock(_Fragment, null, [
    _createElementVNode(\\"div\\", {
      onClick: _cache[0] || (_cache[0] = $event => (({ count: count.value } = val)))
    }),
    _createElementVNode(\\"div\\", {
      onClick: _cache[1] || (_cache[1] = $event => ([maybe.value] = val))
    }),
    _createElementVNode(\\"div\\", {
      onClick: _cache[2] || (_cache[2] = $event => (({ lett: lett } = val)))
    })
  ], 64 /* STABLE_FRAGMENT */))
}
}

}"
`;

exports[`SFC compile <script setup> inlineTemplate mode template update expression codegen 1`] = `
"import { createElementVNode as _createElementVNode, isRef as _isRef, Fragment as _Fragment, openBlock as _openBlock, createElementBlock as _createElementBlock } from \\"vue\\"

import { ref } from 'vue'
        
export default {
  name: 'anonymous',
  setup(__props) {

        const count = ref(0)
        const maybe = foo()
        let lett = 1
        
return (_ctx, _cache) => {
  return (_openBlock(), _createElementBlock(_Fragment, null, [
    _createElementVNode(\\"div\\", {
      onClick: _cache[0] || (_cache[0] = $event => (count.value++))
    }),
    _createElementVNode(\\"div\\", {
      onClick: _cache[1] || (_cache[1] = $event => (--count.value))
    }),
    _createElementVNode(\\"div\\", {
      onClick: _cache[2] || (_cache[2] = $event => (maybe.value++))
    }),
    _createElementVNode(\\"div\\", {
      onClick: _cache[3] || (_cache[3] = $event => (--maybe.value))
    }),
    _createElementVNode(\\"div\\", {
      onClick: _cache[4] || (_cache[4] = $event => (_isRef(lett) ? lett.value++ : lett++))
    }),
    _createElementVNode(\\"div\\", {
      onClick: _cache[5] || (_cache[5] = $event => (_isRef(lett) ? --lett.value : --lett))
    })
  ], 64 /* STABLE_FRAGMENT */))
}
}

}"
`;

exports[`SFC compile <script setup> inlineTemplate mode v-model codegen 1`] = `
"import { vModelText as _vModelText, createElementVNode as _createElementVNode, withDirectives as _withDirectives, unref as _unref, isRef as _isRef, Fragment as _Fragment, openBlock as _openBlock, createElementBlock as _createElementBlock } from \\"vue\\"

import { ref } from 'vue'
        
export default {
  name: 'anonymous',
  setup(__props) {

        const count = ref(0)
        const maybe = foo()
        let lett = 1
        
return (_ctx, _cache) => {
  return (_openBlock(), _createElementBlock(_Fragment, null, [
    _withDirectives(_createElementVNode(\\"input\\", {
      \\"onUpdate:modelValue\\": _cache[0] || (_cache[0] = $event => ((count).value = $event))
    }, null, 512 /* NEED_PATCH */), [
      [_vModelText, count.value]
    ]),
    _withDirectives(_createElementVNode(\\"input\\", {
      \\"onUpdate:modelValue\\": _cache[1] || (_cache[1] = $event => (_isRef(maybe) ? (maybe).value = $event : null))
    }, null, 512 /* NEED_PATCH */), [
      [_vModelText, _unref(maybe)]
    ]),
    _withDirectives(_createElementVNode(\\"input\\", {
      \\"onUpdate:modelValue\\": _cache[2] || (_cache[2] = $event => (_isRef(lett) ? (lett).value = $event : lett = $event))
    }, null, 512 /* NEED_PATCH */), [
      [_vModelText, _unref(lett)]
    ])
  ], 64 /* STABLE_FRAGMENT */))
}
}

}"
`;

exports[`SFC compile <script setup> inlineTemplate mode with defineExpose() 1`] = `
"export default {
  name: 'anonymous',
  setup(__props, { expose }) {

        const count = ref(0)
        expose({ count })
        
return () => {}
}

}"
`;

exports[`SFC compile <script setup> should expose top level declarations 1`] = `
"import { xx } from './x'
      let aa = 1
      const bb = 2
      function cc() {}
      class dd {}
      import { x } from './x'
      
export default {
  name: 'anonymous',
  setup(__props, { expose }) {
  expose();

      let a = 1
      const b = 2
      function c() {}
      class d {}
      
return { aa, bb, cc, dd, a, b, c, d, xx, x }
}

}"
`;

exports[`SFC compile <script setup> with TypeScript const Enum 1`] = `
"import { defineComponent as _defineComponent } from 'vue'
const enum Foo { A = 123 }
        
export default /*#__PURE__*/_defineComponent({
  name: 'anonymous',
  setup(__props, { expose }) {
  expose();

        
return { Foo }
}

})"
`;

exports[`SFC compile <script setup> with TypeScript defineEmits w/ type (exported interface) 1`] = `
"import { defineComponent as _defineComponent } from 'vue'
export interface Emits { (e: 'foo' | 'bar'): void }
      
export default /*#__PURE__*/_defineComponent({
  name: 'anonymous',
  emits: [\\"foo\\", \\"bar\\"],
  setup(__props, { expose, emit }: { emit: ({ (e: 'foo' | 'bar'): void }), expose: any, slots: any, attrs: any }) {
  expose();

      
      
return { emit }
}

})"
`;

exports[`SFC compile <script setup> with TypeScript defineEmits w/ type (exported type alias) 1`] = `
"import { defineComponent as _defineComponent } from 'vue'
export type Emits = { (e: 'foo' | 'bar'): void }
      
export default /*#__PURE__*/_defineComponent({
  name: 'anonymous',
  emits: [\\"foo\\", \\"bar\\"],
  setup(__props, { expose, emit }: { emit: ({ (e: 'foo' | 'bar'): void }), expose: any, slots: any, attrs: any }) {
  expose();

      
      
return { emit }
}

})"
`;

exports[`SFC compile <script setup> with TypeScript defineEmits w/ type (interface) 1`] = `
"import { defineComponent as _defineComponent } from 'vue'
interface Emits { (e: 'foo' | 'bar'): void }
      
export default /*#__PURE__*/_defineComponent({
  name: 'anonymous',
  emits: [\\"foo\\", \\"bar\\"],
  setup(__props, { expose, emit }: { emit: ({ (e: 'foo' | 'bar'): void }), expose: any, slots: any, attrs: any }) {
  expose();

      
      
return { emit }
}

})"
`;

exports[`SFC compile <script setup> with TypeScript defineEmits w/ type (referenced exported function type) 1`] = `
"import { defineComponent as _defineComponent } from 'vue'
export type Emits = (e: 'foo' | 'bar') => void
      
export default /*#__PURE__*/_defineComponent({
  name: 'anonymous',
  emits: [\\"foo\\", \\"bar\\"],
  setup(__props, { expose, emit }: { emit: ((e: 'foo' | 'bar') => void), expose: any, slots: any, attrs: any }) {
  expose();

      
      
return { emit }
}

})"
`;

exports[`SFC compile <script setup> with TypeScript defineEmits w/ type (referenced function type) 1`] = `
"import { defineComponent as _defineComponent } from 'vue'
type Emits = (e: 'foo' | 'bar') => void
      
export default /*#__PURE__*/_defineComponent({
  name: 'anonymous',
  emits: [\\"foo\\", \\"bar\\"],
  setup(__props, { expose, emit }: { emit: ((e: 'foo' | 'bar') => void), expose: any, slots: any, attrs: any }) {
  expose();

      
      
return { emit }
}

})"
`;

exports[`SFC compile <script setup> with TypeScript defineEmits w/ type (type alias) 1`] = `
"import { defineComponent as _defineComponent } from 'vue'
type Emits = { (e: 'foo' | 'bar'): void }
      
export default /*#__PURE__*/_defineComponent({
  name: 'anonymous',
  emits: [\\"foo\\", \\"bar\\"],
  setup(__props, { expose, emit }: { emit: ({ (e: 'foo' | 'bar'): void }), expose: any, slots: any, attrs: any }) {
  expose();

      
      
return { emit }
}

})"
`;

exports[`SFC compile <script setup> with TypeScript defineEmits w/ type (type literal w/ call signatures) 1`] = `
"import { defineComponent as _defineComponent } from 'vue'

export default /*#__PURE__*/_defineComponent({
  name: 'anonymous',
  emits: [\\"foo\\", \\"bar\\", \\"baz\\"],
  setup(__props, { expose, emit }: { emit: ({(e: 'foo' | 'bar'): void; (e: 'baz', id: number): void;}), expose: any, slots: any, attrs: any }) {
  expose();

      
      
return { emit }
}

})"
`;

exports[`SFC compile <script setup> with TypeScript defineEmits w/ type 1`] = `
"import { defineComponent as _defineComponent } from 'vue'

export default /*#__PURE__*/_defineComponent({
  name: 'anonymous',
  emits: [\\"foo\\", \\"bar\\"],
  setup(__props, { expose, emit }: { emit: ((e: 'foo' | 'bar') => void), expose: any, slots: any, attrs: any }) {
  expose();

      
      
return { emit }
}

})"
`;

exports[`SFC compile <script setup> with TypeScript defineProps w/ exported interface 1`] = `
"import { defineComponent as _defineComponent } from 'vue'
export interface Props { x?: number }
      
export default /*#__PURE__*/_defineComponent({
  name: 'anonymous',
  props: {
    x: { type: Number, required: false }
  },
  setup(__props: any, { expose }) {
  expose();

      
      
return {  }
}

})"
`;

exports[`SFC compile <script setup> with TypeScript defineProps w/ exported interface in normal script 1`] = `
"import { defineComponent as _defineComponent } from 'vue'

        export interface Props { x?: number }
      
export default /*#__PURE__*/_defineComponent({
  name: 'anonymous',
  props: {
    x: { type: Number, required: false }
  },
  setup(__props: any, { expose }) {
  expose();

        
      
return {  }
}

})"
`;

exports[`SFC compile <script setup> with TypeScript defineProps w/ exported type alias 1`] = `
"import { defineComponent as _defineComponent } from 'vue'
export type Props = { x?: number }
      
export default /*#__PURE__*/_defineComponent({
  name: 'anonymous',
  props: {
    x: { type: Number, required: false }
  },
  setup(__props: any, { expose }) {
  expose();

      
      
return {  }
}

})"
`;

exports[`SFC compile <script setup> with TypeScript defineProps w/ interface 1`] = `
"import { defineComponent as _defineComponent } from 'vue'
interface Props { x?: number }
      
export default /*#__PURE__*/_defineComponent({
  name: 'anonymous',
  props: {
    x: { type: Number, required: false }
  },
  setup(__props: any, { expose }) {
  expose();

      
      
return {  }
}

})"
`;

exports[`SFC compile <script setup> with TypeScript defineProps w/ type 1`] = `
"import { defineComponent as _defineComponent } from 'vue'
interface Test {}

      type Alias = number[]

      
export default /*#__PURE__*/_defineComponent({
  name: 'anonymous',
  props: {
    string: { type: String, required: true },
    number: { type: Number, required: true },
    boolean: { type: Boolean, required: true },
    object: { type: Object, required: true },
    objectLiteral: { type: Object, required: true },
    fn: { type: Function, required: true },
    functionRef: { type: Function, required: true },
    objectRef: { type: Object, required: true },
    dateTime: { type: Date, required: true },
    array: { type: Array, required: true },
    arrayRef: { type: Array, required: true },
    tuple: { type: Array, required: true },
    set: { type: Set, required: true },
    literal: { type: String, required: true },
    optional: { type: null, required: false },
    recordRef: { type: Object, required: true },
    interface: { type: Object, required: true },
    alias: { type: Array, required: true },
    method: { type: Function, required: true },
    symbol: { type: Symbol, required: true },
    union: { type: [String, Number], required: true },
    literalUnion: { type: String, required: true },
    literalUnionNumber: { type: Number, required: true },
    literalUnionMixed: { type: [String, Number, Boolean], required: true },
    intersection: { type: Object, required: true },
    foo: { type: [Function, null], required: true }
  },
  setup(__props: any, { expose }) {
  expose();

      
      
return {  }
}

})"
`;

exports[`SFC compile <script setup> with TypeScript defineProps w/ type alias 1`] = `
"import { defineComponent as _defineComponent } from 'vue'
type Props = { x?: number }
      
export default /*#__PURE__*/_defineComponent({
  name: 'anonymous',
  props: {
    x: { type: Number, required: false }
  },
  setup(__props: any, { expose }) {
  expose();

      
      
return {  }
}

})"
`;

exports[`SFC compile <script setup> with TypeScript defineProps/Emit w/ runtime options 1`] = `
"import { defineComponent as _defineComponent } from 'vue'

export default /*#__PURE__*/_defineComponent({
  name: 'anonymous',
  props: { foo: String },
  emits: ['a', 'b'],
  setup(__props, { expose, emit }) {
  expose();

const props = __props




return { props, emit }
}

})"
`;

exports[`SFC compile <script setup> with TypeScript hoist type declarations 1`] = `
"import { defineComponent as _defineComponent } from 'vue'
export interface Foo {}
        type Bar = {}
      
export default /*#__PURE__*/_defineComponent({
  name: 'anonymous',
  setup(__props, { expose }) {
  expose();

        
return {  }
}

})"
`;

exports[`SFC compile <script setup> with TypeScript import type 1`] = `
"import { defineComponent as _defineComponent } from 'vue'
import type { Foo } from './main.ts'
        import { type Bar, Baz } from './main.ts'
        
export default /*#__PURE__*/_defineComponent({
  setup(__props, { expose }) {
  expose();

        
return { Baz }
}

})"
`;

exports[`SFC compile <script setup> with TypeScript runtime Enum 1`] = `
"import { defineComponent as _defineComponent } from 'vue'
enum Foo { A = 123 }
        
export default /*#__PURE__*/_defineComponent({
  name: 'anonymous',
  setup(__props, { expose }) {
  expose();

        
return { Foo }
}

})"
`;

exports[`SFC compile <script setup> with TypeScript runtime Enum in normal script 1`] = `
"import { defineComponent as _defineComponent } from 'vue'
enum Foo { A = 123 }
        
          export enum D { D = \\"D\\" }
          const enum C { C = \\"C\\" }
          enum B { B = \\"B\\" }
        
export default /*#__PURE__*/_defineComponent({
  name: 'anonymous',
  setup(__props, { expose }) {
  expose();

        
return { D, C, B, Foo }
}

})"
`;

exports[`SFC compile <script setup> with TypeScript withDefaults (dynamic) 1`] = `
"import { mergeDefaults as _mergeDefaults, defineComponent as _defineComponent } from 'vue'
import { defaults } from './foo'
      
export default /*#__PURE__*/_defineComponent({
  name: 'anonymous',
  props: _mergeDefaults({
    foo: { type: String, required: false },
    bar: { type: Number, required: false },
    baz: { type: Boolean, required: true }
  }, { ...defaults }),
  setup(__props: any, { expose }) {
  expose();

const props = __props as {
        foo?: string
        bar?: number
        baz: boolean
      }

      
      
return { props, defaults }
}

})"
`;

exports[`SFC compile <script setup> with TypeScript withDefaults (static) 1`] = `
"import { defineComponent as _defineComponent } from 'vue'

export default /*#__PURE__*/_defineComponent({
  name: 'anonymous',
  props: {
    foo: { type: String, required: false, default: 'hi' },
    bar: { type: Number, required: false },
    baz: { type: Boolean, required: true },
    qux: { type: Function, required: false, default() { return 1 } }
  },
  setup(__props: any, { expose }) {
  expose();

const props = __props as { foo: string, bar?: number, baz: boolean, qux(): number }

      
      
return { props }
}

})"
`;<|MERGE_RESOLUTION|>--- conflicted
+++ resolved
@@ -7,12 +7,8 @@
 
       const __default__ = {}
       
-<<<<<<< HEAD
-export default {
-  name: 'anonymous',
-=======
 export default /*#__PURE__*/Object.assign(__default__, {
->>>>>>> 7dfe1460
+  name: 'anonymous',
   setup(__props, { expose }) {
   expose();
 
@@ -29,12 +25,8 @@
       const __default__ = {}
       import { x } from './x'
       
-<<<<<<< HEAD
-export default {
-  name: 'anonymous',
-=======
 export default /*#__PURE__*/Object.assign(__default__, {
->>>>>>> 7dfe1460
+  name: 'anonymous',
   setup(__props, { expose }) {
   expose();
 
@@ -104,13 +96,10 @@
 return { n, x }
 }
 
-<<<<<<< HEAD
 
 export default /*#__PURE__*/ Object.assign(__default__, {
   name: 'anonymous',
   setup
-=======
->>>>>>> 7dfe1460
 })"
 `;
 
@@ -131,13 +120,9 @@
 return { n, x }
 }
 
-<<<<<<< HEAD
-
 export default /*#__PURE__*/ Object.assign(__default__, {
   name: 'anonymous',
   setup
-=======
->>>>>>> 7dfe1460
 })"
 `;
 
