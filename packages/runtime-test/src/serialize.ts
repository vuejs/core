import {
  type TestElement,
  type TestNode,
  TestNodeTypes,
<<<<<<< HEAD
  type TestText,
  type TestComment
=======
  TestText,
  TestComment,
>>>>>>> 3ee3d266
} from './nodeOps'
import { isOn } from '@vue/shared'

export function serialize(
  node: TestNode,
  indent: number = 0,
  depth: number = 0,
): string {
  if (node.type === TestNodeTypes.ELEMENT) {
    return serializeElement(node, indent, depth)
  } else {
    return serializeText(node, indent, depth)
  }
}

export function serializeInner(
  node: TestElement,
  indent: number = 0,
  depth: number = 0,
) {
  const newLine = indent ? `\n` : ``
  return node.children.length
    ? newLine +
        node.children.map(c => serialize(c, indent, depth + 1)).join(newLine) +
        newLine
    : ``
}

function serializeElement(
  node: TestElement,
  indent: number,
  depth: number,
): string {
  const props = Object.keys(node.props)
    .map(key => {
      const value = node.props[key]
      return isOn(key) || value == null
        ? ``
        : value === ``
        ? key
        : `${key}=${JSON.stringify(value)}`
    })
    .filter(Boolean)
    .join(' ')
  const padding = indent ? ` `.repeat(indent).repeat(depth) : ``
  return (
    `${padding}<${node.tag}${props ? ` ${props}` : ``}>` +
    `${serializeInner(node, indent, depth)}` +
    `${padding}</${node.tag}>`
  )
}

function serializeText(
  node: TestText | TestComment,
  indent: number,
  depth: number,
): string {
  const padding = indent ? ` `.repeat(indent).repeat(depth) : ``
  return (
    padding +
    (node.type === TestNodeTypes.COMMENT ? `<!--${node.text}-->` : node.text)
  )
}<|MERGE_RESOLUTION|>--- conflicted
+++ resolved
@@ -2,13 +2,8 @@
   type TestElement,
   type TestNode,
   TestNodeTypes,
-<<<<<<< HEAD
   type TestText,
-  type TestComment
-=======
-  TestText,
-  TestComment,
->>>>>>> 3ee3d266
+  type TestComment,
 } from './nodeOps'
 import { isOn } from '@vue/shared'
 
