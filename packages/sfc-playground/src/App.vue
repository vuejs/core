--- conflicted
+++ resolved
@@ -72,13 +72,9 @@
     sfcOptions.template!.isProd =
     sfcOptions.style!.isProd =
       !dev
-<<<<<<< HEAD
+  sfcOptions.template.compilerOptions.comments = dev
 
-  sfcOptions.template.compilerOptions.comments = dev
-  store.setFiles(store.getFiles())
-=======
   store.toggleProduction()
->>>>>>> f18a1749
 }
 
 function toggleSSR() {
