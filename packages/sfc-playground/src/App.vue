--- conflicted
+++ resolved
@@ -83,11 +83,7 @@
     sfcOptions.template!.isProd =
     sfcOptions.style!.isProd =
       !dev
-<<<<<<< HEAD
-  store.setFiles(store.getFiles(), store.state.mainFile)
-=======
   store.toggleProduction()
->>>>>>> fc790298
 }
 
 function toggleSSR() {
