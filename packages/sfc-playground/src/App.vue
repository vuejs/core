<script setup lang="ts">
import Header from './Header.vue'
import { Repl, ReplStore, SFCOptions } from '@vue/repl'
import type Monaco from '@vue/repl/monaco-editor'
import type CodeMirror from '@vue/repl/codemirror-editor'
import { ref, watchEffect, onMounted } from 'vue'
import { shallowRef } from 'vue'

const EditorComponent = shallowRef<typeof Monaco | typeof CodeMirror>()

if (import.meta.env.DEV) {
  import('@vue/repl/codemirror-editor').then(
    mod => (EditorComponent.value = mod.default),
  )
} else {
  import('@vue/repl/monaco-editor').then(
    mod => (EditorComponent.value = mod.default),
  )
}

const replRef = ref<InstanceType<typeof Repl>>()

const setVH = () => {
  document.documentElement.style.setProperty('--vh', window.innerHeight + `px`)
}
window.addEventListener('resize', setVH)
setVH()

<<<<<<< HEAD
const useDevMode = ref(false)
const useSSRMode = ref<boolean | null>(false)
=======
const useProdMode = ref(false)
const useSSRMode = ref(false)
>>>>>>> 8f85b6da

let hash = location.hash.slice(1)
if (hash.startsWith('__DEV__')) {
  hash = hash.slice(7)
  useProdMode.value = false
}
if (hash.startsWith('__PROD__')) {
  hash = hash.slice(8)
  useProdMode.value = true
}
if (hash.startsWith('__SSR__')) {
  hash = hash.slice(7)
  useSSRMode.value = true
}

const store = new ReplStore({
  serializedState: hash,
  productionMode: useProdMode.value,
  defaultVueRuntimeURL: import.meta.env.PROD
    ? `${location.origin}/vue.runtime.esm-browser.js`
    : `${location.origin}/src/vue-dev-proxy`,
  defaultVueRuntimeProdURL: import.meta.env.PROD
    ? `${location.origin}/vue.runtime.esm-browser.prod.js`
    : `${location.origin}/src/vue-dev-proxy-prod`,
  defaultVueServerRendererURL: import.meta.env.PROD
    ? `${location.origin}/server-renderer.esm-browser.js`
    : `${location.origin}/src/vue-server-renderer-dev-proxy`,
})

let { mainFile } = store.state

if (mainFile === 'src/App.vue') {
  const firstFile = Object.keys(store.getFiles())[0]
  if (['index.html', 'main.js', 'main.ts'].includes(firstFile)) {
    mainFile = `src/${firstFile}`
    store.setFiles(store.getFiles(), mainFile)
  }
}

if (!mainFile.endsWith('.vue')) {
  useSSRMode.value = null
}

// enable experimental features
const sfcOptions: SFCOptions = {
  script: {
    inlineTemplate: useProdMode.value,
    isProd: useProdMode.value,
    propsDestructure: true,
  },
  style: {
    isProd: useProdMode.value,
  },
  template: {
    isProd: useProdMode.value,
  },
}

// persist state
watchEffect(() => {
  const newHash = store
    .serialize()
    .replace(/^#/, useSSRMode.value ? `#__SSR__` : `#`)
    .replace(/^#/, useProdMode.value ? `#__PROD__` : `#`)
  history.replaceState({}, '', newHash)
})

function toggleProdMode() {
  const isProd = (useProdMode.value = !useProdMode.value)
  sfcOptions.script!.inlineTemplate =
    sfcOptions.script!.isProd =
    sfcOptions.template!.isProd =
    sfcOptions.style!.isProd =
      isProd
  store.toggleProduction()
  store.setFiles(store.getFiles())
}

function toggleSSR() {
  useSSRMode.value = !useSSRMode.value
  store.setFiles(store.getFiles(), store.state.mainFile)
}

function reloadPage() {
  replRef.value?.reload()
}

const theme = ref<'dark' | 'light'>('dark')
function toggleTheme(isDark: boolean) {
  theme.value = isDark ? 'dark' : 'light'
}
onMounted(() => {
  const cls = document.documentElement.classList
  toggleTheme(cls.contains('dark'))
})
</script>

<template>
  <Header
    :store="store"
    :prod="useProdMode"
    :ssr="useSSRMode"
    @toggle-theme="toggleTheme"
    @toggle-prod="toggleProdMode"
    @toggle-ssr="toggleSSR"
    @reload-page="reloadPage"
  />
  <Repl
    v-if="EditorComponent"
    ref="replRef"
    :theme="theme"
    :editor="EditorComponent"
    @keydown.ctrl.s.prevent
    @keydown.meta.s.prevent
    :ssr="useSSRMode === true"
    :store="store"
    :showCompileOutput="true"
    :autoResize="true"
    :sfcOptions="sfcOptions"
    :clearConsole="false"
  />
</template>

<style>
.dark {
  color-scheme: dark;
}

body {
  font-size: 13px;
  font-family: -apple-system, BlinkMacSystemFont, 'Segoe UI', Roboto, Oxygen,
    Ubuntu, Cantarell, 'Open Sans', 'Helvetica Neue', sans-serif;
  margin: 0;
  --base: #444;
  --nav-height: 50px;
}

.vue-repl {
  height: calc(var(--vh) - var(--nav-height)) !important;
}

button {
  border: none;
  outline: none;
  cursor: pointer;
  margin: 0;
  background-color: transparent;
}
</style><|MERGE_RESOLUTION|>--- conflicted
+++ resolved
@@ -26,13 +26,8 @@
 window.addEventListener('resize', setVH)
 setVH()
 
-<<<<<<< HEAD
-const useDevMode = ref(false)
+const useProdMode = ref(false)
 const useSSRMode = ref<boolean | null>(false)
-=======
-const useProdMode = ref(false)
-const useSSRMode = ref(false)
->>>>>>> 8f85b6da
 
 let hash = location.hash.slice(1)
 if (hash.startsWith('__DEV__')) {
