--- conflicted
+++ resolved
@@ -118,11 +118,8 @@
     @reload-page="reloadPage"
   />
   <Repl
-<<<<<<< HEAD
+    v-if="EditorComponent"
     ref="replRef"
-=======
-    v-if="EditorComponent"
->>>>>>> d74d364d
     :theme="theme"
     :editor="EditorComponent"
     @keydown.ctrl.s.prevent
