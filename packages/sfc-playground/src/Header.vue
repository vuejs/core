--- conflicted
+++ resolved
@@ -19,9 +19,8 @@
 const { store } = props
 
 const currentCommit = __COMMIT__
-<<<<<<< HEAD
 const activeVersion = ref(`@${currentCommit}`)
-const publishedVersions = ref<string[]>()
+// const publishedVersions = ref<string[]>()
 const expanded = ref(false)
 
 if (location.search) {
@@ -36,26 +35,21 @@
   }
 }
 
-async function toggle() {
-  expanded.value = !expanded.value
-  if (!publishedVersions.value) {
-    publishedVersions.value = await fetchVersions()
-  }
-}
-=======
+// async function toggle() {
+//   expanded.value = !expanded.value
+//   if (!publishedVersions.value) {
+//     publishedVersions.value = await fetchVersions()
+//   }
+// }
 const vueVersion = ref(`@${currentCommit}`)
->>>>>>> 1789c1ca
 
 async function setVueVersion(v: string) {
   vueVersion.value = `loading...`
   await store.setVueVersion(v)
-<<<<<<< HEAD
   activeVersion.value = `v${v}`
   expanded.value = false
   history.replaceState({}, '', `?v=${v}${location.hash}`)
-=======
   vueVersion.value = `v${v}`
->>>>>>> 1789c1ca
 }
 
 function resetVueVersion() {
