# Vite Vue Starter

<<<<<<< HEAD
This is a project template using [Vite](https://vitejs.dev/). It requires [Node.js](https://nodejs.org) version 12.20+.
=======
This is a project template using [Vite](https://vitejs.dev/). It requires [Node.js](https://nodejs.org) version 18+, 20+.
>>>>>>> 1ffd5a60

To start:

```sh
npm install
npm run dev

# if using yarn:
yarn
yarn dev

# if using pnpm:
pnpm install
pnpm run dev
```<|MERGE_RESOLUTION|>--- conflicted
+++ resolved
@@ -1,10 +1,6 @@
 # Vite Vue Starter
 
-<<<<<<< HEAD
-This is a project template using [Vite](https://vitejs.dev/). It requires [Node.js](https://nodejs.org) version 12.20+.
-=======
-This is a project template using [Vite](https://vitejs.dev/). It requires [Node.js](https://nodejs.org) version 18+, 20+.
->>>>>>> 1ffd5a60
+This is a project template using [Vite](https://vitejs.dev/). It requires [Node.js](https://nodejs.org) version 18+ or 20+.
 
 To start:
 
