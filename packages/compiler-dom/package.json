{
  "name": "@vue/compiler-dom",
<<<<<<< HEAD
  "version": "3.5.14",
=======
  "version": "3.5.17",
>>>>>>> eca0e1cc
  "description": "@vue/compiler-dom",
  "main": "index.js",
  "module": "dist/compiler-dom.esm-bundler.js",
  "types": "dist/compiler-dom.d.ts",
  "unpkg": "dist/compiler-dom.global.js",
  "jsdelivr": "dist/compiler-dom.global.js",
  "files": [
    "index.js",
    "dist"
  ],
  "exports": {
    ".": {
      "types": "./dist/compiler-dom.d.ts",
      "node": {
        "production": "./dist/compiler-dom.cjs.prod.js",
        "development": "./dist/compiler-dom.cjs.js",
        "default": "./index.js"
      },
      "module": "./dist/compiler-dom.esm-bundler.js",
      "import": "./dist/compiler-dom.esm-bundler.js",
      "require": "./index.js"
    },
    "./*": "./*"
  },
  "sideEffects": false,
  "buildOptions": {
    "name": "VueCompilerDOM",
    "compat": true,
    "formats": [
      "esm-bundler",
      "esm-browser",
      "cjs",
      "global"
    ]
  },
  "repository": {
    "type": "git",
    "url": "git+https://github.com/vuejs/core.git",
    "directory": "packages/compiler-dom"
  },
  "keywords": [
    "vue"
  ],
  "author": "Evan You",
  "license": "MIT",
  "bugs": {
    "url": "https://github.com/vuejs/core/issues"
  },
  "homepage": "https://github.com/vuejs/core/tree/main/packages/compiler-dom#readme",
  "dependencies": {
    "@vue/shared": "workspace:*",
    "@vue/compiler-core": "workspace:*"
  }
}<|MERGE_RESOLUTION|>--- conflicted
+++ resolved
@@ -1,10 +1,6 @@
 {
   "name": "@vue/compiler-dom",
-<<<<<<< HEAD
-  "version": "3.5.14",
-=======
   "version": "3.5.17",
->>>>>>> eca0e1cc
   "description": "@vue/compiler-dom",
   "main": "index.js",
   "module": "dist/compiler-dom.esm-bundler.js",
