import { baseCompile, CompilerOptions, CodegenResult } from '@vue/compiler-core'
import { parserOptionsMinimal } from './parserOptionsMinimal'
import { parserOptionsStandard } from './parserOptionsStandard'
import { transformStyle } from './transforms/transformStyle'
<<<<<<< HEAD
import { transformCloak } from './transforms/vCloak'
=======
import { transformVHtml } from './transforms/vHtml'
>>>>>>> 723dc879

export function compile(
  template: string,
  options: CompilerOptions = {}
): CodegenResult {
  return baseCompile(template, {
    ...options,
    ...(__BROWSER__ ? parserOptionsMinimal : parserOptionsStandard),
    nodeTransforms: [transformStyle, ...(options.nodeTransforms || [])],
    directiveTransforms: {
<<<<<<< HEAD
      // TODO include DOM-specific directiveTransforms
      cloak: transformCloak,
=======
      html: transformVHtml,
>>>>>>> 723dc879
      ...(options.directiveTransforms || {})
    }
  })
}

export * from '@vue/compiler-core'<|MERGE_RESOLUTION|>--- conflicted
+++ resolved
@@ -2,11 +2,8 @@
 import { parserOptionsMinimal } from './parserOptionsMinimal'
 import { parserOptionsStandard } from './parserOptionsStandard'
 import { transformStyle } from './transforms/transformStyle'
-<<<<<<< HEAD
 import { transformCloak } from './transforms/vCloak'
-=======
 import { transformVHtml } from './transforms/vHtml'
->>>>>>> 723dc879
 
 export function compile(
   template: string,
@@ -17,12 +14,9 @@
     ...(__BROWSER__ ? parserOptionsMinimal : parserOptionsStandard),
     nodeTransforms: [transformStyle, ...(options.nodeTransforms || [])],
     directiveTransforms: {
-<<<<<<< HEAD
       // TODO include DOM-specific directiveTransforms
       cloak: transformCloak,
-=======
       html: transformVHtml,
->>>>>>> 723dc879
       ...(options.directiveTransforms || {})
     }
   })
