import {
  type NodeTransform,
  NodeTypes,
  ElementTypes,
<<<<<<< HEAD
  type ComponentNode,
  type IfBranchNode
=======
  ComponentNode,
  IfBranchNode,
>>>>>>> 3ee3d266
} from '@vue/compiler-core'
import { TRANSITION } from '../runtimeHelpers'
import { createDOMCompilerError, DOMErrorCodes } from '../errors'

export const transformTransition: NodeTransform = (node, context) => {
  if (
    node.type === NodeTypes.ELEMENT &&
    node.tagType === ElementTypes.COMPONENT
  ) {
    const component = context.isBuiltInComponent(node.tag)
    if (component === TRANSITION) {
      return () => {
        if (!node.children.length) {
          return
        }

        // warn multiple transition children
        if (hasMultipleChildren(node)) {
          context.onError(
            createDOMCompilerError(
              DOMErrorCodes.X_TRANSITION_INVALID_CHILDREN,
              {
                start: node.children[0].loc.start,
                end: node.children[node.children.length - 1].loc.end,
                source: '',
              },
            ),
          )
        }

        // check if it's s single child w/ v-show
        // if yes, inject "persisted: true" to the transition props
        const child = node.children[0]
        if (child.type === NodeTypes.ELEMENT) {
          for (const p of child.props) {
            if (p.type === NodeTypes.DIRECTIVE && p.name === 'show') {
              node.props.push({
                type: NodeTypes.ATTRIBUTE,
                name: 'persisted',
                value: undefined,
                loc: node.loc,
              })
            }
          }
        }
      }
    }
  }
}

function hasMultipleChildren(node: ComponentNode | IfBranchNode): boolean {
  // #1352 filter out potential comment nodes.
  const children = (node.children = node.children.filter(
    c =>
      c.type !== NodeTypes.COMMENT &&
      !(c.type === NodeTypes.TEXT && !c.content.trim()),
  ))
  const child = children[0]
  return (
    children.length !== 1 ||
    child.type === NodeTypes.FOR ||
    (child.type === NodeTypes.IF && child.branches.some(hasMultipleChildren))
  )
}<|MERGE_RESOLUTION|>--- conflicted
+++ resolved
@@ -2,13 +2,8 @@
   type NodeTransform,
   NodeTypes,
   ElementTypes,
-<<<<<<< HEAD
   type ComponentNode,
-  type IfBranchNode
-=======
-  ComponentNode,
-  IfBranchNode,
->>>>>>> 3ee3d266
+  type IfBranchNode,
 } from '@vue/compiler-core'
 import { TRANSITION } from '../runtimeHelpers'
 import { createDOMCompilerError, DOMErrorCodes } from '../errors'
