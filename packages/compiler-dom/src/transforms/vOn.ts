--- conflicted
+++ resolved
@@ -10,15 +10,9 @@
   type SimpleExpressionNode,
   isStaticExp,
   CompilerDeprecationTypes,
-<<<<<<< HEAD
   type TransformContext,
   type SourceLocation,
-  checkCompatEnabled
-=======
-  TransformContext,
-  SourceLocation,
   checkCompatEnabled,
->>>>>>> 3ee3d266
 } from '@vue/compiler-core'
 import { V_ON_WITH_MODIFIERS, V_ON_WITH_KEYS } from '../runtimeHelpers'
 import { makeMap, capitalize } from '@vue/shared'
