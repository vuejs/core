--- conflicted
+++ resolved
@@ -7,11 +7,7 @@
   NodeTypes,
   type ObjectExpression,
   transform,
-<<<<<<< HEAD
-  type VNodeCall
-=======
-  VNodeCall,
->>>>>>> 3ee3d266
+  type VNodeCall,
 } from '@vue/compiler-core'
 import { transformOn } from '../../src/transforms/vOn'
 import { V_ON_WITH_KEYS, V_ON_WITH_MODIFIERS } from '../../src/runtimeHelpers'
