import {
  compile,
  NodeTypes,
  CREATE_STATIC,
  createSimpleExpression
} from '../../src'
import {
  stringifyStatic,
  StringifyThresholds
} from '../../src/transforms/stringifyStatic'

describe('stringify static html', () => {
  function compileWithStringify(template: string) {
    return compile(template, {
      hoistStatic: true,
      prefixIdentifiers: true,
      transformHoist: stringifyStatic
    })
  }

  function repeat(code: string, n: number): string {
    return new Array(n)
      .fill(0)
      .map(() => code)
      .join('')
  }

  test('should bail on non-eligible static trees', () => {
    const { ast } = compileWithStringify(
      `<div><div><div>hello</div><div>hello</div></div></div>`
    )
    expect(ast.hoists.length).toBe(1)
    // should be a normal vnode call
    expect(ast.hoists[0]!.type).toBe(NodeTypes.VNODE_CALL)
  })

  test('should work on eligible content (elements with binding > 5)', () => {
    const { ast } = compileWithStringify(
      `<div><div>${repeat(
        `<span class="foo"/>`,
        StringifyThresholds.ELEMENT_WITH_BINDING_COUNT
      )}</div></div>`
    )
    expect(ast.hoists.length).toBe(1)
    // should be optimized now
    expect(ast.hoists[0]).toMatchObject({
      type: NodeTypes.JS_CALL_EXPRESSION,
      callee: CREATE_STATIC,
      arguments: [
        JSON.stringify(
          `<div>${repeat(
            `<span class="foo"></span>`,
            StringifyThresholds.ELEMENT_WITH_BINDING_COUNT
          )}</div>`
        ),
        '1'
      ]
    })
  })

  test('should work on eligible content (elements > 20)', () => {
    const { ast } = compileWithStringify(
      `<div><div>${repeat(
        `<span/>`,
        StringifyThresholds.NODE_COUNT
      )}</div></div>`
    )
    expect(ast.hoists.length).toBe(1)
    // should be optimized now
    expect(ast.hoists[0]).toMatchObject({
      type: NodeTypes.JS_CALL_EXPRESSION,
      callee: CREATE_STATIC,
      arguments: [
        JSON.stringify(
          `<div>${repeat(
            `<span></span>`,
            StringifyThresholds.NODE_COUNT
          )}</div>`
        ),
        '1'
      ]
    })
  })

  test('should work for multiple adjacent nodes', () => {
    const { ast } = compileWithStringify(
      `<div>${repeat(
        `<span class="foo"/>`,
        StringifyThresholds.ELEMENT_WITH_BINDING_COUNT
      )}</div>`
    )
    // should have 5 hoisted nodes, but the other 4 should be null
    expect(ast.hoists.length).toBe(5)
    for (let i = 1; i < 5; i++) {
      expect(ast.hoists[i]).toBe(null)
    }
    // should be optimized now
    expect(ast.hoists[0]).toMatchObject({
      type: NodeTypes.JS_CALL_EXPRESSION,
      callee: CREATE_STATIC,
      arguments: [
        JSON.stringify(
          repeat(
            `<span class="foo"></span>`,
            StringifyThresholds.ELEMENT_WITH_BINDING_COUNT
          )
        ),
        '5'
      ]
    })
  })

  test('serializing constant bindings', () => {
    const { ast } = compileWithStringify(
      `<div><div :style="{ color: 'red' }">${repeat(
        `<span :class="[{ foo: true }, { bar: true }]">{{ 1 }} + {{ false }}</span>`,
        StringifyThresholds.ELEMENT_WITH_BINDING_COUNT
      )}</div></div>`
    )
    expect(ast.hoists.length).toBe(1)
    // should be optimized now
    expect(ast.hoists[0]).toMatchObject({
      type: NodeTypes.JS_CALL_EXPRESSION,
      callee: CREATE_STATIC,
      arguments: [
        JSON.stringify(
          `<div style="color:red;">${repeat(
            `<span class="foo bar">1 + false</span>`,
            StringifyThresholds.ELEMENT_WITH_BINDING_COUNT
          )}</div>`
        ),
        '1'
      ]
    })
  })

  test('escape', () => {
    const { ast } = compileWithStringify(
      `<div><div>${repeat(
        `<span :class="'foo' + '&gt;ar'">{{ 1 }} + {{ '<' }}</span>` +
          `<span>&amp;</span>`,
        StringifyThresholds.ELEMENT_WITH_BINDING_COUNT
      )}</div></div>`
    )
    expect(ast.hoists.length).toBe(1)
    // should be optimized now
    expect(ast.hoists[0]).toMatchObject({
      type: NodeTypes.JS_CALL_EXPRESSION,
      callee: CREATE_STATIC,
      arguments: [
        JSON.stringify(
          `<div>${repeat(
            `<span class="foo&gt;ar">1 + &lt;</span>` + `<span>&amp;</span>`,
            StringifyThresholds.ELEMENT_WITH_BINDING_COUNT
          )}</div>`
        ),
        '1'
      ]
    })
  })

  test('should bail on runtime constant v-bind bindings', () => {
    const { ast } = compile(
      `<div><div>${repeat(
        `<span class="foo">foo</span>`,
        StringifyThresholds.ELEMENT_WITH_BINDING_COUNT
      )}<img src="./foo" /></div></div>`,
      {
        hoistStatic: true,
        prefixIdentifiers: true,
        transformHoist: stringifyStatic,
        nodeTransforms: [
          node => {
            if (node.type === NodeTypes.ELEMENT && node.tag === 'img') {
              const exp = createSimpleExpression(
                '_imports_0_',
                false,
                node.loc,
                true
              )
              exp.isRuntimeConstant = true
              node.props[0] = {
                type: NodeTypes.DIRECTIVE,
                name: 'bind',
                arg: createSimpleExpression('src', true),
                exp,
                modifiers: [],
                loc: node.loc
              }
            }
          }
        ]
      }
    )
    // the expression and the tree are still hoistable
    expect(ast.hoists.length).toBe(1)
    // ...but the hoisted tree should not be stringified
    expect(ast.hoists[0]).toMatchObject({
      // if it's stringified it will be NodeTypes.CALL_EXPRESSION
      type: NodeTypes.VNODE_CALL
    })
  })

  // #1128
  test('should bail on non attribute bindings', () => {
    const { ast } = compileWithStringify(
      `<div><div><input indeterminate>${repeat(
        `<span class="foo">foo</span>`,
        StringifyThresholds.ELEMENT_WITH_BINDING_COUNT
      )}</div></div>`
    )
    expect(ast.hoists.length).toBe(1)
    expect(ast.hoists[0]).toMatchObject({
      type: NodeTypes.VNODE_CALL // not CALL_EXPRESSION
    })

    const { ast: ast2 } = compileWithStringify(
      `<div><div><input :indeterminate="true">${repeat(
        `<span class="foo">foo</span>`,
        StringifyThresholds.ELEMENT_WITH_BINDING_COUNT
      )}</div></div>`
    )
    expect(ast2.hoists.length).toBe(1)
    expect(ast2.hoists[0]).toMatchObject({
      type: NodeTypes.VNODE_CALL // not CALL_EXPRESSION
    })
  })

<<<<<<< HEAD
  // https://github.com/vitejs/vite/issues/226
  test('should bail on break content with innerHTML (eg.tables related tags)', () => {
    const { ast } = compileWithStringify(
      `<div><div>${repeat(
        `<tr class="foo">foo</tr>`,
        StringifyThresholds.ELEMENT_WITH_BINDING_COUNT
      )}</div></div>`
=======
  test('should bail on non attribute bindings', () => {
    const { ast } = compileWithStringify(
      `<div><div>${repeat(
        `<span class="foo">foo</span>`,
        StringifyThresholds.ELEMENT_WITH_BINDING_COUNT
      )}<input indeterminate></div></div>`
>>>>>>> 64ec8bfb
    )
    expect(ast.hoists.length).toBe(1)
    expect(ast.hoists[0]).toMatchObject({
      type: NodeTypes.VNODE_CALL // not CALL_EXPRESSION
    })
<<<<<<< HEAD
=======

    const { ast: ast2 } = compileWithStringify(
      `<div><div>${repeat(
        `<span class="foo">foo</span>`,
        StringifyThresholds.ELEMENT_WITH_BINDING_COUNT
      )}<input :indeterminate="true"></div></div>`
    )
    expect(ast2.hoists.length).toBe(1)
    expect(ast2.hoists[0]).toMatchObject({
      type: NodeTypes.VNODE_CALL // not CALL_EXPRESSION
    })
>>>>>>> 64ec8bfb
  })
})<|MERGE_RESOLUTION|>--- conflicted
+++ resolved
@@ -225,8 +225,20 @@
       type: NodeTypes.VNODE_CALL // not CALL_EXPRESSION
     })
   })
-
-<<<<<<< HEAD
+  
+  test('should bail on non attribute bindings', () => {
+    const { ast } = compileWithStringify(
+      `<div><div>${repeat(
+        `<span class="foo">foo</span>`,
+        StringifyThresholds.ELEMENT_WITH_BINDING_COUNT
+      )}<input indeterminate></div></div>`
+    )
+    expect(ast.hoists.length).toBe(1)
+    expect(ast.hoists[0]).toMatchObject({
+      type: NodeTypes.VNODE_CALL // not CALL_EXPRESSION
+    })
+  })
+
   // https://github.com/vitejs/vite/issues/226
   test('should bail on break content with innerHTML (eg.tables related tags)', () => {
     const { ast } = compileWithStringify(
@@ -234,21 +246,11 @@
         `<tr class="foo">foo</tr>`,
         StringifyThresholds.ELEMENT_WITH_BINDING_COUNT
       )}</div></div>`
-=======
-  test('should bail on non attribute bindings', () => {
-    const { ast } = compileWithStringify(
-      `<div><div>${repeat(
-        `<span class="foo">foo</span>`,
-        StringifyThresholds.ELEMENT_WITH_BINDING_COUNT
-      )}<input indeterminate></div></div>`
->>>>>>> 64ec8bfb
-    )
-    expect(ast.hoists.length).toBe(1)
-    expect(ast.hoists[0]).toMatchObject({
-      type: NodeTypes.VNODE_CALL // not CALL_EXPRESSION
-    })
-<<<<<<< HEAD
-=======
+    )
+    expect(ast.hoists.length).toBe(1)
+    expect(ast.hoists[0]).toMatchObject({
+      type: NodeTypes.VNODE_CALL // not CALL_EXPRESSION
+    })
 
     const { ast: ast2 } = compileWithStringify(
       `<div><div>${repeat(
@@ -260,6 +262,5 @@
     expect(ast2.hoists[0]).toMatchObject({
       type: NodeTypes.VNODE_CALL // not CALL_EXPRESSION
     })
->>>>>>> 64ec8bfb
   })
 })