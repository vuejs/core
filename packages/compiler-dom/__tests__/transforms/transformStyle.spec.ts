import {
  baseParse as parse,
  transform,
  type CompilerOptions,
  type ElementNode,
  NodeTypes,
<<<<<<< HEAD
  type VNodeCall
=======
  VNodeCall,
>>>>>>> 3ee3d266
} from '@vue/compiler-core'
import { transformBind } from '../../../compiler-core/src/transforms/vBind'
import { transformElement } from '../../../compiler-core/src/transforms/transformElement'
import { transformStyle } from '../../src/transforms/transformStyle'

function transformWithStyleTransform(
  template: string,
  options: CompilerOptions = {},
) {
  const ast = parse(template)
  transform(ast, {
    nodeTransforms: [transformStyle],
    ...options,
  })
  return {
    root: ast,
    node: ast.children[0] as ElementNode,
  }
}

describe('compiler: style transform', () => {
  test('should transform into directive node', () => {
    const { node } = transformWithStyleTransform(`<div style="color: red"/>`)
    expect(node.props[0]).toMatchObject({
      type: NodeTypes.DIRECTIVE,
      name: `bind`,
      arg: {
        type: NodeTypes.SIMPLE_EXPRESSION,
        content: `style`,
        isStatic: true,
      },
      exp: {
        type: NodeTypes.SIMPLE_EXPRESSION,
        content: `{"color":"red"}`,
        isStatic: false,
      },
    })
  })

  test('working with v-bind transform', () => {
    const { node } = transformWithStyleTransform(`<div style="color: red"/>`, {
      nodeTransforms: [transformStyle, transformElement],
      directiveTransforms: {
        bind: transformBind,
      },
    })
    expect((node.codegenNode as VNodeCall).props).toMatchObject({
      type: NodeTypes.JS_OBJECT_EXPRESSION,
      properties: [
        {
          key: {
            type: NodeTypes.SIMPLE_EXPRESSION,
            content: `style`,
            isStatic: true,
          },
          value: {
            type: NodeTypes.SIMPLE_EXPRESSION,
            content: `{"color":"red"}`,
            isStatic: false,
          },
        },
      ],
    })
    // should not cause the STYLE patchFlag to be attached
    expect((node.codegenNode as VNodeCall).patchFlag).toBeUndefined()
  })
})<|MERGE_RESOLUTION|>--- conflicted
+++ resolved
@@ -4,11 +4,7 @@
   type CompilerOptions,
   type ElementNode,
   NodeTypes,
-<<<<<<< HEAD
-  type VNodeCall
-=======
-  VNodeCall,
->>>>>>> 3ee3d266
+  type VNodeCall,
 } from '@vue/compiler-core'
 import { transformBind } from '../../../compiler-core/src/transforms/vBind'
 import { transformElement } from '../../../compiler-core/src/transforms/transformElement'
