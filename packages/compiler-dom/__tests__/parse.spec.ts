import {
  baseParse as parse,
  NodeTypes,
  type ElementNode,
  type TextNode,
  ErrorCodes,
  ElementTypes,
<<<<<<< HEAD
  type InterpolationNode,
  type AttributeNode,
  ConstantTypes
=======
  InterpolationNode,
  AttributeNode,
  ConstantTypes,
>>>>>>> 3ee3d266
} from '@vue/compiler-core'
import { parserOptions, DOMNamespaces } from '../src/parserOptions'

describe('DOM parser', () => {
  describe('Text', () => {
    test('textarea handles comments/elements as just text', () => {
      const ast = parse(
        '<textarea>some<div>text</div>and<!--comment--></textarea>',
        parserOptions,
      )
      const element = ast.children[0] as ElementNode
      const text = element.children[0] as TextNode

      expect(text).toStrictEqual({
        type: NodeTypes.TEXT,
        content: 'some<div>text</div>and<!--comment-->',
        loc: {
          start: { offset: 10, line: 1, column: 11 },
          end: { offset: 46, line: 1, column: 47 },
          source: 'some<div>text</div>and<!--comment-->',
        },
      })
    })

    test('textarea handles character references', () => {
      const ast = parse('<textarea>&amp;</textarea>', parserOptions)
      const element = ast.children[0] as ElementNode
      const text = element.children[0] as TextNode

      expect(text).toStrictEqual({
        type: NodeTypes.TEXT,
        content: '&',
        loc: {
          start: { offset: 10, line: 1, column: 11 },
          end: { offset: 15, line: 1, column: 16 },
          source: '&amp;',
        },
      })
    })

    test('textarea support interpolation', () => {
      const ast = parse('<textarea><div>{{ foo }}</textarea>', parserOptions)
      const element = ast.children[0] as ElementNode
      expect(element.children).toMatchObject([
        { type: NodeTypes.TEXT, content: `<div>` },
        {
          type: NodeTypes.INTERPOLATION,
          content: {
            type: NodeTypes.SIMPLE_EXPRESSION,
            content: `foo`,
            isStatic: false,
          },
        },
      ])
    })

    test('style handles comments/elements as just a text', () => {
      const ast = parse(
        '<style>some<div>text</div>and<!--comment--></style>',
        parserOptions,
      )
      const element = ast.children[0] as ElementNode
      const text = element.children[0] as TextNode

      expect(text).toStrictEqual({
        type: NodeTypes.TEXT,
        content: 'some<div>text</div>and<!--comment-->',
        loc: {
          start: { offset: 7, line: 1, column: 8 },
          end: { offset: 43, line: 1, column: 44 },
          source: 'some<div>text</div>and<!--comment-->',
        },
      })
    })

    test("style doesn't handle character references", () => {
      const ast = parse('<style>&amp;</style>', parserOptions)
      const element = ast.children[0] as ElementNode
      const text = element.children[0] as TextNode

      expect(text).toStrictEqual({
        type: NodeTypes.TEXT,
        content: '&amp;',
        loc: {
          start: { offset: 7, line: 1, column: 8 },
          end: { offset: 12, line: 1, column: 13 },
          source: '&amp;',
        },
      })
    })

    test('CDATA', () => {
      const ast = parse('<svg><![CDATA[some text]]></svg>', parserOptions)
      const text = (ast.children[0] as ElementNode).children![0] as TextNode

      expect(text).toStrictEqual({
        type: NodeTypes.TEXT,
        content: 'some text',
        loc: {
          start: { offset: 14, line: 1, column: 15 },
          end: { offset: 23, line: 1, column: 24 },
          source: 'some text',
        },
      })
    })

    test('<pre> tag should preserve raw whitespace', () => {
      const rawText = `  \na   <div>foo \n bar</div>   \n   c`
      const ast = parse(`<pre>${rawText}</pre>`, parserOptions)
      expect((ast.children[0] as ElementNode).children).toMatchObject([
        {
          type: NodeTypes.TEXT,
          content: `  \na   `,
        },
        {
          type: NodeTypes.ELEMENT,
          children: [
            {
              type: NodeTypes.TEXT,
              content: `foo \n bar`,
            },
          ],
        },
        {
          type: NodeTypes.TEXT,
          content: `   \n   c`,
        },
      ])
    })

    // #908
    test('<pre> tag should remove leading newline', () => {
      const rawText = `\nhello<div>\nbye</div>`
      const ast = parse(`<pre>${rawText}</pre>`, parserOptions)
      expect((ast.children[0] as ElementNode).children).toMatchObject([
        {
          type: NodeTypes.TEXT,
          content: `hello`,
        },
        {
          type: NodeTypes.ELEMENT,
          children: [
            {
              type: NodeTypes.TEXT,
              // should not remove the leading newline for nested elements
              content: `\nbye`,
            },
          ],
        },
      ])
    })

    // #945
    test('&nbsp; should not be condensed', () => {
      const nbsp = String.fromCharCode(160)
      const ast = parse(`foo&nbsp;&nbsp;bar`, parserOptions)
      expect(ast.children[0]).toMatchObject({
        type: NodeTypes.TEXT,
        content: `foo${nbsp}${nbsp}bar`,
      })
    })

    // https://html.spec.whatwg.org/multipage/parsing.html#named-character-reference-state
    test('HTML entities compatibility in text', () => {
      const ast = parse('&ampersand;', parserOptions)
      const text = ast.children[0] as TextNode

      expect(text).toStrictEqual({
        type: NodeTypes.TEXT,
        content: '&ersand;',
        loc: {
          start: { offset: 0, line: 1, column: 1 },
          end: { offset: 11, line: 1, column: 12 },
          source: '&ampersand;',
        },
      })
    })

    // https://html.spec.whatwg.org/multipage/parsing.html#named-character-reference-state
    test('HTML entities compatibility in attribute', () => {
      const ast = parse(
        '<div a="&ampersand;" b="&amp;ersand;" c="&amp!"></div>',
        parserOptions,
      )
      const element = ast.children[0] as ElementNode
      const text1 = (element.props[0] as AttributeNode).value
      const text2 = (element.props[1] as AttributeNode).value
      const text3 = (element.props[2] as AttributeNode).value

      expect(text1).toStrictEqual({
        type: NodeTypes.TEXT,
        content: '&ampersand;',
        loc: {
          start: { offset: 7, line: 1, column: 8 },
          end: { offset: 20, line: 1, column: 21 },
          source: '"&ampersand;"',
        },
      })
      expect(text2).toStrictEqual({
        type: NodeTypes.TEXT,
        content: '&ersand;',
        loc: {
          start: { offset: 23, line: 1, column: 24 },
          end: { offset: 37, line: 1, column: 38 },
          source: '"&amp;ersand;"',
        },
      })
      expect(text3).toStrictEqual({
        type: NodeTypes.TEXT,
        content: '&!',
        loc: {
          start: { offset: 40, line: 1, column: 41 },
          end: { offset: 47, line: 1, column: 48 },
          source: '"&amp!"',
        },
      })
    })

    test('Some control character reference should be replaced.', () => {
      const ast = parse('&#x86;', parserOptions)
      const text = ast.children[0] as TextNode

      expect(text).toStrictEqual({
        type: NodeTypes.TEXT,
        content: '†',
        loc: {
          start: { offset: 0, line: 1, column: 1 },
          end: { offset: 6, line: 1, column: 7 },
          source: '&#x86;',
        },
      })
    })
  })

  describe('Interpolation', () => {
    test('HTML entities in interpolation should be translated for backward compatibility.', () => {
      const ast = parse('<div>{{ a &lt; b }}</div>', parserOptions)
      const element = ast.children[0] as ElementNode
      const interpolation = element.children[0] as InterpolationNode

      expect(interpolation).toStrictEqual({
        type: NodeTypes.INTERPOLATION,
        content: {
          type: NodeTypes.SIMPLE_EXPRESSION,
          content: `a < b`,
          isStatic: false,
          constType: ConstantTypes.NOT_CONSTANT,
          loc: {
            start: { offset: 8, line: 1, column: 9 },
            end: { offset: 16, line: 1, column: 17 },
            source: 'a &lt; b',
          },
        },
        loc: {
          start: { offset: 5, line: 1, column: 6 },
          end: { offset: 19, line: 1, column: 20 },
          source: '{{ a &lt; b }}',
        },
      })
    })
  })

  describe('Element', () => {
    test('void element', () => {
      const ast = parse('<img>after', parserOptions)
      const element = ast.children[0] as ElementNode

      expect(element).toStrictEqual({
        type: NodeTypes.ELEMENT,
        ns: DOMNamespaces.HTML,
        tag: 'img',
        tagType: ElementTypes.ELEMENT,
        props: [],
        isSelfClosing: false,
        children: [],
        loc: {
          start: { offset: 0, line: 1, column: 1 },
          end: { offset: 5, line: 1, column: 6 },
          source: '<img>',
        },
        codegenNode: undefined,
      })
    })

    test('native element', () => {
      const ast = parse('<div></div><comp></comp><Comp></Comp>', parserOptions)

      expect(ast.children[0]).toMatchObject({
        type: NodeTypes.ELEMENT,
        tag: 'div',
        tagType: ElementTypes.ELEMENT,
      })

      expect(ast.children[1]).toMatchObject({
        type: NodeTypes.ELEMENT,
        tag: 'comp',
        tagType: ElementTypes.COMPONENT,
      })

      expect(ast.children[2]).toMatchObject({
        type: NodeTypes.ELEMENT,
        tag: 'Comp',
        tagType: ElementTypes.COMPONENT,
      })
    })

    test('Strict end tag detection for textarea.', () => {
      const ast = parse(
        '<textarea>hello</textarea</textarea0></texTArea a="<>">',
        {
          ...parserOptions,
          onError: err => {
            if (err.code !== ErrorCodes.END_TAG_WITH_ATTRIBUTES) {
              throw err
            }
          },
        },
      )
      const element = ast.children[0] as ElementNode
      const text = element.children[0] as TextNode

      expect(ast.children.length).toBe(1)
      expect(text).toStrictEqual({
        type: NodeTypes.TEXT,
        content: 'hello</textarea</textarea0>',
        loc: {
          start: { offset: 10, line: 1, column: 11 },
          end: { offset: 37, line: 1, column: 38 },
          source: 'hello</textarea</textarea0>',
        },
      })
    })
  })

  describe('Namespaces', () => {
    test('HTML namespace', () => {
      const ast = parse('<html>test</html>', parserOptions)
      const element = ast.children[0] as ElementNode

      expect(element.ns).toBe(DOMNamespaces.HTML)
    })

    test('SVG namespace', () => {
      const ast = parse('<svg>test</svg>', parserOptions)
      const element = ast.children[0] as ElementNode

      expect(element.ns).toBe(DOMNamespaces.SVG)
    })

    test('MATH_ML namespace', () => {
      const ast = parse('<math>test</math>', parserOptions)
      const element = ast.children[0] as ElementNode

      expect(element.ns).toBe(DOMNamespaces.MATH_ML)
    })

    test('SVG in MATH_ML namespace', () => {
      const ast = parse(
        '<math><annotation-xml><svg></svg></annotation-xml></math>',
        parserOptions,
      )
      const elementMath = ast.children[0] as ElementNode
      const elementAnnotation = elementMath.children[0] as ElementNode
      const elementSvg = elementAnnotation.children[0] as ElementNode

      expect(elementMath.ns).toBe(DOMNamespaces.MATH_ML)
      expect(elementSvg.ns).toBe(DOMNamespaces.SVG)
    })

    test('html text/html in MATH_ML namespace', () => {
      const ast = parse(
        '<math><annotation-xml encoding="text/html"><test/></annotation-xml></math>',
        parserOptions,
      )

      const elementMath = ast.children[0] as ElementNode
      const elementAnnotation = elementMath.children[0] as ElementNode
      const element = elementAnnotation.children[0] as ElementNode

      expect(elementMath.ns).toBe(DOMNamespaces.MATH_ML)
      expect(element.ns).toBe(DOMNamespaces.HTML)
    })

    test('html application/xhtml+xml in MATH_ML namespace', () => {
      const ast = parse(
        '<math><annotation-xml encoding="application/xhtml+xml"><test/></annotation-xml></math>',
        parserOptions,
      )
      const elementMath = ast.children[0] as ElementNode
      const elementAnnotation = elementMath.children[0] as ElementNode
      const element = elementAnnotation.children[0] as ElementNode

      expect(elementMath.ns).toBe(DOMNamespaces.MATH_ML)
      expect(element.ns).toBe(DOMNamespaces.HTML)
    })

    test('mtext malignmark in MATH_ML namespace', () => {
      const ast = parse(
        '<math><mtext><malignmark/></mtext></math>',
        parserOptions,
      )
      const elementMath = ast.children[0] as ElementNode
      const elementText = elementMath.children[0] as ElementNode
      const element = elementText.children[0] as ElementNode

      expect(elementMath.ns).toBe(DOMNamespaces.MATH_ML)
      expect(element.ns).toBe(DOMNamespaces.MATH_ML)
    })

    test('mtext and not malignmark tag in MATH_ML namespace', () => {
      const ast = parse('<math><mtext><test/></mtext></math>', parserOptions)
      const elementMath = ast.children[0] as ElementNode
      const elementText = elementMath.children[0] as ElementNode
      const element = elementText.children[0] as ElementNode

      expect(elementMath.ns).toBe(DOMNamespaces.MATH_ML)
      expect(element.ns).toBe(DOMNamespaces.HTML)
    })

    test('foreignObject tag in SVG namespace', () => {
      const ast = parse(
        '<svg><foreignObject><test/></foreignObject></svg>',
        parserOptions,
      )
      const elementSvg = ast.children[0] as ElementNode
      const elementForeignObject = elementSvg.children[0] as ElementNode
      const element = elementForeignObject.children[0] as ElementNode

      expect(elementSvg.ns).toBe(DOMNamespaces.SVG)
      expect(element.ns).toBe(DOMNamespaces.HTML)
    })

    test('desc tag in SVG namespace', () => {
      const ast = parse('<svg><desc><test/></desc></svg>', parserOptions)
      const elementSvg = ast.children[0] as ElementNode
      const elementDesc = elementSvg.children[0] as ElementNode
      const element = elementDesc.children[0] as ElementNode

      expect(elementSvg.ns).toBe(DOMNamespaces.SVG)
      expect(element.ns).toBe(DOMNamespaces.HTML)
    })

    test('title tag in SVG namespace', () => {
      const ast = parse('<svg><title><test/></title></svg>', parserOptions)
      const elementSvg = ast.children[0] as ElementNode
      const elementTitle = elementSvg.children[0] as ElementNode
      const element = elementTitle.children[0] as ElementNode

      expect(elementSvg.ns).toBe(DOMNamespaces.SVG)
      expect(element.ns).toBe(DOMNamespaces.HTML)
    })

    test('SVG in HTML namespace', () => {
      const ast = parse('<html><svg></svg></html>', parserOptions)
      const elementHtml = ast.children[0] as ElementNode
      const element = elementHtml.children[0] as ElementNode

      expect(elementHtml.ns).toBe(DOMNamespaces.HTML)
      expect(element.ns).toBe(DOMNamespaces.SVG)
    })

    test('MATH in HTML namespace', () => {
      const ast = parse('<html><math></math></html>', parserOptions)
      const elementHtml = ast.children[0] as ElementNode
      const element = elementHtml.children[0] as ElementNode

      expect(elementHtml.ns).toBe(DOMNamespaces.HTML)
      expect(element.ns).toBe(DOMNamespaces.MATH_ML)
    })
  })
})<|MERGE_RESOLUTION|>--- conflicted
+++ resolved
@@ -5,15 +5,9 @@
   type TextNode,
   ErrorCodes,
   ElementTypes,
-<<<<<<< HEAD
   type InterpolationNode,
   type AttributeNode,
-  ConstantTypes
-=======
-  InterpolationNode,
-  AttributeNode,
   ConstantTypes,
->>>>>>> 3ee3d266
 } from '@vue/compiler-core'
 import { parserOptions, DOMNamespaces } from '../src/parserOptions'
 
