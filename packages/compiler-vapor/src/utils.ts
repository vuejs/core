import type { BigIntLiteral, NumericLiteral, StringLiteral } from '@babel/types'
import { isGloballyAllowed } from '@vue/shared'
import {
  type AttributeNode,
  type BindingMetadata,
  BindingTypes,
  type ElementNode,
  NodeTypes,
  type SimpleExpressionNode,
  findDir as _findDir,
  findProp as _findProp,
  createSimpleExpression,
  isConstantNode,
  isLiteralWhitelisted,
} from '@vue/compiler-dom'
import type { RootIRNode, VaporDirectiveNode } from './ir'
import { EMPTY_EXPRESSION } from './transforms/utils'
<<<<<<< HEAD
import { TransformContext } from './transform'
=======
import type { TransformContext } from './transform'
>>>>>>> 7204cb61

export const findProp = _findProp as (
  node: ElementNode,
  name: string,
  dynamicOnly?: boolean,
  allowEmpty?: boolean,
) => AttributeNode | VaporDirectiveNode | undefined

/** find directive */
export const findDir = _findDir as (
  node: ElementNode,
  name: string | RegExp,
  allowEmpty?: boolean,
) => VaporDirectiveNode | undefined

export function propToExpression(
  prop: AttributeNode | VaporDirectiveNode,
): SimpleExpressionNode | undefined {
  return prop.type === NodeTypes.ATTRIBUTE
    ? prop.value
      ? createSimpleExpression(prop.value.content, true, prop.value.loc)
      : EMPTY_EXPRESSION
    : prop.exp
}

export function isConstantExpression(exp: SimpleExpressionNode): boolean {
  return (
    isLiteralWhitelisted(exp.content) ||
    isGloballyAllowed(exp.content) ||
    getLiteralExpressionValue(exp) !== null
  )
}

export function isStaticExpression(
  node: SimpleExpressionNode,
  bindings: BindingMetadata,
): boolean {
  if (node.ast) {
    return isConstantNode(node.ast, bindings)
  } else if (node.ast === null) {
    const type = bindings[node.content]
    return type === BindingTypes.LITERAL_CONST
  }
  return false
}

export function resolveExpression(
  exp: SimpleExpressionNode,
): SimpleExpressionNode {
  if (!exp.isStatic) {
    const value = getLiteralExpressionValue(exp)
    if (value !== null) {
      return createSimpleExpression('' + value, true, exp.loc)
    }
  }
  return exp
}

export function getLiteralExpressionValue(
  exp: SimpleExpressionNode,
): number | string | boolean | null {
  if (exp.ast) {
    if (exp.ast.type === 'StringLiteral') {
      return (exp.ast as StringLiteral | NumericLiteral | BigIntLiteral).value
    } else if (
      exp.ast.type === 'TemplateLiteral' &&
      exp.ast.expressions.length === 0
    ) {
      return exp.ast.quasis[0].value.cooked!
    }
  }
  return exp.isStatic ? exp.content : null
}

<<<<<<< HEAD
export function getAssetImports(context: TransformContext): string[]
export function getAssetImports(ir: RootIRNode): string[]
export function getAssetImports(ctx: TransformContext | RootIRNode): string[] {
  const imports =
    ctx instanceof TransformContext ? ctx.imports : ctx.node.imports
  return imports.map(i =>
    typeof i === 'string' ? i : (i.exp as SimpleExpressionNode).content,
  )
=======
export function isInTransition(
  context: TransformContext<ElementNode>,
): boolean {
  const parentNode = context.parent && context.parent.node
  return !!(parentNode && isTransitionNode(parentNode as ElementNode))
}

export function isTransitionNode(node: ElementNode): boolean {
  return node.type === NodeTypes.ELEMENT && isTransitionTag(node.tag)
}

export function isTransitionGroupNode(node: ElementNode): boolean {
  return node.type === NodeTypes.ELEMENT && isTransitionGroupTag(node.tag)
}

export function isTransitionTag(tag: string): boolean {
  tag = tag.toLowerCase()
  return tag === 'transition' || tag === 'vaportransition'
}

export function isTransitionGroupTag(tag: string): boolean {
  tag = tag.toLowerCase().replace(/-/g, '')
  return tag === 'transitiongroup' || tag === 'vaportransitiongroup'
}

export function isKeepAliveTag(tag: string): boolean {
  tag = tag.toLowerCase()
  return tag === 'keepalive' || tag === 'vaporkeepalive'
}

export function isTeleportTag(tag: string): boolean {
  tag = tag.toLowerCase()
  return tag === 'teleport' || tag === 'vaporteleport'
}

export function isBuiltInComponent(tag: string): string | undefined {
  if (isTeleportTag(tag)) {
    return 'VaporTeleport'
  } else if (isKeepAliveTag(tag)) {
    return 'VaporKeepAlive'
  } else if (isTransitionTag(tag)) {
    return 'VaporTransition'
  } else if (isTransitionGroupTag(tag)) {
    return 'VaporTransitionGroup'
  }
>>>>>>> 7204cb61
}<|MERGE_RESOLUTION|>--- conflicted
+++ resolved
@@ -15,11 +15,7 @@
 } from '@vue/compiler-dom'
 import type { RootIRNode, VaporDirectiveNode } from './ir'
 import { EMPTY_EXPRESSION } from './transforms/utils'
-<<<<<<< HEAD
-import { TransformContext } from './transform'
-=======
 import type { TransformContext } from './transform'
->>>>>>> 7204cb61
 
 export const findProp = _findProp as (
   node: ElementNode,
@@ -94,7 +90,6 @@
   return exp.isStatic ? exp.content : null
 }
 
-<<<<<<< HEAD
 export function getAssetImports(context: TransformContext): string[]
 export function getAssetImports(ir: RootIRNode): string[]
 export function getAssetImports(ctx: TransformContext | RootIRNode): string[] {
@@ -103,7 +98,6 @@
   return imports.map(i =>
     typeof i === 'string' ? i : (i.exp as SimpleExpressionNode).content,
   )
-=======
 export function isInTransition(
   context: TransformContext<ElementNode>,
 ): boolean {
@@ -149,5 +143,4 @@
   } else if (isTransitionGroupTag(tag)) {
     return 'VaporTransitionGroup'
   }
->>>>>>> 7204cb61
 }