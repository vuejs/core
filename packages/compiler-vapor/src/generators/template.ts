import type { CodegenContext } from '../generate'
import {
  DynamicFlag,
  type IRDynamicInfo,
  type InsertionStateTypes,
} from '../ir'
import { genDirectivesForElement } from './directive'
import { genOperationWithInsertionState } from './operation'
import {
  type CodeFragment,
  IMPORT_EXPR_RE,
  NEWLINE,
  buildCodeFragment,
  genCall,
} from './utils'

export function genTemplates(
  templates: string[],
  rootIndex: number | undefined,
  context: CodegenContext,
): string {
  return templates
    .map(
      (template, i) =>
<<<<<<< HEAD
        `const t${i} = ${helper('template')}(${JSON.stringify(template).replace(
          // replace import expressions with string concatenation
          IMPORT_EXPR_RE,
          `" + $1 + "`,
=======
        `const ${context.tName(i)} = ${context.helper('template')}(${JSON.stringify(
          template,
>>>>>>> 11344052
        )}${i === rootIndex ? ', true' : ''})\n`,
    )
    .join('')
}

export function genSelf(
  dynamic: IRDynamicInfo,
  context: CodegenContext,
): CodeFragment[] {
  const [frag, push] = buildCodeFragment()
  const { id, template, operation, hasDynamicChild } = dynamic

  if (id !== undefined && template !== undefined) {
    push(NEWLINE, `const n${id} = ${context.tName(template)}()`)
    push(...genDirectivesForElement(id, context))
  }

  if (operation) {
    push(...genOperationWithInsertionState(operation, context))
  }

  if (hasDynamicChild) {
    push(...genChildren(dynamic, context, push, `n${id}`))
  }

  return frag
}

export function genChildren(
  dynamic: IRDynamicInfo,
  context: CodegenContext,
  pushBlock: (...items: CodeFragment[]) => number,
  from: string = `n${dynamic.id}`,
): CodeFragment[] {
  const { helper } = context
  const [frag, push] = buildCodeFragment()
  const { children } = dynamic

  let offset = 0
  let prev: [variable: string, elementIndex: number] | undefined
  let ifBranchCount = 0
  let prependCount = 0

  for (const [index, child] of children.entries()) {
    if (
      child.operation &&
      (child.operation as InsertionStateTypes).anchor === -1
    ) {
      prependCount++
    }
    if (child.flags & DynamicFlag.NON_TEMPLATE) {
      offset--
    } else if (child.ifBranch) {
      ifBranchCount++
    }

    const id =
      child.flags & DynamicFlag.REFERENCED
        ? child.flags & DynamicFlag.INSERT
          ? child.anchor
          : child.id
        : undefined

    if (id === undefined && !child.hasDynamicChild) {
      push(...genSelf(child, context))
      continue
    }

    const elementIndex = index + offset
    const logicalIndex = elementIndex - ifBranchCount + prependCount
    // p for "placeholder" variables that are meant for possible reuse by
    // other access paths
    const variable =
      id === undefined ? context.pName(context.block.tempId++) : `n${id}`
    pushBlock(NEWLINE, `const ${variable} = `)

    if (prev) {
      if (elementIndex - prev[1] === 1) {
        pushBlock(...genCall(helper('next'), prev[0], String(logicalIndex)))
      } else {
        pushBlock(
          ...genCall(
            helper('nthChild'),
            from,
            String(elementIndex),
            String(logicalIndex),
          ),
        )
      }
    } else {
      if (elementIndex === 0) {
        pushBlock(...genCall(helper('child'), from, String(logicalIndex)))
      } else {
        // check if there's a node that we can reuse from
        let init = genCall(helper('child'), from)
        if (elementIndex === 1) {
          init = genCall(helper('next'), init, String(logicalIndex))
        } else if (elementIndex > 1) {
          init = genCall(
            helper('nthChild'),
            from,
            String(elementIndex),
            String(logicalIndex),
          )
        }
        pushBlock(...init)
      }
    }

    if (id === child.anchor && !child.hasDynamicChild) {
      push(...genSelf(child, context))
    }

    if (id !== undefined) {
      push(...genDirectivesForElement(id, context))
    }

    prev = [variable, elementIndex]
    push(...genChildren(child, context, pushBlock, variable))
  }

  return frag
}<|MERGE_RESOLUTION|>--- conflicted
+++ resolved
@@ -22,15 +22,12 @@
   return templates
     .map(
       (template, i) =>
-<<<<<<< HEAD
-        `const t${i} = ${helper('template')}(${JSON.stringify(template).replace(
+        `const ${context.tName(i)} = ${context.helper('template')}(${JSON.stringify(
+          template,
+        ).replace(
           // replace import expressions with string concatenation
           IMPORT_EXPR_RE,
           `" + $1 + "`,
-=======
-        `const ${context.tName(i)} = ${context.helper('template')}(${JSON.stringify(
-          template,
->>>>>>> 11344052
         )}${i === rootIndex ? ', true' : ''})\n`,
     )
     .join('')
