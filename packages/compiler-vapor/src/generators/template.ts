--- conflicted
+++ resolved
@@ -13,22 +13,13 @@
   rootIndex: number | undefined,
   context: CodegenContext,
 ): string {
-<<<<<<< HEAD
   const result: string[] = []
   let i = 0
   templates.forEach((ns, template) => {
     result.push(
-      `const t${i} = ${helper('template')}(${JSON.stringify(
+      `const ${context.tName(i)} = ${context.helper('template')}(${JSON.stringify(
         template,
       )}${i === rootIndex ? ', true' : ns ? ', false' : ''}${ns ? `, ${ns}` : ''})\n`,
-=======
-  return templates
-    .map(
-      (template, i) =>
-        `const ${context.tName(i)} = ${context.helper('template')}(${JSON.stringify(
-          template,
-        )}${i === rootIndex ? ', true' : ''})\n`,
->>>>>>> 11344052
     )
     i++
   })
