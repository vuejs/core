--- conflicted
+++ resolved
@@ -24,12 +24,8 @@
   context: CodegenContext,
 ): CodeFragment[] {
   const [frag, push] = buildCodeFragment()
-<<<<<<< HEAD
   const { id, template, operation, dynamicChildOffset, hasDynamicChild } =
     dynamic
-=======
-  const { id, template, operation, hasDynamicChild } = dynamic
->>>>>>> df28fa50
 
   if (id !== undefined && template !== undefined) {
     push(NEWLINE, `const n${id} = t${template}(${dynamicChildOffset || ''})`)
