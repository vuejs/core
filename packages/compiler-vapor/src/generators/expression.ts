import {
  NOOP,
  extend,
  genPropsAccessExp,
  isGloballyAllowed,
  isString,
} from '@vue/shared'
import {
  BindingTypes,
  NewlineType,
  type SimpleExpressionNode,
  type SourceLocation,
  advancePositionWithClone,
  createSimpleExpression,
  isInDestructureAssignment,
  isStaticProperty,
  walkIdentifiers,
} from '@vue/compiler-dom'
import type { Identifier, Node } from '@babel/types'
import type { CodegenContext } from '../generate'
import { isConstantExpression } from '../utils'
import { type CodeFragment, NEWLINE, buildCodeFragment } from './utils'
import { type ParserOptions, parseExpression } from '@babel/parser'

export function genExpression(
  node: SimpleExpressionNode,
  context: CodegenContext,
  assignment?: string,
): CodeFragment[] {
  const { content, ast, isStatic, loc } = node

  if (isStatic) {
    return [[JSON.stringify(content), NewlineType.None, loc]]
  }

  if (
    !node.content.trim() ||
    // there was a parsing error
    ast === false ||
    isConstantExpression(node)
  ) {
    return [[content, NewlineType.None, loc], assignment && ` = ${assignment}`]
  }

  // the expression is a simple identifier
  if (ast === null) {
    return genIdentifier(content, context, loc, assignment)
  }

  const ids: Identifier[] = []
  const parentStackMap = new Map<Identifier, Node[]>()
  const parentStack: Node[] = []
  walkIdentifiers(
    ast!,
    id => {
      ids.push(id)
      parentStackMap.set(id, parentStack.slice())
    },
    false,
    parentStack,
  )

  let hasMemberExpression = false
  if (ids.length) {
    const [frag, push] = buildCodeFragment()
    ids
      .sort((a, b) => a.start! - b.start!)
      .forEach((id, i) => {
        // range is offset by -1 due to the wrapping parens when parsed
        const start = id.start! - 1
        const end = id.end! - 1
        const last = ids[i - 1]

        const leadingText = content.slice(last ? last.end! - 1 : 0, start)
        if (leadingText.length) push([leadingText, NewlineType.Unknown])

        const source = content.slice(start, end)
        const parentStack = parentStackMap.get(id)!
        const parent = parentStack[parentStack.length - 1]

        hasMemberExpression ||=
          parent &&
          (parent.type === 'MemberExpression' ||
            parent.type === 'OptionalMemberExpression')

        push(
          ...genIdentifier(
            source,
            context,
            {
              start: advancePositionWithClone(node.loc.start, source, start),
              end: advancePositionWithClone(node.loc.start, source, end),
              source,
            },
            hasMemberExpression ? undefined : assignment,
            id,
            parent,
            parentStack,
          ),
        )

        if (i === ids.length - 1 && end < content.length) {
          push([content.slice(end), NewlineType.Unknown])
        }
      })

    if (assignment && hasMemberExpression) {
      push(` = ${assignment}`)
    }
    return frag
  } else {
    return [[content, NewlineType.Unknown, loc]]
  }
}

function genIdentifier(
  raw: string,
  context: CodegenContext,
  loc?: SourceLocation,
  assignment?: string,
  id?: Identifier,
  parent?: Node,
  parentStack?: Node[],
): CodeFragment[] {
  const { options, helper, identifiers } = context
  const { inline, bindingMetadata } = options
  let name: string | undefined = raw

  const idMap = identifiers[raw]
  if (idMap && idMap.length) {
    const replacement = idMap[0]
    if (isString(replacement)) {
      if (parent && parent.type === 'ObjectProperty' && parent.shorthand) {
        return [[`${name}: ${replacement}`, NewlineType.None, loc]]
      } else {
        return [[replacement, NewlineType.None, loc]]
      }
    } else {
      // replacement is an expression - process it again
      return genExpression(replacement, context, assignment)
    }
  }

  let prefix: string | undefined
  if (isStaticProperty(parent) && parent.shorthand) {
    // property shorthand like { foo }, we need to add the key since
    // we rewrite the value
    prefix = `${raw}: `
  }

  const type = bindingMetadata && bindingMetadata[raw]
  if (inline) {
    switch (type) {
      case BindingTypes.SETUP_LET:
        name = raw = assignment
          ? `_isRef(${raw}) ? (${raw}.value = ${assignment}) : (${raw} = ${assignment})`
          : unref()
        break
      case BindingTypes.SETUP_REF:
        name = raw = withAssignment(`${raw}.value`)
        break
      case BindingTypes.SETUP_MAYBE_REF:
        // ({ x } = y)
        const isDestructureAssignment =
          parent && isInDestructureAssignment(parent, parentStack || [])
        // x = y
        const isAssignmentLVal =
          parent && parent.type === 'AssignmentExpression' && parent.left === id
        // x++
        const isUpdateArg =
          parent && parent.type === 'UpdateExpression' && parent.argument === id
        // const binding that may or may not be ref
        // if it's not a ref, then assignments don't make sense -
        // so we ignore the non-ref assignment case and generate code
        // that assumes the value to be a ref for more efficiency
        raw =
          isAssignmentLVal || isUpdateArg || isDestructureAssignment
            ? (name = `${raw}.value`)
            : assignment
              ? `${helper('isRef')}(${raw}) ? (${raw}.value = ${assignment}) : null`
              : unref()
        break
      case BindingTypes.PROPS:
        raw = genPropsAccessExp(raw)
        break
      case BindingTypes.PROPS_ALIASED:
        raw = genPropsAccessExp(bindingMetadata.__propsAliases![raw])
        break
      default:
        raw = withAssignment(raw)
    }
  } else {
    if (canPrefix(raw)) {
      if (type === BindingTypes.PROPS_ALIASED) {
        raw = `$props['${bindingMetadata.__propsAliases![raw]}']`
      } else {
        raw = `${type === BindingTypes.PROPS ? '$props' : '_ctx'}.${raw}`
      }
    }
    raw = withAssignment(raw)
  }
  return [prefix, [raw, NewlineType.None, loc, name]]

  function withAssignment(s: string) {
    return assignment ? `${s} = ${assignment}` : s
  }
  function unref() {
    return `${helper('unref')}(${raw})`
  }
}

function canPrefix(name: string) {
  // skip whitelisted globals
  if (isGloballyAllowed(name)) {
    return false
  }
  if (
    // special case for webpack compilation
    name === 'require' ||
    name === '$props' ||
    name === '$emit' ||
    name === '$attrs' ||
    name === '$slots'
  )
    return false
  return true
}

type DeclarationResult = {
  ids: Record<string, string>
  frag: CodeFragment[]
}
type DeclarationValue = {
  name: string
  isIdentifier?: boolean
  value: SimpleExpressionNode
  rawName?: string
  exps?: Set<SimpleExpressionNode>
  seenCount?: number
}

export function processExpressions(
  context: CodegenContext,
  expressions: SimpleExpressionNode[],
): DeclarationResult {
  // analyze variables
  const {
    seenVariable,
    variableToExpMap,
    expToVariableMap,
    seenIdentifier,
    updatedVariable,
  } = analyzeExpressions(expressions)

  // process repeated identifiers and member expressions
  // e.g., `foo[baz]` will be transformed into `foo_baz`
  const varDeclarations = processRepeatedVariables(
    context,
    seenVariable,
    variableToExpMap,
    expToVariableMap,
    seenIdentifier,
    updatedVariable,
  )

  // process duplicate expressions after identifier and member expression handling.
  // e.g., `foo + bar` will be transformed into `foo_bar`
  const expDeclarations = processRepeatedExpressions(
    context,
    expressions,
    varDeclarations,
    updatedVariable,
    expToVariableMap,
  )

  return genDeclarations([...varDeclarations, ...expDeclarations], context)
}

function analyzeExpressions(expressions: SimpleExpressionNode[]) {
  const seenVariable: Record<string, number> = Object.create(null)
  const variableToExpMap = new Map<string, Set<SimpleExpressionNode>>()
  const expToVariableMap = new Map<SimpleExpressionNode, string[]>()
  const seenIdentifier = new Set<string>()
  const updatedVariable = new Set<string>()

  const registerVariable = (
    name: string,
    exp: SimpleExpressionNode,
    isIdentifier: boolean,
    parentStack: Node[] = [],
  ) => {
    if (isIdentifier) seenIdentifier.add(name)
    seenVariable[name] = (seenVariable[name] || 0) + 1
    variableToExpMap.set(
      name,
      (variableToExpMap.get(name) || new Set()).add(exp),
    )
    expToVariableMap.set(exp, (expToVariableMap.get(exp) || []).concat(name))
    if (
      parentStack.some(
        p => p.type === 'UpdateExpression' || p.type === 'AssignmentExpression',
      )
    ) {
      updatedVariable.add(name)
    }
  }

  for (const exp of expressions) {
    if (!exp.ast) {
      exp.ast === null && registerVariable(exp.content, exp, true)
      continue
    }

    walkIdentifiers(exp.ast, (currentNode, parent, parentStack) => {
      if (parent && isMemberExpression(parent)) {
        const memberExp = extractMemberExpression(parent, name => {
          registerVariable(name, exp, true)
        })
<<<<<<< HEAD
        registerVariable(memberExp, exp, false)
      } else if (!parentStack.find(isMemberExpression)) {
        registerVariable(currentNode.name, exp, true)
=======
        registerVariable(memberExp, exp, false, parentStack)
      } else if (!parentStack.some(isMemberExpression)) {
        registerVariable(currentNode.name, exp, true, parentStack)
>>>>>>> 61fb892a
      }
    })
  }

  return {
    seenVariable,
    seenIdentifier,
    variableToExpMap,
    expToVariableMap,
    updatedVariable,
  }
}

function processRepeatedVariables(
  context: CodegenContext,
  seenVariable: Record<string, number>,
  variableToExpMap: Map<string, Set<SimpleExpressionNode>>,
  expToVariableMap: Map<SimpleExpressionNode, string[]>,
  seenIdentifier: Set<string>,
  updatedVariable: Set<string>,
): DeclarationValue[] {
  const declarations: DeclarationValue[] = []
  for (const [name, exps] of variableToExpMap) {
    if (updatedVariable.has(name)) continue
    if (seenVariable[name] > 1 && exps.size > 0) {
      const isIdentifier = seenIdentifier.has(name)
      const varName = isIdentifier ? name : genVarName(name)

      // replaces all non-identifiers with the new name. if node content
      // includes only one member expression, it will become an identifier,
      // e.g., foo[baz] -> foo_baz.
      // for identifiers, we don't need to replace the content - they will be
      // replaced during context.withId(..., ids)
      const replaceRE = new RegExp(escapeRegExp(name), 'g')
      exps.forEach(node => {
        if (node.ast) {
          node.content = node.content.replace(replaceRE, varName)
          // re-parse the expression
          node.ast = parseExp(context, node.content)
        }
      })

      if (
        !declarations.some(d => d.name === varName) &&
        (!isIdentifier || shouldDeclareVariable(name, expToVariableMap, exps))
      ) {
        declarations.push({
          name: varName,
          isIdentifier,
          value: extend(
            { ast: isIdentifier ? null : parseExp(context, name) },
            createSimpleExpression(name),
          ),
          rawName: name,
          exps,
          seenCount: seenVariable[name],
        })
      }
    }
  }

  return declarations
}

function shouldDeclareVariable(
  name: string,
  expToVariableMap: Map<SimpleExpressionNode, string[]>,
  exps: Set<SimpleExpressionNode>,
): boolean {
  const vars = Array.from(exps, exp => expToVariableMap.get(exp)!)
  // assume name equals to `foo`
  // if each expression only references `foo`, declaration is needed
  // to avoid reactivity tracking
  // e.g., [[foo],[foo]]
  if (vars.every(v => v.length === 1)) {
    return true
  }

  // if `foo` appears multiple times in one array, declaration is needed
  // e.g., [[foo,foo]]
  if (vars.some(v => v.filter(e => e === name).length > 1)) {
    return true
  }

  const first = vars[0]
  // if arrays have different lengths, declaration is needed
  // e.g., [[foo],[foo,bar]]
  if (vars.some(v => v.length !== first.length)) {
    // special case, no declaration needed if one array is a subset of the other
    // because they will be treated as repeated expressions
    // e.g., [[foo,bar],[foo,foo,bar]] -> const foo_bar = _ctx.foo + _ctx.bar
    if (
      vars.some(
        v => v.length > first.length && v.every(e => first.includes(e)),
      ) ||
      vars.some(v => first.length > v.length && first.every(e => v.includes(e)))
    ) {
      return false
    }
    return true
  }
  // if arrays share common elements, no declaration needed
  // because they will be treat as repeated expressions
  // e.g., [[foo,bar],[foo,bar]] -> const foo_bar = _ctx.foo + _ctx.bar
  if (vars.some(v => v.some(e => first.includes(e)))) {
    return false
  }

  return true
}

function processRepeatedExpressions(
  context: CodegenContext,
  expressions: SimpleExpressionNode[],
  varDeclarations: DeclarationValue[],
  updatedVariable: Set<string>,
  expToVariableMap: Map<SimpleExpressionNode, string[]>,
): DeclarationValue[] {
  const declarations: DeclarationValue[] = []
  const seenExp = expressions.reduce(
    (acc, exp) => {
      const variables = expToVariableMap.get(exp)
      // only handle expressions that are not identifiers
      if (
        exp.ast &&
        exp.ast.type !== 'Identifier' &&
        !(variables && variables.some(v => updatedVariable.has(v)))
      ) {
        acc[exp.content] = (acc[exp.content] || 0) + 1
      }
      return acc
    },
    Object.create(null) as Record<string, number>,
  )

  Object.entries(seenExp).forEach(([content, count]) => {
    if (count > 1) {
      // foo + baz -> foo_baz
      const varName = genVarName(content)
      if (!declarations.some(d => d.name === varName)) {
        // if foo and baz have no other references, we don't need to declare separate variables
        // instead of:
        // const foo = _ctx.foo
        // const baz = _ctx.baz
        // const foo_baz = foo + baz
        // we can generate:
        // const foo_baz = _ctx.foo + _ctx.baz
        const delVars: Record<string, string> = {}
        for (let i = varDeclarations.length - 1; i >= 0; i--) {
          const item = varDeclarations[i]
          if (!item.exps || !item.seenCount) continue

          const shouldRemove = [...item.exps].every(
            node => node.content === content && item.seenCount === count,
          )
          if (shouldRemove) {
            delVars[item.name] = item.rawName!
            varDeclarations.splice(i, 1)
          }
        }
        const value = extend(
          {},
          expressions.find(exp => exp.content === content)!,
        )
        Object.keys(delVars).forEach(name => {
          value.content = value.content.replace(name, delVars[name])
          if (value.ast) value.ast = parseExp(context, value.content)
        })
        declarations.push({
          name: varName,
          value: value,
        })
      }

      // assume content equals to `foo + baz`
      expressions.forEach(exp => {
        // foo + baz -> foo_baz
        if (exp.content === content) {
          exp.content = varName
          // ast is no longer needed since it becomes an identifier.
          exp.ast = null
        }
        // foo + foo + baz -> foo + foo_baz
        else if (exp.content.includes(content)) {
          exp.content = exp.content.replace(
            new RegExp(escapeRegExp(content), 'g'),
            varName,
          )
          // re-parse the expression
          exp.ast = parseExp(context, exp.content)
        }
      })
    }
  })

  return declarations
}

function genDeclarations(
  declarations: DeclarationValue[],
  context: CodegenContext,
): DeclarationResult {
  const [frag, push] = buildCodeFragment()
  const ids: Record<string, string> = Object.create(null)

  // process identifiers first as expressions may rely on them
  declarations.forEach(({ name, isIdentifier, value }) => {
    if (isIdentifier) {
      const varName = (ids[name] = `_${name}`)
      push(`const ${varName} = `, ...genExpression(value, context), NEWLINE)
    }
  })

  // process expressions
  declarations.forEach(({ name, isIdentifier, value }) => {
    if (!isIdentifier) {
      const varName = (ids[name] = `_${name}`)
      push(
        `const ${varName} = `,
        ...context.withId(() => genExpression(value, context), ids),
        NEWLINE,
      )
    }
  })

  return { ids, frag }
}

function escapeRegExp(string: string) {
  return string.replace(/[.*+?^${}()|[\]\\]/g, '\\$&')
}

function parseExp(context: CodegenContext, content: string): Node {
  const plugins = context.options.expressionPlugins
  const options: ParserOptions = {
    plugins: plugins ? [...plugins, 'typescript'] : ['typescript'],
  }
  return parseExpression(`(${content})`, options)
}

function genVarName(exp: string): string {
  return `${exp
    .replace(/[^a-zA-Z0-9]/g, '_')
    .replace(/_+/g, '_')
    .replace(/_+$/, '')}`
}

function extractMemberExpression(
  exp: Node,
  onIdentifier: (name: string) => void,
): string {
  if (!exp) return ''
  switch (exp.type) {
    case 'Identifier': // foo[bar]
      onIdentifier(exp.name)
      return exp.name
    case 'StringLiteral': // foo['bar']
      return exp.extra ? (exp.extra.raw as string) : exp.value
    case 'NumericLiteral': // foo[0]
      return exp.value.toString()
    case 'BinaryExpression': // foo[bar + 1]
      return `${extractMemberExpression(exp.left, onIdentifier)} ${exp.operator} ${extractMemberExpression(exp.right, onIdentifier)}`
    case 'CallExpression': // foo[bar(baz)]
      return `${extractMemberExpression(exp.callee, onIdentifier)}(${exp.arguments.map(arg => extractMemberExpression(arg, onIdentifier)).join(', ')})`
    case 'MemberExpression': // foo[bar.baz]
      const object = extractMemberExpression(exp.object, onIdentifier)
      const prop = exp.computed
        ? `[${extractMemberExpression(exp.property, onIdentifier)}]`
        : `.${extractMemberExpression(exp.property, NOOP)}`
      return `${object}${prop}`
    default:
      return ''
  }
}

const isMemberExpression = (node: Node) => {
  return (
    node.type === 'MemberExpression' || node.type === 'OptionalMemberExpression'
  )
}<|MERGE_RESOLUTION|>--- conflicted
+++ resolved
@@ -316,15 +316,9 @@
         const memberExp = extractMemberExpression(parent, name => {
           registerVariable(name, exp, true)
         })
-<<<<<<< HEAD
-        registerVariable(memberExp, exp, false)
-      } else if (!parentStack.find(isMemberExpression)) {
-        registerVariable(currentNode.name, exp, true)
-=======
         registerVariable(memberExp, exp, false, parentStack)
       } else if (!parentStack.some(isMemberExpression)) {
         registerVariable(currentNode.name, exp, true, parentStack)
->>>>>>> 61fb892a
       }
     })
   }
