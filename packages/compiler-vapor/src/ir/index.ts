import type {
  CompoundExpressionNode,
  DirectiveNode,
  RootNode,
  SimpleExpressionNode,
  TemplateChildNode,
} from '@vue/compiler-dom'
import type { Namespace, Prettify } from '@vue/shared'
import type { DirectiveTransform, NodeTransform } from '../transform'
import type { IRProp, IRProps, IRSlots } from './component'

export * from './component'

export enum IRNodeTypes {
  ROOT,
  BLOCK,

  SET_PROP,
  SET_DYNAMIC_PROPS,
  SET_TEXT,
  SET_EVENT,
  SET_DYNAMIC_EVENTS,
  SET_HTML,
  SET_TEMPLATE_REF,

  INSERT_NODE,
  PREPEND_NODE,
  CREATE_COMPONENT_NODE,
  SLOT_OUTLET_NODE,

  DIRECTIVE,
  DECLARE_OLD_REF, // consider make it more general

  IF,
  FOR,

  GET_TEXT_CHILD,
}

export interface BaseIRNode {
  type: IRNodeTypes
  key?: SimpleExpressionNode | undefined
}

export type CoreHelper = keyof typeof import('packages/runtime-dom/src')

export type VaporHelper = keyof typeof import('packages/runtime-vapor/src')

export interface BlockIRNode extends BaseIRNode {
  type: IRNodeTypes.BLOCK
  node: RootNode | TemplateChildNode
  dynamic: IRDynamicInfo
  tempId: number
  effect: IREffect[]
  operation: OperationNode[]
  returns: number[]
  hasDeferredVShow: boolean
}

export interface RootIRNode {
  type: IRNodeTypes.ROOT
  node: RootNode
  source: string
<<<<<<< HEAD
  template: string[]
  rootTemplateIndexes: Set<number>
=======
  template: Map<string, Namespace>
  templateIndexMap: Map<string, number>
  rootTemplateIndex?: number
>>>>>>> 35d135ee
  component: Set<string>
  directive: Set<string>
  block: BlockIRNode
  hasTemplateRef: boolean
}

export interface IfIRNode extends BaseIRNode {
  type: IRNodeTypes.IF
  id: number
  condition: SimpleExpressionNode
  positive: BlockIRNode
  negative?: BlockIRNode | IfIRNode
  once?: boolean
  parent?: number
  anchor?: number
  append?: boolean
  last?: boolean
}

export interface IRFor {
  source: SimpleExpressionNode
  value?: SimpleExpressionNode
  key?: SimpleExpressionNode
  index?: SimpleExpressionNode
}

export interface ForIRNode extends BaseIRNode, IRFor {
  type: IRNodeTypes.FOR
  id: number
  keyProp?: SimpleExpressionNode
  render: BlockIRNode
  once: boolean
  component: boolean
  onlyChild: boolean
  parent?: number
  anchor?: number
  append?: boolean
  last?: boolean
}

export interface SetPropIRNode extends BaseIRNode {
  type: IRNodeTypes.SET_PROP
  element: number
  prop: IRProp
  tag: string
}

export interface SetDynamicPropsIRNode extends BaseIRNode {
  type: IRNodeTypes.SET_DYNAMIC_PROPS
  element: number
  props: IRProps[]
<<<<<<< HEAD
=======
  root: boolean
  tag: string
>>>>>>> 35d135ee
}

export interface SetDynamicEventsIRNode extends BaseIRNode {
  type: IRNodeTypes.SET_DYNAMIC_EVENTS
  element: number
  event: SimpleExpressionNode
}

export interface SetTextIRNode extends BaseIRNode {
  type: IRNodeTypes.SET_TEXT
  element: number
  values: SimpleExpressionNode[]
  generated?: boolean // whether this is a generated empty text node by `processTextLikeContainer`
  jsx?: boolean
  isComponent?: boolean
}

export type KeyOverride = [find: string, replacement: string]
export interface SetEventIRNode extends BaseIRNode {
  type: IRNodeTypes.SET_EVENT
  element: number
  key: SimpleExpressionNode
  value?: SimpleExpressionNode
  modifiers: {
    // modifiers for addEventListener() options, e.g. .passive & .capture
    options: string[]
    // modifiers that needs runtime guards, withKeys
    keys: string[]
    // modifiers that needs runtime guards, withModifiers
    nonKeys: string[]
  }
  keyOverride?: KeyOverride
  delegate: boolean
  /** Whether it's in effect */
  effect: boolean
}

export interface SetHtmlIRNode extends BaseIRNode {
  type: IRNodeTypes.SET_HTML
  element: number
  value: SimpleExpressionNode
  isComponent?: boolean
}

export interface SetTemplateRefIRNode extends BaseIRNode {
  type: IRNodeTypes.SET_TEMPLATE_REF
  element: number
  value: SimpleExpressionNode
  refFor: boolean
  effect: boolean
}

export interface InsertNodeIRNode extends BaseIRNode {
  type: IRNodeTypes.INSERT_NODE
  elements: number[]
  parent: number
  anchor?: number
}

export interface PrependNodeIRNode extends BaseIRNode {
  type: IRNodeTypes.PREPEND_NODE
  elements: number[]
  parent: number
}

export interface DirectiveIRNode extends BaseIRNode {
  type: IRNodeTypes.DIRECTIVE
  element: number
  dir: VaporDirectiveNode
  name: string
  builtin?: boolean
  asset?: boolean
  modelType?: 'text' | 'dynamic' | 'radio' | 'checkbox' | 'select'
  deferred?: boolean
}

export interface CreateComponentIRNode extends BaseIRNode {
  type: IRNodeTypes.CREATE_COMPONENT_NODE
  id: number
  tag: string
  props: IRProps[]
  slots: IRSlots[]
  asset: boolean
  root: boolean
  once: boolean
  dynamic?: SimpleExpressionNode
  isCustomElement: boolean
  parent?: number
  anchor?: number
  append?: boolean
  last?: boolean
}

export interface DeclareOldRefIRNode extends BaseIRNode {
  type: IRNodeTypes.DECLARE_OLD_REF
  id: number
}

export interface SlotOutletIRNode extends BaseIRNode {
  type: IRNodeTypes.SLOT_OUTLET_NODE
  id: number
  name: SimpleExpressionNode
  props: IRProps[]
  fallback?: BlockIRNode
  noSlotted?: boolean
  parent?: number
  anchor?: number
  append?: boolean
  last?: boolean
}

export interface GetTextChildIRNode extends BaseIRNode {
  type: IRNodeTypes.GET_TEXT_CHILD
  parent: number
}

export type IRNode = OperationNode | RootIRNode
export type OperationNode =
  | SetPropIRNode
  | SetDynamicPropsIRNode
  | SetTextIRNode
  | SetEventIRNode
  | SetDynamicEventsIRNode
  | SetHtmlIRNode
  | SetTemplateRefIRNode
  | InsertNodeIRNode
  | PrependNodeIRNode
  | DirectiveIRNode
  | IfIRNode
  | ForIRNode
  | CreateComponentIRNode
  | DeclareOldRefIRNode
  | SlotOutletIRNode
  | GetTextChildIRNode

export enum DynamicFlag {
  NONE = 0,
  /**
   * This node is referenced and needs to be saved as a variable.
   */
  REFERENCED = 1,
  /**
   * This node is not generated from template, but is generated dynamically.
   */
  NON_TEMPLATE = 1 << 1,
  /**
   * This node needs to be inserted back into the template.
   */
  INSERT = 1 << 2,
}

export interface IRDynamicInfo {
  id?: number
  flags: DynamicFlag
  anchor?: number
  children: IRDynamicInfo[]
  template?: number
  hasDynamicChild?: boolean
  needsKey?: boolean
  operation?: OperationNode
  ifBranch?: boolean
}

export interface IREffect {
  expressions: SimpleExpressionNode[]
  operations: OperationNode[]
}

type Overwrite<T, U> = Pick<T, Exclude<keyof T, keyof U>> &
  Pick<U, Extract<keyof U, keyof T>>

export type HackOptions<T> = Prettify<
  Overwrite<
    T,
    {
      nodeTransforms?: NodeTransform[]
      directiveTransforms?: Record<string, DirectiveTransform | undefined>
    }
  >
>

export type VaporDirectiveNode = Overwrite<
  DirectiveNode,
  {
    exp: Exclude<DirectiveNode['exp'], CompoundExpressionNode>
    arg: Exclude<DirectiveNode['arg'], CompoundExpressionNode>
  }
>

export type InsertionStateTypes =
  | IfIRNode
  | ForIRNode
  | SlotOutletIRNode
  | CreateComponentIRNode

export function isBlockOperation(op: OperationNode): op is InsertionStateTypes {
  const type = op.type
  return (
    type === IRNodeTypes.CREATE_COMPONENT_NODE ||
    type === IRNodeTypes.SLOT_OUTLET_NODE ||
    type === IRNodeTypes.IF ||
    type === IRNodeTypes.FOR
  )
}<|MERGE_RESOLUTION|>--- conflicted
+++ resolved
@@ -61,14 +61,9 @@
   type: IRNodeTypes.ROOT
   node: RootNode
   source: string
-<<<<<<< HEAD
-  template: string[]
-  rootTemplateIndexes: Set<number>
-=======
   template: Map<string, Namespace>
   templateIndexMap: Map<string, number>
-  rootTemplateIndex?: number
->>>>>>> 35d135ee
+  rootTemplateIndexes: Set<number>
   component: Set<string>
   directive: Set<string>
   block: BlockIRNode
@@ -120,11 +115,7 @@
   type: IRNodeTypes.SET_DYNAMIC_PROPS
   element: number
   props: IRProps[]
-<<<<<<< HEAD
-=======
-  root: boolean
   tag: string
->>>>>>> 35d135ee
 }
 
 export interface SetDynamicEventsIRNode extends BaseIRNode {
