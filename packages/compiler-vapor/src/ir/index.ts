import type {
  CompoundExpressionNode,
  DirectiveNode,
  RootNode,
  SimpleExpressionNode,
  TemplateChildNode,
} from '@vue/compiler-dom'
import type { Prettify } from '@vue/shared'
import type { DirectiveTransform, NodeTransform } from '../transform'
import type { IRProp, IRProps, IRSlots } from './component'

export * from './component'

export enum IRNodeTypes {
  ROOT,
  BLOCK,

  SET_PROP,
  SET_DYNAMIC_PROPS,
  SET_TEXT,
  SET_EVENT,
  SET_DYNAMIC_EVENTS,
  SET_HTML,
  SET_TEMPLATE_REF,

  INSERT_NODE,
  PREPEND_NODE,
  CREATE_COMPONENT_NODE,
  SLOT_OUTLET_NODE,

  DIRECTIVE,
  DECLARE_OLD_REF, // consider make it more general

  IF,
  FOR,

  GET_TEXT_CHILD,
}

export interface BaseIRNode {
  type: IRNodeTypes
  key?: SimpleExpressionNode | undefined
}

export type CoreHelper = keyof typeof import('packages/runtime-dom/src')

export type VaporHelper = keyof typeof import('packages/runtime-vapor/src')

export interface BlockIRNode extends BaseIRNode {
  type: IRNodeTypes.BLOCK
  node: RootNode | TemplateChildNode
  dynamic: IRDynamicInfo
  tempId: number
  effect: IREffect[]
  operation: OperationNode[]
  expressions: SimpleExpressionNode[]
  returns: number[]
  hasDeferredVShow: boolean
}

export interface RootIRNode {
  type: IRNodeTypes.ROOT
  node: RootNode
  source: string
  template: string[]
  rootTemplateIndex?: number
  component: Set<string>
  directive: Set<string>
  block: BlockIRNode
  hasTemplateRef: boolean
  hasForwardedSlot: boolean
}

export interface IfIRNode extends BaseIRNode {
  type: IRNodeTypes.IF
  id: number
  condition: SimpleExpressionNode
  positive: BlockIRNode
  negative?: BlockIRNode | IfIRNode
  once?: boolean
  parent?: number
  anchor?: number
}

export interface IRFor {
  source: SimpleExpressionNode
  value?: SimpleExpressionNode
  key?: SimpleExpressionNode
  index?: SimpleExpressionNode
}

export interface ForIRNode extends BaseIRNode, IRFor {
  type: IRNodeTypes.FOR
  id: number
  keyProp?: SimpleExpressionNode
  render: BlockIRNode
  once: boolean
  component: boolean
  onlyChild: boolean
  parent?: number
  anchor?: number
}

export interface SetPropIRNode extends BaseIRNode {
  type: IRNodeTypes.SET_PROP
  element: number
  prop: IRProp
  root: boolean
  tag: string
}

export interface SetDynamicPropsIRNode extends BaseIRNode {
  type: IRNodeTypes.SET_DYNAMIC_PROPS
  element: number
  props: IRProps[]
  root: boolean
}

export interface SetDynamicEventsIRNode extends BaseIRNode {
  type: IRNodeTypes.SET_DYNAMIC_EVENTS
  element: number
  event: SimpleExpressionNode
}

export interface SetTextIRNode extends BaseIRNode {
  type: IRNodeTypes.SET_TEXT
  element: number
  values: SimpleExpressionNode[]
  generated?: boolean // whether this is a generated empty text node by `processTextLikeContainer`
  jsx?: boolean
}

export type KeyOverride = [find: string, replacement: string]
export interface SetEventIRNode extends BaseIRNode {
  type: IRNodeTypes.SET_EVENT
  element: number
  key: SimpleExpressionNode
  value?: SimpleExpressionNode
  modifiers: {
    // modifiers for addEventListener() options, e.g. .passive & .capture
    options: string[]
    // modifiers that needs runtime guards, withKeys
    keys: string[]
    // modifiers that needs runtime guards, withModifiers
    nonKeys: string[]
  }
  keyOverride?: KeyOverride
  delegate: boolean
  /** Whether it's in effect */
  effect: boolean
}

export interface SetHtmlIRNode extends BaseIRNode {
  type: IRNodeTypes.SET_HTML
  element: number
  value: SimpleExpressionNode
}

export interface SetTemplateRefIRNode extends BaseIRNode {
  type: IRNodeTypes.SET_TEMPLATE_REF
  element: number
  value: SimpleExpressionNode
  refFor: boolean
  effect: boolean
}

export interface InsertNodeIRNode extends BaseIRNode {
  type: IRNodeTypes.INSERT_NODE
  elements: number[]
  parent: number
  anchor?: number
}

export interface PrependNodeIRNode extends BaseIRNode {
  type: IRNodeTypes.PREPEND_NODE
  elements: number[]
  parent: number
}

export interface DirectiveIRNode extends BaseIRNode {
  type: IRNodeTypes.DIRECTIVE
  element: number
  dir: VaporDirectiveNode
  name: string
  builtin?: boolean
  asset?: boolean
  modelType?: 'text' | 'dynamic' | 'radio' | 'checkbox' | 'select'
  deferred?: boolean
}

export interface CreateComponentIRNode extends BaseIRNode {
  type: IRNodeTypes.CREATE_COMPONENT_NODE
  id: number
  tag: string
  props: IRProps[]
  slots: IRSlots[]
  asset: boolean
  root: boolean
  once: boolean
  dynamic?: SimpleExpressionNode
  parent?: number
  anchor?: number
}

export interface DeclareOldRefIRNode extends BaseIRNode {
  type: IRNodeTypes.DECLARE_OLD_REF
  id: number
}

export interface SlotOutletIRNode extends BaseIRNode {
  type: IRNodeTypes.SLOT_OUTLET_NODE
  id: number
  name: SimpleExpressionNode
  props: IRProps[]
  fallback?: BlockIRNode
  forwarded?: boolean
  parent?: number
  anchor?: number
}

export interface GetTextChildIRNode extends BaseIRNode {
  type: IRNodeTypes.GET_TEXT_CHILD
  parent: number
}

export type IRNode = OperationNode | RootIRNode
export type OperationNode =
  | SetPropIRNode
  | SetDynamicPropsIRNode
  | SetTextIRNode
  | SetEventIRNode
  | SetDynamicEventsIRNode
  | SetHtmlIRNode
  | SetTemplateRefIRNode
  | InsertNodeIRNode
  | PrependNodeIRNode
  | DirectiveIRNode
  | IfIRNode
  | ForIRNode
  | CreateComponentIRNode
  | DeclareOldRefIRNode
  | SlotOutletIRNode
  | GetTextChildIRNode

export enum DynamicFlag {
  NONE = 0,
  /**
   * This node is referenced and needs to be saved as a variable.
   */
  REFERENCED = 1,
  /**
   * This node is not generated from template, but is generated dynamically.
   */
  NON_TEMPLATE = 1 << 1,
  /**
   * This node needs to be inserted back into the template.
   */
  INSERT = 1 << 2,
}

export interface IRDynamicInfo {
  id?: number
  flags: DynamicFlag
  anchor?: number
  children: IRDynamicInfo[]
  template?: number
  hasDynamicChild?: boolean
<<<<<<< HEAD
  operation?: OperationNode
=======
  needsKey?: boolean
>>>>>>> cb8830fd
}

export interface IREffect {
  expressions: SimpleExpressionNode[]
  operations: OperationNode[]
}

type Overwrite<T, U> = Pick<T, Exclude<keyof T, keyof U>> &
  Pick<U, Extract<keyof U, keyof T>>

export type HackOptions<T> = Prettify<
  Overwrite<
    T,
    {
      nodeTransforms?: NodeTransform[]
      directiveTransforms?: Record<string, DirectiveTransform | undefined>
    }
  >
>

export type VaporDirectiveNode = Overwrite<
  DirectiveNode,
  {
    exp: Exclude<DirectiveNode['exp'], CompoundExpressionNode>
    arg: Exclude<DirectiveNode['arg'], CompoundExpressionNode>
  }
>

export type InsertionStateTypes =
  | IfIRNode
  | ForIRNode
  | SlotOutletIRNode
  | CreateComponentIRNode

export function isBlockOperation(op: OperationNode): op is InsertionStateTypes {
  const type = op.type
  return (
    type === IRNodeTypes.CREATE_COMPONENT_NODE ||
    type === IRNodeTypes.SLOT_OUTLET_NODE ||
    type === IRNodeTypes.IF ||
    type === IRNodeTypes.FOR
  )
}<|MERGE_RESOLUTION|>--- conflicted
+++ resolved
@@ -265,11 +265,8 @@
   children: IRDynamicInfo[]
   template?: number
   hasDynamicChild?: boolean
-<<<<<<< HEAD
   operation?: OperationNode
-=======
   needsKey?: boolean
->>>>>>> cb8830fd
 }
 
 export interface IREffect {
