<<<<<<< HEAD
import {
  type RootNode,
  type TemplateChildNode,
  hasSingleChild,
  isSingleIfBlock,
  isValidHTMLNesting,
} from '@vue/compiler-dom'
=======
>>>>>>> 35d135ee
import {
  type AttributeNode,
  type ComponentNode,
  type ElementNode,
  ElementTypes,
  ErrorCodes,
  NodeTypes,
  type PlainElementNode,
  type SimpleExpressionNode,
  createCompilerError,
  createSimpleExpression,
  isStaticArgOf,
  isValidHTMLNesting,
} from '@vue/compiler-dom'
import {
  camelize,
  capitalize,
  extend,
  isBuiltInDirective,
  isVoidTag,
  makeMap,
} from '@vue/shared'
import type {
  DirectiveTransformResult,
  NodeTransform,
  TransformContext,
} from '../transform'
import {
  DynamicFlag,
  IRDynamicPropsKind,
  IRNodeTypes,
  type IRProp,
  type IRProps,
  type IRPropsDynamicAttribute,
  type IRPropsStatic,
  type VaporDirectiveNode,
} from '../ir'
import { EMPTY_EXPRESSION } from './utils'
import { findProp, isBuiltInComponent } from '../utils'
import { IMPORT_EXP_END, IMPORT_EXP_START } from '../generators/utils'

export const isReservedProp: (key: string) => boolean = /*#__PURE__*/ makeMap(
  // the leading comma is intentional so empty string "" is also included
  ',key,ref,ref_for,ref_key,',
)

export const transformElement: NodeTransform = (node, context) => {
  let effectIndex = context.block.effect.length
  const getEffectIndex = () => effectIndex++
  return function postTransformElement() {
    ;({ node } = context)
    if (
      !(
        node.type === NodeTypes.ELEMENT &&
        (node.tagType === ElementTypes.ELEMENT ||
          node.tagType === ElementTypes.COMPONENT)
      )
    )
      return

    // treat custom elements as components because the template helper cannot
    // resolve them properly; they require creation via createElement
    const isCustomElement = !!context.options.isCustomElement(node.tag)
    const isComponent =
      node.tagType === ElementTypes.COMPONENT || isCustomElement

    const isDynamicComponent = isComponentTag(node.tag)
    const propsResult = buildProps(
      node,
      context as TransformContext<ElementNode>,
      isComponent,
      isDynamicComponent,
      getEffectIndex,
    )

<<<<<<< HEAD
    const singleRoot = isSingleRoot(context)
=======
    let { parent } = context
    while (
      parent &&
      parent.parent &&
      parent.node.type === NodeTypes.ELEMENT &&
      parent.node.tagType === ElementTypes.TEMPLATE
    ) {
      parent = parent.parent
    }
    const singleRoot =
      (context.root === parent &&
        parent.node.children.filter(child => child.type !== NodeTypes.COMMENT)
          .length === 1) ||
      isCustomElement
>>>>>>> 35d135ee

    if (isComponent) {
      transformComponentElement(
        node as ComponentNode,
        propsResult,
        singleRoot,
        context,
        isDynamicComponent,
        isCustomElement,
      )
    } else {
      transformNativeElement(
        node as PlainElementNode,
        propsResult,
        singleRoot,
        context,
        getEffectIndex,
      )
    }
  }
}

function isSingleRoot(
  context: TransformContext<RootNode | TemplateChildNode>,
): boolean {
  if (context.inVFor) {
    return false
  }

  let { parent } = context
  if (
    parent &&
    !(hasSingleChild(parent.node) || isSingleIfBlock(parent.node))
  ) {
    return false
  }
  while (
    parent &&
    parent.parent &&
    parent.node.type === NodeTypes.ELEMENT &&
    parent.node.tagType === ElementTypes.TEMPLATE
  ) {
    parent = parent.parent
    if (!(hasSingleChild(parent.node) || isSingleIfBlock(parent.node))) {
      return false
    }
  }

  return context.root === parent
}

function transformComponentElement(
  node: ComponentNode,
  propsResult: PropsResult,
  singleRoot: boolean,
  context: TransformContext,
  isDynamicComponent: boolean,
  isCustomElement: boolean,
) {
  const dynamicComponent = isDynamicComponent
    ? resolveDynamicComponent(node)
    : undefined

  let { tag } = node
  let asset = true

  if (!dynamicComponent && !isCustomElement) {
    const fromSetup = resolveSetupReference(tag, context)
    if (fromSetup) {
      tag = fromSetup
      asset = false
    }

    const builtInTag = isBuiltInComponent(tag)
    if (builtInTag) {
      tag = builtInTag
      asset = false
    }

    const dotIndex = tag.indexOf('.')
    if (dotIndex > 0) {
      const ns = resolveSetupReference(tag.slice(0, dotIndex), context)
      if (ns) {
        tag = ns + tag.slice(dotIndex)
        asset = false
      }
    }

    if (asset) {
      // self referencing component (inferred from filename)
      if (context.selfName && capitalize(camelize(tag)) === context.selfName) {
        // generators/block.ts has special check for __self postfix when generating
        // component imports, which will pass additional `maybeSelfReference` flag
        // to `resolveComponent`.
        tag += `__self`
      }
      context.component.add(tag)
    }
  }

  context.dynamic.flags |= DynamicFlag.NON_TEMPLATE | DynamicFlag.INSERT
  context.dynamic.operation = {
    type: IRNodeTypes.CREATE_COMPONENT_NODE,
    id: context.reference(),
    tag,
    props: propsResult[0] ? propsResult[1] : [propsResult[1]],
    asset,
    root: singleRoot,
    slots: [...context.slots],
    once: context.inVOnce,
    dynamic: dynamicComponent,
    isCustomElement,
  }
  context.slots = []
}

function resolveDynamicComponent(node: ComponentNode) {
  const isProp = findProp(node, 'is', false, true /* allow empty */)
  if (!isProp) return

  if (isProp.type === NodeTypes.ATTRIBUTE) {
    return isProp.value && createSimpleExpression(isProp.value.content, true)
  } else {
    return (
      isProp.exp ||
      // #10469 handle :is shorthand
      extend(createSimpleExpression(`is`, false, isProp.arg!.loc), {
        ast: null,
      })
    )
  }
}

function resolveSetupReference(name: string, context: TransformContext) {
  const bindings = context.options.bindingMetadata
  if (!bindings || bindings.__isScriptSetup === false) {
    return
  }

  const camelName = camelize(name)
  const PascalName = capitalize(camelName)
  return bindings[name]
    ? name
    : bindings[camelName]
      ? camelName
      : bindings[PascalName]
        ? PascalName
        : undefined
}

// keys cannot be a part of the template and need to be set dynamically
const dynamicKeys = ['indeterminate']

function transformNativeElement(
  node: PlainElementNode,
  propsResult: PropsResult,
  singleRoot: boolean,
  context: TransformContext,
  getEffectIndex: () => number,
) {
  const { tag } = node
  const { scopeId } = context.options

  let template = ''

  template += `<${tag}`
  if (scopeId) template += ` ${scopeId}`

  const dynamicProps: string[] = []
  if (propsResult[0] /* dynamic props */) {
    const [, dynamicArgs, expressions] = propsResult
    context.registerEffect(
      expressions,
      {
        type: IRNodeTypes.SET_DYNAMIC_PROPS,
        element: context.reference(),
        props: dynamicArgs,
<<<<<<< HEAD
=======
        root: singleRoot,
        tag,
>>>>>>> 35d135ee
      },
      getEffectIndex,
    )
  } else {
    for (const prop of propsResult[1]) {
      const { key, values } = prop
      // handling asset imports
      if (
        context.imports.some(imported =>
          values[0].content.includes(imported.exp.content),
        )
      ) {
        // add start and end markers to the import expression, so it can be replaced
        // with string concatenation in the generator, see genTemplates
        template += ` ${key.content}="${IMPORT_EXP_START}${values[0].content}${IMPORT_EXP_END}"`
      } else if (
        key.isStatic &&
        values.length === 1 &&
        (values[0].isStatic || values[0].content === "''") &&
        !dynamicKeys.includes(key.content)
      ) {
        template += ` ${key.content}`
        if (values[0].content)
          template += `="${values[0].content === "''" ? '' : values[0].content}"`
      } else {
        dynamicProps.push(key.content)
        context.registerEffect(
          values,
          {
            type: IRNodeTypes.SET_PROP,
            element: context.reference(),
            prop,
            tag,
          },
          getEffectIndex,
        )
      }
    }
  }

  template += `>` + context.childrenTemplate.join('')
  // TODO remove unnecessary close tag, e.g. if it's the last element of the template
  if (!isVoidTag(tag)) {
    template += `</${tag}>`
  }

  if (singleRoot) {
<<<<<<< HEAD
    context.ir.rootTemplateIndexes.add(context.ir.template.length)
=======
    context.ir.rootTemplateIndex = context.ir.template.size
>>>>>>> 35d135ee
  }

  if (
    context.parent &&
    context.parent.node.type === NodeTypes.ELEMENT &&
    !isValidHTMLNesting(context.parent.node.tag, tag)
  ) {
    context.reference()
    context.dynamic.template = context.pushTemplate(template)
    context.dynamic.flags |= DynamicFlag.INSERT | DynamicFlag.NON_TEMPLATE
  } else {
    context.template += template
  }
}

export type PropsResult =
  | [dynamic: true, props: IRProps[], expressions: SimpleExpressionNode[]]
  | [dynamic: false, props: IRPropsStatic]

export function buildProps(
  node: ElementNode,
  context: TransformContext<ElementNode>,
  isComponent: boolean,
  isDynamicComponent?: boolean,
  getEffectIndex?: () => number,
): PropsResult {
  const props = node.props as (VaporDirectiveNode | AttributeNode)[]
  if (props.length === 0) return [false, []]

  const dynamicArgs: IRProps[] = []
  const dynamicExpr: SimpleExpressionNode[] = []
  let results: DirectiveTransformResult[] = []

  function pushMergeArg() {
    if (results.length) {
      dynamicArgs.push(dedupeProperties(results))
      results = []
    }
  }

  for (const prop of props) {
    if (prop.type === NodeTypes.DIRECTIVE && !prop.arg) {
      if (prop.name === 'bind') {
        // v-bind="obj"
        if (prop.exp) {
          dynamicExpr.push(prop.exp)
          pushMergeArg()
          dynamicArgs.push({
            kind: IRDynamicPropsKind.EXPRESSION,
            value: prop.exp,
          })
        } else {
          context.options.onError(
            createCompilerError(ErrorCodes.X_V_BIND_NO_EXPRESSION, prop.loc),
          )
        }
        continue
      } else if (prop.name === 'on') {
        // v-on="obj"
        if (prop.exp) {
          if (isComponent) {
            dynamicExpr.push(prop.exp)
            pushMergeArg()
            dynamicArgs.push({
              kind: IRDynamicPropsKind.EXPRESSION,
              value: prop.exp,
              handler: true,
            })
          } else {
            context.registerEffect(
              [prop.exp],
              {
                type: IRNodeTypes.SET_DYNAMIC_EVENTS,
                element: context.reference(),
                event: prop.exp,
              },
              getEffectIndex,
            )
          }
        } else {
          context.options.onError(
            createCompilerError(ErrorCodes.X_V_ON_NO_EXPRESSION, prop.loc),
          )
        }
        continue
      }
    }

    // exclude `is` prop for <component>
    if (
      (isDynamicComponent &&
        prop.type === NodeTypes.ATTRIBUTE &&
        prop.name === 'is') ||
      (prop.type === NodeTypes.DIRECTIVE &&
        prop.name === 'bind' &&
        isStaticArgOf(prop.arg, 'is'))
    ) {
      continue
    }

    const result = transformProp(prop, node, context)
    if (result) {
      dynamicExpr.push(result.key, result.value)
      if (isComponent && !result.key.isStatic) {
        // v-bind:[name]="value" or v-on:[name]="value"
        pushMergeArg()
        dynamicArgs.push(
          extend(resolveDirectiveResult(result), {
            kind: IRDynamicPropsKind.ATTRIBUTE,
          }) as IRPropsDynamicAttribute,
        )
      } else {
        // other static props
        results.push(result)
      }
    }
  }

  // has dynamic key or v-bind="{}"
  if (dynamicArgs.length || results.some(({ key }) => !key.isStatic)) {
    // take rest of props as dynamic props
    pushMergeArg()
    return [true, dynamicArgs, dynamicExpr]
  }

  const irProps = dedupeProperties(results)
  return [false, irProps]
}

function transformProp(
  prop: VaporDirectiveNode | AttributeNode,
  node: ElementNode,
  context: TransformContext<ElementNode>,
): DirectiveTransformResult | void {
  let { name } = prop

  if (prop.type === NodeTypes.ATTRIBUTE) {
    if (isReservedProp(name)) return
    return {
      key: createSimpleExpression(prop.name, true, prop.nameLoc),
      value: prop.value
        ? createSimpleExpression(prop.value.content, true, prop.value.loc)
        : EMPTY_EXPRESSION,
    }
  }

  const directiveTransform = context.options.directiveTransforms[name]
  if (directiveTransform) {
    return directiveTransform(prop, node, context)
  }

  if (!isBuiltInDirective(name)) {
    const fromSetup = resolveSetupReference(`v-${name}`, context)
    if (fromSetup) {
      name = fromSetup
    } else {
      context.directive.add(name)
    }

    context.registerOperation({
      type: IRNodeTypes.DIRECTIVE,
      element: context.reference(),
      dir: prop,
      name,
      asset: !fromSetup,
    })
  }
}

// Dedupe props in an object literal.
// Literal duplicated attributes would have been warned during the parse phase,
// however, it's possible to encounter duplicated `onXXX` handlers with different
// modifiers. We also need to merge static and dynamic class / style attributes.
function dedupeProperties(results: DirectiveTransformResult[]): IRProp[] {
  const knownProps: Map<string, IRProp> = new Map()
  const deduped: IRProp[] = []

  for (const result of results) {
    const prop = resolveDirectiveResult(result)
    // dynamic keys are always allowed
    if (!prop.key.isStatic) {
      deduped.push(prop)
      continue
    }
    const name = prop.key.content
    const existing = knownProps.get(name)
    // prop names and event handler names can be the same but serve different purposes
    // e.g. `:appear="true"` is a prop while `@appear="handler"` is an event handler
    if (existing && existing.handler === prop.handler) {
      if (name === 'style' || name === 'class') {
        mergePropValues(existing, prop)
      }
      // unexpected duplicate, should have emitted error during parse
    } else {
      knownProps.set(name, prop)
      deduped.push(prop)
    }
  }
  return deduped
}

function resolveDirectiveResult(prop: DirectiveTransformResult): IRProp {
  return extend({}, prop, {
    value: undefined,
    values: [prop.value],
  })
}

function mergePropValues(existing: IRProp, incoming: IRProp) {
  const newValues = incoming.values
  existing.values.push(...newValues)
}

function isComponentTag(tag: string) {
  return tag === 'component' || tag === 'Component'
}<|MERGE_RESOLUTION|>--- conflicted
+++ resolved
@@ -1,13 +1,3 @@
-<<<<<<< HEAD
-import {
-  type RootNode,
-  type TemplateChildNode,
-  hasSingleChild,
-  isSingleIfBlock,
-  isValidHTMLNesting,
-} from '@vue/compiler-dom'
-=======
->>>>>>> 35d135ee
 import {
   type AttributeNode,
   type ComponentNode,
@@ -16,9 +6,13 @@
   ErrorCodes,
   NodeTypes,
   type PlainElementNode,
+  type RootNode,
   type SimpleExpressionNode,
+  type TemplateChildNode,
   createCompilerError,
   createSimpleExpression,
+  hasSingleChild,
+  isSingleIfBlock,
   isStaticArgOf,
   isValidHTMLNesting,
 } from '@vue/compiler-dom'
@@ -83,25 +77,7 @@
       getEffectIndex,
     )
 
-<<<<<<< HEAD
     const singleRoot = isSingleRoot(context)
-=======
-    let { parent } = context
-    while (
-      parent &&
-      parent.parent &&
-      parent.node.type === NodeTypes.ELEMENT &&
-      parent.node.tagType === ElementTypes.TEMPLATE
-    ) {
-      parent = parent.parent
-    }
-    const singleRoot =
-      (context.root === parent &&
-        parent.node.children.filter(child => child.type !== NodeTypes.COMMENT)
-          .length === 1) ||
-      isCustomElement
->>>>>>> 35d135ee
-
     if (isComponent) {
       transformComponentElement(
         node as ComponentNode,
@@ -278,11 +254,7 @@
         type: IRNodeTypes.SET_DYNAMIC_PROPS,
         element: context.reference(),
         props: dynamicArgs,
-<<<<<<< HEAD
-=======
-        root: singleRoot,
         tag,
->>>>>>> 35d135ee
       },
       getEffectIndex,
     )
@@ -330,11 +302,7 @@
   }
 
   if (singleRoot) {
-<<<<<<< HEAD
-    context.ir.rootTemplateIndexes.add(context.ir.template.length)
-=======
-    context.ir.rootTemplateIndex = context.ir.template.size
->>>>>>> 35d135ee
+    context.ir.rootTemplateIndexes.add(context.ir.template.size)
   }
 
   if (
