--- conflicted
+++ resolved
@@ -229,21 +229,17 @@
       getEffectIndex,
     )
   } else {
+    const imports = getAssetImports(context)
     for (const prop of propsResult[1]) {
       const { key, values } = prop
-<<<<<<< HEAD
-      const imports = getAssetImports(context)
       if (imports.some(imported => values[0].content.includes(imported))) {
         template += ` ${key.content}="$\{${values[0].content}}$"`
-      } else if (key.isStatic && values.length === 1 && values[0].isStatic) {
-=======
-      if (
+      } else if (
         key.isStatic &&
         values.length === 1 &&
         values[0].isStatic &&
         !dynamicKeys.includes(key.content)
       ) {
->>>>>>> 1e1e13a6
         template += ` ${key.content}`
         if (values[0].content) {
           const valueContent =
