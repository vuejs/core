import {
  type ElementNode,
  ElementTypes,
  ErrorCodes,
  NodeTypes,
  type SimpleExpressionNode,
  createCompilerError,
} from '@vue/compiler-dom'
import {
  type NodeTransform,
  type TransformContext,
  createStructuralDirectiveTransform,
} from '../transform'
import {
  type BlockIRNode,
  DynamicFlag,
  IRNodeTypes,
  type VaporDirectiveNode,
} from '../ir'
import { findProp, isStaticExpression, propToExpression } from '../utils'
import { newBlock, wrapTemplate } from './utils'

export const transformVFor: NodeTransform = createStructuralDirectiveTransform(
  'for',
  processFor,
)

export function processFor(
  node: ElementNode,
  dir: VaporDirectiveNode,
  context: TransformContext<ElementNode>,
): (() => void) | undefined {
  if (!dir.exp) {
    context.options.onError(
      createCompilerError(ErrorCodes.X_V_FOR_NO_EXPRESSION, dir.loc),
    )
    return
  }
  const parseResult = dir.forParseResult
  if (!parseResult) {
    context.options.onError(
      createCompilerError(ErrorCodes.X_V_FOR_MALFORMED_EXPRESSION, dir.loc),
    )
    return
  }

  const { source, value, key, index } = parseResult

  const keyProp = findProp(node, 'key')
  const keyProperty = keyProp && propToExpression(keyProp)
  const isComponent =
    node.tagType === ElementTypes.COMPONENT ||
    // template v-for with a single component child
<<<<<<< HEAD
    (node.tag === 'template' &&
      node.children.length === 1 &&
      node.children[0].type === 1 &&
      node.children[0].tagType === ElementTypes.COMPONENT)
=======
    isTemplateWithSingleComponent(node)
>>>>>>> 3b5e13c7
  context.node = node = wrapTemplate(node, ['for'])
  context.dynamic.flags |= DynamicFlag.NON_TEMPLATE | DynamicFlag.INSERT
  const id = context.reference()
  const render: BlockIRNode = newBlock(node)
  const exitBlock = context.enterBlock(render, true)
  context.reference()

  return (): void => {
    exitBlock()

    const { parent } = context

    // if v-for is the only child of a parent element, it can go the fast path
    // when the entire list is emptied
    const isOnlyChild =
      parent &&
      parent.block.node !== parent.node &&
      parent.node.children.length === 1

    context.dynamic.operation = {
      type: IRNodeTypes.FOR,
      id,
      source: source as SimpleExpressionNode,
      value: value as SimpleExpressionNode | undefined,
      key: key as SimpleExpressionNode | undefined,
      index: index as SimpleExpressionNode | undefined,
      keyProp: keyProperty,
      render,
      once:
        context.inVOnce ||
        isStaticExpression(
          source as SimpleExpressionNode,
          context.options.bindingMetadata,
        ),
      component: isComponent,
      onlyChild: !!isOnlyChild,
    }
  }
}

function isTemplateWithSingleComponent(node: ElementNode): boolean {
  if (node.tag !== 'template') return false

  const nonCommentChildren = node.children.filter(
    c => c.type !== NodeTypes.COMMENT,
  )
  return (
    nonCommentChildren.length === 1 &&
    nonCommentChildren[0].type === NodeTypes.ELEMENT &&
    nonCommentChildren[0].tagType === ElementTypes.COMPONENT
  )
}<|MERGE_RESOLUTION|>--- conflicted
+++ resolved
@@ -51,14 +51,7 @@
   const isComponent =
     node.tagType === ElementTypes.COMPONENT ||
     // template v-for with a single component child
-<<<<<<< HEAD
-    (node.tag === 'template' &&
-      node.children.length === 1 &&
-      node.children[0].type === 1 &&
-      node.children[0].tagType === ElementTypes.COMPONENT)
-=======
     isTemplateWithSingleComponent(node)
->>>>>>> 3b5e13c7
   context.node = node = wrapTemplate(node, ['for'])
   context.dynamic.flags |= DynamicFlag.NON_TEMPLATE | DynamicFlag.INSERT
   const id = context.reference()
