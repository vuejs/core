--- conflicted
+++ resolved
@@ -22,20 +22,13 @@
 
 export type CodegenOptions = Omit<BaseCodegenOptions, 'optimizeImports'>
 
-const generatedVarRE = /^([pt])(\d+)$/
+const idWithTrailingDigitsRE = /^([A-Za-z_$][\w$]*)(\d+)$/
 
 export class CodegenContext {
   options: Required<CodegenOptions>
 
   bindingNames: Set<string> = new Set<string>()
 
-<<<<<<< HEAD
-  bindingNames: Set<string> = new Set<string>()
-
-  helper = (name: CoreHelper | VaporHelper) => {
-    this.helpers.add(name)
-    return `_${name}`
-=======
   helpers: Map<string, string> = new Map()
 
   helper = (name: CoreHelper | VaporHelper): string => {
@@ -44,22 +37,16 @@
     }
 
     const base = `_${name}`
-    if (this.bindingNames.size === 0) {
+    if (this.bindingNames.size === 0 || !this.bindingNames.has(base)) {
       this.helpers.set(name, base)
       return base
     }
 
-    // check whether an alias is already used bindings
-    let alias = base
-    let i = 0
-    while (this.bindingNames.has(alias)) {
-      i++
-      alias = `${base}${i}`
-    }
-
+    const map = this.nextIdMap.get(base)
+    // start from 1 because "base" (no suffix) is already taken.
+    const alias = `${base}${getNextId(map, 1)}`
     this.helpers.set(name, alias)
     return alias
->>>>>>> 575d11d2
   }
 
   delegates: Set<string> = new Set<string>()
@@ -101,16 +88,15 @@
 
   private templateVars: Map<number, string> = new Map()
   private nextIdMap: Map<string, Map<number, number>> = new Map()
-  private lastPId: number = -1
+  private lastIdMap: Map<string, number> = new Map()
   private lastTIndex: number = -1
-  private lastTId: number = -1
   private initNextIdMap(): void {
     if (this.bindingNames.size === 0) return
 
     // build a map of binding names to their occupied ids
     const map = new Map<string, Set<number>>()
     for (const name of this.bindingNames) {
-      const m = generatedVarRE.exec(name)
+      const m = idWithTrailingDigitsRE.exec(name)
       if (!m) continue
 
       const prefix = m[1]
@@ -125,24 +111,29 @@
       this.nextIdMap.set(prefix, buildNextIdMap(nums))
     }
   }
+
   tName(i: number): string {
     let name = this.templateVars.get(i)
     if (name) return name
 
     const map = this.nextIdMap.get('t')
+    let lastId = this.lastIdMap.get('t') || -1
     for (let j = this.lastTIndex + 1; j <= i; j++) {
       this.templateVars.set(
         j,
-        (name = `t${(this.lastTId = getNextId(map, Math.max(j, this.lastTId + 1)))}`),
+        (name = `t${(lastId = getNextId(map, Math.max(j, lastId + 1)))}`),
       )
     }
+    this.lastIdMap.set('t', lastId)
     this.lastTIndex = i
     return name!
   }
 
   pName(i: number): string {
     const map = this.nextIdMap.get('p')
-    return `p${(this.lastPId = getNextId(map, Math.max(i, this.lastPId + 1)))}`
+    let lastId = this.lastIdMap.get('p') || -1
+    this.lastIdMap.set('p', (lastId = getNextId(map, Math.max(i, lastId + 1))))
+    return `p${lastId}`
   }
 
   constructor(
@@ -172,10 +163,7 @@
         ? Object.keys(this.options.bindingMetadata)
         : [],
     )
-<<<<<<< HEAD
     this.initNextIdMap()
-=======
->>>>>>> 575d11d2
   }
 }
 
