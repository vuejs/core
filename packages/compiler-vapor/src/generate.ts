import type {
  CodegenOptions as BaseCodegenOptions,
  BaseCodegenResult,
} from '@vue/compiler-dom'
<<<<<<< HEAD
import type { BlockIRNode, CoreHelper, RootIRNode, VaporHelper } from './ir'
=======
import type { BlockIRNode, IREffect, RootIRNode, VaporHelper } from './ir'
>>>>>>> 1bb9a0f8
import { extend, remove } from '@vue/shared'
import { genBlockContent } from './generators/block'
import { genTemplates } from './generators/template'
import {
  type CodeFragment,
  INDENT_END,
  INDENT_START,
  LF,
  NEWLINE,
  buildCodeFragment,
  codeFragmentToString,
  genCall,
} from './generators/utils'

export type CodegenOptions = Omit<BaseCodegenOptions, 'optimizeImports'>

export class CodegenContext {
  options: Required<CodegenOptions>

  helpers: Set<string> = new Set<string>([])

  helper = (name: CoreHelper | VaporHelper) => {
    this.helpers.add(name)
    return `_${name}`
  }

  delegates: Set<string> = new Set<string>()

  processingRenderEffect: IREffect | undefined = undefined
  allRenderEffectSeenNames: Record<string, number> = Object.create(null)
  shouldCacheRenderEffectDeps = (): boolean => {
    // only need to generate effect deps when it's not nested in v-for
    return !!(
      this.processingRenderEffect && !this.processingRenderEffect.inVFor
    )
  }

  identifiers: Record<string, string[]> = Object.create(null)

  block: BlockIRNode
  withId<T>(fn: () => T, map: Record<string, string | null>): T {
    const { identifiers } = this
    const ids = Object.keys(map)

    for (const id of ids) {
      identifiers[id] ||= []
      identifiers[id].unshift(map[id] || id)
    }

    const ret = fn()
    ids.forEach(id => remove(identifiers[id], map[id] || id))

    return ret
  }

  enterBlock(block: BlockIRNode) {
    const parent = this.block
    this.block = block
    return (): BlockIRNode => (this.block = parent)
  }

  scopeLevel: number = 0
  enterScope(): [level: number, exit: () => number] {
    return [this.scopeLevel++, () => this.scopeLevel--] as const
  }

  constructor(
    public ir: RootIRNode,
    options: CodegenOptions,
  ) {
    const defaultOptions: Required<CodegenOptions> = {
      mode: 'function', // TODO
      prefixIdentifiers: options.mode === 'module',
      sourceMap: false,
      filename: `template.vue.html`,
      scopeId: null,
      runtimeGlobalName: `Vue`,
      runtimeModuleName: `vue`,
      ssrRuntimeModuleName: 'vue/server-renderer',
      ssr: false,
      isTS: false,
      inSSR: false,
      inline: false,
      bindingMetadata: {},
      expressionPlugins: [],
    }
    this.options = extend(defaultOptions, options)
    this.block = ir.block
  }
}

export interface VaporCodegenResult extends BaseCodegenResult {
  ast: RootIRNode
  helpers: Set<string>
}

// IR -> JS codegen
export function generate(
  ir: RootIRNode,
  options: CodegenOptions = {},
): VaporCodegenResult {
  const [frag, push] = buildCodeFragment()
  const context = new CodegenContext(ir, options)
  const { helpers } = context
  const { inline, bindingMetadata } = options
  const functionName = 'render'

  const args = ['_ctx']
  if (bindingMetadata && !inline) {
    // binding optimization args
    args.push('$props', '$emit', '$attrs', '$slots')
  }
  const signature = (options.isTS ? args.map(arg => `${arg}: any`) : args).join(
    ', ',
  )

  if (inline) {
    // push(`((${signature}) => {`)
  } else {
    push(NEWLINE, `export function ${functionName}(${signature}) {`)
  }

  push(INDENT_START)
  push(...genBlockContent(ir.block, context, true))
  push(INDENT_END, NEWLINE)

  if (inline) {
    // push('})()')
  } else {
    push('}')
  }

  const delegates = genDelegates(context)
  const templates = genTemplates(ir.template, context)
  const imports = genHelperImports(context)
  const preamble = imports + templates + delegates

  const newlineCount = [...preamble].filter(c => c === '\n').length
  if (newlineCount && !inline) {
    frag.unshift(...new Array<CodeFragment>(newlineCount).fill(LF))
  }

  let [code, map] = codeFragmentToString(frag, context)
  if (!inline) {
    code = preamble + code
  }

  return {
    code,
    ast: ir,
    preamble,
    map: map && map.toJSON(),
    helpers,
  }
}

function genDelegates({ delegates, helper }: CodegenContext) {
  return delegates.size
    ? genCall(
        helper('delegateEvents'),
        ...Array.from(delegates).map(v => `"${v}"`),
      ).join('') + '\n'
    : ''
}

function genHelperImports({ helpers, helper, options }: CodegenContext) {
  let imports = ''
  if (helpers.size) {
    imports += `import { ${[...helpers]
      .map(h => `${h} as _${h}`)
      .join(', ')} } from '${options.runtimeModuleName}';\n`
  }
  return imports
}<|MERGE_RESOLUTION|>--- conflicted
+++ resolved
@@ -2,11 +2,13 @@
   CodegenOptions as BaseCodegenOptions,
   BaseCodegenResult,
 } from '@vue/compiler-dom'
-<<<<<<< HEAD
-import type { BlockIRNode, CoreHelper, RootIRNode, VaporHelper } from './ir'
-=======
-import type { BlockIRNode, IREffect, RootIRNode, VaporHelper } from './ir'
->>>>>>> 1bb9a0f8
+import type {
+  BlockIRNode,
+  CoreHelper,
+  IREffect,
+  RootIRNode,
+  VaporHelper,
+} from './ir'
 import { extend, remove } from '@vue/shared'
 import { genBlockContent } from './generators/block'
 import { genTemplates } from './generators/template'
