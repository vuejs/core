// Vitest Snapshot v1, https://vitest.dev/guide/snapshot.html

exports[`compile > bindings 1`] = `
"import { child as _child, toDisplayString as _toDisplayString, setText as _setText, renderEffect as _renderEffect, template as _template } from 'vue';
const t0 = _template("<div> </div>", true)

export function render(_ctx, $props, $emit, $attrs, $slots) {
  const n0 = t0()
  const x0 = _child(n0)
  _renderEffect(() => _setText(x0, "count is " + _toDisplayString(_ctx.count) + "."))
  return n0
}"
`;

exports[`compile > custom directive > basic 1`] = `
"import { resolveDirective as _resolveDirective, withVaporDirectives as _withVaporDirectives, template as _template } from 'vue';
const t0 = _template("<div></div>", true)

export function render(_ctx) {
  const _directive_test = _resolveDirective("test")
  const _directive_hello = _resolveDirective("hello")
  const n0 = t0()
  _withVaporDirectives(n0, [[_directive_test], [_directive_hello, void 0, void 0, { world: true }]])
  return n0
}"
`;

exports[`compile > custom directive > component 1`] = `
"import { resolveComponent as _resolveComponent, resolveDirective as _resolveDirective, setInsertionState as _setInsertionState, createComponentWithFallback as _createComponentWithFallback, withVaporDirectives as _withVaporDirectives, createIf as _createIf, template as _template } from 'vue';
const t0 = _template("<div></div>")

export function render(_ctx) {
  const _component_Bar = _resolveComponent("Bar")
  const _component_Comp = _resolveComponent("Comp")
  const _directive_hello = _resolveDirective("hello")
  const _directive_test = _resolveDirective("test")
  const n4 = _createComponentWithFallback(_component_Comp, null, {
    "default": () => {
      const n0 = _createIf(() => (true), () => {
        const n3 = t0()
        _setInsertionState(n3)
        const n2 = _createComponentWithFallback(_component_Bar)
        _withVaporDirectives(n2, [[_directive_hello, void 0, void 0, { world: true }]])
        return n3
      })
      return n0
    }
  }, true)
  _withVaporDirectives(n4, [[_directive_test]])
  return n4
}"
`;

exports[`compile > directives > custom directive > basic 1`] = `
"import { withVaporDirectives as _withVaporDirectives, template as _template } from 'vue';
const t0 = _template("<div></div>", true)

export function render(_ctx, $props, $emit, $attrs, $slots) {
  const n0 = t0()
  _withVaporDirectives(n0, [[_ctx.vExample]])
  return n0
}"
`;

exports[`compile > directives > custom directive > binding value 1`] = `
"import { withVaporDirectives as _withVaporDirectives, template as _template } from 'vue';
const t0 = _template("<div></div>", true)

export function render(_ctx, $props, $emit, $attrs, $slots) {
  const n0 = t0()
  _withVaporDirectives(n0, [[_ctx.vExample, () => _ctx.msg]])
  return n0
}"
`;

exports[`compile > directives > custom directive > dynamic parameters 1`] = `
"import { withVaporDirectives as _withVaporDirectives, template as _template } from 'vue';
const t0 = _template("<div></div>", true)

export function render(_ctx, $props, $emit, $attrs, $slots) {
  const n0 = t0()
  _withVaporDirectives(n0, [[_ctx.vExample, () => _ctx.msg, _ctx.foo]])
  return n0
}"
`;

exports[`compile > directives > custom directive > modifiers 1`] = `
"import { withVaporDirectives as _withVaporDirectives, template as _template } from 'vue';
const t0 = _template("<div></div>", true)

export function render(_ctx, $props, $emit, $attrs, $slots) {
  const n0 = t0()
  _withVaporDirectives(n0, [[_ctx.vExample, () => _ctx.msg, void 0, { bar: true }]])
  return n0
}"
`;

exports[`compile > directives > custom directive > modifiers w/o binding 1`] = `
"import { withVaporDirectives as _withVaporDirectives, template as _template } from 'vue';
const t0 = _template("<div></div>", true)

export function render(_ctx, $props, $emit, $attrs, $slots) {
  const n0 = t0()
  _withVaporDirectives(n0, [[_ctx.vExample, void 0, void 0, { "foo-bar": true }]])
  return n0
}"
`;

exports[`compile > directives > custom directive > static parameters 1`] = `
"import { withVaporDirectives as _withVaporDirectives, template as _template } from 'vue';
const t0 = _template("<div></div>", true)

export function render(_ctx, $props, $emit, $attrs, $slots) {
  const n0 = t0()
  _withVaporDirectives(n0, [[_ctx.vExample, () => _ctx.msg, "foo"]])
  return n0
}"
`;

exports[`compile > directives > custom directive > static parameters and modifiers 1`] = `
"import { withVaporDirectives as _withVaporDirectives, template as _template } from 'vue';
const t0 = _template("<div></div>", true)

export function render(_ctx, $props, $emit, $attrs, $slots) {
  const n0 = t0()
  _withVaporDirectives(n0, [[_ctx.vExample, () => _ctx.msg, "foo", { bar: true }]])
  return n0
}"
`;

exports[`compile > directives > v-cloak > basic 1`] = `
"import { template as _template } from 'vue';
const t0 = _template("<div>test</div>", true)

export function render(_ctx) {
  const n0 = t0()
  return n0
}"
`;

exports[`compile > directives > v-pre > basic 1`] = `
"import { template as _template } from 'vue';
const t0 = _template("<div :id=\\"foo\\"><Comp></Comp>{{ bar }}</div>", true)

export function render(_ctx, $props, $emit, $attrs, $slots) {
  const n0 = t0()
  return n0
}"
`;

exports[`compile > directives > v-pre > should not affect siblings after it 1`] = `
"import { resolveComponent as _resolveComponent, setInsertionState as _setInsertionState, createComponentWithFallback as _createComponentWithFallback, child as _child, setProp as _setProp, toDisplayString as _toDisplayString, setText as _setText, renderEffect as _renderEffect, template as _template } from 'vue';
const t0 = _template("<div :id=\\"foo\\"><Comp></Comp>{{ bar }}</div>")
const t1 = _template("<div> </div>")

export function render(_ctx, $props, $emit, $attrs, $slots) {
  const _component_Comp = _resolveComponent("Comp")
  const n0 = t0()
  const n3 = t1()
  const n2 = _child(n3)
  _setInsertionState(n3, 0)
  const n1 = _createComponentWithFallback(_component_Comp)
  _renderEffect(() => {
    _setProp(n3, "id", _ctx.foo)
    _setText(n2, _toDisplayString(_ctx.bar))
  })
  return [n0, n3]
}"
`;

exports[`compile > dynamic root 1`] = `
"import { toDisplayString as _toDisplayString, setText as _setText, template as _template } from 'vue';
const t0 = _template(" ")

export function render(_ctx) {
  const n0 = t0()
  _setText(n0, _toDisplayString(1) + _toDisplayString(2))
  return n0
}"
`;

exports[`compile > dynamic root nodes and interpolation 1`] = `
"import { child as _child, setProp as _setProp, toDisplayString as _toDisplayString, setText as _setText, renderEffect as _renderEffect, delegateEvents as _delegateEvents, template as _template } from 'vue';
const t0 = _template("<button> </button>", true)
_delegateEvents("click")

export function render(_ctx) {
  const n0 = t0()
  const x0 = _child(n0)
  n0.$evtclick = e => _ctx.handleClick(e)
  _renderEffect(() => {
    const _count = _ctx.count
    _setProp(n0, "id", _count)
    _setText(x0, _toDisplayString(_count) + "foo" + _toDisplayString(_count) + "foo" + _toDisplayString(_count))
  })
  return n0
}"
`;

exports[`compile > execution order > basic 1`] = `
"import { child as _child, setProp as _setProp, toDisplayString as _toDisplayString, setText as _setText, renderEffect as _renderEffect, template as _template } from 'vue';
const t0 = _template("<div> </div>", true)

export function render(_ctx) {
  const n0 = t0()
  const x0 = _child(n0)
  _renderEffect(() => {
    _setProp(n0, "id", _ctx.foo)
    _setText(x0, _toDisplayString(_ctx.bar))
  })
  return n0
}"
`;

exports[`compile > execution order > with insertionState 1`] = `
"import { resolveComponent as _resolveComponent, child as _child, setInsertionState as _setInsertionState, createSlot as _createSlot, createComponentWithFallback as _createComponentWithFallback, template as _template } from 'vue';
const t0 = _template("<div><div></div></div>", true)

export function render(_ctx) {
  const _component_Comp = _resolveComponent("Comp")
  const n3 = t0()
  const n1 = _child(n3)
  _setInsertionState(n1)
  const n0 = _createSlot("default", null)
  _setInsertionState(n3)
  const n2 = _createComponentWithFallback(_component_Comp)
  return n3
}"
`;

exports[`compile > execution order > with v-once 1`] = `
"import { child as _child, next as _next, nthChild as _nthChild, toDisplayString as _toDisplayString, setText as _setText, renderEffect as _renderEffect, template as _template } from 'vue';
const t0 = _template("<div><span> </span> <br> </div>", true)

export function render(_ctx) {
  const n3 = t0()
  const n0 = _child(n3)
  const n1 = _next(n0)
  const n2 = _nthChild(n3, 3)
  const x0 = _child(n0)
  _setText(x0, _toDisplayString(_ctx.foo))
  _renderEffect(() => {
    _setText(n1, " " + _toDisplayString(_ctx.bar))
    _setText(n2, " " + _toDisplayString(_ctx.baz))
  })
  return n3
}"
`;

exports[`compile > expression parsing > interpolation 1`] = `
"
  const n0 = t0()
  _renderEffect(() => _setText(n0, _toDisplayString(a + b.value)))
  return n0
"
`;

exports[`compile > expression parsing > v-bind 1`] = `
"
  const n0 = t0()
  _renderEffect(() => {
    const _key = key.value
    _setDynamicProps(n0, [{ [_key+1]: _unref(foo)[_key+1]() }], true)
  })
  return n0
"
`;

exports[`compile > fragment 1`] = `
"import { template as _template } from 'vue';
const t0 = _template("<p></p>")
const t1 = _template("<span></span>")
const t2 = _template("<div></div>")

export function render(_ctx) {
  const n0 = t0()
  const n1 = t1()
  const n2 = t2()
  return [n0, n1, n2]
}"
`;

<<<<<<< HEAD
exports[`compile > gen unique variables > should avoid binding conflicts for node vars (n*/x*) 1`] = `
"import { child as _child, toDisplayString as _toDisplayString, setText as _setText, renderEffect as _renderEffect, template as _template } from 'vue';
const t0 = _template("<div> </div>")

export function render(_ctx, $props, $emit, $attrs, $slots) {
  const n1 = t0()
  const n3 = t0()
  const x1 = _child(n1)
  const x3 = _child(n3)
  _renderEffect(() => {
    const _foo = _ctx.foo
    _setText(x1, _toDisplayString(_foo))
    _setText(x3, _toDisplayString(_foo))
  })
  return [n1, n3]
}"
`;

exports[`compile > gen unique variables > should bump old ref var (r*) on conflict 1`] = `
"import { createTemplateRefSetter as _createTemplateRefSetter, renderEffect as _renderEffect, template as _template } from 'vue';
const t0 = _template("<div></div>")

export function render(_ctx, $props, $emit, $attrs, $slots) {
  const _setTemplateRef = _createTemplateRefSetter()
  const n1 = t0()
  const n3 = t0()
  const n4 = t0()
  let r1
  let r3
  let r4
  _renderEffect(() => {
    const _bar = _ctx.bar
    r1 = _setTemplateRef(n1, _bar, r1)
    r3 = _setTemplateRef(n3, _bar, r3)
    r4 = _setTemplateRef(n4, _bar, r4)
  })
  return [n1, n3, n4]
}"
`;

exports[`compile > gen unique variables > should bump placeholder var (p*) on conflict 1`] = `
"import { child as _child, setProp as _setProp, renderEffect as _renderEffect, template as _template } from 'vue';
const t0 = _template("<div><div><div><span></span></div></div></div>", true)

export function render(_ctx, $props, $emit, $attrs, $slots) {
  const n1 = t0()
  const p1 = _child(n1)
  const p3 = _child(p1)
  const n0 = _child(p3)
  _renderEffect(() => _setProp(n0, "id", _ctx.foo))
  return n1
}"
`;

exports[`compile > gen unique variables > should bump template var (t*) on conflict 1`] = `
"import { template as _template } from 'vue';
const t1 = _template("<div></div>")
const t3 = _template("<span></span>")
const t4 = _template("<p></p>")

export function render(_ctx, $props, $emit, $attrs, $slots) {
  const n0 = t1()
  const n1 = t3()
  const n2 = t4()
  return [n0, n1, n2]
=======
exports[`compile > helper alias > should avoid conflicts with existing variable names 1`] = `
"import { child as _child2, toDisplayString as _toDisplayString, setText as _setText, renderEffect as _renderEffect, template as _template } from 'vue';
const t0 = _template("<div> </div>", true)

export function render(_ctx, $props, $emit, $attrs, $slots) {
  const n0 = t0()
  const x0 = _child2(n0)
  _renderEffect(() => _setText(x0, _toDisplayString(_ctx.foo)))
  return n0
>>>>>>> 575d11d2
}"
`;

exports[`compile > setInsertionState > next, child and nthChild should be above the setInsertionState 1`] = `
"import { resolveComponent as _resolveComponent, child as _child, next as _next, setInsertionState as _setInsertionState, createComponentWithFallback as _createComponentWithFallback, nthChild as _nthChild, createIf as _createIf, setProp as _setProp, renderEffect as _renderEffect, template as _template } from 'vue';
const t0 = _template("<div></div>")
const t1 = _template("<div><div></div><!><div></div><!><div><button></button></div></div>", true)

export function render(_ctx) {
  const _component_Comp = _resolveComponent("Comp")
  const n6 = t1()
  const n5 = _next(_child(n6))
  const n7 = _nthChild(n6, 3)
  const p0 = _next(n7)
  const n4 = _child(p0)
  _setInsertionState(n6, n5)
  const n0 = _createComponentWithFallback(_component_Comp)
  _setInsertionState(n6, n7)
  const n1 = _createIf(() => (true), () => {
    const n3 = t0()
    return n3
  })
  _renderEffect(() => _setProp(n4, "disabled", _ctx.foo))
  return n6
}"
`;

exports[`compile > static + dynamic root 1`] = `
"import { toDisplayString as _toDisplayString, setText as _setText, template as _template } from 'vue';
const t0 = _template(" ")

export function render(_ctx) {
  const n0 = t0()
  _setText(n0, _toDisplayString(1) + _toDisplayString(2) + "3" + _toDisplayString(4) + _toDisplayString(5) + "6" + _toDisplayString(7) + _toDisplayString(8) + "9" + 'A' + 'B')
  return n0
}"
`;

exports[`compile > static template 1`] = `
"import { template as _template } from 'vue';
const t0 = _template("<div><p>hello</p><input><span></span></div>", true)

export function render(_ctx) {
  const n0 = t0()
  return n0
}"
`;<|MERGE_RESOLUTION|>--- conflicted
+++ resolved
@@ -280,8 +280,19 @@
 }"
 `;
 
-<<<<<<< HEAD
-exports[`compile > gen unique variables > should avoid binding conflicts for node vars (n*/x*) 1`] = `
+exports[`compile > gen unique helper alias > should avoid conflicts with existing variable names 1`] = `
+"import { child as _child2, toDisplayString as _toDisplayString, setText as _setText, renderEffect as _renderEffect, template as _template } from 'vue';
+const t0 = _template("<div> </div>", true)
+
+export function render(_ctx, $props, $emit, $attrs, $slots) {
+  const n0 = t0()
+  const x0 = _child2(n0)
+  _renderEffect(() => _setText(x0, _toDisplayString(_ctx.foo)))
+  return n0
+}"
+`;
+
+exports[`compile > gen unique node variables > should avoid binding conflicts for node vars (n*/x*) 1`] = `
 "import { child as _child, toDisplayString as _toDisplayString, setText as _setText, renderEffect as _renderEffect, template as _template } from 'vue';
 const t0 = _template("<div> </div>")
 
@@ -299,7 +310,7 @@
 }"
 `;
 
-exports[`compile > gen unique variables > should bump old ref var (r*) on conflict 1`] = `
+exports[`compile > gen unique node variables > should bump old ref var (r*) on conflict 1`] = `
 "import { createTemplateRefSetter as _createTemplateRefSetter, renderEffect as _renderEffect, template as _template } from 'vue';
 const t0 = _template("<div></div>")
 
@@ -321,7 +332,7 @@
 }"
 `;
 
-exports[`compile > gen unique variables > should bump placeholder var (p*) on conflict 1`] = `
+exports[`compile > gen unique node variables > should bump placeholder var (p*) on conflict 1`] = `
 "import { child as _child, setProp as _setProp, renderEffect as _renderEffect, template as _template } from 'vue';
 const t0 = _template("<div><div><div><span></span></div></div></div>", true)
 
@@ -335,7 +346,7 @@
 }"
 `;
 
-exports[`compile > gen unique variables > should bump template var (t*) on conflict 1`] = `
+exports[`compile > gen unique node variables > should bump template var (t*) on conflict 1`] = `
 "import { template as _template } from 'vue';
 const t1 = _template("<div></div>")
 const t3 = _template("<span></span>")
@@ -346,17 +357,6 @@
   const n1 = t3()
   const n2 = t4()
   return [n0, n1, n2]
-=======
-exports[`compile > helper alias > should avoid conflicts with existing variable names 1`] = `
-"import { child as _child2, toDisplayString as _toDisplayString, setText as _setText, renderEffect as _renderEffect, template as _template } from 'vue';
-const t0 = _template("<div> </div>", true)
-
-export function render(_ctx, $props, $emit, $attrs, $slots) {
-  const n0 = t0()
-  const x0 = _child2(n0)
-  _renderEffect(() => _setText(x0, _toDisplayString(_ctx.foo)))
-  return n0
->>>>>>> 575d11d2
 }"
 `;
 
