// Vitest Snapshot v1, https://vitest.dev/guide/snapshot.html

exports[`compile > bindings 1`] = `
"import { txt as _txt, toDisplayString as _toDisplayString, setText as _setText, renderEffect as _renderEffect, template as _template } from 'vue';
const t0 = _template("<div> </div>", true)

export function render(_ctx, $props, $emit, $attrs, $slots) {
  const n0 = t0()
  const x0 = _txt(n0)
  _renderEffect(() => _setText(x0, "count is " + _toDisplayString(_ctx.count) + "."))
  return n0
}"
`;

exports[`compile > custom directive > basic 1`] = `
"import { resolveDirective as _resolveDirective, withVaporDirectives as _withVaporDirectives, template as _template } from 'vue';
const t0 = _template("<div></div>", true)

export function render(_ctx) {
  const _directive_test = _resolveDirective("test")
  const _directive_hello = _resolveDirective("hello")
  const n0 = t0()
  _withVaporDirectives(n0, [[_directive_test], [_directive_hello, void 0, void 0, { world: true }]])
  return n0
}"
`;

exports[`compile > custom directive > component 1`] = `
"import { resolveComponent as _resolveComponent, resolveDirective as _resolveDirective, setInsertionState as _setInsertionState, createComponentWithFallback as _createComponentWithFallback, withVaporDirectives as _withVaporDirectives, createIf as _createIf, withVaporCtx as _withVaporCtx, template as _template } from 'vue';
const t0 = _template("<div></div>")

export function render(_ctx) {
  const _component_Bar = _resolveComponent("Bar")
  const _component_Comp = _resolveComponent("Comp")
  const _directive_hello = _resolveDirective("hello")
  const _directive_test = _resolveDirective("test")
  const n4 = _createComponentWithFallback(_component_Comp, null, {
    "default": _withVaporCtx(() => {
      const n0 = _createIf(() => (true), () => {
        const n3 = t0()
        _setInsertionState(n3, null, true)
        const n2 = _createComponentWithFallback(_component_Bar)
        _withVaporDirectives(n2, [[_directive_hello, void 0, void 0, { world: true }]])
        return n3
      }, null, true)
      return n0
    })
  }, true)
  _withVaporDirectives(n4, [[_directive_test]])
  return n4
}"
`;

exports[`compile > directives > custom directive > basic 1`] = `
"import { withVaporDirectives as _withVaporDirectives, template as _template } from 'vue';
const t0 = _template("<div></div>", true)

export function render(_ctx, $props, $emit, $attrs, $slots) {
  const n0 = t0()
  _withVaporDirectives(n0, [[_ctx.vExample]])
  return n0
}"
`;

exports[`compile > directives > custom directive > binding value 1`] = `
"import { withVaporDirectives as _withVaporDirectives, template as _template } from 'vue';
const t0 = _template("<div></div>", true)

export function render(_ctx, $props, $emit, $attrs, $slots) {
  const n0 = t0()
  _withVaporDirectives(n0, [[_ctx.vExample, () => _ctx.msg]])
  return n0
}"
`;

exports[`compile > directives > custom directive > dynamic parameters 1`] = `
"import { withVaporDirectives as _withVaporDirectives, template as _template } from 'vue';
const t0 = _template("<div></div>", true)

export function render(_ctx, $props, $emit, $attrs, $slots) {
  const n0 = t0()
  _withVaporDirectives(n0, [[_ctx.vExample, () => _ctx.msg, _ctx.foo]])
  return n0
}"
`;

exports[`compile > directives > custom directive > modifiers 1`] = `
"import { withVaporDirectives as _withVaporDirectives, template as _template } from 'vue';
const t0 = _template("<div></div>", true)

export function render(_ctx, $props, $emit, $attrs, $slots) {
  const n0 = t0()
  _withVaporDirectives(n0, [[_ctx.vExample, () => _ctx.msg, void 0, { bar: true }]])
  return n0
}"
`;

exports[`compile > directives > custom directive > modifiers w/o binding 1`] = `
"import { withVaporDirectives as _withVaporDirectives, template as _template } from 'vue';
const t0 = _template("<div></div>", true)

export function render(_ctx, $props, $emit, $attrs, $slots) {
  const n0 = t0()
  _withVaporDirectives(n0, [[_ctx.vExample, void 0, void 0, { "foo-bar": true }]])
  return n0
}"
`;

exports[`compile > directives > custom directive > static parameters 1`] = `
"import { withVaporDirectives as _withVaporDirectives, template as _template } from 'vue';
const t0 = _template("<div></div>", true)

export function render(_ctx, $props, $emit, $attrs, $slots) {
  const n0 = t0()
  _withVaporDirectives(n0, [[_ctx.vExample, () => _ctx.msg, "foo"]])
  return n0
}"
`;

exports[`compile > directives > custom directive > static parameters and modifiers 1`] = `
"import { withVaporDirectives as _withVaporDirectives, template as _template } from 'vue';
const t0 = _template("<div></div>", true)

export function render(_ctx, $props, $emit, $attrs, $slots) {
  const n0 = t0()
  _withVaporDirectives(n0, [[_ctx.vExample, () => _ctx.msg, "foo", { bar: true }]])
  return n0
}"
`;

exports[`compile > directives > v-cloak > basic 1`] = `
"import { template as _template } from 'vue';
const t0 = _template("<div>test</div>", true)

export function render(_ctx) {
  const n0 = t0()
  return n0
}"
`;

exports[`compile > directives > v-pre > basic 1`] = `
"import { template as _template } from 'vue';
const t0 = _template("<div :id=\\"foo\\"><Comp></Comp>{{ bar }}</div>", true)

export function render(_ctx, $props, $emit, $attrs, $slots) {
  const n0 = t0()
  return n0
}"
`;

exports[`compile > directives > v-pre > should not affect siblings after it 1`] = `
"import { resolveComponent as _resolveComponent, setInsertionState as _setInsertionState, createComponentWithFallback as _createComponentWithFallback, child as _child, setProp as _setProp, toDisplayString as _toDisplayString, setText as _setText, renderEffect as _renderEffect, template as _template } from 'vue';
const t0 = _template("<div :id=\\"foo\\"><Comp></Comp>{{ bar }}</div>")
const t1 = _template("<div> </div>")

export function render(_ctx, $props, $emit, $attrs, $slots) {
  const _component_Comp = _resolveComponent("Comp")
  const n0 = t0()
  const n3 = t1()
  const n2 = _child(n3, 1)
  _setInsertionState(n3, 0, true)
  const n1 = _createComponentWithFallback(_component_Comp)
  _renderEffect(() => {
    _setProp(n3, "id", _ctx.foo)
    _setText(n2, _toDisplayString(_ctx.bar))
  })
  return [n0, n3]
}"
`;

exports[`compile > dynamic root 1`] = `
"import { toDisplayString as _toDisplayString, setText as _setText, template as _template } from 'vue';
const t0 = _template(" ")

export function render(_ctx) {
  const n0 = t0()
  _setText(n0, _toDisplayString(1) + _toDisplayString(2))
  return n0
}"
`;

exports[`compile > dynamic root nodes and interpolation 1`] = `
"import { txt as _txt, setProp as _setProp, toDisplayString as _toDisplayString, setText as _setText, renderEffect as _renderEffect, delegateEvents as _delegateEvents, template as _template } from 'vue';
const t0 = _template("<button> </button>", true)
_delegateEvents("click")

export function render(_ctx) {
  const n0 = t0()
  const x0 = _txt(n0)
  n0.$evtclick = e => _ctx.handleClick(e)
  _renderEffect(() => {
    const _count = _ctx.count
    _setProp(n0, "id", _count)
    _setText(x0, _toDisplayString(_count) + "foo" + _toDisplayString(_count) + "foo" + _toDisplayString(_count))
  })
  return n0
}"
`;

exports[`compile > execution order > basic 1`] = `
"import { txt as _txt, setProp as _setProp, toDisplayString as _toDisplayString, setText as _setText, renderEffect as _renderEffect, template as _template } from 'vue';
const t0 = _template("<div> </div>", true)

export function render(_ctx) {
  const n0 = t0()
  const x0 = _txt(n0)
  _renderEffect(() => {
    _setProp(n0, "id", _ctx.foo)
    _setText(x0, _toDisplayString(_ctx.bar))
  })
  return n0
}"
`;

exports[`compile > execution order > setInsertionState > next, child and nthChild should be above the setInsertionState 1`] = `
"import { resolveComponent as _resolveComponent, child as _child, next as _next, setInsertionState as _setInsertionState, createComponentWithFallback as _createComponentWithFallback, nthChild as _nthChild, createIf as _createIf, setProp as _setProp, renderEffect as _renderEffect, template as _template } from 'vue';
const t0 = _template("<div></div>")
const t1 = _template("<div><div></div><!><div></div><!><div><button></button></div></div>", true)

export function render(_ctx) {
  const _component_Comp = _resolveComponent("Comp")
  const n6 = t1()
  const n5 = _next(_child(n6), 1)
  const n7 = _nthChild(n6, 3, 3)
  const p0 = _next(n7, 4)
  const n4 = _child(p0, 0)
  _setInsertionState(n6, n5)
  const n0 = _createComponentWithFallback(_component_Comp)
  _setInsertionState(n6, n7, true)
  const n1 = _createIf(() => (true), () => {
    const n3 = t0()
    return n3
  }, null, true)
  _renderEffect(() => _setProp(n4, "disabled", _ctx.foo))
  return n6
}"
`;

exports[`compile > execution order > with insertionState 1`] = `
"import { resolveComponent as _resolveComponent, child as _child, setInsertionState as _setInsertionState, createSlot as _createSlot, createComponentWithFallback as _createComponentWithFallback, template as _template } from 'vue';
const t0 = _template("<div><div></div></div>", true)

export function render(_ctx) {
  const _component_Comp = _resolveComponent("Comp")
  const n3 = t0()
  const n1 = _child(n3, 0)
  _setInsertionState(n1, null, true)
  const n0 = _createSlot("default", null)
  _setInsertionState(n3, 1, true)
  const n2 = _createComponentWithFallback(_component_Comp)
  return n3
}"
`;

exports[`compile > execution order > with v-once 1`] = `
"import { child as _child, next as _next, nthChild as _nthChild, txt as _txt, toDisplayString as _toDisplayString, setText as _setText, renderEffect as _renderEffect, template as _template } from 'vue';
const t0 = _template("<div><span> </span> <br> </div>", true)

export function render(_ctx) {
  const n3 = t0()
  const n0 = _child(n3, 0)
  const n1 = _next(n0, 1)
  const n2 = _nthChild(n3, 3, 3)
  const x0 = _txt(n0)
  _setText(x0, _toDisplayString(_ctx.foo))
  _renderEffect(() => {
    _setText(n1, " " + _toDisplayString(_ctx.bar))
    _setText(n2, " " + _toDisplayString(_ctx.baz))
  })
  return n3
}"
`;

exports[`compile > expression parsing > interpolation 1`] = `
"
  const n0 = t0()
  _renderEffect(() => _setText(n0, _toDisplayString(a + b.value)))
  return n0
"
`;

exports[`compile > expression parsing > v-bind 1`] = `
"
  const n0 = t0()
  _renderEffect(() => {
    const _key = key.value
    _setDynamicProps(n0, [{ [_key+1]: _unref(foo)[_key+1]() }], true)
  })
  return n0
"
`;

exports[`compile > fragment 1`] = `
"import { template as _template } from 'vue';
const t0 = _template("<p></p>")
const t1 = _template("<span></span>")
const t2 = _template("<div></div>")

export function render(_ctx) {
  const n0 = t0()
  const n1 = t1()
  const n2 = t2()
  return [n0, n1, n2]
}"
`;

<<<<<<< HEAD
exports[`compile > gen unique helper alias > should avoid conflicts with existing variable names 1`] = `
"import { child as _child2, toDisplayString as _toDisplayString, setText as _setText, renderEffect as _renderEffect, template as _template } from 'vue';
const t0 = _template("<div> </div>", true)

export function render(_ctx, $props, $emit, $attrs, $slots) {
  const n0 = t0()
  const x0 = _child2(n0)
  _renderEffect(() => _setText(x0, _toDisplayString(_ctx.foo)))
  return n0
}"
`;

exports[`compile > gen unique node variables > should avoid binding conflicts for node vars (n*/x*) 1`] = `
"import { child as _child, toDisplayString as _toDisplayString, setText as _setText, renderEffect as _renderEffect, template as _template } from 'vue';
const t0 = _template("<div> </div>")

export function render(_ctx, $props, $emit, $attrs, $slots) {
  const n1 = t0()
  const n3 = t0()
  const x1 = _child(n1)
  const x3 = _child(n3)
  _renderEffect(() => {
    const _foo = _ctx.foo
    _setText(x1, _toDisplayString(_foo))
    _setText(x3, _toDisplayString(_foo))
  })
  return [n1, n3]
}"
`;

exports[`compile > gen unique node variables > should bump old ref var (r*) on conflict 1`] = `
"import { createTemplateRefSetter as _createTemplateRefSetter, renderEffect as _renderEffect, template as _template } from 'vue';
const t0 = _template("<div></div>")

export function render(_ctx, $props, $emit, $attrs, $slots) {
  const _setTemplateRef = _createTemplateRefSetter()
  const n1 = t0()
  const n3 = t0()
  const n4 = t0()
  let r1
  let r3
  let r4
  _renderEffect(() => {
    const _bar = _ctx.bar
    r1 = _setTemplateRef(n1, _bar, r1)
    r3 = _setTemplateRef(n3, _bar, r3)
    r4 = _setTemplateRef(n4, _bar, r4)
  })
  return [n1, n3, n4]
}"
`;

exports[`compile > gen unique node variables > should bump placeholder var (p*) on conflict 1`] = `
"import { child as _child, setProp as _setProp, renderEffect as _renderEffect, template as _template } from 'vue';
const t0 = _template("<div><div><div><span></span></div></div></div>", true)

export function render(_ctx, $props, $emit, $attrs, $slots) {
  const n1 = t0()
  const p1 = _child(n1)
  const p3 = _child(p1)
  const n0 = _child(p3)
  _renderEffect(() => _setProp(n0, "id", _ctx.foo))
  return n1
}"
`;

exports[`compile > gen unique node variables > should bump template var (t*) on conflict 1`] = `
"import { template as _template } from 'vue';
const t1 = _template("<div></div>")
const t3 = _template("<span></span>")
const t4 = _template("<p></p>")

export function render(_ctx, $props, $emit, $attrs, $slots) {
  const n0 = t1()
  const n1 = t3()
  const n2 = t4()
  return [n0, n1, n2]
}"
`;

exports[`compile > setInsertionState > next, child and nthChild should be above the setInsertionState 1`] = `
"import { resolveComponent as _resolveComponent, child as _child, next as _next, setInsertionState as _setInsertionState, createComponentWithFallback as _createComponentWithFallback, nthChild as _nthChild, createIf as _createIf, setProp as _setProp, renderEffect as _renderEffect, template as _template } from 'vue';
const t0 = _template("<div></div>")
const t1 = _template("<div><div></div><!><div></div><!><div><button></button></div></div>", true)

export function render(_ctx) {
  const _component_Comp = _resolveComponent("Comp")
  const n6 = t1()
  const n5 = _next(_child(n6))
  const n7 = _nthChild(n6, 3)
  const p0 = _next(n7)
  const n4 = _child(p0)
  _setInsertionState(n6, n5)
  const n0 = _createComponentWithFallback(_component_Comp)
  _setInsertionState(n6, n7)
  const n1 = _createIf(() => (true), () => {
    const n3 = t0()
    return n3
  })
  _renderEffect(() => _setProp(n4, "disabled", _ctx.foo))
  return n6
}"
`;

=======
>>>>>>> 2b1fdaf4
exports[`compile > static + dynamic root 1`] = `
"import { toDisplayString as _toDisplayString, setText as _setText, template as _template } from 'vue';
const t0 = _template(" ")

export function render(_ctx) {
  const n0 = t0()
  _setText(n0, _toDisplayString(1) + _toDisplayString(2) + "3" + _toDisplayString(4) + _toDisplayString(5) + "6" + _toDisplayString(7) + _toDisplayString(8) + "9" + 'A' + 'B')
  return n0
}"
`;

exports[`compile > static template 1`] = `
"import { template as _template } from 'vue';
const t0 = _template("<div><p>hello</p><input><span></span></div>", true)

export function render(_ctx) {
  const n0 = t0()
  return n0
}"
`;<|MERGE_RESOLUTION|>--- conflicted
+++ resolved
@@ -304,28 +304,27 @@
 }"
 `;
 
-<<<<<<< HEAD
 exports[`compile > gen unique helper alias > should avoid conflicts with existing variable names 1`] = `
-"import { child as _child2, toDisplayString as _toDisplayString, setText as _setText, renderEffect as _renderEffect, template as _template } from 'vue';
+"import { txt as _txt2, toDisplayString as _toDisplayString, setText as _setText, renderEffect as _renderEffect, template as _template } from 'vue';
 const t0 = _template("<div> </div>", true)
 
 export function render(_ctx, $props, $emit, $attrs, $slots) {
   const n0 = t0()
-  const x0 = _child2(n0)
+  const x0 = _txt2(n0)
   _renderEffect(() => _setText(x0, _toDisplayString(_ctx.foo)))
   return n0
 }"
 `;
 
 exports[`compile > gen unique node variables > should avoid binding conflicts for node vars (n*/x*) 1`] = `
-"import { child as _child, toDisplayString as _toDisplayString, setText as _setText, renderEffect as _renderEffect, template as _template } from 'vue';
+"import { txt as _txt, toDisplayString as _toDisplayString, setText as _setText, renderEffect as _renderEffect, template as _template } from 'vue';
 const t0 = _template("<div> </div>")
 
 export function render(_ctx, $props, $emit, $attrs, $slots) {
   const n1 = t0()
   const n3 = t0()
-  const x1 = _child(n1)
-  const x3 = _child(n3)
+  const x1 = _txt(n1)
+  const x3 = _txt(n3)
   _renderEffect(() => {
     const _foo = _ctx.foo
     _setText(x1, _toDisplayString(_foo))
@@ -363,9 +362,9 @@
 
 export function render(_ctx, $props, $emit, $attrs, $slots) {
   const n1 = t0()
-  const p1 = _child(n1)
-  const p3 = _child(p1)
-  const n0 = _child(p3)
+  const p1 = _child(n1, 0)
+  const p3 = _child(p1, 0)
+  const n0 = _child(p3, 0)
   _renderEffect(() => _setProp(n0, "id", _ctx.foo))
   return n1
 }"
@@ -385,32 +384,6 @@
 }"
 `;
 
-exports[`compile > setInsertionState > next, child and nthChild should be above the setInsertionState 1`] = `
-"import { resolveComponent as _resolveComponent, child as _child, next as _next, setInsertionState as _setInsertionState, createComponentWithFallback as _createComponentWithFallback, nthChild as _nthChild, createIf as _createIf, setProp as _setProp, renderEffect as _renderEffect, template as _template } from 'vue';
-const t0 = _template("<div></div>")
-const t1 = _template("<div><div></div><!><div></div><!><div><button></button></div></div>", true)
-
-export function render(_ctx) {
-  const _component_Comp = _resolveComponent("Comp")
-  const n6 = t1()
-  const n5 = _next(_child(n6))
-  const n7 = _nthChild(n6, 3)
-  const p0 = _next(n7)
-  const n4 = _child(p0)
-  _setInsertionState(n6, n5)
-  const n0 = _createComponentWithFallback(_component_Comp)
-  _setInsertionState(n6, n7)
-  const n1 = _createIf(() => (true), () => {
-    const n3 = t0()
-    return n3
-  })
-  _renderEffect(() => _setProp(n4, "disabled", _ctx.foo))
-  return n6
-}"
-`;
-
-=======
->>>>>>> 2b1fdaf4
 exports[`compile > static + dynamic root 1`] = `
 "import { toDisplayString as _toDisplayString, setText as _setText, template as _template } from 'vue';
 const t0 = _template(" ")
