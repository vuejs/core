--- conflicted
+++ resolved
@@ -213,18 +213,6 @@
 `;
 
 exports[`compile > execution order > with insertionState 1`] = `
-<<<<<<< HEAD
-"import { resolveComponent as _resolveComponent, setInsertionState as _setInsertionState, createSlot as _createSlot, createComponentWithFallback as _createComponentWithFallback, template as _template } from 'vue';
-const t0 = _template("<div></div>")
-
-export function render(_ctx) {
-  const _component_Comp = _resolveComponent("Comp")
-  const n1 = t0()
-  _setInsertionState(n1)
-  const n0 = _createSlot("default", null)
-  const n2 = _createComponentWithFallback(_component_Comp)
-  return [n1, n2]
-=======
 "import { resolveComponent as _resolveComponent, child as _child, setInsertionState as _setInsertionState, createSlot as _createSlot, createComponentWithFallback as _createComponentWithFallback, template as _template } from 'vue';
 const t0 = _template("<div><div></div></div>", true)
 
@@ -237,7 +225,6 @@
   _setInsertionState(n3)
   const n2 = _createComponentWithFallback(_component_Comp)
   return n3
->>>>>>> df28fa50
 }"
 `;
 
