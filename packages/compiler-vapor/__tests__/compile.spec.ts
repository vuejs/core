--- conflicted
+++ resolved
@@ -264,11 +264,7 @@
     })
 
     test('with insertionState', () => {
-<<<<<<< HEAD
-      const code = compile(`<div><slot /></div><Comp/>`)
-=======
       const code = compile(`<div><div><slot /></div><Comp/></div>`)
->>>>>>> df28fa50
       expect(code).matchSnapshot()
     })
   })
