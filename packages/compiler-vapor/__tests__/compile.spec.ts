import { BindingTypes, type RootNode } from '@vue/compiler-dom'
import { type CompilerOptions, compile as _compile } from '../src'

// TODO This is a temporary test case for initial implementation.
// Remove it once we have more comprehensive tests.
// DO NOT ADD MORE TESTS HERE.

function compile(template: string | RootNode, options: CompilerOptions = {}) {
  let { code } = _compile(template, {
    ...options,
    mode: 'module',
    prefixIdentifiers: true,
  })
  return code
}

describe('compile', () => {
  test('static template', () => {
    const code = compile(
      `<div>
        <p>hello</p>
        <input />
        <span />
      </div>`,
    )
    expect(code).matchSnapshot()
  })

  test('dynamic root', () => {
    const code = compile(`{{ 1 }}{{ 2 }}`)
    expect(code).matchSnapshot()
  })

  test('dynamic root nodes and interpolation', () => {
    const code = compile(
      `<button @click="handleClick" :id="count">{{count}}foo{{count}}foo{{count}} </button>`,
    )
    expect(code).matchSnapshot()
  })

  test('static + dynamic root', () => {
    const code = compile(
      `{{ 1 }}{{ 2 }}3{{ 4 }}{{ 5 }}6{{ 7 }}{{ 8 }}9{{ 'A' }}{{ 'B' }}`,
    )
    expect(code).matchSnapshot()
  })

  test('fragment', () => {
    const code = compile(`<p/><span/><div/>`)
    expect(code).matchSnapshot()
  })

  test('bindings', () => {
    const code = compile(`<div>count is {{ count }}.</div>`, {
      bindingMetadata: {
        count: BindingTypes.SETUP_REF,
      },
    })
    expect(code).matchSnapshot()
  })

  describe('directives', () => {
    describe('v-pre', () => {
      test('basic', () => {
        const code = compile(`<div v-pre :id="foo"><Comp/>{{ bar }}</div>\n`, {
          bindingMetadata: {
            foo: BindingTypes.SETUP_REF,
            bar: BindingTypes.SETUP_REF,
          },
        })

        expect(code).toMatchSnapshot()
        expect(code).contains(
          JSON.stringify('<div :id="foo"><Comp></Comp>{{ bar }}</div>'),
        )
        expect(code).not.contains('effect')
      })

      test('should not affect siblings after it', () => {
        const code = compile(
          `<div v-pre :id="foo"><Comp/>{{ bar }}</div>\n` +
            `<div :id="foo"><Comp/>{{ bar }}</div>`,
          {
            bindingMetadata: {
              foo: BindingTypes.SETUP_REF,
              bar: BindingTypes.SETUP_REF,
            },
          },
        )

        expect(code).toMatchSnapshot()
        // Waiting for TODO, There should be more here.
      })
    })

    describe('v-cloak', () => {
      test('basic', () => {
        const code = compile(`<div v-cloak>test</div>`)
        expect(code).toMatchSnapshot()
        expect(code).not.contains('v-cloak')
      })
    })

    describe('custom directive', () => {
      test('basic', () => {
        const code = compile(`<div v-example></div>`, {
          bindingMetadata: {
            vExample: BindingTypes.SETUP_CONST,
          },
        })
        expect(code).matchSnapshot()
      })

      test('binding value', () => {
        const code = compile(`<div v-example="msg"></div>`, {
          bindingMetadata: {
            msg: BindingTypes.SETUP_REF,
            vExample: BindingTypes.SETUP_CONST,
          },
        })
        expect(code).matchSnapshot()
      })

      test('static parameters', () => {
        const code = compile(`<div v-example:foo="msg"></div>`, {
          bindingMetadata: {
            msg: BindingTypes.SETUP_REF,
            vExample: BindingTypes.SETUP_CONST,
          },
        })
        expect(code).matchSnapshot()
      })

      test('modifiers', () => {
        const code = compile(`<div v-example.bar="msg"></div>`, {
          bindingMetadata: {
            msg: BindingTypes.SETUP_REF,
            vExample: BindingTypes.SETUP_CONST,
          },
        })
        expect(code).matchSnapshot()
      })

      test('modifiers w/o binding', () => {
        const code = compile(`<div v-example.foo-bar></div>`, {
          bindingMetadata: {
            vExample: BindingTypes.SETUP_CONST,
          },
        })
        expect(code).matchSnapshot()
      })

      test('static parameters and modifiers', () => {
        const code = compile(`<div v-example:foo.bar="msg"></div>`, {
          bindingMetadata: {
            msg: BindingTypes.SETUP_REF,
            vExample: BindingTypes.SETUP_CONST,
          },
        })
        expect(code).matchSnapshot()
      })

      test('dynamic parameters', () => {
        const code = compile(`<div v-example:[foo]="msg"></div>`, {
          bindingMetadata: {
            foo: BindingTypes.SETUP_REF,
            vExample: BindingTypes.SETUP_CONST,
          },
        })
        expect(code).matchSnapshot()
      })
    })
  })

  describe('expression parsing', () => {
    test('interpolation', () => {
      const code = compile(`{{ a + b }}`, {
        inline: true,
        bindingMetadata: {
          b: BindingTypes.SETUP_REF,
        },
      })
      expect(code).matchSnapshot()
      expect(code).contains('a + b.value')
    })

    test('v-bind', () => {
      const code = compile(`<div :[key+1]="foo[key+1]()" />`, {
        inline: true,
        bindingMetadata: {
          key: BindingTypes.SETUP_REF,
          foo: BindingTypes.SETUP_MAYBE_REF,
        },
      })
      expect(code).matchSnapshot()
      expect(code).contains('const _key = key.value')
      expect(code).contains('_key+1')
      expect(code).contains(
        '_setDynamicProps(n0, [{ [_key+1]: _unref(foo)[_key+1]() }], true)',
      )
    })

    // TODO: add more test for expression parsing (v-on, v-slot, v-for)
  })

  describe('custom directive', () => {
    test('basic', () => {
      const code = compile(`<div v-test v-hello.world />`)
      expect(code).matchSnapshot()
    })

    test('component', () => {
      const code = compile(`
      <Comp v-test>
        <div v-if="true">
          <Bar v-hello.world />
        </div>
      </Comp>
      `)
      expect(code).matchSnapshot()
    })
  })

  describe('setInsertionState', () => {
    test('next, child and nthChild should be above the setInsertionState', () => {
      const code = compile(`
      <div>
        <div />
        <Comp />
        <div />
        <div v-if="true" />
        <div>
          <button :disabled="foo" />
        </div>
      </div>
      `)
      expect(code).toMatchSnapshot()
    })
  })

  describe('execution order', () => {
    test('basic', () => {
      const code = compile(`<div :id="foo">{{ bar }}</div>`)
      expect(code).matchSnapshot()
      expect(code).contains(
        `_setProp(n0, "id", _ctx.foo)
    _setText(x0, _toDisplayString(_ctx.bar))`,
      )
    })

    test('with v-once', () => {
      const code = compile(
        `<div>
          <span v-once>{{ foo }}</span>
          {{ bar }}<br>
          {{ baz }}
        </div>`,
      )
      expect(code).matchSnapshot()
      expect(code).contains(
        `_setText(n1, " " + _toDisplayString(_ctx.bar))
    _setText(n2, " " + _toDisplayString(_ctx.baz))`,
      )
    })

    test('with insertionState', () => {
      const code = compile(`<div><div><slot /></div><Comp/></div>`)
      expect(code).matchSnapshot()
    })
  })

<<<<<<< HEAD
  describe('gen unique variables', () => {
    test('should avoid binding conflicts for node vars (n*/x*)', () => {
      const code = compile(`<div>{{ foo }}</div><div>{{ foo }}</div>`, {
        bindingMetadata: {
          n0: BindingTypes.SETUP_REACTIVE_CONST,
          x0: BindingTypes.SETUP_MAYBE_REF,
          n2: BindingTypes.SETUP_REACTIVE_CONST,
          x2: BindingTypes.SETUP_MAYBE_REF,
        },
      })

      expect(code).matchSnapshot()
      expect(code).not.contains('const n0')
      expect(code).not.contains('const x0')
      expect(code).not.contains('const n2')
      expect(code).not.contains('const x2')
      expect(code).contains('const n1 = t0()')
      expect(code).contains('const n3 = t0()')
      expect(code).contains('const x1 = _child(n1)')
      expect(code).contains('const x3 = _child(n3)')
    })

    test('should bump old ref var (r*) on conflict', () => {
      const code = compile(
        `<div :ref="bar" /><div :ref="bar" /><div :ref="bar" />`,
        {
          bindingMetadata: {
            r0: BindingTypes.SETUP_REF,
            r2: BindingTypes.SETUP_REF,
            bar: BindingTypes.SETUP_REF,
          },
        },
      )

      expect(code).matchSnapshot()
      expect(code).not.contains('let r0')
      expect(code).not.contains('let r2')
      expect(code).contains('let r1')
      expect(code).contains('let r3')
      expect(code).contains('let r4')
      expect(code).contains('r1 = _setTemplateRef(n1, _bar, r1)')
      expect(code).contains('r3 = _setTemplateRef(n3, _bar, r3)')
      expect(code).contains('r4 = _setTemplateRef(n4, _bar, r4)')
    })

    test('should bump template var (t*) on conflict', () => {
      const code = compile(`<div/><span/><p/>`, {
        bindingMetadata: {
          t0: BindingTypes.SETUP_REF,
          t2: BindingTypes.SETUP_REF,
        },
      })

      expect(code).matchSnapshot()
      expect(code).not.contains('const t0 =')
      expect(code).not.contains('const t2 =')
      expect(code).contains('const t1 = _template("<div></div>")')
      expect(code).contains('const t3 = _template("<span></span>")')
      expect(code).contains('const t4 = _template("<p></p>")')
    })

    test('should bump placeholder var (p*) on conflict', () => {
      const code = compile(
        `<div><div><div><span :id="foo" /></div></div></div>`,
        {
          bindingMetadata: {
            p0: BindingTypes.SETUP_REF,
            p2: BindingTypes.SETUP_REF,
            foo: BindingTypes.SETUP_REF,
          },
        },
      )

      expect(code).matchSnapshot()
      expect(code).not.contains('const p0 = ')
      expect(code).not.contains('const p2 = ')
      expect(code).contains('const p1 = ')
      expect(code).contains('const p3 = ')
=======
  describe('helper alias', () => {
    test('should avoid conflicts with existing variable names', () => {
      const code = compile(`<div>{{ foo }}</div>`, {
        bindingMetadata: {
          _child: BindingTypes.LITERAL_CONST,
          _child1: BindingTypes.SETUP_REF,
        },
      })
      expect(code).matchSnapshot()
      expect(code).contains('child as _child2')
      expect(code).contains('const x0 = _child2(n0)')
>>>>>>> 575d11d2
    })
  })
})<|MERGE_RESOLUTION|>--- conflicted
+++ resolved
@@ -269,8 +269,21 @@
     })
   })
 
-<<<<<<< HEAD
-  describe('gen unique variables', () => {
+  describe('gen unique helper alias', () => {
+    test('should avoid conflicts with existing variable names', () => {
+      const code = compile(`<div>{{ foo }}</div>`, {
+        bindingMetadata: {
+          _child: BindingTypes.LITERAL_CONST,
+          _child1: BindingTypes.SETUP_REF,
+        },
+      })
+      expect(code).matchSnapshot()
+      expect(code).contains('child as _child2')
+      expect(code).contains('const x0 = _child2(n0)')
+    })
+  })
+
+  describe('gen unique node variables', () => {
     test('should avoid binding conflicts for node vars (n*/x*)', () => {
       const code = compile(`<div>{{ foo }}</div><div>{{ foo }}</div>`, {
         bindingMetadata: {
@@ -348,19 +361,6 @@
       expect(code).not.contains('const p2 = ')
       expect(code).contains('const p1 = ')
       expect(code).contains('const p3 = ')
-=======
-  describe('helper alias', () => {
-    test('should avoid conflicts with existing variable names', () => {
-      const code = compile(`<div>{{ foo }}</div>`, {
-        bindingMetadata: {
-          _child: BindingTypes.LITERAL_CONST,
-          _child1: BindingTypes.SETUP_REF,
-        },
-      })
-      expect(code).matchSnapshot()
-      expect(code).contains('child as _child2')
-      expect(code).contains('const x0 = _child2(n0)')
->>>>>>> 575d11d2
     })
   })
 })