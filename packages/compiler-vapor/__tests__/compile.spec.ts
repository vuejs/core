--- conflicted
+++ resolved
@@ -67,11 +67,7 @@
 
         expect(code).toMatchSnapshot()
         expect(code).contains(
-<<<<<<< HEAD
-          JSON.stringify('<div :id=foo><Comp></Comp>{{ bar }}</div>'),
-=======
-          JSON.stringify('<div :id="foo"><Comp></Comp>{{ bar }}'),
->>>>>>> 55bdcedf
+          JSON.stringify('<div :id=foo><Comp></Comp>{{ bar }}'),
         )
         expect(code).not.contains('effect')
       })
