--- conflicted
+++ resolved
@@ -253,70 +253,6 @@
 }"
 `;
 
-<<<<<<< HEAD
-exports[`compiler: transform slot > with whitespace: 'preserve' > implicit default slot 1`] = `
-"import { resolveComponent as _resolveComponent, createComponentWithFallback as _createComponentWithFallback, template as _template } from 'vue';
-const t0 = _template(" Header ")
-const t1 = _template(" ")
-const t2 = _template("<p></p>")
-
-export function render(_ctx) {
-  const _component_Comp = _resolveComponent("Comp")
-  const n4 = _createComponentWithFallback(_component_Comp, null, {
-    "header": () => {
-      const n0 = t0()
-      return n0
-    }, 
-    "default": () => {
-      const n2 = t1()
-      const n3 = t2()
-      return [n2, n3]
-    }
-  }, true)
-  return n4
-}"
-`;
-
-exports[`compiler: transform slot > with whitespace: 'preserve' > named default slot + implicit whitespace content 1`] = `
-"import { resolveComponent as _resolveComponent, createComponentWithFallback as _createComponentWithFallback, template as _template } from 'vue';
-const t0 = _template(" Header ")
-const t1 = _template(" Default ")
-
-export function render(_ctx) {
-  const _component_Comp = _resolveComponent("Comp")
-  const n4 = _createComponentWithFallback(_component_Comp, null, {
-    "header": () => {
-      const n0 = t0()
-      return n0
-    }, 
-    "default": () => {
-      const n2 = t1()
-      return n2
-    }
-  }, true)
-  return n4
-}"
-`;
-
-exports[`compiler: transform slot > with whitespace: 'preserve' > should not generate whitespace only default slot 1`] = `
-"import { resolveComponent as _resolveComponent, createComponentWithFallback as _createComponentWithFallback, template as _template } from 'vue';
-const t0 = _template(" Header ")
-const t1 = _template(" Footer ")
-
-export function render(_ctx) {
-  const _component_Comp = _resolveComponent("Comp")
-  const n4 = _createComponentWithFallback(_component_Comp, null, {
-    "header": () => {
-      const n0 = t0()
-      return n0
-    }, 
-    "footer": () => {
-      const n2 = t1()
-      return n2
-    }
-  }, true)
-  return n4
-=======
 exports[`compiler: transform slot > slot + v-if / v-else[-if] should not cause error 1`] = `
 "import { resolveComponent as _resolveComponent, setInsertionState as _setInsertionState, createSlot as _createSlot, createComponentWithFallback as _createComponentWithFallback, createIf as _createIf, template as _template } from 'vue';
 const t0 = _template("<div></div>", true)
@@ -336,6 +272,70 @@
     return n5
   })
   return n6
->>>>>>> a0c42ffb
+}"
+`;
+
+exports[`compiler: transform slot > with whitespace: 'preserve' > implicit default slot 1`] = `
+"import { resolveComponent as _resolveComponent, createComponentWithFallback as _createComponentWithFallback, template as _template } from 'vue';
+const t0 = _template(" Header ")
+const t1 = _template(" ")
+const t2 = _template("<p></p>")
+
+export function render(_ctx) {
+  const _component_Comp = _resolveComponent("Comp")
+  const n4 = _createComponentWithFallback(_component_Comp, null, {
+    "header": () => {
+      const n0 = t0()
+      return n0
+    }, 
+    "default": () => {
+      const n2 = t1()
+      const n3 = t2()
+      return [n2, n3]
+    }
+  }, true)
+  return n4
+}"
+`;
+
+exports[`compiler: transform slot > with whitespace: 'preserve' > named default slot + implicit whitespace content 1`] = `
+"import { resolveComponent as _resolveComponent, createComponentWithFallback as _createComponentWithFallback, template as _template } from 'vue';
+const t0 = _template(" Header ")
+const t1 = _template(" Default ")
+
+export function render(_ctx) {
+  const _component_Comp = _resolveComponent("Comp")
+  const n5 = _createComponentWithFallback(_component_Comp, null, {
+    "header": () => {
+      const n0 = t0()
+      return n0
+    }, 
+    "default": () => {
+      const n3 = t1()
+      return n3
+    }
+  }, true)
+  return n5
+}"
+`;
+
+exports[`compiler: transform slot > with whitespace: 'preserve' > should not generate whitespace only default slot 1`] = `
+"import { resolveComponent as _resolveComponent, createComponentWithFallback as _createComponentWithFallback, template as _template } from 'vue';
+const t0 = _template(" Header ")
+const t1 = _template(" Footer ")
+
+export function render(_ctx) {
+  const _component_Comp = _resolveComponent("Comp")
+  const n5 = _createComponentWithFallback(_component_Comp, null, {
+    "header": () => {
+      const n0 = t0()
+      return n0
+    }, 
+    "footer": () => {
+      const n3 = t1()
+      return n3
+    }
+  }, true)
+  return n5
 }"
 `;