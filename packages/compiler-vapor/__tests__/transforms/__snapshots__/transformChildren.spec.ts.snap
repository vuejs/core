--- conflicted
+++ resolved
@@ -1,11 +1,7 @@
 // Vitest Snapshot v1, https://vitest.dev/guide/snapshot.html
 
 exports[`compiler: children transform > children & sibling references 1`] = `
-<<<<<<< HEAD
-"import { next as _next, createTextNode as _createTextNode, insert as _insert, renderEffect as _renderEffect, setText as _setText, template as _template } from 'vue';
-=======
-"import { next as _next, createTextNode as _createTextNode, insert as _insert, setText as _setText, renderEffect as _renderEffect, template as _template } from 'vue/vapor';
->>>>>>> 1bb9a0f8
+"import { next as _next, createTextNode as _createTextNode, insert as _insert, setText as _setText, renderEffect as _renderEffect, template as _template } from 'vue';
 const t0 = _template("<div><p></p> <!><p></p></div>")
 
 export function render(_ctx) {
