// Vitest Snapshot v1, https://vitest.dev/guide/snapshot.html

exports[`v-on > complex member expression w/ prefixIdentifiers: true 1`] = `
"import { createInvoker as _createInvoker, delegateEvents as _delegateEvents, template as _template } from 'vue';
const t0 = _template("<div></div>", true)
_delegateEvents("click")

export function render(_ctx) {
  const n0 = t0()
  n0.$evtclick = _createInvoker(e => _ctx.a['b' + _ctx.c](e))
  return n0
}"
`;

exports[`v-on > component event with special characters 1`] = `
"import { resolveComponent as _resolveComponent, createComponentWithFallback as _createComponentWithFallback } from 'vue';

export function render(_ctx) {
  const _component_Foo = _resolveComponent("Foo")
  const _on_update_model = () => {}
  const _on_update_model1 = () => {}
  const n0 = _createComponentWithFallback(_component_Foo, {
    "onUpdate:model": () => _on_update_model,
    "onUpdate-model": () => _on_update_model1
  }, null, true)
  return n0
}"
`;

exports[`v-on > dynamic arg 1`] = `
"import { createInvoker as _createInvoker, on as _on, renderEffect as _renderEffect, template as _template } from 'vue';
const t0 = _template("<div></div>", true)

export function render(_ctx) {
  const n0 = t0()
  _renderEffect(() => {
    
    _on(n0, _ctx.event, _createInvoker(e => _ctx.handler(e)), {
      effect: true
    })
  })
  return n0
}"
`;

exports[`v-on > dynamic arg with complex exp prefixing 1`] = `
"import { createInvoker as _createInvoker, on as _on, renderEffect as _renderEffect, template as _template } from 'vue';
const t0 = _template("<div></div>", true)

export function render(_ctx) {
  const n0 = t0()
  _renderEffect(() => {
    
    _on(n0, _ctx.event(_ctx.foo), _createInvoker(e => _ctx.handler(e)), {
      effect: true
    })
  })
  return n0
}"
`;

exports[`v-on > dynamic arg with prefixing 1`] = `
"import { createInvoker as _createInvoker, on as _on, renderEffect as _renderEffect, template as _template } from 'vue';
const t0 = _template("<div></div>", true)

export function render(_ctx) {
  const n0 = t0()
  _renderEffect(() => {
    
    _on(n0, _ctx.event, _createInvoker(e => _ctx.handler(e)), {
      effect: true
    })
  })
  return n0
}"
`;

exports[`v-on > event modifier 1`] = `
"import { createInvoker as _createInvoker, withModifiers as _withModifiers, on as _on, withKeys as _withKeys, delegateEvents as _delegateEvents, template as _template } from 'vue';
const t0 = _template("<a></a>")
const t1 = _template("<form></form>")
const t2 = _template("<div></div>")
const t3 = _template("<input>")
_delegateEvents("click", "contextmenu", "mouseup", "keyup")

export function render(_ctx, $props, $emit, $attrs, $slots) {
  const n0 = t0()
  const n1 = t1()
  const n2 = t0()
  const n3 = t2()
  const n4 = t2()
  const n5 = t0()
  const n6 = t2()
  const n7 = t3()
  const n8 = t3()
  const n9 = t3()
  const n10 = t3()
  const n11 = t3()
  const n12 = t3()
  const n13 = t3()
  const n14 = t3()
  const n15 = t3()
  const n16 = t3()
  const n17 = t3()
  const n18 = t3()
  const n19 = t3()
  const n20 = t3()
  const n21 = t3()
  n0.$evtclick = _createInvoker(_withModifiers(_ctx.handleEvent, ["stop"]))
  _on(n1, "submit", _createInvoker(_withModifiers(_ctx.handleEvent, ["prevent"])))
  n2.$evtclick = _createInvoker(_withModifiers(_ctx.handleEvent, ["stop","prevent"]))
  n3.$evtclick = _createInvoker(_withModifiers(_ctx.handleEvent, ["self"]))
  _on(n4, "click", _createInvoker(_ctx.handleEvent), {
    capture: true
  })
  _on(n5, "click", _createInvoker(_ctx.handleEvent), {
    once: true
  })
  _on(n6, "scroll", _createInvoker(_ctx.handleEvent), {
    passive: true
  })
  n7.$evtcontextmenu = _createInvoker(_withModifiers(_ctx.handleEvent, ["right"]))
  n8.$evtclick = _createInvoker(_withModifiers(_ctx.handleEvent, ["left"]))
  n9.$evtmouseup = _createInvoker(_withModifiers(_ctx.handleEvent, ["middle"]))
  n10.$evtcontextmenu = _createInvoker(_withKeys(_withModifiers(_ctx.handleEvent, ["right"]), ["enter"]))
  n11.$evtkeyup = _createInvoker(_withKeys(_ctx.handleEvent, ["enter"]))
  n12.$evtkeyup = _createInvoker(_withKeys(_ctx.handleEvent, ["tab"]))
  n13.$evtkeyup = _createInvoker(_withKeys(_ctx.handleEvent, ["delete"]))
  n14.$evtkeyup = _createInvoker(_withKeys(_ctx.handleEvent, ["esc"]))
  n15.$evtkeyup = _createInvoker(_withKeys(_ctx.handleEvent, ["space"]))
  n16.$evtkeyup = _createInvoker(_withKeys(_ctx.handleEvent, ["up"]))
  n17.$evtkeyup = _createInvoker(_withKeys(_ctx.handleEvent, ["down"]))
  n18.$evtkeyup = _createInvoker(_withKeys(_ctx.handleEvent, ["left"]))
  n19.$evtkeyup = _createInvoker(_withModifiers(e => _ctx.submit(e), ["middle"]))
  n20.$evtkeyup = _createInvoker(_withModifiers(e => _ctx.submit(e), ["middle","self"]))
  n21.$evtkeyup = _createInvoker(_withKeys(_withModifiers(_ctx.handleEvent, ["self"]), ["enter"]))
  return [n0, n1, n2, n3, n4, n5, n6, n7, n8, n9, n10, n11, n12, n13, n14, n15, n16, n17, n18, n19, n20, n21]
}"
`;

exports[`v-on > expression with type 1`] = `
"import { createInvoker as _createInvoker, delegateEvents as _delegateEvents, template as _template } from 'vue';
const t0 = _template("<div></div>", true)
_delegateEvents("click")

export function render(_ctx, $props, $emit, $attrs, $slots) {
  const n0 = t0()
<<<<<<< HEAD
  n0.$evtclick = _createInvoker(e => _ctx.handleClick(e))
=======
  n0.$evtclick = e => (_ctx.foo[_ctx.handleClick] as any)(e)
>>>>>>> 7d4ab91e
  return n0
}"
`;

exports[`v-on > function expression w/ prefixIdentifiers: true 1`] = `
"import { createInvoker as _createInvoker, delegateEvents as _delegateEvents, template as _template } from 'vue';
const t0 = _template("<div></div>", true)
_delegateEvents("click")

export function render(_ctx) {
  const n0 = t0()
  n0.$evtclick = _createInvoker(e => _ctx.foo(e))
  return n0
}"
`;

exports[`v-on > inline statement w/ prefixIdentifiers: true 1`] = `
"import { createInvoker as _createInvoker, delegateEvents as _delegateEvents, template as _template } from 'vue';
const t0 = _template("<div></div>", true)
_delegateEvents("click")

export function render(_ctx) {
  const n0 = t0()
  n0.$evtclick = _createInvoker($event => (_ctx.foo($event)))
  return n0
}"
`;

exports[`v-on > multiple inline statements w/ prefixIdentifiers: true 1`] = `
"import { createInvoker as _createInvoker, delegateEvents as _delegateEvents, template as _template } from 'vue';
const t0 = _template("<div></div>", true)
_delegateEvents("click")

export function render(_ctx) {
  const n0 = t0()
  n0.$evtclick = _createInvoker($event => {_ctx.foo($event);_ctx.bar()})
  return n0
}"
`;

exports[`v-on > should NOT add a prefix to $event if the expression is a function expression 1`] = `
"import { createInvoker as _createInvoker, delegateEvents as _delegateEvents, template as _template } from 'vue';
const t0 = _template("<div></div>", true)
_delegateEvents("click")

export function render(_ctx) {
  const n0 = t0()
  n0.$evtclick = _createInvoker($event => {_ctx.i++;_ctx.foo($event)})
  return n0
}"
`;

exports[`v-on > should NOT wrap as function if expression is already function expression (with Typescript) 1`] = `
"import { createInvoker as _createInvoker, delegateEvents as _delegateEvents, template as _template } from 'vue';
const t0 = _template("<div></div>", true)
_delegateEvents("click")

export function render(_ctx) {
  const n0 = t0()
  n0.$evtclick = _createInvoker((e: any): any => _ctx.foo(e))
  return n0
}"
`;

exports[`v-on > should NOT wrap as function if expression is already function expression (with newlines) 1`] = `
"import { createInvoker as _createInvoker, delegateEvents as _delegateEvents, template as _template } from 'vue';
const t0 = _template("<div></div>", true)
_delegateEvents("click")

export function render(_ctx) {
  const n0 = t0()
  n0.$evtclick = _createInvoker(
      $event => {
        _ctx.foo($event)
      }
    )
  return n0
}"
`;

exports[`v-on > should NOT wrap as function if expression is already function expression 1`] = `
"import { createInvoker as _createInvoker, delegateEvents as _delegateEvents, template as _template } from 'vue';
const t0 = _template("<div></div>", true)
_delegateEvents("click")

export function render(_ctx) {
  const n0 = t0()
  n0.$evtclick = _createInvoker($event => _ctx.foo($event))
  return n0
}"
`;

exports[`v-on > should NOT wrap as function if expression is complex member expression 1`] = `
"import { createInvoker as _createInvoker, delegateEvents as _delegateEvents, template as _template } from 'vue';
const t0 = _template("<div></div>", true)
_delegateEvents("click")

export function render(_ctx) {
  const n0 = t0()
  n0.$evtclick = _createInvoker(e => _ctx.a['b' + _ctx.c](e))
  return n0
}"
`;

exports[`v-on > should delegate event 1`] = `
"import { createInvoker as _createInvoker, delegateEvents as _delegateEvents, template as _template } from 'vue';
const t0 = _template("<div></div>", true)
_delegateEvents("click")

export function render(_ctx) {
  const n0 = t0()
  n0.$evtclick = _createInvoker(e => _ctx.test(e))
  return n0
}"
`;

exports[`v-on > should handle multi-line statement 1`] = `
"import { createInvoker as _createInvoker, delegateEvents as _delegateEvents, template as _template } from 'vue';
const t0 = _template("<div></div>", true)
_delegateEvents("click")

export function render(_ctx) {
  const n0 = t0()
  n0.$evtclick = _createInvoker(() => {
_ctx.foo();
_ctx.bar()
})
  return n0
}"
`;

exports[`v-on > should handle multiple inline statement 1`] = `
"import { createInvoker as _createInvoker, delegateEvents as _delegateEvents, template as _template } from 'vue';
const t0 = _template("<div></div>", true)
_delegateEvents("click")

export function render(_ctx) {
  const n0 = t0()
  n0.$evtclick = _createInvoker(() => {_ctx.foo();_ctx.bar()})
  return n0
}"
`;

exports[`v-on > should not prefix member expression 1`] = `
"import { createInvoker as _createInvoker, delegateEvents as _delegateEvents, template as _template } from 'vue';
const t0 = _template("<div></div>", true)
_delegateEvents("click")

export function render(_ctx) {
  const n0 = t0()
  n0.$evtclick = _createInvoker(e => _ctx.foo.bar(e))
  return n0
}"
`;

exports[`v-on > should not wrap keys guard if no key modifier is present 1`] = `
"import { createInvoker as _createInvoker, withModifiers as _withModifiers, delegateEvents as _delegateEvents, template as _template } from 'vue';
const t0 = _template("<div></div>", true)
_delegateEvents("keyup")

export function render(_ctx) {
  const n0 = t0()
  n0.$evtkeyup = _createInvoker(_withModifiers(e => _ctx.test(e), ["exact"]))
  return n0
}"
`;

exports[`v-on > should support multiple events and modifiers options w/ prefixIdentifiers: true 1`] = `
"import { createInvoker as _createInvoker, withModifiers as _withModifiers, withKeys as _withKeys, delegateEvents as _delegateEvents, template as _template } from 'vue';
const t0 = _template("<div></div>", true)
_delegateEvents("click", "keyup")

export function render(_ctx) {
  const n0 = t0()
  n0.$evtclick = _createInvoker(_withModifiers(e => _ctx.test(e), ["stop"]))
  n0.$evtkeyup = _createInvoker(_withKeys(e => _ctx.test(e), ["enter"]))
  return n0
}"
`;

exports[`v-on > should support multiple modifiers and event options w/ prefixIdentifiers: true 1`] = `
"import { createInvoker as _createInvoker, withModifiers as _withModifiers, on as _on, template as _template } from 'vue';
const t0 = _template("<div></div>", true)

export function render(_ctx) {
  const n0 = t0()
  _on(n0, "click", _createInvoker(_withModifiers(e => _ctx.test(e), ["stop","prevent"])), {
    capture: true,
    once: true
  })
  return n0
}"
`;

exports[`v-on > should transform click.middle 1`] = `
"import { createInvoker as _createInvoker, withModifiers as _withModifiers, delegateEvents as _delegateEvents, template as _template } from 'vue';
const t0 = _template("<div></div>", true)
_delegateEvents("mouseup")

export function render(_ctx) {
  const n0 = t0()
  n0.$evtmouseup = _createInvoker(_withModifiers(e => _ctx.test(e), ["middle"]))
  return n0
}"
`;

exports[`v-on > should transform click.middle 2`] = `
"import { createInvoker as _createInvoker, withModifiers as _withModifiers, on as _on, renderEffect as _renderEffect, template as _template } from 'vue';
const t0 = _template("<div></div>", true)

export function render(_ctx) {
  const n0 = t0()
  _renderEffect(() => {
    
    _on(n0, (_ctx.event) === "click" ? "mouseup" : (_ctx.event), _createInvoker(_withModifiers(e => _ctx.test(e), ["middle"])), {
      effect: true
    })
  })
  return n0
}"
`;

exports[`v-on > should transform click.right 1`] = `
"import { createInvoker as _createInvoker, withModifiers as _withModifiers, delegateEvents as _delegateEvents, template as _template } from 'vue';
const t0 = _template("<div></div>", true)
_delegateEvents("contextmenu")

export function render(_ctx) {
  const n0 = t0()
  n0.$evtcontextmenu = _createInvoker(_withModifiers(e => _ctx.test(e), ["right"]))
  return n0
}"
`;

exports[`v-on > should transform click.right 2`] = `
"import { createInvoker as _createInvoker, withModifiers as _withModifiers, withKeys as _withKeys, on as _on, renderEffect as _renderEffect, template as _template } from 'vue';
const t0 = _template("<div></div>", true)

export function render(_ctx) {
  const n0 = t0()
  _renderEffect(() => {
    
    _on(n0, (_ctx.event) === "click" ? "contextmenu" : (_ctx.event), _createInvoker(_withKeys(_withModifiers(e => _ctx.test(e), ["right"]), ["right"])), {
      effect: true
    })
  })
  return n0
}"
`;

exports[`v-on > should use delegate helper when have multiple events of same name 1`] = `
"import { createInvoker as _createInvoker, delegate as _delegate, withModifiers as _withModifiers, delegateEvents as _delegateEvents, template as _template } from 'vue';
const t0 = _template("<div></div>", true)
_delegateEvents("click")

export function render(_ctx) {
  const n0 = t0()
  _delegate(n0, "click", _createInvoker(e => _ctx.test(e)))
  _delegate(n0, "click", _createInvoker(_withModifiers(e => _ctx.test(e), ["stop"])))
  return n0
}"
`;

exports[`v-on > should wrap as function if expression is inline statement 1`] = `
"import { createInvoker as _createInvoker, delegateEvents as _delegateEvents, template as _template } from 'vue';
const t0 = _template("<div></div>", true)
_delegateEvents("click")

export function render(_ctx) {
  const n0 = t0()
  n0.$evtclick = _createInvoker(() => (_ctx.i++))
  return n0
}"
`;

exports[`v-on > should wrap both for dynamic key event w/ left/right modifiers 1`] = `
"import { createInvoker as _createInvoker, withModifiers as _withModifiers, withKeys as _withKeys, on as _on, renderEffect as _renderEffect, template as _template } from 'vue';
const t0 = _template("<div></div>", true)

export function render(_ctx) {
  const n0 = t0()
  _renderEffect(() => {
    
    _on(n0, _ctx.e, _createInvoker(_withKeys(_withModifiers(e => _ctx.test(e), ["left"]), ["left"])), {
      effect: true
    })
  })
  return n0
}"
`;

exports[`v-on > should wrap in unref if identifier is setup-maybe-ref w/ inline: true 1`] = `
"
  const n0 = t0()
  const n1 = t0()
  const n2 = t0()
  n0.$evtclick = _createInvoker(() => (x.value=_unref(y)))
  n1.$evtclick = _createInvoker(() => (x.value++))
  n2.$evtclick = _createInvoker(() => ({ x: x.value } = _unref(y)))
  return [n0, n1, n2]
"
`;

exports[`v-on > should wrap keys guard for keyboard events or dynamic events 1`] = `
"import { createInvoker as _createInvoker, withModifiers as _withModifiers, withKeys as _withKeys, on as _on, template as _template } from 'vue';
const t0 = _template("<div></div>", true)

export function render(_ctx) {
  const n0 = t0()
  _on(n0, "keydown", _createInvoker(_withKeys(_withModifiers(e => _ctx.test(e), ["stop","ctrl"]), ["a"])), {
    capture: true
  })
  return n0
}"
`;

exports[`v-on > should wrap keys guard for static key event w/ left/right modifiers 1`] = `
"import { createInvoker as _createInvoker, withKeys as _withKeys, delegateEvents as _delegateEvents, template as _template } from 'vue';
const t0 = _template("<div></div>", true)
_delegateEvents("keyup")

export function render(_ctx) {
  const n0 = t0()
  n0.$evtkeyup = _createInvoker(_withKeys(e => _ctx.test(e), ["left"]))
  return n0
}"
`;

exports[`v-on > simple expression 1`] = `
"import { createInvoker as _createInvoker, delegateEvents as _delegateEvents, template as _template } from 'vue';
const t0 = _template("<div></div>", true)
_delegateEvents("click")

export function render(_ctx, $props, $emit, $attrs, $slots) {
  const n0 = t0()
  n0.$evtclick = _createInvoker(_ctx.handleClick)
  return n0
}"
`;<|MERGE_RESOLUTION|>--- conflicted
+++ resolved
@@ -145,11 +145,7 @@
 
 export function render(_ctx, $props, $emit, $attrs, $slots) {
   const n0 = t0()
-<<<<<<< HEAD
-  n0.$evtclick = _createInvoker(e => _ctx.handleClick(e))
-=======
-  n0.$evtclick = e => (_ctx.foo[_ctx.handleClick] as any)(e)
->>>>>>> 7d4ab91e
+  n0.$evtclick = _createInvoker(e => (_ctx.foo[_ctx.handleClick] as any)(e))
   return n0
 }"
 `;
