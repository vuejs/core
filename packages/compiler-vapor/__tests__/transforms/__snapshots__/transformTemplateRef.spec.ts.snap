--- conflicted
+++ resolved
@@ -21,9 +21,6 @@
   const _setTemplateRef = _createTemplateRefSetter()
   const n0 = t0()
   let r0
-<<<<<<< HEAD
-  _renderEffect(() => r0 = _setTemplateRef(n0, bar => _ctx.foo = bar, r0))
-=======
   _renderEffect(() => {
     const _foo = _ctx.foo
     r0 = _setTemplateRef(n0, bar => {
@@ -32,7 +29,6 @@
         console.log(_foo.value, _ctx.baz)
       }, r0)
   })
->>>>>>> 61fb892a
   return n0
 }"
 `;
