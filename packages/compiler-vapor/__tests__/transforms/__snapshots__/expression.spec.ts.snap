// Vitest Snapshot v1, https://vitest.dev/guide/snapshot.html

exports[`compiler: expression > basic 1`] = `
"import { toDisplayString as _toDisplayString, setText as _setText, renderEffect as _renderEffect, template as _template } from 'vue';
const t0 = _template(" ")

export function render(_ctx) {
  const n0 = t0()
  _renderEffect(() => _setText(n0, _toDisplayString(_ctx.a)))
  return n0
}"
`;

exports[`compiler: expression > props 1`] = `
"import { toDisplayString as _toDisplayString, setText as _setText, renderEffect as _renderEffect, template as _template } from 'vue';
const t0 = _template(" ")

export function render(_ctx, $props, $emit, $attrs, $slots) {
  const n0 = t0()
  _renderEffect(() => _setText(n0, _toDisplayString($props.foo)))
  return n0
}"
`;

exports[`compiler: expression > props aliased 1`] = `
"import { toDisplayString as _toDisplayString, setText as _setText, renderEffect as _renderEffect, template as _template } from 'vue';
const t0 = _template(" ")

export function render(_ctx, $props, $emit, $attrs, $slots) {
  const n0 = t0()
  _renderEffect(() => _setText(n0, _toDisplayString($props['bar'])))
  return n0
}"
`;

exports[`compiler: expression > update expression 1`] = `
<<<<<<< HEAD
"import { child as _child, toDisplayString as _toDisplayString, setText as _setText, setProp as _setProp, renderEffect as _renderEffect, template as _template } from 'vue';
=======
"import { child as _child, setProp as _setProp, toDisplayString as _toDisplayString, setText as _setText, renderEffect as _renderEffect, template as _template } from 'vue';
>>>>>>> bb4ae257
const t0 = _template("<div> </div>", true)

export function render(_ctx) {
  const n1 = t0()
  const n0 = _child(n1)
  const x1 = _child(n1)
  _renderEffect(() => {
    const _String = String
    const _foo = _ctx.foo
<<<<<<< HEAD
    
    _setText(n0, _toDisplayString(_String(_foo.id++)) + " " + _toDisplayString(_foo) + " " + _toDisplayString(_ctx.bar))
    _setText(x1, _toDisplayString(_String(_foo.id++)) + " " + _toDisplayString(_foo) + " " + _toDisplayString(_ctx.bar))
    _setProp(n1, "id", _String(_foo.id++))
    _setProp(n1, "foo", _foo)
    _setProp(n1, "bar", _ctx.bar++)
=======
    _setProp(n1, "id", _String(_foo.id++))
    _setProp(n1, "foo", _foo)
    _setProp(n1, "bar", _ctx.bar++)
    _setText(n0, _toDisplayString(_String(_foo.id++)) + " " + _toDisplayString(_foo) + " " + _toDisplayString(_ctx.bar))
    _setText(x1, _toDisplayString(_String(_foo.id++)) + " " + _toDisplayString(_foo) + " " + _toDisplayString(_ctx.bar))
>>>>>>> bb4ae257
  })
  return n1
}"
`;<|MERGE_RESOLUTION|>--- conflicted
+++ resolved
@@ -34,11 +34,7 @@
 `;
 
 exports[`compiler: expression > update expression 1`] = `
-<<<<<<< HEAD
-"import { child as _child, toDisplayString as _toDisplayString, setText as _setText, setProp as _setProp, renderEffect as _renderEffect, template as _template } from 'vue';
-=======
 "import { child as _child, setProp as _setProp, toDisplayString as _toDisplayString, setText as _setText, renderEffect as _renderEffect, template as _template } from 'vue';
->>>>>>> bb4ae257
 const t0 = _template("<div> </div>", true)
 
 export function render(_ctx) {
@@ -48,20 +44,11 @@
   _renderEffect(() => {
     const _String = String
     const _foo = _ctx.foo
-<<<<<<< HEAD
-    
-    _setText(n0, _toDisplayString(_String(_foo.id++)) + " " + _toDisplayString(_foo) + " " + _toDisplayString(_ctx.bar))
-    _setText(x1, _toDisplayString(_String(_foo.id++)) + " " + _toDisplayString(_foo) + " " + _toDisplayString(_ctx.bar))
-    _setProp(n1, "id", _String(_foo.id++))
-    _setProp(n1, "foo", _foo)
-    _setProp(n1, "bar", _ctx.bar++)
-=======
     _setProp(n1, "id", _String(_foo.id++))
     _setProp(n1, "foo", _foo)
     _setProp(n1, "bar", _ctx.bar++)
     _setText(n0, _toDisplayString(_String(_foo.id++)) + " " + _toDisplayString(_foo) + " " + _toDisplayString(_ctx.bar))
     _setText(x1, _toDisplayString(_String(_foo.id++)) + " " + _toDisplayString(_foo) + " " + _toDisplayString(_ctx.bar))
->>>>>>> bb4ae257
   })
   return n1
 }"
