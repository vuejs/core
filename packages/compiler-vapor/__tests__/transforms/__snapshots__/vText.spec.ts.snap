--- conflicted
+++ resolved
@@ -1,11 +1,7 @@
 // Vitest Snapshot v1, https://vitest.dev/guide/snapshot.html
 
 exports[`v-text > should convert v-text to textContent 1`] = `
-<<<<<<< HEAD
-"import { renderEffect as _renderEffect, setText as _setText, template as _template } from 'vue';
-=======
-"import { setText as _setText, renderEffect as _renderEffect, template as _template } from 'vue/vapor';
->>>>>>> 1bb9a0f8
+"import { setText as _setText, renderEffect as _renderEffect, template as _template } from 'vue';
 const t0 = _template("<div></div>")
 
 export function render(_ctx, $props, $emit, $attrs, $slots) {
@@ -17,11 +13,7 @@
 `;
 
 exports[`v-text > should raise error and ignore children when v-text is present 1`] = `
-<<<<<<< HEAD
-"import { renderEffect as _renderEffect, setText as _setText, template as _template } from 'vue';
-=======
-"import { setText as _setText, renderEffect as _renderEffect, template as _template } from 'vue/vapor';
->>>>>>> 1bb9a0f8
+"import { setText as _setText, renderEffect as _renderEffect, template as _template } from 'vue';
 const t0 = _template("<div></div>")
 
 export function render(_ctx) {
