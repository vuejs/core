--- conflicted
+++ resolved
@@ -43,27 +43,6 @@
     _renderEffect(() => _setText(x2, _toDisplayString(_for_item0.value)))
     return n2
   }, (item) => (item.id))
-  return n0
-}"
-`;
-
-exports[`compiler: v-for > key only binding pattern 1`] = `
-"import { child as _child, toDisplayString as _toDisplayString, setText as _setText, createFor as _createFor, template as _template } from 'vue';
-const t0 = _template("<tr> </tr>", true)
-
-export function render(_ctx) {
-  const n0 = _createFor(() => (_ctx.rows), (_for_item0) => {
-    const n2 = t0()
-    const x2 = _child(n2)
-    let _row, _row_id
-    {
-      _row = _for_item0.value
-      _row_id = _row.id
-      
-    }
-    _setText(x2, _toDisplayString(_row_id + _row_id))
-    return n2
-  }, (row) => (row.id))
   return n0
 }"
 `;
@@ -136,73 +115,6 @@
 }"
 `;
 
-<<<<<<< HEAD
-exports[`compiler: v-for > selector pattern 1`] = `
-"import { child as _child, toDisplayString as _toDisplayString, setText as _setText, createFor as _createFor, template as _template } from 'vue';
-const t0 = _template("<tr> </tr>", true)
-
-export function render(_ctx) {
-  const n0 = _createFor(() => (_ctx.rows), (_for_item0) => {
-    const n2 = t0()
-    const x2 = _child(n2)
-    _selector0_0(() => {
-      _setText(x2, _toDisplayString(_ctx.selected === _for_item0.value.id ? 'danger' : ''))
-    })
-    return n2
-  }, (row) => (row.id))
-  const _selector0_0 = n0.useSelector(() => _ctx.selected)
-  return n0
-}"
-`;
-
-exports[`compiler: v-for > selector pattern 2`] = `
-"import { setClass as _setClass, createFor as _createFor, template as _template } from 'vue';
-const t0 = _template("<tr></tr>", true)
-
-export function render(_ctx) {
-  const n0 = _createFor(() => (_ctx.rows), (_for_item0) => {
-    const n2 = t0()
-    _selector0_0(() => {
-      _setClass(n2, _ctx.selected === _for_item0.value.id ? 'danger' : '')
-    })
-    return n2
-  }, (row) => (row.id))
-  const _selector0_0 = n0.useSelector(() => _ctx.selected)
-  return n0
-}"
-`;
-
-exports[`compiler: v-for > selector pattern 3`] = `
-"import { setClass as _setClass, renderEffect as _renderEffect, createFor as _createFor, template as _template } from 'vue';
-const t0 = _template("<tr></tr>", true)
-
-export function render(_ctx) {
-  const n0 = _createFor(() => (_ctx.rows), (_for_item0) => {
-    const n2 = t0()
-    _renderEffect(() => {
-      const _row = _for_item0.value
-      _setClass(n2, _row.label === _row.id ? 'danger' : '')
-    })
-    return n2
-  }, (row) => (row.id))
-  return n0
-}"
-`;
-
-exports[`compiler: v-for > selector pattern 4`] = `
-"import { setClass as _setClass, createFor as _createFor, template as _template } from 'vue';
-const t0 = _template("<tr></tr>", true)
-
-export function render(_ctx) {
-  const n0 = _createFor(() => (_ctx.rows), (_for_item0) => {
-    const n2 = t0()
-    _selector0_0(() => {
-      _setClass(n2, { danger: _for_item0.value.id === _ctx.selected })
-    })
-    return n2
-  }, (row) => (row.id))
-  const _selector0_0 = n0.useSelector(() => _ctx.selected)
-=======
 exports[`compiler: v-for > object value, key and index 1`] = `
 "import { child as _child, toDisplayString as _toDisplayString, setText as _setText, renderEffect as _renderEffect, createFor as _createFor, template as _template } from 'vue';
 const t0 = _template("<div> </div>", true)
@@ -214,7 +126,6 @@
     _renderEffect(() => _setText(x2, _toDisplayString(_for_item0.value + _for_key0.value + _for_index0.value)))
     return n2
   }, (value, key, index) => (key))
->>>>>>> d0cf234f
   return n0
 }"
 `;
