// Vitest Snapshot v1, https://vitest.dev/guide/snapshot.html

exports[`compiler: v-for > array de-structured value (with rest) 1`] = `
"import { txt as _txt, toDisplayString as _toDisplayString, setText as _setText, renderEffect as _renderEffect, createFor as _createFor, template as _template } from 'vue';
const t0 = _template("<div> </div>", true)

export function render(_ctx) {
  const n0 = _createFor(() => (_ctx.list), (_for_item0, _for_key0) => {
    const n2 = t0()
    const x2 = _txt(n2)
    _renderEffect(() => _setText(x2, _toDisplayString(_for_item0.value[0] + _for_item0.value.slice(1) + _for_key0.value)))
    return n2
  }, ([id, ...other], index) => (id))
  return n0
}"
`;

exports[`compiler: v-for > array de-structured value 1`] = `
"import { txt as _txt, toDisplayString as _toDisplayString, setText as _setText, renderEffect as _renderEffect, createFor as _createFor, template as _template } from 'vue';
const t0 = _template("<div> </div>", true)

export function render(_ctx) {
  const n0 = _createFor(() => (_ctx.list), (_for_item0, _for_key0) => {
    const n2 = t0()
    const x2 = _txt(n2)
    _renderEffect(() => _setText(x2, _toDisplayString(_for_item0.value[0] + _for_item0.value[1] + _for_key0.value)))
    return n2
  }, ([id, other], index) => (id))
  return n0
}"
`;

exports[`compiler: v-for > basic v-for 1`] = `
<<<<<<< HEAD
"import { child as _child, createInvoker as _createInvoker, toDisplayString as _toDisplayString, setText as _setText, renderEffect as _renderEffect, createFor as _createFor, delegateEvents as _delegateEvents, template as _template } from 'vue';
=======
"import { txt as _txt, toDisplayString as _toDisplayString, setText as _setText, renderEffect as _renderEffect, createFor as _createFor, delegateEvents as _delegateEvents, template as _template } from 'vue';
>>>>>>> 2b1fdaf4
const t0 = _template("<div> </div>", true)
_delegateEvents("click")

export function render(_ctx) {
  const n0 = _createFor(() => (_ctx.items), (_for_item0) => {
    const n2 = t0()
<<<<<<< HEAD
    const x2 = _child(n2)
    n2.$evtclick = _createInvoker(() => (_ctx.remove(_for_item0.value)))
=======
    const x2 = _txt(n2)
    n2.$evtclick = () => (_ctx.remove(_for_item0.value))
>>>>>>> 2b1fdaf4
    _renderEffect(() => _setText(x2, _toDisplayString(_for_item0.value)))
    return n2
  }, (item) => (item.id))
  return n0
}"
`;

exports[`compiler: v-for > key only binding pattern 1`] = `
"import { txt as _txt, toDisplayString as _toDisplayString, setText as _setText, createFor as _createFor, template as _template } from 'vue';
const t0 = _template("<tr> </tr>", true)

export function render(_ctx) {
  const n0 = _createFor(() => (_ctx.rows), (_for_item0) => {
    const n2 = t0()
    const x2 = _txt(n2)
    _setText(x2, _toDisplayString(_for_item0.value.id + _for_item0.value.id))
    return n2
  }, (row) => (row.id))
  return n0
}"
`;

exports[`compiler: v-for > multi effect 1`] = `
"import { setProp as _setProp, renderEffect as _renderEffect, createFor as _createFor, template as _template } from 'vue';
const t0 = _template("<div></div>", true)

export function render(_ctx) {
  const n0 = _createFor(() => (_ctx.items), (_for_item0, _for_key0) => {
    const n2 = t0()
    _renderEffect(() => {
      _setProp(n2, "item", _for_item0.value)
      _setProp(n2, "index", _for_key0.value)
    })
    return n2
  })
  return n0
}"
`;

exports[`compiler: v-for > nested v-for 1`] = `
"import { setInsertionState as _setInsertionState, txt as _txt, toDisplayString as _toDisplayString, setText as _setText, renderEffect as _renderEffect, createFor as _createFor, template as _template } from 'vue';
const t0 = _template("<span> </span>")
const t1 = _template("<div></div>", true)

export function render(_ctx) {
  const n0 = _createFor(() => (_ctx.list), (_for_item0) => {
    const n5 = t1()
    _setInsertionState(n5, null, true)
    const n2 = _createFor(() => (_for_item0.value), (_for_item1) => {
      const n4 = t0()
      const x4 = _txt(n4)
      _renderEffect(() => _setText(x4, _toDisplayString(_for_item1.value+_for_item0.value)))
      return n4
    }, undefined, 1)
    return n5
  })
  return n0
}"
`;

exports[`compiler: v-for > object de-structured value (with rest) 1`] = `
"import { getRestElement as _getRestElement, txt as _txt, toDisplayString as _toDisplayString, setText as _setText, renderEffect as _renderEffect, createFor as _createFor, template as _template } from 'vue';
const t0 = _template("<div> </div>", true)

export function render(_ctx) {
  const n0 = _createFor(() => (_ctx.list), (_for_item0, _for_key0) => {
    const n2 = t0()
    const x2 = _txt(n2)
    _renderEffect(() => _setText(x2, _toDisplayString(_for_item0.value.id + _getRestElement(_for_item0.value, ["id"]) + _for_key0.value)))
    return n2
  }, ({ id, ...other }, index) => (id))
  return n0
}"
`;

exports[`compiler: v-for > object de-structured value 1`] = `
"import { txt as _txt, toDisplayString as _toDisplayString, setText as _setText, renderEffect as _renderEffect, createFor as _createFor, template as _template } from 'vue';
const t0 = _template("<span> </span>", true)

export function render(_ctx) {
  const n0 = _createFor(() => (_ctx.items), (_for_item0) => {
    const n2 = t0()
    const x2 = _txt(n2)
    _renderEffect(() => _setText(x2, _toDisplayString(_for_item0.value.id) + _toDisplayString(_for_item0.value.value)))
    return n2
  }, ({ id, value }) => (id))
  return n0
}"
`;

exports[`compiler: v-for > object value, key and index 1`] = `
"import { txt as _txt, toDisplayString as _toDisplayString, setText as _setText, renderEffect as _renderEffect, createFor as _createFor, template as _template } from 'vue';
const t0 = _template("<div> </div>", true)

export function render(_ctx) {
  const n0 = _createFor(() => (_ctx.list), (_for_item0, _for_key0, _for_index0) => {
    const n2 = t0()
    const x2 = _txt(n2)
    _renderEffect(() => _setText(x2, _toDisplayString(_for_item0.value + _for_key0.value + _for_index0.value)))
    return n2
  }, (value, key, index) => (key))
  return n0
}"
`;

exports[`compiler: v-for > selector pattern 1`] = `
"import { txt as _txt, toDisplayString as _toDisplayString, setText as _setText, createFor as _createFor, template as _template } from 'vue';
const t0 = _template("<tr> </tr>", true)

export function render(_ctx) {
  let _selector0_0
  const n0 = _createFor(() => (_ctx.rows), (_for_item0) => {
    const n2 = t0()
    const x2 = _txt(n2)
    _selector0_0(() => {
      _setText(x2, _toDisplayString(_ctx.selected === _for_item0.value.id ? 'danger' : ''))
    })
    return n2
  }, (row) => (row.id), undefined, ({ createSelector }) => {
    _selector0_0 = createSelector(() => _ctx.selected)
  })
  return n0
}"
`;

exports[`compiler: v-for > selector pattern 2`] = `
"import { setClass as _setClass, createFor as _createFor, template as _template } from 'vue';
const t0 = _template("<tr></tr>", true)

export function render(_ctx) {
  let _selector0_0
  const n0 = _createFor(() => (_ctx.rows), (_for_item0) => {
    const n2 = t0()
    _selector0_0(() => {
      _setClass(n2, _ctx.selected === _for_item0.value.id ? 'danger' : '')
    })
    return n2
  }, (row) => (row.id), undefined, ({ createSelector }) => {
    _selector0_0 = createSelector(() => _ctx.selected)
  })
  return n0
}"
`;

exports[`compiler: v-for > selector pattern 3`] = `
"import { setClass as _setClass, renderEffect as _renderEffect, createFor as _createFor, template as _template } from 'vue';
const t0 = _template("<tr></tr>", true)

export function render(_ctx) {
  const n0 = _createFor(() => (_ctx.rows), (_for_item0) => {
    const n2 = t0()
    _renderEffect(() => {
      const _row = _for_item0.value
      _setClass(n2, _row.label === _row.id ? 'danger' : '')
    })
    return n2
  }, (row) => (row.id))
  return n0
}"
`;

exports[`compiler: v-for > selector pattern 4`] = `
"import { setClass as _setClass, createFor as _createFor, template as _template } from 'vue';
const t0 = _template("<tr></tr>", true)

export function render(_ctx) {
  let _selector0_0
  const n0 = _createFor(() => (_ctx.rows), (_for_item0) => {
    const n2 = t0()
    _selector0_0(() => {
      _setClass(n2, { danger: _for_item0.value.id === _ctx.selected })
    })
    return n2
  }, (row) => (row.id), undefined, ({ createSelector }) => {
    _selector0_0 = createSelector(() => _ctx.selected)
  })
  return n0
}"
`;

exports[`compiler: v-for > v-for aliases w/ complex expressions 1`] = `
"import { getDefaultValue as _getDefaultValue, txt as _txt, toDisplayString as _toDisplayString, setText as _setText, renderEffect as _renderEffect, createFor as _createFor, template as _template } from 'vue';
const t0 = _template("<div> </div>", true)

export function render(_ctx) {
  const n0 = _createFor(() => (_ctx.list), (_for_item0) => {
    const n2 = t0()
    const x2 = _txt(n2)
    _renderEffect(() => _setText(x2, _toDisplayString(_getDefaultValue(_for_item0.value.foo, _ctx.bar) + _ctx.bar + _ctx.baz + _getDefaultValue(_for_item0.value.baz[0], _ctx.quux) + _ctx.quux)))
    return n2
  })
  return n0
}"
`;

exports[`compiler: v-for > v-for on component 1`] = `
"import { resolveComponent as _resolveComponent, createComponentWithFallback as _createComponentWithFallback, child as _child, toDisplayString as _toDisplayString, setText as _setText, renderEffect as _renderEffect, createFor as _createFor, template as _template } from 'vue';
const t0 = _template(" ")

export function render(_ctx) {
  const _component_Comp = _resolveComponent("Comp")
  const n0 = _createFor(() => (_ctx.list), (_for_item0) => {
    const n3 = _createComponentWithFallback(_component_Comp)
    const n2 = _child(n3, 0)
    _renderEffect(() => _setText(n2, _toDisplayString(_for_item0.value)))
    return [n2, n3]
  }, undefined, 2)
  return n0
}"
`;

exports[`compiler: v-for > v-for on template with single component child 1`] = `
"import { resolveComponent as _resolveComponent, createComponentWithFallback as _createComponentWithFallback, child as _child, toDisplayString as _toDisplayString, setText as _setText, renderEffect as _renderEffect, createFor as _createFor, template as _template } from 'vue';
const t0 = _template(" ")

export function render(_ctx) {
  const _component_Comp = _resolveComponent("Comp")
  const n0 = _createFor(() => (_ctx.list), (_for_item0) => {
    const n3 = _createComponentWithFallback(_component_Comp)
    const n2 = _child(n3, 0)
    _renderEffect(() => _setText(n2, _toDisplayString(_for_item0.value)))
    return [n2, n3]
  }, undefined, 2)
  return n0
}"
`;

exports[`compiler: v-for > w/o value 1`] = `
"import { createFor as _createFor, template as _template } from 'vue';
const t0 = _template("<div>item</div>", true)

export function render(_ctx) {
  const n0 = _createFor(() => (_ctx.items), (_for_item0) => {
    const n2 = t0()
    return n2
  })
  return n0
}"
`;<|MERGE_RESOLUTION|>--- conflicted
+++ resolved
@@ -31,24 +31,15 @@
 `;
 
 exports[`compiler: v-for > basic v-for 1`] = `
-<<<<<<< HEAD
-"import { child as _child, createInvoker as _createInvoker, toDisplayString as _toDisplayString, setText as _setText, renderEffect as _renderEffect, createFor as _createFor, delegateEvents as _delegateEvents, template as _template } from 'vue';
-=======
-"import { txt as _txt, toDisplayString as _toDisplayString, setText as _setText, renderEffect as _renderEffect, createFor as _createFor, delegateEvents as _delegateEvents, template as _template } from 'vue';
->>>>>>> 2b1fdaf4
+"import { txt as _txt, createInvoker as _createInvoker, toDisplayString as _toDisplayString, setText as _setText, renderEffect as _renderEffect, createFor as _createFor, delegateEvents as _delegateEvents, template as _template } from 'vue';
 const t0 = _template("<div> </div>", true)
 _delegateEvents("click")
 
 export function render(_ctx) {
   const n0 = _createFor(() => (_ctx.items), (_for_item0) => {
     const n2 = t0()
-<<<<<<< HEAD
-    const x2 = _child(n2)
+    const x2 = _txt(n2)
     n2.$evtclick = _createInvoker(() => (_ctx.remove(_for_item0.value)))
-=======
-    const x2 = _txt(n2)
-    n2.$evtclick = () => (_ctx.remove(_for_item0.value))
->>>>>>> 2b1fdaf4
     _renderEffect(() => _setText(x2, _toDisplayString(_for_item0.value)))
     return n2
   }, (item) => (item.id))
