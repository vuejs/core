// Vitest Snapshot v1, https://vitest.dev/guide/snapshot.html

exports[`compiler: v-for > array de-structured value (with rest) 1`] = `
<<<<<<< HEAD
"import { child as _child, toDisplayString as _toDisplayString, setText as _setText, renderEffect as _renderEffect, createFor as _createFor, template as _template } from 'vue';
const t0 = _template("<div> </div>")
=======
"import { txt as _txt, toDisplayString as _toDisplayString, setText as _setText, renderEffect as _renderEffect, createFor as _createFor, template as _template } from 'vue';
const t0 = _template("<div> </div>", true)
>>>>>>> 35d135ee

export function render(_ctx) {
  const n0 = _createFor(() => (_ctx.list), (_for_item0, _for_key0) => {
    const n2 = t0()
    const x2 = _txt(n2)
    _renderEffect(() => _setText(x2, _toDisplayString(_for_item0.value[0] + _for_item0.value.slice(1) + _for_key0.value)))
    return n2
  }, ([id, ...other], index) => (id))
  return n0
}"
`;

exports[`compiler: v-for > array de-structured value 1`] = `
<<<<<<< HEAD
"import { child as _child, toDisplayString as _toDisplayString, setText as _setText, renderEffect as _renderEffect, createFor as _createFor, template as _template } from 'vue';
const t0 = _template("<div> </div>")
=======
"import { txt as _txt, toDisplayString as _toDisplayString, setText as _setText, renderEffect as _renderEffect, createFor as _createFor, template as _template } from 'vue';
const t0 = _template("<div> </div>", true)
>>>>>>> 35d135ee

export function render(_ctx) {
  const n0 = _createFor(() => (_ctx.list), (_for_item0, _for_key0) => {
    const n2 = t0()
    const x2 = _txt(n2)
    _renderEffect(() => _setText(x2, _toDisplayString(_for_item0.value[0] + _for_item0.value[1] + _for_key0.value)))
    return n2
  }, ([id, other], index) => (id))
  return n0
}"
`;

exports[`compiler: v-for > basic v-for 1`] = `
<<<<<<< HEAD
"import { child as _child, toDisplayString as _toDisplayString, setText as _setText, renderEffect as _renderEffect, createFor as _createFor, delegateEvents as _delegateEvents, template as _template } from 'vue';
const t0 = _template("<div> </div>")
=======
"import { txt as _txt, createInvoker as _createInvoker, toDisplayString as _toDisplayString, setText as _setText, renderEffect as _renderEffect, createFor as _createFor, delegateEvents as _delegateEvents, template as _template } from 'vue';
const t0 = _template("<div> </div>", true)
>>>>>>> 35d135ee
_delegateEvents("click")

export function render(_ctx) {
  const n0 = _createFor(() => (_ctx.items), (_for_item0) => {
    const n2 = t0()
    const x2 = _txt(n2)
    n2.$evtclick = _createInvoker(() => (_ctx.remove(_for_item0.value)))
    _renderEffect(() => _setText(x2, _toDisplayString(_for_item0.value)))
    return n2
  }, (item) => (item.id))
  return n0
}"
`;

exports[`compiler: v-for > key only binding pattern 1`] = `
<<<<<<< HEAD
"import { child as _child, toDisplayString as _toDisplayString, setText as _setText, createFor as _createFor, template as _template } from 'vue';
const t0 = _template("<tr> </tr>")
=======
"import { txt as _txt, toDisplayString as _toDisplayString, setText as _setText, createFor as _createFor, template as _template } from 'vue';
const t0 = _template("<tr> </tr>", true)
>>>>>>> 35d135ee

export function render(_ctx) {
  const n0 = _createFor(() => (_ctx.rows), (_for_item0) => {
    const n2 = t0()
    const x2 = _txt(n2)
    _setText(x2, _toDisplayString(_for_item0.value.id + _for_item0.value.id))
    return n2
  }, (row) => (row.id))
  return n0
}"
`;

exports[`compiler: v-for > multi effect 1`] = `
"import { setProp as _setProp, renderEffect as _renderEffect, createFor as _createFor, template as _template } from 'vue';
const t0 = _template("<div></div>")

export function render(_ctx) {
  const n0 = _createFor(() => (_ctx.items), (_for_item0, _for_key0) => {
    const n2 = t0()
    _renderEffect(() => {
      _setProp(n2, "item", _for_item0.value)
      _setProp(n2, "index", _for_key0.value)
    })
    return n2
  })
  return n0
}"
`;

exports[`compiler: v-for > nested v-for 1`] = `
"import { setInsertionState as _setInsertionState, txt as _txt, toDisplayString as _toDisplayString, setText as _setText, renderEffect as _renderEffect, createFor as _createFor, template as _template } from 'vue';
const t0 = _template("<span> </span>")
const t1 = _template("<div></div>")

export function render(_ctx) {
  const n0 = _createFor(() => (_ctx.list), (_for_item0) => {
    const n5 = t1()
    _setInsertionState(n5, null, true)
    const n2 = _createFor(() => (_for_item0.value), (_for_item1) => {
      const n4 = t0()
      const x4 = _txt(n4)
      _renderEffect(() => _setText(x4, _toDisplayString(_for_item1.value+_for_item0.value)))
      return n4
    }, undefined, 1)
    return n5
  })
  return n0
}"
`;

exports[`compiler: v-for > object de-structured value (with rest) 1`] = `
<<<<<<< HEAD
"import { getRestElement as _getRestElement, child as _child, toDisplayString as _toDisplayString, setText as _setText, renderEffect as _renderEffect, createFor as _createFor, template as _template } from 'vue';
const t0 = _template("<div> </div>")
=======
"import { getRestElement as _getRestElement, txt as _txt, toDisplayString as _toDisplayString, setText as _setText, renderEffect as _renderEffect, createFor as _createFor, template as _template } from 'vue';
const t0 = _template("<div> </div>", true)
>>>>>>> 35d135ee

export function render(_ctx) {
  const n0 = _createFor(() => (_ctx.list), (_for_item0, _for_key0) => {
    const n2 = t0()
    const x2 = _txt(n2)
    _renderEffect(() => _setText(x2, _toDisplayString(_for_item0.value.id + _getRestElement(_for_item0.value, ["id"]) + _for_key0.value)))
    return n2
  }, ({ id, ...other }, index) => (id))
  return n0
}"
`;

exports[`compiler: v-for > object de-structured value 1`] = `
<<<<<<< HEAD
"import { child as _child, toDisplayString as _toDisplayString, setText as _setText, renderEffect as _renderEffect, createFor as _createFor, template as _template } from 'vue';
const t0 = _template("<span> </span>")
=======
"import { txt as _txt, toDisplayString as _toDisplayString, setText as _setText, renderEffect as _renderEffect, createFor as _createFor, template as _template } from 'vue';
const t0 = _template("<span> </span>", true)
>>>>>>> 35d135ee

export function render(_ctx) {
  const n0 = _createFor(() => (_ctx.items), (_for_item0) => {
    const n2 = t0()
    const x2 = _txt(n2)
    _renderEffect(() => _setText(x2, _toDisplayString(_for_item0.value.id) + _toDisplayString(_for_item0.value.value)))
    return n2
  }, ({ id, value }) => (id))
  return n0
}"
`;

exports[`compiler: v-for > object value, key and index 1`] = `
<<<<<<< HEAD
"import { child as _child, toDisplayString as _toDisplayString, setText as _setText, renderEffect as _renderEffect, createFor as _createFor, template as _template } from 'vue';
const t0 = _template("<div> </div>")
=======
"import { txt as _txt, toDisplayString as _toDisplayString, setText as _setText, renderEffect as _renderEffect, createFor as _createFor, template as _template } from 'vue';
const t0 = _template("<div> </div>", true)
>>>>>>> 35d135ee

export function render(_ctx) {
  const n0 = _createFor(() => (_ctx.list), (_for_item0, _for_key0, _for_index0) => {
    const n2 = t0()
    const x2 = _txt(n2)
    _renderEffect(() => _setText(x2, _toDisplayString(_for_item0.value + _for_key0.value + _for_index0.value)))
    return n2
  }, (value, key, index) => (key))
  return n0
}"
`;

exports[`compiler: v-for > selector pattern 1`] = `
<<<<<<< HEAD
"import { child as _child, toDisplayString as _toDisplayString, setText as _setText, createFor as _createFor, template as _template } from 'vue';
const t0 = _template("<tr> </tr>")
=======
"import { txt as _txt, toDisplayString as _toDisplayString, setText as _setText, createFor as _createFor, template as _template } from 'vue';
const t0 = _template("<tr> </tr>", true)
>>>>>>> 35d135ee

export function render(_ctx) {
  let _selector0_0
  const n0 = _createFor(() => (_ctx.rows), (_for_item0) => {
    const n2 = t0()
    const x2 = _txt(n2)
    _selector0_0(() => {
      _setText(x2, _toDisplayString(_ctx.selected === _for_item0.value.id ? 'danger' : ''))
    })
    return n2
  }, (row) => (row.id), undefined, ({ createSelector }) => {
    _selector0_0 = createSelector(() => _ctx.selected)
  })
  return n0
}"
`;

exports[`compiler: v-for > selector pattern 2`] = `
"import { setClass as _setClass, createFor as _createFor, template as _template } from 'vue';
const t0 = _template("<tr></tr>")

export function render(_ctx) {
  let _selector0_0
  const n0 = _createFor(() => (_ctx.rows), (_for_item0) => {
    const n2 = t0()
    _selector0_0(() => {
      _setClass(n2, _ctx.selected === _for_item0.value.id ? 'danger' : '')
    })
    return n2
  }, (row) => (row.id), undefined, ({ createSelector }) => {
    _selector0_0 = createSelector(() => _ctx.selected)
  })
  return n0
}"
`;

exports[`compiler: v-for > selector pattern 3`] = `
"import { setClass as _setClass, renderEffect as _renderEffect, createFor as _createFor, template as _template } from 'vue';
const t0 = _template("<tr></tr>")

export function render(_ctx) {
  const n0 = _createFor(() => (_ctx.rows), (_for_item0) => {
    const n2 = t0()
    _renderEffect(() => {
      const _row = _for_item0.value
      _setClass(n2, _row.label === _row.id ? 'danger' : '')
    })
    return n2
  }, (row) => (row.id))
  return n0
}"
`;

exports[`compiler: v-for > selector pattern 4`] = `
"import { setClass as _setClass, createFor as _createFor, template as _template } from 'vue';
const t0 = _template("<tr></tr>")

export function render(_ctx) {
  let _selector0_0
  const n0 = _createFor(() => (_ctx.rows), (_for_item0) => {
    const n2 = t0()
    _selector0_0(() => {
      _setClass(n2, { danger: _for_item0.value.id === _ctx.selected })
    })
    return n2
  }, (row) => (row.id), undefined, ({ createSelector }) => {
    _selector0_0 = createSelector(() => _ctx.selected)
  })
  return n0
}"
`;

exports[`compiler: v-for > v-for aliases w/ complex expressions 1`] = `
<<<<<<< HEAD
"import { getDefaultValue as _getDefaultValue, child as _child, toDisplayString as _toDisplayString, setText as _setText, renderEffect as _renderEffect, createFor as _createFor, template as _template } from 'vue';
const t0 = _template("<div> </div>")
=======
"import { getDefaultValue as _getDefaultValue, txt as _txt, toDisplayString as _toDisplayString, setText as _setText, renderEffect as _renderEffect, createFor as _createFor, template as _template } from 'vue';
const t0 = _template("<div> </div>", true)
>>>>>>> 35d135ee

export function render(_ctx) {
  const n0 = _createFor(() => (_ctx.list), (_for_item0) => {
    const n2 = t0()
    const x2 = _txt(n2)
    _renderEffect(() => _setText(x2, _toDisplayString(_getDefaultValue(_for_item0.value.foo, _ctx.bar) + _ctx.bar + _ctx.baz + _getDefaultValue(_for_item0.value.baz[0], _ctx.quux) + _ctx.quux)))
    return n2
  })
  return n0
}"
`;

exports[`compiler: v-for > v-for on component 1`] = `
"import { resolveComponent as _resolveComponent, createComponentWithFallback as _createComponentWithFallback, child as _child, toDisplayString as _toDisplayString, setText as _setText, renderEffect as _renderEffect, createFor as _createFor, template as _template } from 'vue';
const t0 = _template(" ")

export function render(_ctx) {
  const _component_Comp = _resolveComponent("Comp")
  const n0 = _createFor(() => (_ctx.list), (_for_item0) => {
    const n3 = _createComponentWithFallback(_component_Comp)
    const n2 = _child(n3, 0)
    _renderEffect(() => _setText(n2, _toDisplayString(_for_item0.value)))
    return [n2, n3]
  }, undefined, 2)
  return n0
}"
`;

exports[`compiler: v-for > v-for on template with single component child 1`] = `
"import { resolveComponent as _resolveComponent, createComponentWithFallback as _createComponentWithFallback, child as _child, toDisplayString as _toDisplayString, setText as _setText, renderEffect as _renderEffect, createFor as _createFor, template as _template } from 'vue';
const t0 = _template(" ")

export function render(_ctx) {
  const _component_Comp = _resolveComponent("Comp")
  const n0 = _createFor(() => (_ctx.list), (_for_item0) => {
    const n3 = _createComponentWithFallback(_component_Comp)
    const n2 = _child(n3, 0)
    _renderEffect(() => _setText(n2, _toDisplayString(_for_item0.value)))
    return [n2, n3]
  }, undefined, 2)
  return n0
}"
`;

exports[`compiler: v-for > w/o value 1`] = `
"import { createFor as _createFor, template as _template } from 'vue';
const t0 = _template("<div>item</div>")

export function render(_ctx) {
  const n0 = _createFor(() => (_ctx.items), (_for_item0) => {
    const n2 = t0()
    return n2
  })
  return n0
}"
`;<|MERGE_RESOLUTION|>--- conflicted
+++ resolved
@@ -1,13 +1,8 @@
 // Vitest Snapshot v1, https://vitest.dev/guide/snapshot.html
 
 exports[`compiler: v-for > array de-structured value (with rest) 1`] = `
-<<<<<<< HEAD
-"import { child as _child, toDisplayString as _toDisplayString, setText as _setText, renderEffect as _renderEffect, createFor as _createFor, template as _template } from 'vue';
-const t0 = _template("<div> </div>")
-=======
-"import { txt as _txt, toDisplayString as _toDisplayString, setText as _setText, renderEffect as _renderEffect, createFor as _createFor, template as _template } from 'vue';
-const t0 = _template("<div> </div>", true)
->>>>>>> 35d135ee
+"import { txt as _txt, toDisplayString as _toDisplayString, setText as _setText, renderEffect as _renderEffect, createFor as _createFor, template as _template } from 'vue';
+const t0 = _template("<div> </div>")
 
 export function render(_ctx) {
   const n0 = _createFor(() => (_ctx.list), (_for_item0, _for_key0) => {
@@ -21,13 +16,8 @@
 `;
 
 exports[`compiler: v-for > array de-structured value 1`] = `
-<<<<<<< HEAD
-"import { child as _child, toDisplayString as _toDisplayString, setText as _setText, renderEffect as _renderEffect, createFor as _createFor, template as _template } from 'vue';
-const t0 = _template("<div> </div>")
-=======
-"import { txt as _txt, toDisplayString as _toDisplayString, setText as _setText, renderEffect as _renderEffect, createFor as _createFor, template as _template } from 'vue';
-const t0 = _template("<div> </div>", true)
->>>>>>> 35d135ee
+"import { txt as _txt, toDisplayString as _toDisplayString, setText as _setText, renderEffect as _renderEffect, createFor as _createFor, template as _template } from 'vue';
+const t0 = _template("<div> </div>")
 
 export function render(_ctx) {
   const n0 = _createFor(() => (_ctx.list), (_for_item0, _for_key0) => {
@@ -41,13 +31,8 @@
 `;
 
 exports[`compiler: v-for > basic v-for 1`] = `
-<<<<<<< HEAD
-"import { child as _child, toDisplayString as _toDisplayString, setText as _setText, renderEffect as _renderEffect, createFor as _createFor, delegateEvents as _delegateEvents, template as _template } from 'vue';
-const t0 = _template("<div> </div>")
-=======
 "import { txt as _txt, createInvoker as _createInvoker, toDisplayString as _toDisplayString, setText as _setText, renderEffect as _renderEffect, createFor as _createFor, delegateEvents as _delegateEvents, template as _template } from 'vue';
-const t0 = _template("<div> </div>", true)
->>>>>>> 35d135ee
+const t0 = _template("<div> </div>")
 _delegateEvents("click")
 
 export function render(_ctx) {
@@ -63,13 +48,8 @@
 `;
 
 exports[`compiler: v-for > key only binding pattern 1`] = `
-<<<<<<< HEAD
-"import { child as _child, toDisplayString as _toDisplayString, setText as _setText, createFor as _createFor, template as _template } from 'vue';
+"import { txt as _txt, toDisplayString as _toDisplayString, setText as _setText, createFor as _createFor, template as _template } from 'vue';
 const t0 = _template("<tr> </tr>")
-=======
-"import { txt as _txt, toDisplayString as _toDisplayString, setText as _setText, createFor as _createFor, template as _template } from 'vue';
-const t0 = _template("<tr> </tr>", true)
->>>>>>> 35d135ee
 
 export function render(_ctx) {
   const n0 = _createFor(() => (_ctx.rows), (_for_item0) => {
@@ -121,13 +101,8 @@
 `;
 
 exports[`compiler: v-for > object de-structured value (with rest) 1`] = `
-<<<<<<< HEAD
-"import { getRestElement as _getRestElement, child as _child, toDisplayString as _toDisplayString, setText as _setText, renderEffect as _renderEffect, createFor as _createFor, template as _template } from 'vue';
-const t0 = _template("<div> </div>")
-=======
 "import { getRestElement as _getRestElement, txt as _txt, toDisplayString as _toDisplayString, setText as _setText, renderEffect as _renderEffect, createFor as _createFor, template as _template } from 'vue';
-const t0 = _template("<div> </div>", true)
->>>>>>> 35d135ee
+const t0 = _template("<div> </div>")
 
 export function render(_ctx) {
   const n0 = _createFor(() => (_ctx.list), (_for_item0, _for_key0) => {
@@ -141,13 +116,8 @@
 `;
 
 exports[`compiler: v-for > object de-structured value 1`] = `
-<<<<<<< HEAD
-"import { child as _child, toDisplayString as _toDisplayString, setText as _setText, renderEffect as _renderEffect, createFor as _createFor, template as _template } from 'vue';
+"import { txt as _txt, toDisplayString as _toDisplayString, setText as _setText, renderEffect as _renderEffect, createFor as _createFor, template as _template } from 'vue';
 const t0 = _template("<span> </span>")
-=======
-"import { txt as _txt, toDisplayString as _toDisplayString, setText as _setText, renderEffect as _renderEffect, createFor as _createFor, template as _template } from 'vue';
-const t0 = _template("<span> </span>", true)
->>>>>>> 35d135ee
 
 export function render(_ctx) {
   const n0 = _createFor(() => (_ctx.items), (_for_item0) => {
@@ -161,13 +131,8 @@
 `;
 
 exports[`compiler: v-for > object value, key and index 1`] = `
-<<<<<<< HEAD
-"import { child as _child, toDisplayString as _toDisplayString, setText as _setText, renderEffect as _renderEffect, createFor as _createFor, template as _template } from 'vue';
-const t0 = _template("<div> </div>")
-=======
-"import { txt as _txt, toDisplayString as _toDisplayString, setText as _setText, renderEffect as _renderEffect, createFor as _createFor, template as _template } from 'vue';
-const t0 = _template("<div> </div>", true)
->>>>>>> 35d135ee
+"import { txt as _txt, toDisplayString as _toDisplayString, setText as _setText, renderEffect as _renderEffect, createFor as _createFor, template as _template } from 'vue';
+const t0 = _template("<div> </div>")
 
 export function render(_ctx) {
   const n0 = _createFor(() => (_ctx.list), (_for_item0, _for_key0, _for_index0) => {
@@ -181,13 +146,8 @@
 `;
 
 exports[`compiler: v-for > selector pattern 1`] = `
-<<<<<<< HEAD
-"import { child as _child, toDisplayString as _toDisplayString, setText as _setText, createFor as _createFor, template as _template } from 'vue';
+"import { txt as _txt, toDisplayString as _toDisplayString, setText as _setText, createFor as _createFor, template as _template } from 'vue';
 const t0 = _template("<tr> </tr>")
-=======
-"import { txt as _txt, toDisplayString as _toDisplayString, setText as _setText, createFor as _createFor, template as _template } from 'vue';
-const t0 = _template("<tr> </tr>", true)
->>>>>>> 35d135ee
 
 export function render(_ctx) {
   let _selector0_0
@@ -261,13 +221,8 @@
 `;
 
 exports[`compiler: v-for > v-for aliases w/ complex expressions 1`] = `
-<<<<<<< HEAD
-"import { getDefaultValue as _getDefaultValue, child as _child, toDisplayString as _toDisplayString, setText as _setText, renderEffect as _renderEffect, createFor as _createFor, template as _template } from 'vue';
-const t0 = _template("<div> </div>")
-=======
 "import { getDefaultValue as _getDefaultValue, txt as _txt, toDisplayString as _toDisplayString, setText as _setText, renderEffect as _renderEffect, createFor as _createFor, template as _template } from 'vue';
-const t0 = _template("<div> </div>", true)
->>>>>>> 35d135ee
+const t0 = _template("<div> </div>")
 
 export function render(_ctx) {
   const n0 = _createFor(() => (_ctx.list), (_for_item0) => {
