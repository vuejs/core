--- conflicted
+++ resolved
@@ -113,25 +113,30 @@
 }"
 `;
 
-<<<<<<< HEAD
-exports[`cache multiple access > optional chaining 1`] = `
-=======
 exports[`cache multiple access > object property name substring cases 1`] = `
->>>>>>> f77fd2f2
-"import { setProp as _setProp, renderEffect as _renderEffect, template as _template } from 'vue';
-const t0 = _template("<div></div>", true)
-
-export function render(_ctx) {
-  const n0 = t0()
-  _renderEffect(() => {
-<<<<<<< HEAD
-    const _obj = _ctx.obj
-    _setProp(n0, "id", _obj?.foo + _obj?.bar)
-=======
+"import { setProp as _setProp, renderEffect as _renderEffect, template as _template } from 'vue';
+const t0 = _template("<div></div>", true)
+
+export function render(_ctx) {
+  const n0 = t0()
+  _renderEffect(() => {
     const _p = _ctx.p
     const _p_title = _p.title
     _setProp(n0, "id", _p_title + _p.titles + _p_title)
->>>>>>> f77fd2f2
+  })
+  return n0
+}"
+`;
+
+exports[`cache multiple access > optional chaining 1`] = `
+"import { setProp as _setProp, renderEffect as _renderEffect, template as _template } from 'vue';
+const t0 = _template("<div></div>", true)
+
+export function render(_ctx) {
+  const n0 = t0()
+  _renderEffect(() => {
+    const _obj = _ctx.obj
+    _setProp(n0, "id", _obj?.foo + _obj?.bar)
   })
   return n0
 }"
