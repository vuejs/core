--- conflicted
+++ resolved
@@ -83,15 +83,11 @@
 
   test('function ref', () => {
     const { ir, code } = compileWithTransformRef(
-<<<<<<< HEAD
-      `<div :ref="bar => foo = bar" />`,
-=======
       `<div :ref="bar => {
         foo.value = bar
         ;({ baz } = bar)
         console.log(foo.value, baz)
       }" />`,
->>>>>>> 61fb892a
     )
     expect(ir.block.dynamic.children[0]).toMatchObject({
       id: 0,
@@ -111,10 +107,6 @@
             type: IRNodeTypes.SET_TEMPLATE_REF,
             element: 0,
             value: {
-<<<<<<< HEAD
-              content: 'bar => foo = bar',
-=======
->>>>>>> 61fb892a
               isStatic: false,
             },
           },
@@ -123,15 +115,11 @@
     ])
     expect(code).toMatchSnapshot()
     expect(code).contains('const _setTemplateRef = _createTemplateRefSetter()')
-<<<<<<< HEAD
-    expect(code).contains('_setTemplateRef(n0, bar => _ctx.foo = bar, r0)')
-=======
     expect(code).contains(`_setTemplateRef(n0, bar => {
         _foo.value = bar
         ;({ baz: _ctx.baz } = bar)
         console.log(_foo.value, _ctx.baz)
       }, r0)`)
->>>>>>> 61fb892a
   })
 
   test('ref + v-if', () => {
