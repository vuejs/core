--- conflicted
+++ resolved
@@ -83,15 +83,7 @@
 
   test('function ref', () => {
     const { ir, code } = compileWithTransformRef(
-<<<<<<< HEAD
-      `<div :ref="bar => {
-        foo.value = bar
-        ;({ baz } = bar)
-        console.log(foo.value, baz)
-      }" />`,
-=======
       `<div :ref="bar => foo = bar" />`,
->>>>>>> 88ef97ff
     )
     expect(ir.block.dynamic.children[0]).toMatchObject({
       id: 0,
@@ -111,10 +103,7 @@
             type: IRNodeTypes.SET_TEMPLATE_REF,
             element: 0,
             value: {
-<<<<<<< HEAD
-=======
               content: 'bar => foo = bar',
->>>>>>> 88ef97ff
               isStatic: false,
             },
           },
@@ -123,15 +112,7 @@
     ])
     expect(code).toMatchSnapshot()
     expect(code).contains('const _setTemplateRef = _createTemplateRefSetter()')
-<<<<<<< HEAD
-    expect(code).contains(`_setTemplateRef(n0, bar => {
-        _foo.value = bar
-        ;({ baz: _ctx.baz } = bar)
-        console.log(_foo.value, _ctx.baz)
-      }, r0)`)
-=======
     expect(code).contains('_setTemplateRef(n0, bar => _ctx.foo = bar, r0)')
->>>>>>> 88ef97ff
   })
 
   test('ref + v-if', () => {
