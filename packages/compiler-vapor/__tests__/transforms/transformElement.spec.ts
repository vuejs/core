import { makeCompile } from './_utils'
import {
  IRDynamicPropsKind,
  IRNodeTypes,
  transformChildren,
  transformElement,
  transformText,
  transformVBind,
  transformVFor,
  transformVOn,
} from '../../src'
import {
  type BindingMetadata,
  BindingTypes,
  NodeTypes,
} from '@vue/compiler-dom'

const compileWithElementTransform = makeCompile({
  nodeTransforms: [
    transformVFor,
    transformElement,
    transformChildren,
    transformText,
  ],
  directiveTransforms: {
    bind: transformVBind,
    on: transformVOn,
  },
})

describe('compiler: element transform', () => {
  describe('component', () => {
    test('import + resolve component', () => {
      const { code, ir, helpers } = compileWithElementTransform(`<Foo/>`)
      expect(code).toMatchSnapshot()
      expect(helpers).contains.all.keys('resolveComponent')
      expect(helpers).contains.all.keys('createComponentWithFallback')
      expect(ir.block.dynamic.children[0].operation).toMatchObject({
        type: IRNodeTypes.CREATE_COMPONENT_NODE,
        id: 0,
        tag: 'Foo',
        asset: true,
        root: true,
        props: [[]],
      })
    })

    test('resolve implicitly self-referencing component', () => {
      const { code, helpers } = compileWithElementTransform(`<Example/>`, {
        filename: `/foo/bar/Example.vue?vue&type=template`,
      })
      expect(code).toMatchSnapshot()
      expect(code).toContain('_resolveComponent("Example", true)')
      expect(helpers).toContain('resolveComponent')
    })

    test('resolve component from setup bindings', () => {
      const { code, ir, helpers } = compileWithElementTransform(`<Example/>`, {
        bindingMetadata: {
          Example: BindingTypes.SETUP_MAYBE_REF,
        },
      })
      expect(code).toMatchSnapshot()
      expect(helpers).not.toContain('resolveComponent')
      expect(ir.block.dynamic.children[0].operation).toMatchObject({
        type: IRNodeTypes.CREATE_COMPONENT_NODE,
        tag: 'Example',
        asset: false,
      })
    })

    test('resolve component from setup bindings (inline)', () => {
      const { code, helpers } = compileWithElementTransform(`<Example/>`, {
        inline: true,
        bindingMetadata: {
          Example: BindingTypes.SETUP_MAYBE_REF,
        },
      })
      expect(code).toMatchSnapshot()
      expect(code).contains(`unref(Example)`)
      expect(helpers).not.toContain('resolveComponent')
      expect(helpers).toContain('unref')
    })

    test('resolve component from setup bindings (inline const)', () => {
      const { code, helpers } = compileWithElementTransform(`<Example/>`, {
        inline: true,
        bindingMetadata: {
          Example: BindingTypes.SETUP_CONST,
        },
      })
      expect(code).toMatchSnapshot()
      expect(helpers).not.toContain('resolveComponent')
    })

    test('resolve namespaced component from setup bindings', () => {
      const { code, helpers } = compileWithElementTransform(`<Foo.Example/>`, {
        bindingMetadata: {
          Foo: BindingTypes.SETUP_MAYBE_REF,
        },
      })
      expect(code).toMatchSnapshot()
      expect(code).contains(`_ctx.Foo.Example`)
      expect(helpers).not.toContain('resolveComponent')
    })

    test('resolve namespaced component from setup bindings (inline const)', () => {
      const { code, helpers } = compileWithElementTransform(`<Foo.Example/>`, {
        inline: true,
        bindingMetadata: {
          Foo: BindingTypes.SETUP_CONST,
        },
      })
      expect(code).toMatchSnapshot()
      expect(code).contains(`Foo.Example`)
      expect(helpers).not.toContain('resolveComponent')
    })

    test('resolve namespaced component from props bindings (inline)', () => {
      const { code, helpers } = compileWithElementTransform(`<Foo.Example/>`, {
        inline: true,
        bindingMetadata: {
          Foo: BindingTypes.PROPS,
        },
      })
      expect(code).toMatchSnapshot()
      expect(code).contains(`Foo.Example`)
      expect(helpers).not.toContain('resolveComponent')
    })

    test('resolve namespaced component from props bindings (non-inline)', () => {
      const { code, helpers } = compileWithElementTransform(`<Foo.Example/>`, {
        inline: false,
        bindingMetadata: {
          Foo: BindingTypes.PROPS,
        },
      })
      expect(code).toMatchSnapshot()
      expect(code).contains('_ctx.Foo.Example')
      expect(helpers).not.toContain('resolveComponent')
    })

    test('do not resolve component from non-script-setup bindings', () => {
      const bindingMetadata: BindingMetadata = {
        Example: BindingTypes.SETUP_MAYBE_REF,
      }
      Object.defineProperty(bindingMetadata, '__isScriptSetup', {
        value: false,
      })
      const { code, ir, helpers } = compileWithElementTransform(`<Example/>`, {
        bindingMetadata,
      })
      expect(code).toMatchSnapshot()
      expect(helpers).toContain('resolveComponent')
      expect(ir.block.dynamic.children[0].operation).toMatchObject({
        type: IRNodeTypes.CREATE_COMPONENT_NODE,
        id: 0,
        tag: 'Example',
        asset: true,
      })
    })

    test('generate single root component', () => {
      const { code } = compileWithElementTransform(`<Comp/>`, {
        bindingMetadata: { Comp: BindingTypes.SETUP_CONST },
      })
      expect(code).toMatchSnapshot()
      expect(code).contains('_createComponent(_ctx.Comp, null, null, true)')
    })

    test('generate multi root component', () => {
      const { code } = compileWithElementTransform(`<Comp/>123`, {
        bindingMetadata: { Comp: BindingTypes.SETUP_CONST },
      })
      expect(code).toMatchSnapshot()
      expect(code).contains('_createComponent(_ctx.Comp)')
    })

    test('v-for on component should not mark as single root', () => {
      const { code } = compileWithElementTransform(
        `<Comp v-for="item in items" :key="item"/>`,
        {
          bindingMetadata: { Comp: BindingTypes.SETUP_CONST },
        },
      )
      expect(code).toMatchSnapshot()
      expect(code).contains('_createComponent(_ctx.Comp)')
    })

    test('static props', () => {
      const { code, ir } = compileWithElementTransform(
        `<Foo id="foo" class="bar" />`,
      )

      expect(code).toMatchSnapshot()
      expect(code).contains(`{
    id: () => ("foo"),
    class: () => ("bar")
  }`)

      expect(ir.block.dynamic.children[0].operation).toMatchObject({
        type: IRNodeTypes.CREATE_COMPONENT_NODE,
        tag: 'Foo',
        asset: true,
        root: true,
        props: [
          [
            {
              key: {
                type: NodeTypes.SIMPLE_EXPRESSION,
                content: 'id',
                isStatic: true,
              },
              values: [
                {
                  type: NodeTypes.SIMPLE_EXPRESSION,
                  content: 'foo',
                  isStatic: true,
                },
              ],
            },
            {
              key: {
                type: NodeTypes.SIMPLE_EXPRESSION,
                content: 'class',
                isStatic: true,
              },
              values: [
                {
                  type: NodeTypes.SIMPLE_EXPRESSION,
                  content: 'bar',
                  isStatic: true,
                },
              ],
            },
          ],
        ],
      })
    })

    test('v-bind="obj"', () => {
      const { code, ir } = compileWithElementTransform(`<Foo v-bind="obj" />`)
      expect(code).toMatchSnapshot()
      expect(code).contains(`[
    () => (_ctx.obj)
  ]`)
      expect(ir.block.dynamic.children[0].operation).toMatchObject({
        type: IRNodeTypes.CREATE_COMPONENT_NODE,
        tag: 'Foo',
        props: [
          {
            kind: IRDynamicPropsKind.EXPRESSION,
            value: { content: 'obj', isStatic: false },
          },
        ],
      })
    })

    test('v-bind="obj" after static prop', () => {
      const { code, ir } = compileWithElementTransform(
        `<Foo id="foo" v-bind="obj" />`,
      )
      expect(code).toMatchSnapshot()
      expect(code).contains(`{
    id: () => ("foo"),
    $: [
      () => (_ctx.obj)
    ]
  }`)
      expect(ir.block.dynamic.children[0].operation).toMatchObject({
        type: IRNodeTypes.CREATE_COMPONENT_NODE,
        tag: 'Foo',
        props: [
          [{ key: { content: 'id' }, values: [{ content: 'foo' }] }],
          {
            kind: IRDynamicPropsKind.EXPRESSION,
            value: { content: 'obj' },
          },
        ],
      })
    })

    test('v-bind="obj" before static prop', () => {
      const { code, ir } = compileWithElementTransform(
        `<Foo v-bind="obj" id="foo" />`,
      )
      expect(code).toMatchSnapshot()
      expect(code).contains(`[
    () => (_ctx.obj),
    { id: () => ("foo") }
  ]`)
      expect(ir.block.dynamic.children[0].operation).toMatchObject({
        type: IRNodeTypes.CREATE_COMPONENT_NODE,
        tag: 'Foo',
        props: [
          {
            kind: IRDynamicPropsKind.EXPRESSION,
            value: { content: 'obj' },
          },
          [{ key: { content: 'id' }, values: [{ content: 'foo' }] }],
        ],
      })
    })

    test('v-bind="obj" between static props', () => {
      const { code, ir } = compileWithElementTransform(
        `<Foo id="foo" v-bind="obj" class="bar" />`,
      )
      expect(code).toMatchSnapshot()
      expect(code).contains(`{
    id: () => ("foo"),
    $: [
      () => (_ctx.obj),
      { class: () => ("bar") }
    ]
  }`)
      expect(ir.block.dynamic.children[0].operation).toMatchObject({
        type: IRNodeTypes.CREATE_COMPONENT_NODE,
        tag: 'Foo',
        props: [
          [{ key: { content: 'id' }, values: [{ content: 'foo' }] }],
          {
            kind: IRDynamicPropsKind.EXPRESSION,
            value: { content: 'obj' },
          },
          [{ key: { content: 'class' }, values: [{ content: 'bar' }] }],
        ],
      })
    })

    test.todo('props merging: event handlers', () => {
      const { code, ir } = compileWithElementTransform(
        `<Foo @click.foo="a" @click.bar="b" />`,
      )
      expect(code).toMatchSnapshot()
      expect(code).contains('onClick: () => [_ctx.a, _ctx.b]')
      expect(ir.block.operation).toMatchObject([
        {
          type: IRNodeTypes.CREATE_COMPONENT_NODE,
          tag: 'Foo',
          props: [
            [
              {
                key: { content: 'onClick', isStatic: true },
                values: [{ content: 'a' }, { content: 'b' }],
              },
            ],
          ],
        },
      ])
    })

    test.todo('props merging: style', () => {
      const { code } = compileWithElementTransform(
        `<Foo style="color: green" :style="{ color: 'red' }" />`,
      )
      expect(code).toMatchSnapshot()
    })

    test.todo('props merging: class', () => {
      const { code } = compileWithElementTransform(
        `<Foo class="foo" :class="{ bar: isBar }" />`,
      )
      expect(code).toMatchSnapshot()
    })

    test('v-on="obj"', () => {
      const { code, ir } = compileWithElementTransform(`<Foo v-on="obj" />`)
      expect(code).toMatchSnapshot()
      expect(code).contains(`[
    () => (_toHandlers(_ctx.obj))
  ]`)
      expect(ir.block.dynamic.children[0].operation).toMatchObject({
        type: IRNodeTypes.CREATE_COMPONENT_NODE,
        tag: 'Foo',
        props: [
          {
            kind: IRDynamicPropsKind.EXPRESSION,
            value: { content: 'obj' },
            handler: true,
          },
        ],
      })
    })

    test('v-on expression is inline statement', () => {
      const { code, ir } = compileWithElementTransform(
        `<Foo v-on:bar="() => handler" />`,
      )
      expect(code).toMatchSnapshot()
      expect(code).contains(`onBar: () => _on_bar`)
      expect(code).contains(`const _on_bar = () => _ctx.handler`)
      expect(ir.block.dynamic.children[0].operation).toMatchObject({
        type: IRNodeTypes.CREATE_COMPONENT_NODE,
        tag: 'Foo',
        props: [
          [
            {
              key: { content: 'bar' },
              handler: true,
              values: [{ content: '_on_bar' }],
            },
          ],
        ],
      })
    })

    test('v-on expression is a function call', () => {
      const { code, ir } = compileWithElementTransform(
        `<Foo v-on:bar="handleBar($event)" />`,
      )
      expect(code).toMatchSnapshot()
      expect(code).contains(`onBar: () => _on_bar`)
      expect(code).contains(
        `const _on_bar = $event => (_ctx.handleBar($event))`,
      )
      expect(ir.block.dynamic.children[0].operation).toMatchObject({
        type: IRNodeTypes.CREATE_COMPONENT_NODE,
        tag: 'Foo',
        props: [
          [
            {
              key: { content: 'bar' },
              handler: true,
              values: [{ content: '_on_bar' }],
            },
          ],
        ],
      })
    })

    test('cache v-on expression with unique handler name', () => {
      const { code, ir } = compileWithElementTransform(
        `<Foo v-on:bar="handleBar($event)" /><Bar v-on:bar="() => handler" />`,
      )
      expect(code).toMatchSnapshot()
      expect(code).contains(`onBar: () => _on_bar`)
      expect(code).contains(
        `const _on_bar = $event => (_ctx.handleBar($event))`,
      )
      expect(code).contains(`onBar: () => _on_bar1`)
      expect(code).contains(`const _on_bar1 = () => _ctx.handler`)
      expect(ir.block.dynamic.children[0].operation).toMatchObject({
        type: IRNodeTypes.CREATE_COMPONENT_NODE,
        tag: 'Foo',
        props: [
          [
            {
              key: { content: 'bar' },
              handler: true,
              values: [{ content: '_on_bar' }],
            },
          ],
        ],
      })

      expect(ir.block.dynamic.children[1].operation).toMatchObject({
        type: IRNodeTypes.CREATE_COMPONENT_NODE,
        tag: 'Bar',
        props: [
          [
            {
              key: { content: 'bar' },
              handler: true,
              values: [{ content: '_on_bar1' }],
            },
          ],
        ],
      })
    })
  })

  describe('dynamic component', () => {
    test('static binding', () => {
      const { code, ir, helpers } = compileWithElementTransform(
        `<component is="foo" />`,
      )
      expect(code).toMatchSnapshot()
      expect(helpers).toContain('resolveDynamicComponent')
      expect(ir.block.dynamic.children[0].operation).toMatchObject({
        type: IRNodeTypes.CREATE_COMPONENT_NODE,
        tag: 'component',
        asset: true,
        root: true,
        props: [[]],
        dynamic: {
          type: NodeTypes.SIMPLE_EXPRESSION,
          content: 'foo',
          isStatic: true,
        },
      })
    })

    test('capitalized version w/ static binding', () => {
      const { code, ir, helpers } = compileWithElementTransform(
        `<Component is="foo" />`,
      )
      expect(code).toMatchSnapshot()
      expect(helpers).toContain('resolveDynamicComponent')
      expect(ir.block.dynamic.children[0].operation).toMatchObject({
        type: IRNodeTypes.CREATE_COMPONENT_NODE,
        tag: 'Component',
        asset: true,
        root: true,
        props: [[]],
        dynamic: {
          type: NodeTypes.SIMPLE_EXPRESSION,
          content: 'foo',
          isStatic: true,
        },
      })
    })

    test('dynamic binding', () => {
      const { code, ir, helpers } = compileWithElementTransform(
        `<component :is="foo" />`,
      )
      expect(code).toMatchSnapshot()
      expect(helpers).toContain('createDynamicComponent')
      expect(ir.block.dynamic.children[0].operation).toMatchObject({
        type: IRNodeTypes.CREATE_COMPONENT_NODE,
        tag: 'component',
        asset: true,
        root: true,
        props: [[]],
        dynamic: {
          type: NodeTypes.SIMPLE_EXPRESSION,
          content: 'foo',
          isStatic: false,
        },
      })
    })

    test('dynamic binding shorthand', () => {
      const { code, ir, helpers } =
        compileWithElementTransform(`<component :is />`)
      expect(code).toMatchSnapshot()
      expect(helpers).toContain('createDynamicComponent')
      expect(ir.block.dynamic.children[0].operation).toMatchObject({
        type: IRNodeTypes.CREATE_COMPONENT_NODE,
        tag: 'component',
        asset: true,
        root: true,
        props: [[]],
        dynamic: {
          type: NodeTypes.SIMPLE_EXPRESSION,
          content: 'is',
          isStatic: false,
        },
      })
    })

    // #3934
    test('normal component with is prop', () => {
      const { code, ir, helpers } = compileWithElementTransform(
        `<custom-input is="foo" />`,
        {
          isNativeTag: () => false,
        },
      )
      expect(code).toMatchSnapshot()
      expect(helpers).toContain('resolveComponent')
      expect(helpers).not.toContain('resolveDynamicComponent')
      expect(ir.block.dynamic.children[0].operation).toMatchObject({
        type: IRNodeTypes.CREATE_COMPONENT_NODE,
        tag: 'custom-input',
        asset: true,
        root: true,
        props: [[{ key: { content: 'is' }, values: [{ content: 'foo' }] }]],
      })
    })
  })

  test('static props', () => {
    const { code, ir } = compileWithElementTransform(
      `<div id="foo" class="bar" />`,
    )

    const template = '<div id="foo" class="bar"></div>'
    expect(code).toMatchSnapshot()
    expect(code).contains(JSON.stringify(template))
    expect([...ir.template.keys()]).toMatchObject([template])
    expect(ir.block.effect).lengthOf(0)
  })

  test('checkbox with static indeterminate', () => {
    const { code } = compileWithElementTransform(
      `<input type="checkbox" indeterminate/>`,
    )

    expect(code).toContain('_setProp(n0, "indeterminate", "")')
    expect(code).toMatchSnapshot()
  })

  test('props + children', () => {
    const { code, ir } = compileWithElementTransform(
      `<div id="foo"><span/></div>`,
    )

    const template = '<div id="foo"><span></span></div>'
    expect(code).toMatchSnapshot()
    expect(code).contains(JSON.stringify(template))
    expect([...ir.template.keys()]).toMatchObject([template])
    expect(ir.block.effect).lengthOf(0)
  })

  test('v-bind="obj"', () => {
    const { code, ir } = compileWithElementTransform(`<div v-bind="obj" />`)
    expect(code).toMatchSnapshot()
    expect(ir.block.effect).toMatchObject([
      {
        expressions: [
          {
            type: NodeTypes.SIMPLE_EXPRESSION,
            content: 'obj',
            isStatic: false,
          },
        ],
        operations: [
          {
            type: IRNodeTypes.SET_DYNAMIC_PROPS,
            element: 0,
            props: [
              {
                kind: IRDynamicPropsKind.EXPRESSION,
                value: {
                  type: NodeTypes.SIMPLE_EXPRESSION,
                  content: 'obj',
                  isStatic: false,
                },
              },
            ],
          },
        ],
      },
    ])
    expect(code).contains('_setDynamicProps(n0, [_ctx.obj], true)')
  })

  test('v-bind="obj" after static prop', () => {
    const { code, ir } = compileWithElementTransform(
      `<div id="foo" v-bind="obj" />`,
    )
    expect(code).toMatchSnapshot()
    expect(ir.block.effect).toMatchObject([
      {
        expressions: [
          {
            type: NodeTypes.SIMPLE_EXPRESSION,
            content: 'obj',
            isStatic: false,
          },
        ],
        operations: [
          {
            type: IRNodeTypes.SET_DYNAMIC_PROPS,
            element: 0,
            props: [
              [{ key: { content: 'id' }, values: [{ content: 'foo' }] }],
              {
                kind: IRDynamicPropsKind.EXPRESSION,
                value: {
                  type: NodeTypes.SIMPLE_EXPRESSION,
                  content: 'obj',
                  isStatic: false,
                },
              },
            ],
          },
        ],
      },
    ])
    expect(code).contains(
      '_setDynamicProps(n0, [{ id: "foo" }, _ctx.obj], true)',
    )
  })

  test('v-bind="obj" before static prop', () => {
    const { code, ir } = compileWithElementTransform(
      `<div v-bind="obj" id="foo" />`,
    )
    expect(code).toMatchSnapshot()
    expect(ir.block.effect).toMatchObject([
      {
        expressions: [{ content: 'obj' }],
        operations: [
          {
            type: IRNodeTypes.SET_DYNAMIC_PROPS,
            element: 0,
            props: [
              {
                kind: IRDynamicPropsKind.EXPRESSION,
                value: { content: 'obj' },
              },
              [{ key: { content: 'id' }, values: [{ content: 'foo' }] }],
            ],
          },
        ],
      },
    ])
    expect(code).contains(
      '_setDynamicProps(n0, [_ctx.obj, { id: "foo" }], true)',
    )
  })

  test('v-bind="obj" between static props', () => {
    const { code, ir } = compileWithElementTransform(
      `<div id="foo" v-bind="obj" class="bar" />`,
    )
    expect(code).toMatchSnapshot()
    expect(ir.block.effect).toMatchObject([
      {
        expressions: [{ content: 'obj' }],
        operations: [
          {
            type: IRNodeTypes.SET_DYNAMIC_PROPS,
            element: 0,
            props: [
              [{ key: { content: 'id' }, values: [{ content: 'foo' }] }],
              {
                kind: IRDynamicPropsKind.EXPRESSION,
                value: { content: 'obj' },
              },
              [{ key: { content: 'class' }, values: [{ content: 'bar' }] }],
            ],
          },
        ],
      },
    ])
    expect(code).contains(
      '_setDynamicProps(n0, [{ id: "foo" }, _ctx.obj, { class: "bar" }], true)',
    )
  })

  test('props merging: event handlers', () => {
    const { code, ir } = compileWithElementTransform(
      `<div @click.foo="a" @click.bar="b" />`,
    )
    expect(code).toMatchSnapshot()

    expect(ir.block.operation).toMatchObject([
      {
        type: IRNodeTypes.SET_EVENT,
        element: 0,
        key: {
          type: NodeTypes.SIMPLE_EXPRESSION,
          content: 'click',
          isStatic: true,
        },
        value: {
          type: NodeTypes.SIMPLE_EXPRESSION,
          content: 'a',
          isStatic: false,
        },
        keyOverride: undefined,
        delegate: true,
        effect: false,
      },
      {
        type: IRNodeTypes.SET_EVENT,
        element: 0,
        key: {
          type: NodeTypes.SIMPLE_EXPRESSION,
          content: 'click',
          isStatic: true,
        },
        value: {
          type: NodeTypes.SIMPLE_EXPRESSION,
          content: 'b',
          isStatic: false,
        },
        keyOverride: undefined,
        delegate: true,
        effect: false,
      },
    ])
  })

  test('props merging: style', () => {
    const { code, ir } = compileWithElementTransform(
      `<div style="color: green" :style="{ color: 'red' }" />`,
    )
    expect(code).toMatchSnapshot()

    expect(ir.block.operation).toMatchObject([
      {
        type: IRNodeTypes.SET_PROP,
        element: 0,
        prop: {
          key: {
            type: NodeTypes.SIMPLE_EXPRESSION,
            content: 'style',
            isStatic: true,
          },
          values: [
            {
              type: NodeTypes.SIMPLE_EXPRESSION,
              content: 'color: green',
              isStatic: true,
            },
            {
              type: NodeTypes.SIMPLE_EXPRESSION,
              content: `{ color: 'red' }`,
              isStatic: false,
            },
          ],
        },
      },
    ])
  })

  test('props merging: class', () => {
    const { code, ir } = compileWithElementTransform(
      `<div class="foo" :class="{ bar: isBar }" />`,
    )

    expect(code).toMatchSnapshot()

    expect(ir.block.effect).toMatchObject([
      {
        expressions: [
          {
            type: NodeTypes.SIMPLE_EXPRESSION,
            content: `{ bar: isBar }`,
            isStatic: false,
          },
        ],
        operations: [
          {
            type: IRNodeTypes.SET_PROP,
            element: 0,
            prop: {
              key: {
                type: NodeTypes.SIMPLE_EXPRESSION,
                content: 'class',
                isStatic: true,
              },
              values: [
                {
                  type: NodeTypes.SIMPLE_EXPRESSION,
                  content: `foo`,
                  isStatic: true,
                },
                {
                  type: NodeTypes.SIMPLE_EXPRESSION,
                  content: `{ bar: isBar }`,
                  isStatic: false,
                },
              ],
            },
          },
        ],
      },
    ])
  })

  test('v-on="obj"', () => {
    const { code, ir } = compileWithElementTransform(`<div v-on="obj" />`)
    expect(code).toMatchSnapshot()
    expect(ir.block.effect).toMatchObject([
      {
        expressions: [
          {
            type: NodeTypes.SIMPLE_EXPRESSION,
            content: 'obj',
            isStatic: false,
          },
        ],
        operations: [
          {
            type: IRNodeTypes.SET_DYNAMIC_EVENTS,
            element: 0,
            event: {
              type: NodeTypes.SIMPLE_EXPRESSION,
              content: 'obj',
              isStatic: false,
            },
          },
        ],
      },
    ])
    expect(code).contains('_setDynamicEvents(n0, _ctx.obj)')
  })

  test('component with dynamic prop arguments', () => {
    const { code, ir } = compileWithElementTransform(
      `<Foo :[foo-bar]="bar" :[baz]="qux" />`,
    )
    expect(code).toMatchSnapshot()
    expect(ir.block.dynamic.children[0].operation).toMatchObject({
      type: IRNodeTypes.CREATE_COMPONENT_NODE,
      tag: 'Foo',
      props: [
        {
          kind: IRDynamicPropsKind.ATTRIBUTE,
          key: { content: 'foo-bar' },
          values: [{ content: 'bar' }],
        },
        {
          kind: IRDynamicPropsKind.ATTRIBUTE,
          key: { content: 'baz' },
          values: [{ content: 'qux' }],
        },
      ],
    })
  })

  test('component event with keys modifier', () => {
    const { code, ir } = compileWithElementTransform(
      `<Foo @keyup.enter="bar" />`,
    )
    expect(code).toMatchSnapshot()
    expect(ir.block.dynamic.children[0].operation).toMatchObject({
      type: IRNodeTypes.CREATE_COMPONENT_NODE,
      tag: 'Foo',
      props: [
        [
          {
            key: { content: 'keyup' },
            handler: true,
            handlerModifiers: {
              keys: ['enter'],
              nonKeys: [],
              options: [],
            },
          },
        ],
      ],
    })
  })

  test('component event with nonKeys modifier', () => {
    const { code, ir } = compileWithElementTransform(
      `<Foo @foo.stop.prevent="bar" />`,
    )
    expect(code).toMatchSnapshot()
    expect(ir.block.dynamic.children[0].operation).toMatchObject({
      type: IRNodeTypes.CREATE_COMPONENT_NODE,
      tag: 'Foo',
      props: [
        [
          {
            key: { content: 'foo' },
            handler: true,
            handlerModifiers: {
              keys: [],
              nonKeys: ['stop', 'prevent'],
              options: [],
            },
          },
        ],
      ],
    })
  })

  test('component event with multiple modifiers and event options', () => {
    const { code, ir } = compileWithElementTransform(
      `<Foo @foo.enter.stop.prevent.capture.once="bar" />`,
    )
    expect(code).toMatchSnapshot()
    expect(ir.block.dynamic.children[0].operation).toMatchObject({
      type: IRNodeTypes.CREATE_COMPONENT_NODE,
      tag: 'Foo',
      props: [
        [
          {
            key: { content: 'foo' },
            handler: true,
            handlerModifiers: {
              keys: ['enter'],
              nonKeys: ['stop', 'prevent'],
              options: ['capture', 'once'],
            },
          },
        ],
      ],
    })
  })

  test('component with dynamic event arguments', () => {
    const { code, ir } = compileWithElementTransform(
      `<Foo @[foo-bar]="bar" @[baz]="qux" />`,
    )
    expect(code).toMatchSnapshot()
    expect(ir.block.dynamic.children[0].operation).toMatchObject({
      type: IRNodeTypes.CREATE_COMPONENT_NODE,
      tag: 'Foo',
      props: [
        {
          kind: IRDynamicPropsKind.ATTRIBUTE,
          key: { content: 'foo-bar' },
          values: [{ content: 'bar' }],
          handler: true,
        },
        {
          kind: IRDynamicPropsKind.ATTRIBUTE,
          key: { content: 'baz' },
          values: [{ content: 'qux' }],
          handler: true,
        },
      ],
    })
  })

  test('component event with once modifier', () => {
    const { code } = compileWithElementTransform(`<Foo @foo.once="bar" />`)
    expect(code).toMatchSnapshot()
  })

  test('component dynamic event with once modifier', () => {
    const { code } = compileWithElementTransform(`<Foo @[foo].once="bar" />`)
    expect(code).toMatchSnapshot()
  })

  test('invalid html nesting', () => {
    const { code, ir } = compileWithElementTransform(
      `<p><div>123</div></p>
      <form><form/></form>`,
    )
    expect(code).toMatchSnapshot()
    expect([...ir.template.keys()]).toEqual([
      '<div>123</div>',
      '<p></p>',
      '<form></form>',
    ])
    expect(ir.block.dynamic).toMatchObject({
      children: [
        { id: 1, template: 1, children: [{ id: 0, template: 0 }] },
        { id: 3, template: 2, children: [{ id: 2, template: 2 }] },
      ],
    })

    expect(ir.block.operation).toMatchObject([
      { type: IRNodeTypes.INSERT_NODE, parent: 1, elements: [0] },
      { type: IRNodeTypes.INSERT_NODE, parent: 3, elements: [2] },
    ])
  })

  test('empty template', () => {
    const { code } = compileWithElementTransform('')
    expect(code).toMatchSnapshot()
    expect(code).contain('return null')
  })

<<<<<<< HEAD
  test('custom element', () => {
    const { code } = compileWithElementTransform(
      '<my-custom-element></my-custom-element>',
      {
        isCustomElement: tag => tag === 'my-custom-element',
      },
    )
    expect(code).toMatchSnapshot()
    expect(code).toContain('createPlainElement')
=======
  test('svg', () => {
    const t = `<svg><circle r="40"></circle></svg>`
    const { code, ir } = compileWithElementTransform(t)
    expect(code).toMatchSnapshot()
    expect(code).contains(
      '_template("<svg><circle r=\\"40\\"></circle></svg>", true, 1)',
    )
    expect([...ir.template.keys()]).toMatchObject([t])
    expect(ir.template.get(t)).toBe(1)
  })

  test('MathML', () => {
    const t = `<math><mrow><mi>x</mi></mrow></math>`
    const { code, ir } = compileWithElementTransform(t)
    expect(code).toMatchSnapshot()
    expect(code).contains(
      '_template("<math><mrow><mi>x</mi></mrow></math>", true, 2)',
    )
    expect([...ir.template.keys()]).toMatchObject([t])
    expect(ir.template.get(t)).toBe(2)
>>>>>>> d2eebe45
  })
})<|MERGE_RESOLUTION|>--- conflicted
+++ resolved
@@ -1042,7 +1042,6 @@
     expect(code).contain('return null')
   })
 
-<<<<<<< HEAD
   test('custom element', () => {
     const { code } = compileWithElementTransform(
       '<my-custom-element></my-custom-element>',
@@ -1052,7 +1051,8 @@
     )
     expect(code).toMatchSnapshot()
     expect(code).toContain('createPlainElement')
-=======
+  })
+
   test('svg', () => {
     const t = `<svg><circle r="40"></circle></svg>`
     const { code, ir } = compileWithElementTransform(t)
@@ -1073,6 +1073,5 @@
     )
     expect([...ir.template.keys()]).toMatchObject([t])
     expect(ir.template.get(t)).toBe(2)
->>>>>>> d2eebe45
   })
 })