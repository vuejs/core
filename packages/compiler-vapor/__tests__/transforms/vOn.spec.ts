import { BindingTypes, ErrorCodes, NodeTypes } from '@vue/compiler-dom'
import {
  IRNodeTypes,
  transformChildren,
  transformElement,
  transformVOn,
} from '../../src'
import { makeCompile } from './_utils'

const compileWithVOn = makeCompile({
  nodeTransforms: [transformElement, transformChildren],
  directiveTransforms: {
    on: transformVOn,
  },
})

describe('v-on', () => {
  test('simple expression', () => {
    const { code, ir, helpers } = compileWithVOn(
      `<div @click="handleClick"></div>`,
      {
        bindingMetadata: {
          handleClick: BindingTypes.SETUP_CONST,
        },
      },
    )

    expect(code).matchSnapshot()
    expect(helpers).not.contains('delegate') // optimized as direct attachment
    expect(ir.block.effect).toEqual([])
    expect(ir.block.operation).toMatchObject([
      {
        type: IRNodeTypes.SET_EVENT,
        element: 0,
        key: {
          type: NodeTypes.SIMPLE_EXPRESSION,
          content: 'click',
          isStatic: true,
        },
        value: {
          type: NodeTypes.SIMPLE_EXPRESSION,
          content: 'handleClick',
          isStatic: false,
        },
        modifiers: { keys: [], nonKeys: [], options: [] },
        keyOverride: undefined,
        delegate: true,
      },
    ])
  })

  test('event modifier', () => {
    const { code } = compileWithVOn(
      `<a @click.stop="handleEvent"></a>
        <form @submit.prevent="handleEvent"></form>
        <a @click.stop.prevent="handleEvent"></a>
        <div @click.self="handleEvent"></div>
        <div @click.capture="handleEvent"></div>
        <a @click.once="handleEvent"></a>
        <div @scroll.passive="handleEvent"></div>
        <input @click.right="handleEvent" />
        <input @click.left="handleEvent" />
        <input @click.middle="handleEvent" />
        <input @click.enter.right="handleEvent" />
        <input @keyup.enter="handleEvent" />
        <input @keyup.tab="handleEvent" />
        <input @keyup.delete="handleEvent" />
        <input @keyup.esc="handleEvent" />
        <input @keyup.space="handleEvent" />
        <input @keyup.up="handleEvent" />
        <input @keyup.down="handleEvent" />
        <input @keyup.left="handleEvent" />
        <input @keyup.middle="submit" />
        <input @keyup.middle.self="submit" />
        <input @keyup.self.enter="handleEvent" />`,
      {
        bindingMetadata: {
          handleEvent: BindingTypes.SETUP_CONST,
        },
      },
    )
    expect(code).matchSnapshot()
  })

  test('dynamic arg', () => {
    const { code, ir, helpers } = compileWithVOn(
      `<div v-on:[event]="handler"/>`,
    )

    expect(helpers).contains('on')
    expect(helpers).contains('renderEffect')
    expect(ir.block.operation).toMatchObject([])

    expect(ir.block.effect[0].operations[0]).toMatchObject({
      type: IRNodeTypes.SET_EVENT,
      element: 0,
      key: {
        type: NodeTypes.SIMPLE_EXPRESSION,
        content: 'event',
        isStatic: false,
      },
      value: {
        type: NodeTypes.SIMPLE_EXPRESSION,
        content: 'handler',
        isStatic: false,
      },
    })

    expect(code).matchSnapshot()
  })

  test('dynamic arg with prefixing', () => {
    const { code } = compileWithVOn(`<div v-on:[event]="handler"/>`, {
      prefixIdentifiers: true,
    })

    expect(code).matchSnapshot()
  })

  test('dynamic arg with complex exp prefixing', () => {
    const { ir, code, helpers } = compileWithVOn(
      `<div v-on:[event(foo)]="handler"/>`,
      {
        prefixIdentifiers: true,
      },
    )

    expect(helpers).contains('on')
    expect(helpers).contains('renderEffect')
    expect(ir.block.operation).toMatchObject([])

    expect(ir.block.effect[0].operations[0]).toMatchObject({
      type: IRNodeTypes.SET_EVENT,
      element: 0,
      key: {
        type: NodeTypes.SIMPLE_EXPRESSION,
        content: 'event(foo)',
        isStatic: false,
      },
      value: {
        type: NodeTypes.SIMPLE_EXPRESSION,
        content: 'handler',
        isStatic: false,
      },
    })

    expect(code).matchSnapshot()
  })

  test('should wrap as function if expression is inline statement', () => {
    const { code, ir, helpers } = compileWithVOn(`<div @click="i++"/>`)

    expect(code).matchSnapshot()
    expect(helpers).not.contains('delegate')
    expect(ir.block.effect).toEqual([])
    expect(ir.block.operation).toMatchObject([
      {
        type: IRNodeTypes.SET_EVENT,
        element: 0,
        value: {
          type: NodeTypes.SIMPLE_EXPRESSION,
          content: 'i++',
          isStatic: false,
        },
        delegate: true,
      },
    ])
    expect(code).contains(`n0.$evtclick = _createInvoker(() => (_ctx.i++))`)
  })

  test('should wrap in unref if identifier is setup-maybe-ref w/ inline: true', () => {
    const { code, helpers } = compileWithVOn(
      `<div @click="x=y"/><div @click="x++"/><div @click="{ x } = y"/>`,
      {
        mode: 'module',
        inline: true,
        bindingMetadata: {
          x: BindingTypes.SETUP_MAYBE_REF,
          y: BindingTypes.SETUP_MAYBE_REF,
        },
      },
    )
    expect(code).matchSnapshot()
    expect(helpers).contains('unref')
    expect(code).contains(
      `n0.$evtclick = _createInvoker(() => (x.value=_unref(y)))`,
    )
    expect(code).contains(`n1.$evtclick = _createInvoker(() => (x.value++))`)
    expect(code).contains(
      `n2.$evtclick = _createInvoker(() => ({ x: x.value } = _unref(y)))`,
    )
  })

  test('should handle multiple inline statement', () => {
    const { ir, code } = compileWithVOn(`<div @click="foo();bar()"/>`)

    expect(code).matchSnapshot()
    expect(ir.block.operation).toMatchObject([
      {
        type: IRNodeTypes.SET_EVENT,
        value: { content: 'foo();bar()' },
      },
    ])
    // should wrap with `{` for multiple statements
    // in this case the return value is discarded and the behavior is
    // consistent with 2.x
    expect(code).contains(
      `n0.$evtclick = _createInvoker(() => {_ctx.foo();_ctx.bar()})`,
    )
  })

  test('should handle multi-line statement', () => {
    const { code, ir } = compileWithVOn(`<div @click="\nfoo();\nbar()\n"/>`)

    expect(code).matchSnapshot()
    expect(ir.block.operation).toMatchObject([
      {
        type: IRNodeTypes.SET_EVENT,
        value: { content: '\nfoo();\nbar()\n' },
      },
    ])
    // should wrap with `{` for multiple statements
    // in this case the return value is discarded and the behavior is
    // consistent with 2.x
    expect(code).contains(
      `n0.$evtclick = _createInvoker(() => {\n_ctx.foo();\n_ctx.bar()\n})`,
    )
  })

  test('inline statement w/ prefixIdentifiers: true', () => {
    const { code, ir } = compileWithVOn(`<div @click="foo($event)"/>`, {
      prefixIdentifiers: true,
    })

    expect(code).matchSnapshot()
    expect(ir.block.operation).toMatchObject([
      {
        type: IRNodeTypes.SET_EVENT,
        value: { content: 'foo($event)' },
      },
    ])
    // should NOT prefix $event
    expect(code).contains(
      `n0.$evtclick = _createInvoker($event => (_ctx.foo($event)))`,
    )
  })

  test('multiple inline statements w/ prefixIdentifiers: true', () => {
    const { ir, code } = compileWithVOn(`<div @click="foo($event);bar()"/>`, {
      prefixIdentifiers: true,
    })

    expect(code).matchSnapshot()
    expect(ir.block.operation).toMatchObject([
      {
        type: IRNodeTypes.SET_EVENT,
        value: { content: 'foo($event);bar()' },
      },
    ])
    // should NOT prefix $event
    expect(code).contains(
      `n0.$evtclick = _createInvoker($event => {_ctx.foo($event);_ctx.bar()})`,
    )
  })

  test('should NOT wrap as function if expression is already function expression', () => {
    const { code, ir } = compileWithVOn(`<div @click="$event => foo($event)"/>`)

    expect(code).matchSnapshot()
    expect(ir.block.operation).toMatchObject([
      {
        type: IRNodeTypes.SET_EVENT,
        value: { content: '$event => foo($event)' },
      },
    ])
    expect(code).contains(
      `n0.$evtclick = _createInvoker($event => _ctx.foo($event))`,
    )
  })

  test('should NOT wrap as function if expression is already function expression (with Typescript)', () => {
    const { ir, code } = compileWithVOn(
      `<div @click="(e: any): any => foo(e)"/>`,
      { expressionPlugins: ['typescript'] },
    )

    expect(code).matchSnapshot()
    expect(ir.block.operation).toMatchObject([
      {
        type: IRNodeTypes.SET_EVENT,
        value: { content: '(e: any): any => foo(e)' },
      },
    ])
    expect(code).contains(
      `n0.$evtclick = _createInvoker((e: any): any => _ctx.foo(e))`,
    )
  })

  test('should NOT wrap as function if expression is already function expression (with newlines)', () => {
    const { ir, code } = compileWithVOn(
      `<div @click="
      $event => {
        foo($event)
      }
    "/>`,
    )

    expect(code).matchSnapshot()
    expect(ir.block.operation).toMatchObject([
      {
        type: IRNodeTypes.SET_EVENT,
        value: {
          content: `
      $event => {
        foo($event)
      }
    `,
        },
      },
    ])
  })

  test('should NOT add a prefix to $event if the expression is a function expression', () => {
    const { ir, code } = compileWithVOn(
      `<div @click="$event => {i++;foo($event)}"></div>`,
      {
        prefixIdentifiers: true,
      },
    )

    expect(ir.block.operation[0]).toMatchObject({
      type: IRNodeTypes.SET_EVENT,
      value: { content: '$event => {i++;foo($event)}' },
    })

    expect(code).matchSnapshot()
  })

  test('should NOT wrap as function if expression is complex member expression', () => {
    const { ir, code } = compileWithVOn(`<div @click="a['b' + c]"/>`)
    expect(ir.block.operation).toMatchObject([
      {
        type: IRNodeTypes.SET_EVENT,
        value: { content: `a['b' + c]` },
      },
    ])

    expect(code).matchSnapshot()
  })

  test('complex member expression w/ prefixIdentifiers: true', () => {
    const { ir, code } = compileWithVOn(`<div @click="a['b' + c]"/>`)
    expect(ir.block.operation).toMatchObject([
      {
        type: IRNodeTypes.SET_EVENT,
        value: { content: `a['b' + c]` },
      },
    ])

    expect(code).matchSnapshot()
    expect(code).contains(
      `n0.$evtclick = _createInvoker(e => _ctx.a['b' + _ctx.c](e))`,
    )
  })

  test('function expression w/ prefixIdentifiers: true', () => {
    const { code, ir } = compileWithVOn(`<div @click="e => foo(e)"/>`, {
      prefixIdentifiers: true,
    })

    expect(code).matchSnapshot()
    expect(ir.block.operation).toMatchObject([
      {
        type: IRNodeTypes.SET_EVENT,
        value: { content: `e => foo(e)` },
      },
    ])
    expect(code).contains(`n0.$evtclick = _createInvoker(e => _ctx.foo(e))`)
  })

  test('should error if no expression AND no modifier', () => {
    const onError = vi.fn()
    compileWithVOn(`<div v-on:click />`, { onError })
    expect(onError.mock.calls[0][0]).toMatchObject({
      code: ErrorCodes.X_V_ON_NO_EXPRESSION,
      loc: {
        start: {
          line: 1,
          column: 6,
        },
        end: {
          line: 1,
          column: 16,
        },
      },
    })
  })

  test('should NOT error if no expression but has modifier', () => {
    const onError = vi.fn()
    compileWithVOn(`<div v-on:click.prevent />`, { onError })
    expect(onError).not.toHaveBeenCalled()
  })

  test('should support multiple modifiers and event options w/ prefixIdentifiers: true', () => {
    const { code, ir, helpers } = compileWithVOn(
      `<div @click.stop.prevent.capture.once="test"/>`,
      {
        prefixIdentifiers: true,
      },
    )

    expect(code).matchSnapshot()
    expect(helpers).contains('on')
    expect(ir.block.operation).toMatchObject([
      {
        type: IRNodeTypes.SET_EVENT,
        value: {
          type: NodeTypes.SIMPLE_EXPRESSION,
          content: 'test',
          isStatic: false,
        },
        modifiers: {
          keys: [],
          nonKeys: ['stop', 'prevent'],
          options: ['capture', 'once'],
        },
        keyOverride: undefined,
        delegate: false,
      },
    ])
    expect(code).contains(
<<<<<<< HEAD
      `_on(n0, "click", _createInvoker(_withModifiers(e => _ctx.test(e), ["stop","prevent"])), {
    capture: true, 
=======
      `_on(n0, "click", _withModifiers(e => _ctx.test(e), ["stop","prevent"]), {
    capture: true,
>>>>>>> 2b1fdaf4
    once: true
  })`,
    )
  })

  test('should support multiple events and modifiers options w/ prefixIdentifiers: true', () => {
    const { code, ir } = compileWithVOn(
      `<div @click.stop="test" @keyup.enter="test" />`,
      {
        prefixIdentifiers: true,
      },
    )

    expect(ir.block.operation).toMatchObject([
      {
        type: IRNodeTypes.SET_EVENT,
        key: {
          type: NodeTypes.SIMPLE_EXPRESSION,
          content: 'click',
          isStatic: true,
        },
        value: {
          type: NodeTypes.SIMPLE_EXPRESSION,
          content: 'test',
          isStatic: false,
        },
        modifiers: {
          keys: [],
          nonKeys: ['stop'],
          options: [],
        },
      },
      {
        type: IRNodeTypes.SET_EVENT,
        key: {
          type: NodeTypes.SIMPLE_EXPRESSION,
          content: 'keyup',
          isStatic: true,
        },
        value: {
          type: NodeTypes.SIMPLE_EXPRESSION,
          content: 'test',
          isStatic: false,
        },
        modifiers: {
          keys: ['enter'],
          nonKeys: [],
          options: [],
        },
      },
    ])

    expect(code).matchSnapshot()
    expect(code).contains(
      `n0.$evtclick = _createInvoker(_withModifiers(e => _ctx.test(e), ["stop"]))
  n0.$evtkeyup = _createInvoker(_withKeys(e => _ctx.test(e), ["enter"]))`,
    )
  })

  test('should wrap keys guard for keyboard events or dynamic events', () => {
    const { code, ir } = compileWithVOn(
      `<div @keydown.stop.capture.ctrl.a="test"/>`,
      {
        prefixIdentifiers: true,
      },
    )

    expect(ir.block.operation).toMatchObject([
      {
        type: IRNodeTypes.SET_EVENT,
        element: 0,
        key: {
          type: NodeTypes.SIMPLE_EXPRESSION,
          content: 'keydown',
          isStatic: true,
        },
        value: {
          type: NodeTypes.SIMPLE_EXPRESSION,
          content: 'test',
          isStatic: false,
        },
        modifiers: {
          keys: ['a'],
          nonKeys: ['stop', 'ctrl'],
          options: ['capture'],
        },
      },
    ])

    expect(code).matchSnapshot()
  })

  test('should not wrap keys guard if no key modifier is present', () => {
    const { code, ir } = compileWithVOn(`<div @keyup.exact="test"/>`, {
      prefixIdentifiers: true,
    })
    expect(ir.block.operation).toMatchObject([
      {
        type: IRNodeTypes.SET_EVENT,
        modifiers: { nonKeys: ['exact'] },
      },
    ])

    expect(code).matchSnapshot()
  })

  test('should wrap keys guard for static key event w/ left/right modifiers', () => {
    const { code, ir } = compileWithVOn(`<div @keyup.left="test"/>`, {
      prefixIdentifiers: true,
    })

    expect(ir.block.operation).toMatchObject([
      {
        type: IRNodeTypes.SET_EVENT,
        modifiers: {
          keys: ['left'],
          nonKeys: [],
          options: [],
        },
      },
    ])

    expect(code).matchSnapshot()
  })

  test('should wrap both for dynamic key event w/ left/right modifiers', () => {
    const { code, ir } = compileWithVOn(`<div @[e].left="test"/>`, {
      prefixIdentifiers: true,
    })

    expect(ir.block.effect[0].operations).toMatchObject([
      {
        type: IRNodeTypes.SET_EVENT,
        key: {
          type: NodeTypes.SIMPLE_EXPRESSION,
          content: 'e',
          isStatic: false,
        },
        modifiers: {
          keys: ['left'],
          nonKeys: ['left'],
          options: [],
        },
      },
    ])

    expect(code).matchSnapshot()
  })

  test('should transform click.right', () => {
    const { code, ir } = compileWithVOn(`<div @click.right="test"/>`)
    expect(ir.block.operation).toMatchObject([
      {
        type: IRNodeTypes.SET_EVENT,
        key: {
          type: NodeTypes.SIMPLE_EXPRESSION,
          content: 'contextmenu',
          isStatic: true,
        },
        modifiers: { nonKeys: ['right'] },
        keyOverride: undefined,
      },
    ])

    expect(code).matchSnapshot()
    expect(code).contains('"contextmenu"')

    // dynamic
    const { code: code2, ir: ir2 } = compileWithVOn(
      `<div @[event].right="test"/>`,
    )
    expect(ir2.block.effect[0].operations).toMatchObject([
      {
        type: IRNodeTypes.SET_EVENT,
        key: {
          type: NodeTypes.SIMPLE_EXPRESSION,
          content: 'event',
          isStatic: false,
        },
        modifiers: { nonKeys: ['right'] },
        keyOverride: ['click', 'contextmenu'],
      },
    ])

    expect(code2).matchSnapshot()
    expect(code2).contains(
      '(_ctx.event) === "click" ? "contextmenu" : (_ctx.event)',
    )
  })

  test('should transform click.middle', () => {
    const { code, ir } = compileWithVOn(`<div @click.middle="test"/>`)
    expect(ir.block.operation).toMatchObject([
      {
        type: IRNodeTypes.SET_EVENT,
        key: {
          type: NodeTypes.SIMPLE_EXPRESSION,
          content: 'mouseup',
          isStatic: true,
        },
        modifiers: { nonKeys: ['middle'] },
        keyOverride: undefined,
      },
    ])

    expect(code).matchSnapshot()
    expect(code).contains('"mouseup"')

    // dynamic
    const { code: code2, ir: ir2 } = compileWithVOn(
      `<div @[event].middle="test"/>`,
    )

    expect(ir2.block.effect[0].operations).toMatchObject([
      {
        type: IRNodeTypes.SET_EVENT,
        key: {
          type: NodeTypes.SIMPLE_EXPRESSION,
          content: 'event',
          isStatic: false,
        },
        modifiers: { nonKeys: ['middle'] },
        keyOverride: ['click', 'mouseup'],
      },
    ])

    expect(code2).matchSnapshot()
    expect(code2).contains(
      '(_ctx.event) === "click" ? "mouseup" : (_ctx.event)',
    )
  })

  test('should not prefix member expression', () => {
    const { code } = compileWithVOn(`<div @click="foo.bar"/>`, {
      prefixIdentifiers: true,
    })

    expect(code).matchSnapshot()
    expect(code).contains(`n0.$evtclick = _createInvoker(e => _ctx.foo.bar(e))`)
  })

  test('should delegate event', () => {
    const { code, ir, helpers } = compileWithVOn(`<div @click="test"/>`)

    expect(code).matchSnapshot()
    expect(code).contains('_delegateEvents("click")')
    expect(helpers).contains('delegateEvents')
    expect(ir.block.operation).toMatchObject([
      {
        type: IRNodeTypes.SET_EVENT,
        delegate: true,
      },
    ])
  })

  test('should use delegate helper when have multiple events of same name', () => {
    const { code, helpers } = compileWithVOn(
      `<div @click="test" @click.stop="test" />`,
    )
    expect(helpers).contains('delegate')
    expect(code).toMatchSnapshot()
    expect(code).contains(
      '_delegate(n0, "click", _createInvoker(e => _ctx.test(e)))',
    )
    expect(code).contains(
      '_delegate(n0, "click", _createInvoker(_withModifiers(e => _ctx.test(e), ["stop"])))',
    )
  })

  test('expression with type', () => {
    const { code } = compileWithVOn(
      `<div @click="(<number>handleClick as any)"></div>`,
      {
        bindingMetadata: {
          handleClick: BindingTypes.SETUP_CONST,
        },
      },
    )
    expect(code).matchSnapshot()
    expect(code).include(
      'n0.$evtclick = _createInvoker(e => _ctx.handleClick(e))',
    )
  })

  test('component event with special characters', () => {
    const { code } = compileWithVOn(
      `<Foo @update:model="() => {}" @update-model="() => {}" />`,
    )

    expect(code).matchSnapshot()
    expect(code).contains('const _on_update_model = () => {}')
    expect(code).contains('const _on_update_model1 = () => {}')
    expect(code).contains('"onUpdate:model": () => _on_update_model')
    expect(code).contains('"onUpdate-model": () => _on_update_model1')
  })
})<|MERGE_RESOLUTION|>--- conflicted
+++ resolved
@@ -430,13 +430,8 @@
       },
     ])
     expect(code).contains(
-<<<<<<< HEAD
       `_on(n0, "click", _createInvoker(_withModifiers(e => _ctx.test(e), ["stop","prevent"])), {
-    capture: true, 
-=======
-      `_on(n0, "click", _withModifiers(e => _ctx.test(e), ["stop","prevent"]), {
     capture: true,
->>>>>>> 2b1fdaf4
     once: true
   })`,
     )
