# Vue.js Contributing Guide

Hi! I'm really excited that you are interested in contributing to Vue.js. Before submitting your contribution, please make sure to take a moment and read through the following guidelines:

- [Code of Conduct](https://vuejs.org/about/coc.html)
- [Issue Reporting Guidelines](#issue-reporting-guidelines)
- [Pull Request Guidelines](#pull-request-guidelines)
- [Development Setup](#development-setup)
- [Scripts](#scripts)
- [Project Structure](#project-structure)
- [Contributing Tests](#contributing-tests)
- [Financial Contribution](#financial-contribution)

## Issue Reporting Guidelines

- Always use [https://new-issue.vuejs.org/](https://new-issue.vuejs.org/) to create new issues.

## Pull Request Guidelines

### What kinds of Pull Requests are accepted?

- Bug fix that addresses a clearly identified bug. **"Clearly identified bug"** means the bug has a proper reproduction either from a related open issue, or is included in the PR itself. Avoid submitting PRs that claim to fix something but do not sufficiently explain what is being fixed.

- New feature that addresses a clearly explained and widely applicable use case. **"Widely applicable"** means the new feature should provide non-trivial improvements to the majority of the user base. Vue already has a large API surface so we are quite cautious about adding new features - if the use case is niche and can be addressed via userland implementations, it likely isn't suitable to go into core.

  The feature implementation should also consider the trade-off between the added complexity vs. the benefits gained. For example, if a small feature requires significant changes that spreads across the codebase, it is likely not worth it, or the approach should be reconsidered.

  If the feature has a non-trivial API surface addition, or significantly affects the way a common use case is approached by the users, it should go through a discussion first in the [RFC repo](https://github.com/vuejs/rfcs/discussions). PRs of such features without prior discussion make it really difficult to steer / adjust the API design due to coupling with concrete implementations, and can lead to wasted work.

- Chore: typos, comment improvements, build config, CI config, etc. For typos and comment changes, try to combine multiple of them into a single PR.

- **It should be noted that we discourage contributors from submitting code refactors that are largely stylistic.** Code refactors are only accepted if it improves performance, or comes with sufficient explanations on why it objectively improves the code quality (e.g. makes a related feature implementation easier).

  The reason is that code readability is subjective. The maintainers of this project have chosen to write the code in its current style based on our preferences, and we do not want to spend time explaining our stylistic preferences. Contributors should just respect the established conventions when contributing code.

  Another aspect of it is that large scale stylistic changes result in massive diffs that touch multiple files, adding noise to the git history and makes tracing behavior changes across commits more cumbersome.

### Pull Request Checklist

- Vue core has two primary work branches: `main` and `minor`.
  - If your pull request is a feature that adds new API surface, it should be submitted against the `minor` branch.

  - Otherwise, it should be submitted against the `main` branch.

- [Make sure to tick the "Allow edits from maintainers" box](https://docs.github.com/en/pull-requests/collaborating-with-pull-requests/working-with-forks/allowing-changes-to-a-pull-request-branch-created-from-a-fork). This allows us to directly make minor edits / refactors and saves a lot of time.

- If adding a new feature:
  - Add accompanying test case.
  - Provide a convincing reason to add this feature. Ideally, you should open a suggestion issue first and have it approved before working on it.

- If fixing a bug:
  - If you are resolving a special issue, add `(fix #xxxx[,#xxxx])` (#xxxx is the issue id) in your PR title for a better release log, e.g. `update entities encoding/decoding (fix #3899)`.
  - Provide a detailed description of the bug in the PR. Live demo preferred.
  - Add appropriate test coverage if applicable. You can check the coverage of your code addition by running `nr test-coverage`.

- It's OK to have multiple small commits as you work on the PR - GitHub can automatically squash them before merging.

- Make sure tests pass!

- Commit messages must follow the [commit message convention](./commit-convention.md) so that changelogs can be automatically generated. Commit messages are automatically validated before commit (by invoking [Git Hooks](https://git-scm.com/docs/githooks) via [simple-git-hooks](https://github.com/toplenboren/simple-git-hooks)).

- No need to worry about code style as long as you have installed the dev dependencies - modified files are automatically formatted with oxfmt on commit (by invoking [Git Hooks](https://git-scm.com/docs/githooks) via [simple-git-hooks](https://github.com/toplenboren/simple-git-hooks)).

### Advanced Pull Request Tips

- The PR should fix the intended bug **only** and not introduce unrelated changes. This includes unnecessary refactors - a PR should focus on the fix and not code style, this makes it easier to trace changes in the future.

- Consider the performance / size impact of the changes, and whether the bug being fixes justifies the cost. If the bug being fixed is a very niche edge case, we should try to minimize the size / perf cost to make it worthwhile.
  - Is the code perf-sensitive (e.g. in "hot paths" like component updates or the vdom patch function?)
    - If the branch is dev-only, performance is less of a concern.

  - Check how much extra bundle size the change introduces.
    - Make sure to put dev-only code in `__DEV__` branches so they are tree-shakable.
    - Runtime code is more sensitive to size increase than compiler code.
    - Make sure it doesn't accidentally cause dev-only or compiler-only code branches to be included in the runtime build. Notable case is that some functions in `@vue/shared` are compiler-only and should not be used in runtime code, e.g. `isHTMLTag` and `isSVGTag`.

## Development Setup

You will need [Node.js](https://nodejs.org) with minimum version as specified in the [`.node-version`](https://github.com/vuejs/core/blob/main/.node-version) file, and [PNPM](https://pnpm.io) with minimum version as specified in the [`"packageManager"` field in `package.json`](https://github.com/vuejs/core/blob/main/package.json#L4).

We also recommend installing [@antfu/ni](https://github.com/antfu/ni) to help switching between repos using different package managers. `ni` also provides the handy `nr` command which running npm scripts easier.

After cloning the repo, run:

```bash
$ pnpm i # install the dependencies of the project
```

A high level overview of tools used:

- [TypeScript](https://www.typescriptlang.org/) as the development language
- [Vite](https://vitejs.dev/) and [ESBuild](https://esbuild.github.io/) for development bundling
- [Rollup](https://rollupjs.org) for production bundling
- [Vitest](https://vitest.dev/) for unit testing
<<<<<<< HEAD
- [oxfmt](https://oxc.rs/docs/guide/usage/formatter.html) for code formatting
- [ESLint](https://eslint.org/) for static error prevention (outside of types)
=======
- [Prettier](https://prettier.io/) for code formatting
- [oxlint](https://oxc.rs/docs/guide/usage/linter.html) for static error prevention (outside of types)
>>>>>>> 08598a6b

## Git Hooks

The project uses [simple-git-hooks](https://github.com/toplenboren/simple-git-hooks) to enforce the following on each commit:

- Type check the entire project
- Automatically format changed files using oxfmt
- Verify commit message format (logic in `scripts/verify-commit.js`)

## Scripts

**The examples below will be using the `nr` command from the [@antfu/ni](https://github.com/antfu/ni) package.** You can also use plain `npm run`, but you will need to pass all additional arguments after the command after an extra `--`. For example, `nr build runtime --all` is equivalent to `npm run build -- runtime --all`.

The `run-s` and `run-p` commands found in some scripts are from [npm-run-all](https://github.com/mysticatea/npm-run-all) for orchestrating multiple scripts. `run-s` means "run in sequence" while `run-p` means "run in parallel".

- [`nr build`](#nr-build)
- [`nr build-dts`](#nr-build-dts)
- [`nr check`](#nr-check)
- [`nr dev`](#nr-dev)
- [`nr dev-sfc`](#nr-dev-sfc)
- [`nr dev-esm`](#nr-dev-esm)
- [`nr dev-compiler`](#nr-dev-compiler)
- [`nr test`](#nr-test)
- [`nr test-dts`](#nr-test-dts)

### `nr build`

The `build` script builds all public packages (packages without `private: true` in their `package.json`).

Packages to build can be specified with fuzzy matching:

```bash
# build runtime-core only
nr build runtime-core

# build all packages matching "runtime"
nr build runtime --all
```

Note that `nr build` uses `rollup-plugin-esbuild` for transpiling typescript and **does not perform type checking**. To run type check on the entire codebase, run `nr check`. Type checks are also automatically run on each commit.

#### Build Formats

By default, each package will be built in multiple distribution formats as specified in the `buildOptions.formats` field in its `package.json`. These can be overwritten via the `-f` flag. The following formats are supported:

- **`global`**
- **`esm-bundler`**
- **`esm-browser`**
- **`cjs`**

Additional formats that only apply to the main `vue` package:

- **`global-runtime`**
- **`esm-bundler-runtime`**
- **`esm-browser-runtime`**

More details about each of these formats can be found in the [`vue` package README](https://github.com/vuejs/core/blob/main/packages/vue/README.md#which-dist-file-to-use) and the [Rollup config file](https://github.com/vuejs/core/blob/main/rollup.config.js).

For example, to build `runtime-core` with the global build only:

```bash
nr build runtime-core -f global
```

Multiple formats can be specified as a comma-separated list:

```bash
nr build runtime-core -f esm-browser,cjs
```

#### Build with Source Maps

Use the `--sourcemap` or `-s` flag to build with source maps. Note this will make the build much slower.

### `nr build-dts`

This command builds the type declarations for all packages. It first generates the raw `.d.ts` files in the `temp` directory, then uses [rollup-plugin-dts](https://github.com/Swatinem/rollup-plugin-dts) to roll the types into a single `.d.ts` file for each package.

### `nr check`

### `nr dev`

The `dev` script bundles a target package (default: `vue`) in a specified format (default: `global`) in dev mode and watches for changes. This is useful when you want to load up a build in an HTML page for quick debugging:

```bash
$ nr dev

> built: packages/vue/dist/vue.global.js
```

- **Important:** output of the `dev` script is for development and debugging only. While it has the same runtime behavior, the generated code should never be published to npm.

- The `dev` script does not support fuzzy match - you must specify the full package name, e.g. `nr dev runtime-core`.

- The `dev` script supports specifying build format via the `-f` flag just like the `build` script.

- The `dev` script also supports the `-s` flag for generating source maps, but it will make rebuilds slower.

- The `dev` script supports the `-i` flag for inlining all deps. This is useful when debugging `esm-bundler` builds which externalizes deps by default.

### `nr dev-sfc`

Shortcut for starting the SFC Playground in local dev mode. This provides the fastest feedback loop when debugging issues that can be reproduced in the SFC Playground.

### `nr dev-esm`

Builds and watches `vue/dist/vue-runtime.esm-bundler.js` with all deps inlined using esbuild. This is useful when debugging the ESM build in a reproduction that requires real build setups: link `packages/vue` globally, then link it into the project being debugged.

### `nr dev-compiler`

The `dev-compiler` script builds, watches and serves the [Template Explorer](https://github.com/vuejs/core/tree/main/packages/template-explorer) at `http://localhost:3000`. This is useful when working on pure compiler issues.

### `nr test`

The `test` script simply calls the `vitest` binary, so all [Vitest CLI Options](https://vitest.dev/guide/cli.html#options) can be used. Some examples:

```bash
# run all tests in watch mode
$ nr test

# run once and exit (equivalent to `vitest run`)
$ nr test run

# run all tests under the runtime-core package
$ nr test runtime-core

# run tests in files matching the pattern
$ nr test <fileNamePattern>

# run a specific test in specific files
$ nr test <fileNamePattern> -t 'test name'
```

Tests that test against source code are grouped under `nr test-unit`, while tests that test against built files that run in real browsers are grouped under `nr test-e2e`.

### `nr test-dts`

Runs `nr build-dts` first, then verify the type tests in `packages-private/dts-test` are working correctly against the actual built type declarations.

## Project Structure

This repository employs a [monorepo](https://en.wikipedia.org/wiki/Monorepo) setup which hosts a number of associated packages under the `packages` directory:

- `reactivity`: The reactivity system. It can be used standalone as a framework-agnostic package.

- `runtime-core`: The platform-agnostic runtime core. Includes code for the virtual dom renderer, component implementation and JavaScript APIs. Higher-order runtimes (i.e. custom renderers) targeting specific platforms can be created using this package.

- `runtime-dom`: The runtime targeting the browser. Includes handling of native DOM API, attributes, properties, event handlers etc.

- `runtime-test`: The lightweight runtime for testing. Can be used in any JavaScript environment since it "renders" a tree of plain JavaScript objects. The tree can be used to assert correct render output. Also provides utilities for serializing the tree, triggering events, and recording actual node operations performed during an update.

- `server-renderer`: Package for server-side rendering.

- `compiler-core`: The platform-agnostic compiler core. Includes the extensible base of the compiler and all platform-agnostic plugins.

- `compiler-dom`: Compiler with additional plugins specifically targeting the browser.

- `compiler-sfc`: Lower level utilities for compiling Vue Single File Components.

- `compiler-ssr`: Compiler that produces render functions optimized for server-side rendering.

- `shared`: Internal utilities shared across multiple packages (especially environment-agnostic utils used by both runtime and compiler packages).

- `vue`: The public facing "full build" which includes both the runtime AND the compiler.

- Private utility packages:
  - `dts-test`: Contains type-only tests against generated dts files.

  - `sfc-playground`: The playground continuously deployed at https://play.vuejs.org. To run the playground locally, use [`nr dev-sfc`](#nr-dev-sfc).

  - `template-explorer`: A development tool for debugging compiler output, continuously deployed at https://template-explorer.vuejs.org/. To run it locally, run [`nr dev-compiler`](#nr-dev-compiler).

### Importing Packages

The packages can import each other directly using their package names. Note that when importing a package, the name listed in its `package.json` should be used. Most of the time the `@vue/` prefix is needed:

```js
import { h } from '@vue/runtime-core'
```

This is made possible via several configurations:

- For TypeScript, `compilerOptions.paths` in `tsconfig.json`
- Vitest and Rollup share the same set of aliases from `scripts/aliases.js`
- For plain Node.js, they are linked using [PNPM Workspaces](https://pnpm.io/workspaces).

### Package Dependencies

```mermaid
  flowchart LR
    vue["vue"]
    compiler-sfc["@vue/compiler-sfc"]
    compiler-dom["@vue/compiler-dom"]
    compiler-vapor["@vue/compiler-vapor"]
    compiler-core["@vue/compiler-core"]
    runtime-dom["@vue/runtime-dom"]
    runtime-vapor["@vue/runtime-vapor"]
    runtime-core["@vue/runtime-core"]
    reactivity["@vue/reactivity"]

    subgraph "Runtime Packages"
      runtime-dom --> runtime-core
      runtime-vapor --> runtime-core
      runtime-core --> reactivity
    end

    subgraph "Compiler Packages"
      compiler-sfc --> compiler-core
      compiler-sfc --> compiler-dom
      compiler-sfc --> compiler-vapor
      compiler-dom --> compiler-core
      compiler-vapor --> compiler-core
    end

    vue --> compiler-sfc
    vue ---> compiler-dom
    vue --> runtime-dom
    vue --> compiler-vapor
    vue --> runtime-vapor

    %% Highlight class
    classDef highlight stroke:#35eb9a,stroke-width:3px;
    class compiler-vapor,runtime-vapor highlight;
```

There are some rules to follow when importing across package boundaries:

- Never use direct relative paths when importing items from another package - export it in the source package and import it at the package level.

- Compiler packages should not import items from the runtime, and vice versa. If something needs to be shared between the compiler-side and runtime-side, it should be extracted into `@vue/shared` instead.

- If a package (A) has a non-type import, or re-exports a type from another package (B), then (B) should be listed as a dependency in (A)'s `package.json`. This is because the packages are externalized in the ESM-bundler/CJS builds and type declaration files, so the dependency packages must be actually installed as a dependency when consumed from package registries.

## Contributing Tests

Unit tests are collocated with the code being tested in each package, inside directories named `__tests__`. Consult the [Vitest docs](https://vitest.dev/api/) and existing test cases for how to write new test specs. Here are some additional guidelines:

- Use the minimal API needed for a test case. For example, if a test can be written without involving the reactivity system or a component, it should be written so. This limits the test's exposure to changes in unrelated parts and makes it more stable.

- If testing platform agnostic behavior or asserting low-level virtual DOM operations, use `@vue/runtime-test`.

- Only use platform-specific runtimes if the test is asserting platform-specific behavior.

Test coverage is continuously deployed at https://coverage.vuejs.org. PRs that improve test coverage are welcome, but in general the test coverage should be used as a guidance for finding API use cases that are not covered by tests. We don't recommend adding tests that only improve coverage but not actually test a meaning use case.

### Testing Type Definition Correctness

Type tests are located in the `packages-private/dts-test` directory. To run the dts tests, run `nr test-dts`. Note that the type test requires all relevant `*.d.ts` files to be built first (and the script does it for you). Once the `d.ts` files are built and up-to-date, the tests can be re-run by running `nr test-dts-only`.

## Financial Contribution

As a pure community-driven project without major corporate backing, we also welcome financial contributions via Patreon and OpenCollective.

- [Become a backer or sponsor on Patreon](https://www.patreon.com/evanyou)
- [Become a backer or sponsor on OpenCollective](https://opencollective.com/vuejs)

### What's the difference between Patreon and OpenCollective funding?

Funds donated via Patreon go directly to support Evan You's full-time work on Vue.js. Funds donated via OpenCollective are managed with transparent expenses and will be used for compensating work and expenses for core team members or sponsoring community events. Your name/logo will receive proper recognition and exposure by donating on either platform.

## Credits

Thank you to all the people who have already contributed to Vue.js!

<a href="https://github.com/vuejs/core/graphs/contributors"><img src="https://opencollective.com/vuejs/contributors.svg?width=890" /></a><|MERGE_RESOLUTION|>--- conflicted
+++ resolved
@@ -92,13 +92,8 @@
 - [Vite](https://vitejs.dev/) and [ESBuild](https://esbuild.github.io/) for development bundling
 - [Rollup](https://rollupjs.org) for production bundling
 - [Vitest](https://vitest.dev/) for unit testing
-<<<<<<< HEAD
+- [oxlint](https://oxc.rs/docs/guide/usage/linter.html) for static error prevention (outside of types)
 - [oxfmt](https://oxc.rs/docs/guide/usage/formatter.html) for code formatting
-- [ESLint](https://eslint.org/) for static error prevention (outside of types)
-=======
-- [Prettier](https://prettier.io/) for code formatting
-- [oxlint](https://oxc.rs/docs/guide/usage/linter.html) for static error prevention (outside of types)
->>>>>>> 08598a6b
 
 ## Git Hooks
 
@@ -276,7 +271,7 @@
 The packages can import each other directly using their package names. Note that when importing a package, the name listed in its `package.json` should be used. Most of the time the `@vue/` prefix is needed:
 
 ```js
-import { h } from '@vue/runtime-core'
+import { h } from "@vue/runtime-core";
 ```
 
 This is made possible via several configurations:
