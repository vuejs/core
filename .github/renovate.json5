{
  $schema: 'https://docs.renovatebot.com/renovate-schema.json',
  extends: ['config:recommended', 'schedule:weekly', 'group:allNonMajor'],
  labels: ['dependencies'],
  ignorePaths: ['**/__tests__/**'],
  rangeStrategy: 'bump',
  packageRules: [
    {
      matchDepTypes: ['peerDependencies'],
      enabled: false,
    },
    {
      groupName: 'test',
      matchPackageNames: ['vitest', 'jsdom', 'puppeteer', '@vitest{/,}**'],
    },
    {
      groupName: 'playground',
      matchFileNames: [
        'packages-private/sfc-playground/package.json',
        'packages-private/template-explorer/package.json',
      ],
    },
    {
      groupName: 'compiler',
      matchPackageNames: ['magic-string', '@babel{/,}**', 'postcss{/,}**'],
    },
    {
      groupName: 'build',
      matchPackageNames: [
        'vite',
        '@swc/core',
        'rollup{/,}**',
        'esbuild{/,}**',
        '@rollup{/,}**',
        '@vitejs{/,}**',
      ],
    },
    {
      groupName: 'lint',
      matchPackageNames: [
        'simple-git-hooks',
        'lint-staged',
<<<<<<< HEAD
        'typescript-eslint{/,}**',
        'eslint{/,}**',
        'oxfmt{/,}**',
=======
        'oxlint',
        'prettier{/,}**',
>>>>>>> 08598a6b
      ],
    },
  ],
  ignoreDeps: [
    'vue',

    // manually bumping
    'node',
    'typescript',

    // ESM only
    'estree-walker',

    // pinned
    // https://github.com/vuejs/core/issues/10300#issuecomment-1940855364
    'lru-cache',

    // pinned
    // https://github.com/vuejs/core/commit/a012e39b373f1b6918e5c89856e8f902e1bfa14d
    '@rollup/plugin-replace',

    // pinned
    // only used in example for e2e tests
    'marked',
  ],
}<|MERGE_RESOLUTION|>--- conflicted
+++ resolved
@@ -40,14 +40,8 @@
       matchPackageNames: [
         'simple-git-hooks',
         'lint-staged',
-<<<<<<< HEAD
-        'typescript-eslint{/,}**',
-        'eslint{/,}**',
+        'oxlint',
         'oxfmt{/,}**',
-=======
-        'oxlint',
-        'prettier{/,}**',
->>>>>>> 08598a6b
       ],
     },
   ],
