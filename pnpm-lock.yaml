lockfileVersion: '9.0'

settings:
  autoInstallPeers: true
  excludeLinksFromLockfile: false

catalogs:
  default:
    '@babel/parser':
      specifier: ^7.27.0
      version: 7.27.0
    '@babel/types':
      specifier: ^7.27.0
      version: 7.27.0
    '@vitejs/plugin-vue':
      specifier: https://pkg.pr.new/@vitejs/plugin-vue@c156992
      version: 5.2.1
    estree-walker:
      specifier: ^2.0.2
      version: 2.0.2
    magic-string:
      specifier: ^0.30.17
      version: 0.30.17
    source-map-js:
      specifier: ^1.2.1
      version: 1.2.1
    vite:
      specifier: ^6.1.0
<<<<<<< HEAD
      version: 6.2.4
=======
      version: 6.3.5
>>>>>>> 41ad10cb

importers:

  .:
    devDependencies:
      '@babel/parser':
        specifier: 'catalog:'
        version: 7.27.0
      '@babel/types':
        specifier: 'catalog:'
        version: 7.27.0
      '@rollup/plugin-alias':
        specifier: ^5.1.1
        version: 5.1.1(rollup@4.38.0)
      '@rollup/plugin-commonjs':
        specifier: ^28.0.3
        version: 28.0.3(rollup@4.38.0)
      '@rollup/plugin-json':
        specifier: ^6.1.0
        version: 6.1.0(rollup@4.38.0)
      '@rollup/plugin-node-resolve':
        specifier: ^16.0.1
        version: 16.0.1(rollup@4.38.0)
      '@rollup/plugin-replace':
        specifier: 5.0.4
        version: 5.0.4(rollup@4.38.0)
      '@swc/core':
        specifier: ^1.11.13
        version: 1.11.13
      '@types/hash-sum':
        specifier: ^1.0.2
        version: 1.0.2
      '@types/node':
        specifier: ^22.13.14
        version: 22.13.14
      '@types/semver':
        specifier: ^7.7.0
        version: 7.7.0
      '@types/serve-handler':
        specifier: ^6.1.4
        version: 6.1.4
      '@vitest/coverage-v8':
        specifier: ^3.0.9
        version: 3.0.9(vitest@3.0.9)
      '@vitest/eslint-plugin':
        specifier: ^1.1.38
<<<<<<< HEAD
        version: 1.1.38(@typescript-eslint/utils@8.27.0(eslint@9.23.0)(typescript@5.6.2))(eslint@9.23.0)(typescript@5.6.2)(vitest@3.0.9)
      '@vitest/ui':
        specifier: ^3.0.2
        version: 3.1.1(vitest@3.0.9)
=======
        version: 1.1.38(@typescript-eslint/utils@8.28.0(eslint@9.23.0)(typescript@5.6.2))(eslint@9.23.0)(typescript@5.6.2)(vitest@3.0.9)
      '@vitest/ui':
        specifier: ^3.0.2
        version: 3.1.3(vitest@3.0.9)
>>>>>>> 41ad10cb
      '@vue/consolidate':
        specifier: 1.0.0
        version: 1.0.0
      conventional-changelog-cli:
        specifier: ^5.0.0
        version: 5.0.0(conventional-commits-filter@5.0.0)
      enquirer:
        specifier: ^2.4.1
        version: 2.4.1
      esbuild:
        specifier: ^0.25.2
        version: 0.25.2
      esbuild-plugin-polyfill-node:
        specifier: ^0.3.0
        version: 0.3.0(esbuild@0.25.2)
      eslint:
        specifier: ^9.23.0
        version: 9.23.0
      eslint-plugin-import-x:
        specifier: ^4.9.4
        version: 4.9.4(eslint@9.23.0)(typescript@5.6.2)
      estree-walker:
        specifier: 'catalog:'
        version: 2.0.2
      jsdom:
        specifier: ^26.0.0
        version: 26.0.0
      lint-staged:
        specifier: ^15.5.0
        version: 15.5.0
      lodash:
        specifier: ^4.17.21
        version: 4.17.21
      magic-string:
        specifier: ^0.30.17
        version: 0.30.17
      markdown-table:
        specifier: ^3.0.4
        version: 3.0.4
      marked:
        specifier: 13.0.3
        version: 13.0.3
      npm-run-all2:
        specifier: ^7.0.2
        version: 7.0.2
      picocolors:
        specifier: ^1.1.1
        version: 1.1.1
      prettier:
        specifier: ^3.5.3
        version: 3.5.3
      pretty-bytes:
        specifier: ^6.1.1
        version: 6.1.1
      pug:
        specifier: ^3.0.3
        version: 3.0.3
      puppeteer:
        specifier: ~24.4.0
        version: 24.4.0(typescript@5.6.2)
      rimraf:
        specifier: ^6.0.1
        version: 6.0.1
      rollup:
        specifier: ^4.38.0
        version: 4.38.0
      rollup-plugin-dts:
        specifier: ^6.2.1
        version: 6.2.1(rollup@4.38.0)(typescript@5.6.2)
      rollup-plugin-esbuild:
        specifier: ^6.2.1
        version: 6.2.1(esbuild@0.25.2)(rollup@4.38.0)
      rollup-plugin-polyfill-node:
        specifier: ^0.13.0
        version: 0.13.0(rollup@4.38.0)
      semver:
        specifier: ^7.7.1
        version: 7.7.1
      serve:
        specifier: ^14.2.4
        version: 14.2.4
      serve-handler:
        specifier: ^6.1.6
        version: 6.1.6
      simple-git-hooks:
        specifier: ^2.12.1
        version: 2.12.1
      todomvc-app-css:
        specifier: ^2.4.3
        version: 2.4.3
      tslib:
        specifier: ^2.8.1
        version: 2.8.1
      typescript:
        specifier: ~5.6.2
        version: 5.6.2
      typescript-eslint:
        specifier: ^8.28.0
        version: 8.28.0(eslint@9.23.0)(typescript@5.6.2)
      vite:
        specifier: 'catalog:'
<<<<<<< HEAD
        version: 6.2.4(@types/node@22.13.13)(sass@1.86.0)(terser@5.33.0)(yaml@2.7.0)
      vitest:
        specifier: ^3.0.9
        version: 3.0.9(@types/node@22.13.13)(@vitest/ui@3.1.1)(jsdom@26.0.0)(sass@1.86.0)(terser@5.33.0)(yaml@2.7.0)
=======
        version: 6.3.5(@types/node@22.13.14)(sass@1.86.0)(terser@5.33.0)(yaml@2.7.0)
      vitest:
        specifier: ^3.0.9
        version: 3.0.9(@types/node@22.13.14)(@vitest/ui@3.1.3)(jsdom@26.0.0)(sass@1.86.0)(terser@5.33.0)(yaml@2.7.0)
>>>>>>> 41ad10cb

  packages-private/benchmark:
    dependencies:
      '@vitejs/plugin-vue':
        specifier: 'catalog:'
<<<<<<< HEAD
        version: https://pkg.pr.new/@vitejs/plugin-vue@c156992(vite@6.2.4(@types/node@22.13.13)(sass@1.86.0)(terser@5.33.0)(yaml@2.7.0))(vue@3.5.13(typescript@5.6.2))
=======
        version: https://pkg.pr.new/@vitejs/plugin-vue@c156992(vite@6.3.5(@types/node@22.13.14)(sass@1.86.0)(terser@5.33.0)(yaml@2.7.0))(vue@3.5.13(typescript@5.6.2))
>>>>>>> 41ad10cb
      connect:
        specifier: ^3.7.0
        version: 3.7.0
      sirv:
        specifier: ^2.0.4
        version: 2.0.4
      vite:
        specifier: 'catalog:'
<<<<<<< HEAD
        version: 6.2.4(@types/node@22.13.13)(sass@1.86.0)(terser@5.33.0)(yaml@2.7.0)
=======
        version: 6.3.5(@types/node@22.13.14)(sass@1.86.0)(terser@5.33.0)(yaml@2.7.0)
>>>>>>> 41ad10cb
    devDependencies:
      '@types/connect':
        specifier: ^3.4.38
        version: 3.4.38

  packages-private/dts-built-test:
    dependencies:
      '@vue/reactivity':
        specifier: workspace:*
        version: link:../../packages/reactivity
      '@vue/shared':
        specifier: workspace:*
        version: link:../../packages/shared
      vue:
        specifier: workspace:*
        version: link:../../packages/vue

  packages-private/dts-test:
    dependencies:
      dts-built-test:
        specifier: workspace:*
        version: link:../dts-built-test
      vue:
        specifier: workspace:*
        version: link:../../packages/vue

  packages-private/local-playground:
    dependencies:
      '@vueuse/core':
        specifier: ^11.1.0
        version: 11.3.0(vue@packages+vue)
      vue:
        specifier: workspace:*
        version: link:../../packages/vue
    devDependencies:
      '@vitejs/plugin-vue':
        specifier: 'catalog:'
<<<<<<< HEAD
        version: https://pkg.pr.new/@vitejs/plugin-vue@c156992(vite@6.2.4(@types/node@22.13.13)(sass@1.86.0)(terser@5.33.0)(yaml@2.7.0))(vue@packages+vue)
=======
        version: https://pkg.pr.new/@vitejs/plugin-vue@c156992(vite@6.3.5(@types/node@22.13.14)(sass@1.86.0)(terser@5.33.0)(yaml@2.7.0))(vue@packages+vue)
>>>>>>> 41ad10cb
      '@vue/compiler-sfc':
        specifier: workspace:*
        version: link:../../packages/compiler-sfc
      vite:
        specifier: 'catalog:'
<<<<<<< HEAD
        version: 6.2.4(@types/node@22.13.13)(sass@1.86.0)(terser@5.33.0)(yaml@2.7.0)
      vite-hyper-config:
        specifier: ^0.4.0
        version: 0.4.1(@types/node@22.13.13)(sass@1.86.0)(terser@5.33.0)(vite@6.2.4(@types/node@22.13.13)(sass@1.86.0)(terser@5.33.0)(yaml@2.7.0))
      vite-plugin-inspect:
        specifier: ^0.8.7
        version: 0.8.7(rollup@4.37.0)(vite@6.2.4(@types/node@22.13.13)(sass@1.86.0)(terser@5.33.0)(yaml@2.7.0))
=======
        version: 6.3.5(@types/node@22.13.14)(sass@1.86.0)(terser@5.33.0)(yaml@2.7.0)
      vite-hyper-config:
        specifier: ^0.4.0
        version: 0.4.1(@types/node@22.13.14)(sass@1.86.0)(terser@5.33.0)(vite@6.3.5(@types/node@22.13.14)(sass@1.86.0)(terser@5.33.0)(yaml@2.7.0))
      vite-plugin-inspect:
        specifier: ^0.8.7
        version: 0.8.7(rollup@4.38.0)(vite@6.3.5(@types/node@22.13.14)(sass@1.86.0)(terser@5.33.0)(yaml@2.7.0))
>>>>>>> 41ad10cb

  packages-private/sfc-playground:
    dependencies:
      '@vue/repl':
        specifier: ^4.5.1
        version: 4.5.1
      file-saver:
        specifier: ^2.0.5
        version: 2.0.5
      jszip:
        specifier: ^3.10.1
        version: 3.10.1
      vue:
        specifier: workspace:*
        version: link:../../packages/vue
    devDependencies:
      '@vitejs/plugin-vue':
        specifier: 'catalog:'
<<<<<<< HEAD
        version: https://pkg.pr.new/@vitejs/plugin-vue@c156992(vite@6.2.4(@types/node@22.13.13)(sass@1.86.0)(terser@5.33.0)(yaml@2.7.0))(vue@packages+vue)
      vite:
        specifier: 'catalog:'
        version: 6.2.4(@types/node@22.13.13)(sass@1.86.0)(terser@5.33.0)(yaml@2.7.0)
=======
        version: https://pkg.pr.new/@vitejs/plugin-vue@c156992(vite@6.3.5(@types/node@22.13.14)(sass@1.86.0)(terser@5.33.0)(yaml@2.7.0))(vue@packages+vue)
      vite:
        specifier: 'catalog:'
        version: 6.3.5(@types/node@22.13.14)(sass@1.86.0)(terser@5.33.0)(yaml@2.7.0)
>>>>>>> 41ad10cb

  packages-private/template-explorer:
    dependencies:
      '@vue/compiler-vapor':
        specifier: workspace:^
        version: link:../../packages/compiler-vapor
      monaco-editor:
        specifier: ^0.52.2
        version: 0.52.2
      source-map-js:
        specifier: ^1.2.1
        version: 1.2.1

  packages-private/vapor-e2e-test:
    devDependencies:
      '@types/connect':
        specifier: ^3.4.38
        version: 3.4.38
      '@vitejs/plugin-vue':
        specifier: 'catalog:'
<<<<<<< HEAD
        version: https://pkg.pr.new/@vitejs/plugin-vue@c156992(vite@6.2.4(@types/node@22.13.13)(sass@1.86.0)(terser@5.33.0)(yaml@2.7.0))(vue@packages+vue)
=======
        version: https://pkg.pr.new/@vitejs/plugin-vue@c156992(vite@6.3.5(@types/node@22.13.14)(sass@1.86.0)(terser@5.33.0)(yaml@2.7.0))(vue@packages+vue)
>>>>>>> 41ad10cb
      connect:
        specifier: ^3.7.0
        version: 3.7.0
      sirv:
        specifier: ^2.0.4
        version: 2.0.4
      vite:
        specifier: 'catalog:'
<<<<<<< HEAD
        version: 6.2.4(@types/node@22.13.13)(sass@1.86.0)(terser@5.33.0)(yaml@2.7.0)
=======
        version: 6.3.5(@types/node@22.13.14)(sass@1.86.0)(terser@5.33.0)(yaml@2.7.0)
>>>>>>> 41ad10cb
      vue:
        specifier: workspace:*
        version: link:../../packages/vue

  packages-private/vite-debug:
    devDependencies:
      '@vitejs/plugin-vue':
        specifier: 'catalog:'
<<<<<<< HEAD
        version: https://pkg.pr.new/@vitejs/plugin-vue@c156992(vite@6.2.4(@types/node@22.13.13)(sass@1.86.0)(terser@5.33.0)(yaml@2.7.0))(vue@packages+vue)
      vite:
        specifier: 'catalog:'
        version: 6.2.4(@types/node@22.13.13)(sass@1.86.0)(terser@5.33.0)(yaml@2.7.0)
=======
        version: https://pkg.pr.new/@vitejs/plugin-vue@c156992(vite@6.3.5(@types/node@22.13.14)(sass@1.86.0)(terser@5.33.0)(yaml@2.7.0))(vue@packages+vue)
      vite:
        specifier: 'catalog:'
        version: 6.3.5(@types/node@22.13.14)(sass@1.86.0)(terser@5.33.0)(yaml@2.7.0)
>>>>>>> 41ad10cb
      vue:
        specifier: workspace:*
        version: link:../../packages/vue

  packages/compiler-core:
    dependencies:
      '@babel/parser':
        specifier: 'catalog:'
        version: 7.27.0
      '@vue/shared':
        specifier: workspace:*
        version: link:../shared
      entities:
        specifier: ^4.5.0
        version: 4.5.0
      estree-walker:
        specifier: 'catalog:'
        version: 2.0.2
      source-map-js:
        specifier: 'catalog:'
        version: 1.2.1
    devDependencies:
      '@babel/types':
        specifier: 'catalog:'
        version: 7.27.0

  packages/compiler-dom:
    dependencies:
      '@vue/compiler-core':
        specifier: workspace:*
        version: link:../compiler-core
      '@vue/shared':
        specifier: workspace:*
        version: link:../shared

  packages/compiler-sfc:
    dependencies:
      '@babel/parser':
        specifier: 'catalog:'
        version: 7.27.0
      '@vue/compiler-core':
        specifier: workspace:*
        version: link:../compiler-core
      '@vue/compiler-dom':
        specifier: workspace:*
        version: link:../compiler-dom
      '@vue/compiler-ssr':
        specifier: workspace:*
        version: link:../compiler-ssr
      '@vue/compiler-vapor':
        specifier: workspace:*
        version: link:../compiler-vapor
      '@vue/shared':
        specifier: workspace:*
        version: link:../shared
      estree-walker:
        specifier: 'catalog:'
        version: 2.0.2
      magic-string:
        specifier: 'catalog:'
        version: 0.30.17
      postcss:
        specifier: ^8.5.3
        version: 8.5.3
      source-map-js:
        specifier: 'catalog:'
        version: 1.2.1
    devDependencies:
      '@babel/types':
        specifier: 'catalog:'
        version: 7.27.0
      '@vue/consolidate':
        specifier: ^1.0.0
        version: 1.0.0
      hash-sum:
        specifier: ^2.0.0
        version: 2.0.0
      lru-cache:
        specifier: 10.1.0
        version: 10.1.0
      merge-source-map:
        specifier: ^1.1.0
        version: 1.1.0
      minimatch:
        specifier: ~10.0.1
        version: 10.0.1
      postcss-modules:
        specifier: ^6.0.1
        version: 6.0.1(postcss@8.5.3)
      postcss-selector-parser:
        specifier: ^7.1.0
        version: 7.1.0
      pug:
        specifier: ^3.0.3
        version: 3.0.3
      sass:
        specifier: ^1.86.0
        version: 1.86.0

  packages/compiler-ssr:
    dependencies:
      '@vue/compiler-dom':
        specifier: workspace:*
        version: link:../compiler-dom
      '@vue/shared':
        specifier: workspace:*
        version: link:../shared

  packages/compiler-vapor:
    dependencies:
      '@vue/compiler-dom':
        specifier: workspace:*
        version: link:../compiler-dom
      '@vue/shared':
        specifier: workspace:*
        version: link:../shared
      source-map-js:
        specifier: 'catalog:'
        version: 1.2.1

  packages/reactivity:
    dependencies:
      '@vue/shared':
        specifier: workspace:*
        version: link:../shared

  packages/runtime-core:
    dependencies:
      '@vue/reactivity':
        specifier: workspace:*
        version: link:../reactivity
      '@vue/shared':
        specifier: workspace:*
        version: link:../shared

  packages/runtime-dom:
    dependencies:
      '@vue/reactivity':
        specifier: workspace:*
        version: link:../reactivity
      '@vue/runtime-core':
        specifier: workspace:*
        version: link:../runtime-core
      '@vue/shared':
        specifier: workspace:*
        version: link:../shared
      csstype:
        specifier: ^3.1.3
        version: 3.1.3
    devDependencies:
      '@types/trusted-types':
        specifier: ^2.0.7
        version: 2.0.7

  packages/runtime-test:
    dependencies:
      '@vue/runtime-core':
        specifier: workspace:*
        version: link:../runtime-core
      '@vue/shared':
        specifier: workspace:*
        version: link:../shared

  packages/runtime-vapor:
    dependencies:
      '@vue/reactivity':
        specifier: workspace:*
        version: link:../reactivity
      '@vue/runtime-dom':
        specifier: workspace:*
        version: link:../runtime-dom
      '@vue/shared':
        specifier: workspace:*
        version: link:../shared

  packages/server-renderer:
    dependencies:
      '@vue/compiler-ssr':
        specifier: workspace:*
        version: link:../compiler-ssr
      '@vue/shared':
        specifier: workspace:*
        version: link:../shared
      vue:
        specifier: workspace:*
        version: link:../vue

  packages/shared: {}

  packages/vue:
    dependencies:
      '@vue/compiler-dom':
        specifier: workspace:*
        version: link:../compiler-dom
      '@vue/compiler-sfc':
        specifier: workspace:*
        version: link:../compiler-sfc
      '@vue/runtime-dom':
        specifier: workspace:*
        version: link:../runtime-dom
      '@vue/runtime-vapor':
        specifier: workspace:*
        version: link:../runtime-vapor
      '@vue/server-renderer':
        specifier: workspace:*
        version: link:../server-renderer
      '@vue/shared':
        specifier: workspace:*
        version: link:../shared
      typescript:
        specifier: '*'
        version: 5.5.4

  packages/vue-compat:
    dependencies:
      '@babel/parser':
        specifier: 'catalog:'
        version: 7.27.0
      estree-walker:
        specifier: 'catalog:'
        version: 2.0.2
      source-map-js:
        specifier: 'catalog:'
        version: 1.2.1
      vue:
        specifier: workspace:*
        version: link:../vue

packages:

  '@ampproject/remapping@2.3.0':
    resolution: {integrity: sha512-30iZtAPgz+LTIYoeivqYo853f02jBYSd5uGnGpkFV0M3xOt9aN73erkgYAmZU43x4VfqcnLxW9Kpg3R5LC4YYw==}
    engines: {node: '>=6.0.0'}

  '@antfu/utils@0.7.10':
    resolution: {integrity: sha512-+562v9k4aI80m1+VuMHehNJWLOFjBnXn3tdOitzD0il5b7smkSBal4+a3oKiQTbrwMmN/TBUMDvbdoWDehgOww==}

  '@asamuzakjp/css-color@2.8.2':
    resolution: {integrity: sha512-RtWv9jFN2/bLExuZgFFZ0I3pWWeezAHGgrmjqGGWclATl1aDe3yhCUaI0Ilkp6OCk9zX7+FjvDasEX8Q9Rxc5w==}

  '@babel/code-frame@7.24.7':
    resolution: {integrity: sha512-BcYH1CVJBO9tvyIZ2jVeXgSIMvGZ2FDRvDdOIVQyuklNKSsx+eppDEBq/g47Ayw+RqNFE+URvOShmf+f/qwAlA==}
    engines: {node: '>=6.9.0'}

  '@babel/code-frame@7.26.2':
    resolution: {integrity: sha512-RJlIHRueQgwWitWgF8OdFYGZX328Ax5BCemNGlqHfplnRT9ESi8JkFlvaVYbS+UubVY6dpv87Fs2u5M29iNFVQ==}
    engines: {node: '>=6.9.0'}

  '@babel/helper-string-parser@7.25.9':
    resolution: {integrity: sha512-4A/SCr/2KLd5jrtOMFzaKjVtAei3+2r/NChoBNoZ3EyP/+GlhoaEGoWOZUmFmoITP7zOJyHIMm+DYRd8o3PvHA==}
    engines: {node: '>=6.9.0'}

  '@babel/helper-validator-identifier@7.25.9':
    resolution: {integrity: sha512-Ed61U6XJc3CVRfkERJWDz4dJwKe7iLmmJsbOGu9wSloNSFttHV0I8g6UAgb7qnK5ly5bGLPd4oXZlxCdANBOWQ==}
    engines: {node: '>=6.9.0'}

  '@babel/highlight@7.24.7':
    resolution: {integrity: sha512-EStJpq4OuY8xYfhGVXngigBJRWxftKX9ksiGDnmlY3o7B/V7KIAc9X4oiK87uPJSc/vs5L869bem5fhZa8caZw==}
    engines: {node: '>=6.9.0'}

  '@babel/parser@7.27.0':
    resolution: {integrity: sha512-iaepho73/2Pz7w2eMS0Q5f83+0RKI7i4xmiYeBmDzfRVbQtTOG7Ts0S4HzJVsTMGI9keU8rNfuZr8DKfSt7Yyg==}
    engines: {node: '>=6.0.0'}
    hasBin: true

  '@babel/types@7.27.0':
    resolution: {integrity: sha512-H45s8fVLYjbhFH62dIJ3WtmJ6RSPt/3DRO0ZcT2SUiYiQyz3BLVb9ADEnLl91m74aQPS3AzzeajZHYOalWe3bg==}
    engines: {node: '>=6.9.0'}

  '@bcoe/v8-coverage@1.0.2':
    resolution: {integrity: sha512-6zABk/ECA/QYSCQ1NGiVwwbQerUCZ+TQbp64Q3AgmfNvurHH0j8TtXa1qbShXA6qqkpAj4V5W8pP6mLe1mcMqA==}
    engines: {node: '>=18'}

  '@conventional-changelog/git-client@1.0.1':
    resolution: {integrity: sha512-PJEqBwAleffCMETaVm/fUgHldzBE35JFk3/9LL6NUA5EXa3qednu+UT6M7E5iBu3zIQZCULYIiZ90fBYHt6xUw==}
    engines: {node: '>=18'}
    peerDependencies:
      conventional-commits-filter: ^5.0.0
      conventional-commits-parser: ^6.0.0
    peerDependenciesMeta:
      conventional-commits-filter:
        optional: true
      conventional-commits-parser:
        optional: true

  '@csstools/color-helpers@5.0.1':
    resolution: {integrity: sha512-MKtmkA0BX87PKaO1NFRTFH+UnkgnmySQOvNxJubsadusqPEC2aJ9MOQiMceZJJ6oitUl/i0L6u0M1IrmAOmgBA==}
    engines: {node: '>=18'}

  '@csstools/css-calc@2.1.1':
    resolution: {integrity: sha512-rL7kaUnTkL9K+Cvo2pnCieqNpTKgQzy5f+N+5Iuko9HAoasP+xgprVh7KN/MaJVvVL1l0EzQq2MoqBHKSrDrag==}
    engines: {node: '>=18'}
    peerDependencies:
      '@csstools/css-parser-algorithms': ^3.0.4
      '@csstools/css-tokenizer': ^3.0.3

  '@csstools/css-color-parser@3.0.7':
    resolution: {integrity: sha512-nkMp2mTICw32uE5NN+EsJ4f5N+IGFeCFu4bGpiKgb2Pq/7J/MpyLBeQ5ry4KKtRFZaYs6sTmcMYrSRIyj5DFKA==}
    engines: {node: '>=18'}
    peerDependencies:
      '@csstools/css-parser-algorithms': ^3.0.4
      '@csstools/css-tokenizer': ^3.0.3

  '@csstools/css-parser-algorithms@3.0.4':
    resolution: {integrity: sha512-Up7rBoV77rv29d3uKHUIVubz1BTcgyUK72IvCQAbfbMv584xHcGKCKbWh7i8hPrRJ7qU4Y8IO3IY9m+iTB7P3A==}
    engines: {node: '>=18'}
    peerDependencies:
      '@csstools/css-tokenizer': ^3.0.3

  '@csstools/css-tokenizer@3.0.3':
    resolution: {integrity: sha512-UJnjoFsmxfKUdNYdWgOB0mWUypuLvAfQPH1+pyvRJs6euowbFkFC6P13w1l8mJyi3vxYMxc9kld5jZEGRQs6bw==}
    engines: {node: '>=18'}

  '@emnapi/core@1.3.1':
    resolution: {integrity: sha512-pVGjBIt1Y6gg3EJN8jTcfpP/+uuRksIo055oE/OBkDNcjZqVbfkWCksG1Jp4yZnj3iKWyWX8fdG/j6UDYPbFog==}

  '@emnapi/runtime@1.3.1':
    resolution: {integrity: sha512-kEBmG8KyqtxJZv+ygbEim+KCGtIq1fC22Ms3S4ziXmYKm8uyoLX0MHONVKwp+9opg390VaKRNt4a7A9NwmpNhw==}

  '@emnapi/wasi-threads@1.0.1':
    resolution: {integrity: sha512-iIBu7mwkq4UQGeMEM8bLwNK962nXdhodeScX4slfQnRhEMMzvYivHhutCIk8uojvmASXXPC2WNEjwxFWk72Oqw==}

  '@esbuild/aix-ppc64@0.21.5':
    resolution: {integrity: sha512-1SDgH6ZSPTlggy1yI6+Dbkiz8xzpHJEVAlF/AM1tHPLsf5STom9rwtjE4hKAF20FfXXNTFqEYXyJNWh1GiZedQ==}
    engines: {node: '>=12'}
    cpu: [ppc64]
    os: [aix]

  '@esbuild/aix-ppc64@0.25.2':
    resolution: {integrity: sha512-wCIboOL2yXZym2cgm6mlA742s9QeJ8DjGVaL39dLN4rRwrOgOyYSnOaFPhKZGLb2ngj4EyfAFjsNJwPXZvseag==}
    engines: {node: '>=18'}
    cpu: [ppc64]
    os: [aix]

  '@esbuild/android-arm64@0.21.5':
    resolution: {integrity: sha512-c0uX9VAUBQ7dTDCjq+wdyGLowMdtR/GoC2U5IYk/7D1H1JYC0qseD7+11iMP2mRLN9RcCMRcjC4YMclCzGwS/A==}
    engines: {node: '>=12'}
    cpu: [arm64]
    os: [android]

  '@esbuild/android-arm64@0.25.2':
    resolution: {integrity: sha512-5ZAX5xOmTligeBaeNEPnPaeEuah53Id2tX4c2CVP3JaROTH+j4fnfHCkr1PjXMd78hMst+TlkfKcW/DlTq0i4w==}
    engines: {node: '>=18'}
    cpu: [arm64]
    os: [android]

  '@esbuild/android-arm@0.21.5':
    resolution: {integrity: sha512-vCPvzSjpPHEi1siZdlvAlsPxXl7WbOVUBBAowWug4rJHb68Ox8KualB+1ocNvT5fjv6wpkX6o/iEpbDrf68zcg==}
    engines: {node: '>=12'}
    cpu: [arm]
    os: [android]

  '@esbuild/android-arm@0.25.2':
    resolution: {integrity: sha512-NQhH7jFstVY5x8CKbcfa166GoV0EFkaPkCKBQkdPJFvo5u+nGXLEH/ooniLb3QI8Fk58YAx7nsPLozUWfCBOJA==}
    engines: {node: '>=18'}
    cpu: [arm]
    os: [android]

  '@esbuild/android-x64@0.21.5':
    resolution: {integrity: sha512-D7aPRUUNHRBwHxzxRvp856rjUHRFW1SdQATKXH2hqA0kAZb1hKmi02OpYRacl0TxIGz/ZmXWlbZgjwWYaCakTA==}
    engines: {node: '>=12'}
    cpu: [x64]
    os: [android]

  '@esbuild/android-x64@0.25.2':
    resolution: {integrity: sha512-Ffcx+nnma8Sge4jzddPHCZVRvIfQ0kMsUsCMcJRHkGJ1cDmhe4SsrYIjLUKn1xpHZybmOqCWwB0zQvsjdEHtkg==}
    engines: {node: '>=18'}
    cpu: [x64]
    os: [android]

  '@esbuild/darwin-arm64@0.21.5':
    resolution: {integrity: sha512-DwqXqZyuk5AiWWf3UfLiRDJ5EDd49zg6O9wclZ7kUMv2WRFr4HKjXp/5t8JZ11QbQfUS6/cRCKGwYhtNAY88kQ==}
    engines: {node: '>=12'}
    cpu: [arm64]
    os: [darwin]

  '@esbuild/darwin-arm64@0.25.2':
    resolution: {integrity: sha512-MpM6LUVTXAzOvN4KbjzU/q5smzryuoNjlriAIx+06RpecwCkL9JpenNzpKd2YMzLJFOdPqBpuub6eVRP5IgiSA==}
    engines: {node: '>=18'}
    cpu: [arm64]
    os: [darwin]

  '@esbuild/darwin-x64@0.21.5':
    resolution: {integrity: sha512-se/JjF8NlmKVG4kNIuyWMV/22ZaerB+qaSi5MdrXtd6R08kvs2qCN4C09miupktDitvh8jRFflwGFBQcxZRjbw==}
    engines: {node: '>=12'}
    cpu: [x64]
    os: [darwin]

  '@esbuild/darwin-x64@0.25.2':
    resolution: {integrity: sha512-5eRPrTX7wFyuWe8FqEFPG2cU0+butQQVNcT4sVipqjLYQjjh8a8+vUTfgBKM88ObB85ahsnTwF7PSIt6PG+QkA==}
    engines: {node: '>=18'}
    cpu: [x64]
    os: [darwin]

  '@esbuild/freebsd-arm64@0.21.5':
    resolution: {integrity: sha512-5JcRxxRDUJLX8JXp/wcBCy3pENnCgBR9bN6JsY4OmhfUtIHe3ZW0mawA7+RDAcMLrMIZaf03NlQiX9DGyB8h4g==}
    engines: {node: '>=12'}
    cpu: [arm64]
    os: [freebsd]

  '@esbuild/freebsd-arm64@0.25.2':
    resolution: {integrity: sha512-mLwm4vXKiQ2UTSX4+ImyiPdiHjiZhIaE9QvC7sw0tZ6HoNMjYAqQpGyui5VRIi5sGd+uWq940gdCbY3VLvsO1w==}
    engines: {node: '>=18'}
    cpu: [arm64]
    os: [freebsd]

  '@esbuild/freebsd-x64@0.21.5':
    resolution: {integrity: sha512-J95kNBj1zkbMXtHVH29bBriQygMXqoVQOQYA+ISs0/2l3T9/kj42ow2mpqerRBxDJnmkUDCaQT/dfNXWX/ZZCQ==}
    engines: {node: '>=12'}
    cpu: [x64]
    os: [freebsd]

  '@esbuild/freebsd-x64@0.25.2':
    resolution: {integrity: sha512-6qyyn6TjayJSwGpm8J9QYYGQcRgc90nmfdUb0O7pp1s4lTY+9D0H9O02v5JqGApUyiHOtkz6+1hZNvNtEhbwRQ==}
    engines: {node: '>=18'}
    cpu: [x64]
    os: [freebsd]

  '@esbuild/linux-arm64@0.21.5':
    resolution: {integrity: sha512-ibKvmyYzKsBeX8d8I7MH/TMfWDXBF3db4qM6sy+7re0YXya+K1cem3on9XgdT2EQGMu4hQyZhan7TeQ8XkGp4Q==}
    engines: {node: '>=12'}
    cpu: [arm64]
    os: [linux]

  '@esbuild/linux-arm64@0.25.2':
    resolution: {integrity: sha512-gq/sjLsOyMT19I8obBISvhoYiZIAaGF8JpeXu1u8yPv8BE5HlWYobmlsfijFIZ9hIVGYkbdFhEqC0NvM4kNO0g==}
    engines: {node: '>=18'}
    cpu: [arm64]
    os: [linux]

  '@esbuild/linux-arm@0.21.5':
    resolution: {integrity: sha512-bPb5AHZtbeNGjCKVZ9UGqGwo8EUu4cLq68E95A53KlxAPRmUyYv2D6F0uUI65XisGOL1hBP5mTronbgo+0bFcA==}
    engines: {node: '>=12'}
    cpu: [arm]
    os: [linux]

  '@esbuild/linux-arm@0.25.2':
    resolution: {integrity: sha512-UHBRgJcmjJv5oeQF8EpTRZs/1knq6loLxTsjc3nxO9eXAPDLcWW55flrMVc97qFPbmZP31ta1AZVUKQzKTzb0g==}
    engines: {node: '>=18'}
    cpu: [arm]
    os: [linux]

  '@esbuild/linux-ia32@0.21.5':
    resolution: {integrity: sha512-YvjXDqLRqPDl2dvRODYmmhz4rPeVKYvppfGYKSNGdyZkA01046pLWyRKKI3ax8fbJoK5QbxblURkwK/MWY18Tg==}
    engines: {node: '>=12'}
    cpu: [ia32]
    os: [linux]

  '@esbuild/linux-ia32@0.25.2':
    resolution: {integrity: sha512-bBYCv9obgW2cBP+2ZWfjYTU+f5cxRoGGQ5SeDbYdFCAZpYWrfjjfYwvUpP8MlKbP0nwZ5gyOU/0aUzZ5HWPuvQ==}
    engines: {node: '>=18'}
    cpu: [ia32]
    os: [linux]

  '@esbuild/linux-loong64@0.21.5':
    resolution: {integrity: sha512-uHf1BmMG8qEvzdrzAqg2SIG/02+4/DHB6a9Kbya0XDvwDEKCoC8ZRWI5JJvNdUjtciBGFQ5PuBlpEOXQj+JQSg==}
    engines: {node: '>=12'}
    cpu: [loong64]
    os: [linux]

  '@esbuild/linux-loong64@0.25.2':
    resolution: {integrity: sha512-SHNGiKtvnU2dBlM5D8CXRFdd+6etgZ9dXfaPCeJtz+37PIUlixvlIhI23L5khKXs3DIzAn9V8v+qb1TRKrgT5w==}
    engines: {node: '>=18'}
    cpu: [loong64]
    os: [linux]

  '@esbuild/linux-mips64el@0.21.5':
    resolution: {integrity: sha512-IajOmO+KJK23bj52dFSNCMsz1QP1DqM6cwLUv3W1QwyxkyIWecfafnI555fvSGqEKwjMXVLokcV5ygHW5b3Jbg==}
    engines: {node: '>=12'}
    cpu: [mips64el]
    os: [linux]

  '@esbuild/linux-mips64el@0.25.2':
    resolution: {integrity: sha512-hDDRlzE6rPeoj+5fsADqdUZl1OzqDYow4TB4Y/3PlKBD0ph1e6uPHzIQcv2Z65u2K0kpeByIyAjCmjn1hJgG0Q==}
    engines: {node: '>=18'}
    cpu: [mips64el]
    os: [linux]

  '@esbuild/linux-ppc64@0.21.5':
    resolution: {integrity: sha512-1hHV/Z4OEfMwpLO8rp7CvlhBDnjsC3CttJXIhBi+5Aj5r+MBvy4egg7wCbe//hSsT+RvDAG7s81tAvpL2XAE4w==}
    engines: {node: '>=12'}
    cpu: [ppc64]
    os: [linux]

  '@esbuild/linux-ppc64@0.25.2':
    resolution: {integrity: sha512-tsHu2RRSWzipmUi9UBDEzc0nLc4HtpZEI5Ba+Omms5456x5WaNuiG3u7xh5AO6sipnJ9r4cRWQB2tUjPyIkc6g==}
    engines: {node: '>=18'}
    cpu: [ppc64]
    os: [linux]

  '@esbuild/linux-riscv64@0.21.5':
    resolution: {integrity: sha512-2HdXDMd9GMgTGrPWnJzP2ALSokE/0O5HhTUvWIbD3YdjME8JwvSCnNGBnTThKGEB91OZhzrJ4qIIxk/SBmyDDA==}
    engines: {node: '>=12'}
    cpu: [riscv64]
    os: [linux]

  '@esbuild/linux-riscv64@0.25.2':
    resolution: {integrity: sha512-k4LtpgV7NJQOml/10uPU0s4SAXGnowi5qBSjaLWMojNCUICNu7TshqHLAEbkBdAszL5TabfvQ48kK84hyFzjnw==}
    engines: {node: '>=18'}
    cpu: [riscv64]
    os: [linux]

  '@esbuild/linux-s390x@0.21.5':
    resolution: {integrity: sha512-zus5sxzqBJD3eXxwvjN1yQkRepANgxE9lgOW2qLnmr8ikMTphkjgXu1HR01K4FJg8h1kEEDAqDcZQtbrRnB41A==}
    engines: {node: '>=12'}
    cpu: [s390x]
    os: [linux]

  '@esbuild/linux-s390x@0.25.2':
    resolution: {integrity: sha512-GRa4IshOdvKY7M/rDpRR3gkiTNp34M0eLTaC1a08gNrh4u488aPhuZOCpkF6+2wl3zAN7L7XIpOFBhnaE3/Q8Q==}
    engines: {node: '>=18'}
    cpu: [s390x]
    os: [linux]

  '@esbuild/linux-x64@0.21.5':
    resolution: {integrity: sha512-1rYdTpyv03iycF1+BhzrzQJCdOuAOtaqHTWJZCWvijKD2N5Xu0TtVC8/+1faWqcP9iBCWOmjmhoH94dH82BxPQ==}
    engines: {node: '>=12'}
    cpu: [x64]
    os: [linux]

  '@esbuild/linux-x64@0.25.2':
    resolution: {integrity: sha512-QInHERlqpTTZ4FRB0fROQWXcYRD64lAoiegezDunLpalZMjcUcld3YzZmVJ2H/Cp0wJRZ8Xtjtj0cEHhYc/uUg==}
    engines: {node: '>=18'}
    cpu: [x64]
    os: [linux]

  '@esbuild/netbsd-arm64@0.25.2':
    resolution: {integrity: sha512-talAIBoY5M8vHc6EeI2WW9d/CkiO9MQJ0IOWX8hrLhxGbro/vBXJvaQXefW2cP0z0nQVTdQ/eNyGFV1GSKrxfw==}
    engines: {node: '>=18'}
    cpu: [arm64]
    os: [netbsd]

  '@esbuild/netbsd-x64@0.21.5':
    resolution: {integrity: sha512-Woi2MXzXjMULccIwMnLciyZH4nCIMpWQAs049KEeMvOcNADVxo0UBIQPfSmxB3CWKedngg7sWZdLvLczpe0tLg==}
    engines: {node: '>=12'}
    cpu: [x64]
    os: [netbsd]

  '@esbuild/netbsd-x64@0.25.2':
    resolution: {integrity: sha512-voZT9Z+tpOxrvfKFyfDYPc4DO4rk06qamv1a/fkuzHpiVBMOhpjK+vBmWM8J1eiB3OLSMFYNaOaBNLXGChf5tg==}
    engines: {node: '>=18'}
    cpu: [x64]
    os: [netbsd]

  '@esbuild/openbsd-arm64@0.25.2':
    resolution: {integrity: sha512-dcXYOC6NXOqcykeDlwId9kB6OkPUxOEqU+rkrYVqJbK2hagWOMrsTGsMr8+rW02M+d5Op5NNlgMmjzecaRf7Tg==}
    engines: {node: '>=18'}
    cpu: [arm64]
    os: [openbsd]

  '@esbuild/openbsd-x64@0.21.5':
    resolution: {integrity: sha512-HLNNw99xsvx12lFBUwoT8EVCsSvRNDVxNpjZ7bPn947b8gJPzeHWyNVhFsaerc0n3TsbOINvRP2byTZ5LKezow==}
    engines: {node: '>=12'}
    cpu: [x64]
    os: [openbsd]

  '@esbuild/openbsd-x64@0.25.2':
    resolution: {integrity: sha512-t/TkWwahkH0Tsgoq1Ju7QfgGhArkGLkF1uYz8nQS/PPFlXbP5YgRpqQR3ARRiC2iXoLTWFxc6DJMSK10dVXluw==}
    engines: {node: '>=18'}
    cpu: [x64]
    os: [openbsd]

  '@esbuild/sunos-x64@0.21.5':
    resolution: {integrity: sha512-6+gjmFpfy0BHU5Tpptkuh8+uw3mnrvgs+dSPQXQOv3ekbordwnzTVEb4qnIvQcYXq6gzkyTnoZ9dZG+D4garKg==}
    engines: {node: '>=12'}
    cpu: [x64]
    os: [sunos]

  '@esbuild/sunos-x64@0.25.2':
    resolution: {integrity: sha512-cfZH1co2+imVdWCjd+D1gf9NjkchVhhdpgb1q5y6Hcv9TP6Zi9ZG/beI3ig8TvwT9lH9dlxLq5MQBBgwuj4xvA==}
    engines: {node: '>=18'}
    cpu: [x64]
    os: [sunos]

  '@esbuild/win32-arm64@0.21.5':
    resolution: {integrity: sha512-Z0gOTd75VvXqyq7nsl93zwahcTROgqvuAcYDUr+vOv8uHhNSKROyU961kgtCD1e95IqPKSQKH7tBTslnS3tA8A==}
    engines: {node: '>=12'}
    cpu: [arm64]
    os: [win32]

  '@esbuild/win32-arm64@0.25.2':
    resolution: {integrity: sha512-7Loyjh+D/Nx/sOTzV8vfbB3GJuHdOQyrOryFdZvPHLf42Tk9ivBU5Aedi7iyX+x6rbn2Mh68T4qq1SDqJBQO5Q==}
    engines: {node: '>=18'}
    cpu: [arm64]
    os: [win32]

  '@esbuild/win32-ia32@0.21.5':
    resolution: {integrity: sha512-SWXFF1CL2RVNMaVs+BBClwtfZSvDgtL//G/smwAc5oVK/UPu2Gu9tIaRgFmYFFKrmg3SyAjSrElf0TiJ1v8fYA==}
    engines: {node: '>=12'}
    cpu: [ia32]
    os: [win32]

  '@esbuild/win32-ia32@0.25.2':
    resolution: {integrity: sha512-WRJgsz9un0nqZJ4MfhabxaD9Ft8KioqU3JMinOTvobbX6MOSUigSBlogP8QB3uxpJDsFS6yN+3FDBdqE5lg9kg==}
    engines: {node: '>=18'}
    cpu: [ia32]
    os: [win32]

  '@esbuild/win32-x64@0.21.5':
    resolution: {integrity: sha512-tQd/1efJuzPC6rCFwEvLtci/xNFcTZknmXs98FYDfGE4wP9ClFV98nyKrzJKVPMhdDnjzLhdUyMX4PsQAPjwIw==}
    engines: {node: '>=12'}
    cpu: [x64]
    os: [win32]

  '@esbuild/win32-x64@0.25.2':
    resolution: {integrity: sha512-kM3HKb16VIXZyIeVrM1ygYmZBKybX8N4p754bw390wGO3Tf2j4L2/WYL+4suWujpgf6GBYs3jv7TyUivdd05JA==}
    engines: {node: '>=18'}
    cpu: [x64]
    os: [win32]

  '@eslint-community/eslint-utils@4.4.0':
    resolution: {integrity: sha512-1/sA4dwrzBAyeUoQ6oxahHKmrZvsnLCg4RfxW3ZFGGmQkSNQPFNLV9CUEFQP1x9EYXHTo5p6xdhZM1Ne9p/AfA==}
    engines: {node: ^12.22.0 || ^14.17.0 || >=16.0.0}
    peerDependencies:
      eslint: ^6.0.0 || ^7.0.0 || >=8.0.0

  '@eslint-community/regexpp@4.12.1':
    resolution: {integrity: sha512-CCZCDJuduB9OUkFkY2IgppNZMi2lBQgD2qzwXkEia16cge2pijY/aXi96CJMquDMn3nJdlPV1A5KrJEXwfLNzQ==}
    engines: {node: ^12.0.0 || ^14.0.0 || >=16.0.0}

  '@eslint/config-array@0.19.2':
    resolution: {integrity: sha512-GNKqxfHG2ySmJOBSHg7LxeUx4xpuCoFjacmlCoYWEbaPXLwvfIjixRI12xCQZeULksQb23uiA8F40w5TojpV7w==}
    engines: {node: ^18.18.0 || ^20.9.0 || >=21.1.0}

  '@eslint/config-helpers@0.2.0':
    resolution: {integrity: sha512-yJLLmLexii32mGrhW29qvU3QBVTu0GUmEf/J4XsBtVhp4JkIUFN/BjWqTF63yRvGApIDpZm5fa97LtYtINmfeQ==}
    engines: {node: ^18.18.0 || ^20.9.0 || >=21.1.0}

  '@eslint/core@0.12.0':
    resolution: {integrity: sha512-cmrR6pytBuSMTaBweKoGMwu3EiHiEC+DoyupPmlZ0HxBJBtIxwe+j/E4XPIKNx+Q74c8lXKPwYawBf5glsTkHg==}
    engines: {node: ^18.18.0 || ^20.9.0 || >=21.1.0}

  '@eslint/eslintrc@3.3.1':
    resolution: {integrity: sha512-gtF186CXhIl1p4pJNGZw8Yc6RlshoePRvE0X91oPGb3vZ8pM3qOS9W9NGPat9LziaBV7XrJWGylNQXkGcnM3IQ==}
    engines: {node: ^18.18.0 || ^20.9.0 || >=21.1.0}

  '@eslint/js@9.23.0':
    resolution: {integrity: sha512-35MJ8vCPU0ZMxo7zfev2pypqTwWTofFZO6m4KAtdoFhRpLJUpHTZZ+KB3C7Hb1d7bULYwO4lJXGCi5Se+8OMbw==}
    engines: {node: ^18.18.0 || ^20.9.0 || >=21.1.0}

  '@eslint/object-schema@2.1.6':
    resolution: {integrity: sha512-RBMg5FRL0I0gs51M/guSAj5/e14VQ4tpZnQNWwuDT66P14I43ItmPfIZRhO9fUVIPOAQXU47atlywZ/czoqFPA==}
    engines: {node: ^18.18.0 || ^20.9.0 || >=21.1.0}

  '@eslint/plugin-kit@0.2.7':
    resolution: {integrity: sha512-JubJ5B2pJ4k4yGxaNLdbjrnk9d/iDz6/q8wOilpIowd6PJPgaxCuHBnBszq7Ce2TyMrywm5r4PnKm6V3iiZF+g==}
    engines: {node: ^18.18.0 || ^20.9.0 || >=21.1.0}

  '@humanfs/core@0.19.1':
    resolution: {integrity: sha512-5DyQ4+1JEUzejeK1JGICcideyfUbGixgS9jNgex5nqkW+cY7WZhxBigmieN5Qnw9ZosSNVC9KQKyb+GUaGyKUA==}
    engines: {node: '>=18.18.0'}

  '@humanfs/node@0.16.6':
    resolution: {integrity: sha512-YuI2ZHQL78Q5HbhDiBA1X4LmYdXCKCMQIfw0pw7piHJwyREFebJUvrQN4cMssyES6x+vfUbx1CIpaQUKYdQZOw==}
    engines: {node: '>=18.18.0'}

  '@humanwhocodes/module-importer@1.0.1':
    resolution: {integrity: sha512-bxveV4V8v5Yb4ncFTT3rPSgZBOpCkjfK0y4oVVVJwIuDVBRMDXrPyXRL988i5ap9m9bnyEEjWfm5WkBmtffLfA==}
    engines: {node: '>=12.22'}

  '@humanwhocodes/retry@0.3.1':
    resolution: {integrity: sha512-JBxkERygn7Bv/GbN5Rv8Ul6LVknS+5Bp6RgDC/O8gEBU/yeH5Ui5C/OlWrTb6qct7LjjfT6Re2NxB0ln0yYybA==}
    engines: {node: '>=18.18'}

  '@humanwhocodes/retry@0.4.2':
    resolution: {integrity: sha512-xeO57FpIu4p1Ri3Jq/EXq4ClRm86dVF2z/+kvFnyqVYRavTZmaFaUBbWCOuuTh0o/g7DSsk6kc2vrS4Vl5oPOQ==}
    engines: {node: '>=18.18'}

  '@hutson/parse-repository-url@5.0.0':
    resolution: {integrity: sha512-e5+YUKENATs1JgYHMzTr2MW/NDcXGfYFAuOQU8gJgF/kEh4EqKgfGrfLI67bMD4tbhZVlkigz/9YYwWcbOFthg==}
    engines: {node: '>=10.13.0'}

  '@isaacs/cliui@8.0.2':
    resolution: {integrity: sha512-O8jcjabXaleOG9DQ0+ARXWZBTfnP4WNAqzuiJK7ll44AmxGKv/J2M4TPjxjY3znBCfvBXFzucm1twdyFybFqEA==}
    engines: {node: '>=12'}

  '@istanbuljs/schema@0.1.3':
    resolution: {integrity: sha512-ZXRY4jNvVgSVQ8DL3LTcakaAtXwTVUxE81hslsyD2AtoXW/wVob10HkOJ1X/pAlcI7D+2YoZKg5do8G/w6RYgA==}
    engines: {node: '>=8'}

  '@jridgewell/gen-mapping@0.3.5':
    resolution: {integrity: sha512-IzL8ZoEDIBRWEzlCcRhOaCupYyN5gdIK+Q6fbFdPDg6HqX6jpkItn7DFIpW9LQzXG6Df9sA7+OKnq0qlz/GaQg==}
    engines: {node: '>=6.0.0'}

  '@jridgewell/resolve-uri@3.1.2':
    resolution: {integrity: sha512-bRISgCIjP20/tbWSPWMEi54QVPRZExkuD9lJL+UIxUKtwVJA8wW1Trb1jMs1RFXo1CBTNZ/5hpC9QvmKWdopKw==}
    engines: {node: '>=6.0.0'}

  '@jridgewell/set-array@1.2.1':
    resolution: {integrity: sha512-R8gLRTZeyp03ymzP/6Lil/28tGeGEzhx1q2k703KGWRAI1VdvPIXdG70VJc2pAMw3NA6JKL5hhFu1sJX0Mnn/A==}
    engines: {node: '>=6.0.0'}

  '@jridgewell/source-map@0.3.6':
    resolution: {integrity: sha512-1ZJTZebgqllO79ue2bm3rIGud/bOe0pP5BjSRCRxxYkEZS8STV7zN84UBbiYu7jy+eCKSnVIUgoWWE/tt+shMQ==}

  '@jridgewell/sourcemap-codec@1.5.0':
    resolution: {integrity: sha512-gv3ZRaISU3fjPAgNsriBRqGWQL6quFx04YMPW/zD8XMLsU32mhCCbfbO6KZFLjvYpCZ8zyDEgqsgf+PwPaM7GQ==}

  '@jridgewell/trace-mapping@0.3.25':
    resolution: {integrity: sha512-vNk6aEwybGtawWmy/PzwnGDOjCkLWSD2wqvjGGAgOAwCGWySYXfYoxt00IJkTF+8Lb57DwOb3Aa0o9CApepiYQ==}

  '@jspm/core@2.0.1':
    resolution: {integrity: sha512-Lg3PnLp0QXpxwLIAuuJboLeRaIhrgJjeuh797QADg3xz8wGLugQOS5DpsE8A6i6Adgzf+bacllkKZG3J0tGfDw==}

  '@napi-rs/wasm-runtime@0.2.7':
    resolution: {integrity: sha512-5yximcFK5FNompXfJFoWanu5l8v1hNGqNHh9du1xETp9HWk/B/PzvchX55WYOPaIeNglG8++68AAiauBAtbnzw==}

  '@nodelib/fs.scandir@2.1.5':
    resolution: {integrity: sha512-vq24Bq3ym5HEQm2NKCr3yXDwjc7vTsEThRDnkp2DK9p1uqLR+DHurm/NOTo0KG7HYHU7eppKZj3MyqYuMBf62g==}
    engines: {node: '>= 8'}

  '@nodelib/fs.stat@2.0.5':
    resolution: {integrity: sha512-RkhPPp2zrqDAQA/2jNhnztcPAlv64XdhIp7a7454A5ovI7Bukxgt7MX7udwAu3zg1DcpPU0rz3VV1SeaqvY4+A==}
    engines: {node: '>= 8'}

  '@nodelib/fs.walk@1.2.8':
    resolution: {integrity: sha512-oGB+UxlgWcgQkgwo8GcEGwemoTFt3FIO9ababBmaGwXIoBKZ+GTy0pP185beGg7Llih/NSHSV2XAs1lnznocSg==}
    engines: {node: '>= 8'}

  '@parcel/watcher-android-arm64@2.4.1':
    resolution: {integrity: sha512-LOi/WTbbh3aTn2RYddrO8pnapixAziFl6SMxHM69r3tvdSm94JtCenaKgk1GRg5FJ5wpMCpHeW+7yqPlvZv7kg==}
    engines: {node: '>= 10.0.0'}
    cpu: [arm64]
    os: [android]

  '@parcel/watcher-darwin-arm64@2.4.1':
    resolution: {integrity: sha512-ln41eihm5YXIY043vBrrHfn94SIBlqOWmoROhsMVTSXGh0QahKGy77tfEywQ7v3NywyxBBkGIfrWRHm0hsKtzA==}
    engines: {node: '>= 10.0.0'}
    cpu: [arm64]
    os: [darwin]

  '@parcel/watcher-darwin-x64@2.4.1':
    resolution: {integrity: sha512-yrw81BRLjjtHyDu7J61oPuSoeYWR3lDElcPGJyOvIXmor6DEo7/G2u1o7I38cwlcoBHQFULqF6nesIX3tsEXMg==}
    engines: {node: '>= 10.0.0'}
    cpu: [x64]
    os: [darwin]

  '@parcel/watcher-freebsd-x64@2.4.1':
    resolution: {integrity: sha512-TJa3Pex/gX3CWIx/Co8k+ykNdDCLx+TuZj3f3h7eOjgpdKM+Mnix37RYsYU4LHhiYJz3DK5nFCCra81p6g050w==}
    engines: {node: '>= 10.0.0'}
    cpu: [x64]
    os: [freebsd]

  '@parcel/watcher-linux-arm-glibc@2.4.1':
    resolution: {integrity: sha512-4rVYDlsMEYfa537BRXxJ5UF4ddNwnr2/1O4MHM5PjI9cvV2qymvhwZSFgXqbS8YoTk5i/JR0L0JDs69BUn45YA==}
    engines: {node: '>= 10.0.0'}
    cpu: [arm]
    os: [linux]
    libc: [glibc]

  '@parcel/watcher-linux-arm64-glibc@2.4.1':
    resolution: {integrity: sha512-BJ7mH985OADVLpbrzCLgrJ3TOpiZggE9FMblfO65PlOCdG++xJpKUJ0Aol74ZUIYfb8WsRlUdgrZxKkz3zXWYA==}
    engines: {node: '>= 10.0.0'}
    cpu: [arm64]
    os: [linux]
    libc: [glibc]

  '@parcel/watcher-linux-arm64-musl@2.4.1':
    resolution: {integrity: sha512-p4Xb7JGq3MLgAfYhslU2SjoV9G0kI0Xry0kuxeG/41UfpjHGOhv7UoUDAz/jb1u2elbhazy4rRBL8PegPJFBhA==}
    engines: {node: '>= 10.0.0'}
    cpu: [arm64]
    os: [linux]
    libc: [musl]

  '@parcel/watcher-linux-x64-glibc@2.4.1':
    resolution: {integrity: sha512-s9O3fByZ/2pyYDPoLM6zt92yu6P4E39a03zvO0qCHOTjxmt3GHRMLuRZEWhWLASTMSrrnVNWdVI/+pUElJBBBg==}
    engines: {node: '>= 10.0.0'}
    cpu: [x64]
    os: [linux]
    libc: [glibc]

  '@parcel/watcher-linux-x64-musl@2.4.1':
    resolution: {integrity: sha512-L2nZTYR1myLNST0O632g0Dx9LyMNHrn6TOt76sYxWLdff3cB22/GZX2UPtJnaqQPdCRoszoY5rcOj4oMTtp5fQ==}
    engines: {node: '>= 10.0.0'}
    cpu: [x64]
    os: [linux]
    libc: [musl]

  '@parcel/watcher-win32-arm64@2.4.1':
    resolution: {integrity: sha512-Uq2BPp5GWhrq/lcuItCHoqxjULU1QYEcyjSO5jqqOK8RNFDBQnenMMx4gAl3v8GiWa59E9+uDM7yZ6LxwUIfRg==}
    engines: {node: '>= 10.0.0'}
    cpu: [arm64]
    os: [win32]

  '@parcel/watcher-win32-ia32@2.4.1':
    resolution: {integrity: sha512-maNRit5QQV2kgHFSYwftmPBxiuK5u4DXjbXx7q6eKjq5dsLXZ4FJiVvlcw35QXzk0KrUecJmuVFbj4uV9oYrcw==}
    engines: {node: '>= 10.0.0'}
    cpu: [ia32]
    os: [win32]

  '@parcel/watcher-win32-x64@2.4.1':
    resolution: {integrity: sha512-+DvS92F9ezicfswqrvIRM2njcYJbd5mb9CUgtrHCHmvn7pPPa+nMDRu1o1bYYz/l5IB2NVGNJWiH7h1E58IF2A==}
    engines: {node: '>= 10.0.0'}
    cpu: [x64]
    os: [win32]

  '@parcel/watcher@2.4.1':
    resolution: {integrity: sha512-HNjmfLQEVRZmHRET336f20H/8kOozUGwk7yajvsonjNxbj2wBTK1WsQuHkD5yYh9RxFGL2EyDHryOihOwUoKDA==}
    engines: {node: '>= 10.0.0'}

  '@pkgjs/parseargs@0.11.0':
    resolution: {integrity: sha512-+1VkjdD0QBLPodGrJUeqarH8VAIvQODIbwh9XpP5Syisf7YoQgsJKPNFoqqLQlu+VQ/tVSshMR6loPMn8U+dPg==}
    engines: {node: '>=14'}

<<<<<<< HEAD
  '@polka/url@1.0.0-next.28':
    resolution: {integrity: sha512-8LduaNlMZGwdZ6qWrKlfa+2M4gahzFkprZiAt2TF8uS0qQgBizKXpXURqvTJ4WtmupWxaLqjRb2UCTe72mu+Aw==}
=======
  '@polka/url@1.0.0-next.29':
    resolution: {integrity: sha512-wwQAWhWSuHaag8c4q/KN/vCoeOJYshAIvMQwD4GpSb3OiZklFfvAgmj0VCBBImRpuF/aFgIRzllXlVX93Jevww==}
>>>>>>> 41ad10cb

  '@puppeteer/browsers@2.8.0':
    resolution: {integrity: sha512-yTwt2KWRmCQAfhvbCRjebaSX8pV1//I0Y3g+A7f/eS7gf0l4eRJoUCvcYdVtboeU4CTOZQuqYbZNS8aBYb8ROQ==}
    engines: {node: '>=18'}
    hasBin: true

  '@rollup/plugin-alias@5.1.1':
    resolution: {integrity: sha512-PR9zDb+rOzkRb2VD+EuKB7UC41vU5DIwZ5qqCpk0KJudcWAyi8rvYOhS7+L5aZCspw1stTViLgN5v6FF1p5cgQ==}
    engines: {node: '>=14.0.0'}
    peerDependencies:
      rollup: ^1.20.0||^2.0.0||^3.0.0||^4.0.0
    peerDependenciesMeta:
      rollup:
        optional: true

  '@rollup/plugin-commonjs@28.0.3':
    resolution: {integrity: sha512-pyltgilam1QPdn+Zd9gaCfOLcnjMEJ9gV+bTw6/r73INdvzf1ah9zLIJBm+kW7R6IUFIQ1YO+VqZtYxZNWFPEQ==}
    engines: {node: '>=16.0.0 || 14 >= 14.17'}
    peerDependencies:
      rollup: ^2.68.0||^3.0.0||^4.0.0
    peerDependenciesMeta:
      rollup:
        optional: true

  '@rollup/plugin-inject@5.0.5':
    resolution: {integrity: sha512-2+DEJbNBoPROPkgTDNe8/1YXWcqxbN5DTjASVIOx8HS+pITXushyNiBV56RB08zuptzz8gT3YfkqriTBVycepg==}
    engines: {node: '>=14.0.0'}
    peerDependencies:
      rollup: ^1.20.0||^2.0.0||^3.0.0||^4.0.0
    peerDependenciesMeta:
      rollup:
        optional: true

  '@rollup/plugin-json@6.1.0':
    resolution: {integrity: sha512-EGI2te5ENk1coGeADSIwZ7G2Q8CJS2sF120T7jLw4xFw9n7wIOXHo+kIYRAoVpJAN+kmqZSoO3Fp4JtoNF4ReA==}
    engines: {node: '>=14.0.0'}
    peerDependencies:
      rollup: ^1.20.0||^2.0.0||^3.0.0||^4.0.0
    peerDependenciesMeta:
      rollup:
        optional: true

  '@rollup/plugin-node-resolve@16.0.1':
    resolution: {integrity: sha512-tk5YCxJWIG81umIvNkSod2qK5KyQW19qcBF/B78n1bjtOON6gzKoVeSzAE8yHCZEDmqkHKkxplExA8KzdJLJpA==}
    engines: {node: '>=14.0.0'}
    peerDependencies:
      rollup: ^2.78.0||^3.0.0||^4.0.0
    peerDependenciesMeta:
      rollup:
        optional: true

  '@rollup/plugin-replace@5.0.4':
    resolution: {integrity: sha512-E2hmRnlh09K8HGT0rOnnri9OTh+BILGr7NVJGB30S4E3cLRn3J0xjdiyOZ74adPs4NiAMgrjUMGAZNJDBgsdmQ==}
    engines: {node: '>=14.0.0'}
    peerDependencies:
      rollup: ^1.20.0||^2.0.0||^3.0.0||^4.0.0
    peerDependenciesMeta:
      rollup:
        optional: true

  '@rollup/pluginutils@5.1.0':
    resolution: {integrity: sha512-XTIWOPPcpvyKI6L1NHo0lFlCyznUEyPmPY1mc3KpPVDYulHSTvyeLNVW00QTLIAFNhR3kYnJTQHeGqU4M3n09g==}
    engines: {node: '>=14.0.0'}
    peerDependencies:
      rollup: ^1.20.0||^2.0.0||^3.0.0||^4.0.0
    peerDependenciesMeta:
      rollup:
        optional: true

<<<<<<< HEAD
  '@rollup/rollup-android-arm-eabi@4.37.0':
    resolution: {integrity: sha512-l7StVw6WAa8l3vA1ov80jyetOAEo1FtHvZDbzXDO/02Sq/QVvqlHkYoFwDJPIMj0GKiistsBudfx5tGFnwYWDQ==}
    cpu: [arm]
    os: [android]

  '@rollup/rollup-android-arm64@4.37.0':
    resolution: {integrity: sha512-6U3SlVyMxezt8Y+/iEBcbp945uZjJwjZimu76xoG7tO1av9VO691z8PkhzQ85ith2I8R2RddEPeSfcbyPfD4hA==}
    cpu: [arm64]
    os: [android]

  '@rollup/rollup-darwin-arm64@4.37.0':
    resolution: {integrity: sha512-+iTQ5YHuGmPt10NTzEyMPbayiNTcOZDWsbxZYR1ZnmLnZxG17ivrPSWFO9j6GalY0+gV3Jtwrrs12DBscxnlYA==}
    cpu: [arm64]
    os: [darwin]

  '@rollup/rollup-darwin-x64@4.37.0':
    resolution: {integrity: sha512-m8W2UbxLDcmRKVjgl5J/k4B8d7qX2EcJve3Sut7YGrQoPtCIQGPH5AMzuFvYRWZi0FVS0zEY4c8uttPfX6bwYQ==}
    cpu: [x64]
    os: [darwin]

  '@rollup/rollup-freebsd-arm64@4.37.0':
    resolution: {integrity: sha512-FOMXGmH15OmtQWEt174v9P1JqqhlgYge/bUjIbiVD1nI1NeJ30HYT9SJlZMqdo1uQFyt9cz748F1BHghWaDnVA==}
    cpu: [arm64]
    os: [freebsd]

  '@rollup/rollup-freebsd-x64@4.37.0':
    resolution: {integrity: sha512-SZMxNttjPKvV14Hjck5t70xS3l63sbVwl98g3FlVVx2YIDmfUIy29jQrsw06ewEYQ8lQSuY9mpAPlmgRD2iSsA==}
    cpu: [x64]
    os: [freebsd]

  '@rollup/rollup-linux-arm-gnueabihf@4.37.0':
    resolution: {integrity: sha512-hhAALKJPidCwZcj+g+iN+38SIOkhK2a9bqtJR+EtyxrKKSt1ynCBeqrQy31z0oWU6thRZzdx53hVgEbRkuI19w==}
=======
  '@rollup/rollup-android-arm-eabi@4.38.0':
    resolution: {integrity: sha512-ldomqc4/jDZu/xpYU+aRxo3V4mGCV9HeTgUBANI3oIQMOL+SsxB+S2lxMpkFp5UamSS3XuTMQVbsS24R4J4Qjg==}
    cpu: [arm]
    os: [android]

  '@rollup/rollup-android-arm64@4.38.0':
    resolution: {integrity: sha512-VUsgcy4GhhT7rokwzYQP+aV9XnSLkkhlEJ0St8pbasuWO/vwphhZQxYEKUP3ayeCYLhk6gEtacRpYP/cj3GjyQ==}
    cpu: [arm64]
    os: [android]

  '@rollup/rollup-darwin-arm64@4.38.0':
    resolution: {integrity: sha512-buA17AYXlW9Rn091sWMq1xGUvWQFOH4N1rqUxGJtEQzhChxWjldGCCup7r/wUnaI6Au8sKXpoh0xg58a7cgcpg==}
    cpu: [arm64]
    os: [darwin]

  '@rollup/rollup-darwin-x64@4.38.0':
    resolution: {integrity: sha512-Mgcmc78AjunP1SKXl624vVBOF2bzwNWFPMP4fpOu05vS0amnLcX8gHIge7q/lDAHy3T2HeR0TqrriZDQS2Woeg==}
    cpu: [x64]
    os: [darwin]

  '@rollup/rollup-freebsd-arm64@4.38.0':
    resolution: {integrity: sha512-zzJACgjLbQTsscxWqvrEQAEh28hqhebpRz5q/uUd1T7VTwUNZ4VIXQt5hE7ncs0GrF+s7d3S4on4TiXUY8KoQA==}
    cpu: [arm64]
    os: [freebsd]

  '@rollup/rollup-freebsd-x64@4.38.0':
    resolution: {integrity: sha512-hCY/KAeYMCyDpEE4pTETam0XZS4/5GXzlLgpi5f0IaPExw9kuB+PDTOTLuPtM10TlRG0U9OSmXJ+Wq9J39LvAg==}
    cpu: [x64]
    os: [freebsd]

  '@rollup/rollup-linux-arm-gnueabihf@4.38.0':
    resolution: {integrity: sha512-mimPH43mHl4JdOTD7bUMFhBdrg6f9HzMTOEnzRmXbOZqjijCw8LA5z8uL6LCjxSa67H2xiLFvvO67PT05PRKGg==}
>>>>>>> 41ad10cb
    cpu: [arm]
    os: [linux]
    libc: [glibc]

  '@rollup/rollup-linux-arm-musleabihf@4.38.0':
    resolution: {integrity: sha512-tPiJtiOoNuIH8XGG8sWoMMkAMm98PUwlriOFCCbZGc9WCax+GLeVRhmaxjJtz6WxrPKACgrwoZ5ia/uapq3ZVg==}
    cpu: [arm]
    os: [linux]
    libc: [musl]

<<<<<<< HEAD
  '@rollup/rollup-linux-arm64-gnu@4.37.0':
    resolution: {integrity: sha512-oNrJxcQT9IcbcmKlkF+Yz2tmOxZgG9D9GRq+1OE6XCQwCVwxixYAa38Z8qqPzQvzt1FCfmrHX03E0pWoXm1DqA==}
=======
  '@rollup/rollup-linux-arm64-gnu@4.38.0':
    resolution: {integrity: sha512-wZco59rIVuB0tjQS0CSHTTUcEde+pXQWugZVxWaQFdQQ1VYub/sTrNdY76D1MKdN2NB48JDuGABP6o6fqos8mA==}
>>>>>>> 41ad10cb
    cpu: [arm64]
    os: [linux]
    libc: [glibc]

  '@rollup/rollup-linux-arm64-musl@4.38.0':
    resolution: {integrity: sha512-fQgqwKmW0REM4LomQ+87PP8w8xvU9LZfeLBKybeli+0yHT7VKILINzFEuggvnV9M3x1Ed4gUBmGUzCo/ikmFbQ==}
    cpu: [arm64]
    os: [linux]
    libc: [musl]

<<<<<<< HEAD
  '@rollup/rollup-linux-loongarch64-gnu@4.37.0':
    resolution: {integrity: sha512-yCE0NnutTC/7IGUq/PUHmoeZbIwq3KRh02e9SfFh7Vmc1Z7atuJRYWhRME5fKgT8aS20mwi1RyChA23qSyRGpA==}
=======
  '@rollup/rollup-linux-loongarch64-gnu@4.38.0':
    resolution: {integrity: sha512-hz5oqQLXTB3SbXpfkKHKXLdIp02/w3M+ajp8p4yWOWwQRtHWiEOCKtc9U+YXahrwdk+3qHdFMDWR5k+4dIlddg==}
>>>>>>> 41ad10cb
    cpu: [loong64]
    os: [linux]
    libc: [glibc]

<<<<<<< HEAD
  '@rollup/rollup-linux-powerpc64le-gnu@4.37.0':
    resolution: {integrity: sha512-NxcICptHk06E2Lh3a4Pu+2PEdZ6ahNHuK7o6Np9zcWkrBMuv21j10SQDJW3C9Yf/A/P7cutWoC/DptNLVsZ0VQ==}
=======
  '@rollup/rollup-linux-powerpc64le-gnu@4.38.0':
    resolution: {integrity: sha512-NXqygK/dTSibQ+0pzxsL3r4Xl8oPqVoWbZV9niqOnIHV/J92fe65pOir0xjkUZDRSPyFRvu+4YOpJF9BZHQImw==}
>>>>>>> 41ad10cb
    cpu: [ppc64]
    os: [linux]
    libc: [glibc]

<<<<<<< HEAD
  '@rollup/rollup-linux-riscv64-gnu@4.37.0':
    resolution: {integrity: sha512-PpWwHMPCVpFZLTfLq7EWJWvrmEuLdGn1GMYcm5MV7PaRgwCEYJAwiN94uBuZev0/J/hFIIJCsYw4nLmXA9J7Pw==}
=======
  '@rollup/rollup-linux-riscv64-gnu@4.38.0':
    resolution: {integrity: sha512-GEAIabR1uFyvf/jW/5jfu8gjM06/4kZ1W+j1nWTSSB3w6moZEBm7iBtzwQ3a1Pxos2F7Gz+58aVEnZHU295QTg==}
>>>>>>> 41ad10cb
    cpu: [riscv64]
    os: [linux]
    libc: [glibc]

  '@rollup/rollup-linux-riscv64-musl@4.38.0':
    resolution: {integrity: sha512-9EYTX+Gus2EGPbfs+fh7l95wVADtSQyYw4DfSBcYdUEAmP2lqSZY0Y17yX/3m5VKGGJ4UmIH5LHLkMJft3bYoA==}
    cpu: [riscv64]
    os: [linux]
    libc: [musl]

<<<<<<< HEAD
  '@rollup/rollup-linux-s390x-gnu@4.37.0':
    resolution: {integrity: sha512-hZDDU5fgWvDdHFuExN1gBOhCuzo/8TMpidfOR+1cPZJflcEzXdCy1LjnklQdW8/Et9sryOPJAKAQRw8Jq7Tg+A==}
=======
  '@rollup/rollup-linux-s390x-gnu@4.38.0':
    resolution: {integrity: sha512-Mpp6+Z5VhB9VDk7RwZXoG2qMdERm3Jw07RNlXHE0bOnEeX+l7Fy4bg+NxfyN15ruuY3/7Vrbpm75J9QHFqj5+Q==}
>>>>>>> 41ad10cb
    cpu: [s390x]
    os: [linux]
    libc: [glibc]

<<<<<<< HEAD
  '@rollup/rollup-linux-x64-gnu@4.37.0':
    resolution: {integrity: sha512-pKivGpgJM5g8dwj0ywBwe/HeVAUSuVVJhUTa/URXjxvoyTT/AxsLTAbkHkDHG7qQxLoW2s3apEIl26uUe08LVQ==}
=======
  '@rollup/rollup-linux-x64-gnu@4.38.0':
    resolution: {integrity: sha512-vPvNgFlZRAgO7rwncMeE0+8c4Hmc+qixnp00/Uv3ht2x7KYrJ6ERVd3/R0nUtlE6/hu7/HiiNHJ/rP6knRFt1w==}
>>>>>>> 41ad10cb
    cpu: [x64]
    os: [linux]
    libc: [glibc]

  '@rollup/rollup-linux-x64-musl@4.38.0':
    resolution: {integrity: sha512-q5Zv+goWvQUGCaL7fU8NuTw8aydIL/C9abAVGCzRReuj5h30TPx4LumBtAidrVOtXnlB+RZkBtExMsfqkMfb8g==}
    cpu: [x64]
    os: [linux]
    libc: [musl]

<<<<<<< HEAD
  '@rollup/rollup-win32-arm64-msvc@4.37.0':
    resolution: {integrity: sha512-Jm7biMazjNzTU4PrQtr7VS8ibeys9Pn29/1bm4ph7CP2kf21950LgN+BaE2mJ1QujnvOc6p54eWWiVvn05SOBg==}
    cpu: [arm64]
    os: [win32]

  '@rollup/rollup-win32-ia32-msvc@4.37.0':
    resolution: {integrity: sha512-e3/1SFm1OjefWICB2Ucstg2dxYDkDTZGDYgwufcbsxTHyqQps1UQf33dFEChBNmeSsTOyrjw2JJq0zbG5GF6RA==}
    cpu: [ia32]
    os: [win32]

  '@rollup/rollup-win32-x64-msvc@4.37.0':
    resolution: {integrity: sha512-LWbXUBwn/bcLx2sSsqy7pK5o+Nr+VCoRoAohfJ5C/aBio9nfJmGQqHAhU6pwxV/RmyTk5AqdySma7uwWGlmeuA==}
    cpu: [x64]
    os: [win32]

  '@swc/core-darwin-arm64@1.11.12':
    resolution: {integrity: sha512-x+iljeyIaVq7VCAy9pM0rqAb9GKA1cqDkqCxgFDxH3rcH+ykZa12vkDlTwysgkfLV8pr0KhCRHkwY+iAqPbO9g==}
=======
  '@rollup/rollup-win32-arm64-msvc@4.38.0':
    resolution: {integrity: sha512-u/Jbm1BU89Vftqyqbmxdq14nBaQjQX1HhmsdBWqSdGClNaKwhjsg5TpW+5Ibs1mb8Es9wJiMdl86BcmtUVXNZg==}
    cpu: [arm64]
    os: [win32]

  '@rollup/rollup-win32-ia32-msvc@4.38.0':
    resolution: {integrity: sha512-mqu4PzTrlpNHHbu5qleGvXJoGgHpChBlrBx/mEhTPpnAL1ZAYFlvHD7rLK839LLKQzqEQMFJfGrrOHItN4ZQqA==}
    cpu: [ia32]
    os: [win32]

  '@rollup/rollup-win32-x64-msvc@4.38.0':
    resolution: {integrity: sha512-jjqy3uWlecfB98Psxb5cD6Fny9Fupv9LrDSPTQZUROqjvZmcCqNu4UMl7qqhlUUGpwiAkotj6GYu4SZdcr/nLw==}
    cpu: [x64]
    os: [win32]

  '@swc/core-darwin-arm64@1.11.13':
    resolution: {integrity: sha512-loSERhLaQ9XDS+5Kdx8cLe2tM1G0HLit8MfehipAcsdctpo79zrRlkW34elOf3tQoVPKUItV0b/rTuhjj8NtHg==}
>>>>>>> 41ad10cb
    engines: {node: '>=10'}
    cpu: [arm64]
    os: [darwin]

  '@swc/core-darwin-x64@1.11.13':
    resolution: {integrity: sha512-uSA4UwgsDCIysUPfPS8OrQTH2h9spO7IYFd+1NB6dJlVGUuR6jLKuMBOP1IeLeax4cGHayvkcwSJ3OvxHwgcZQ==}
    engines: {node: '>=10'}
    cpu: [x64]
    os: [darwin]

  '@swc/core-linux-arm-gnueabihf@1.11.13':
    resolution: {integrity: sha512-boVtyJzS8g30iQfe8Q46W5QE/cmhKRln/7NMz/5sBP/am2Lce9NL0d05NnFwEWJp1e2AMGHFOdRr3Xg1cDiPKw==}
    engines: {node: '>=10'}
    cpu: [arm]
    os: [linux]

  '@swc/core-linux-arm64-gnu@1.11.13':
    resolution: {integrity: sha512-+IK0jZ84zHUaKtwpV+T+wT0qIUBnK9v2xXD03vARubKF+eUqCsIvcVHXmLpFuap62dClMrhCiwW10X3RbXNlHw==}
    engines: {node: '>=10'}
    cpu: [arm64]
    os: [linux]
    libc: [glibc]

  '@swc/core-linux-arm64-musl@1.11.13':
    resolution: {integrity: sha512-+ukuB8RHD5BHPCUjQwuLP98z+VRfu+NkKQVBcLJGgp0/+w7y0IkaxLY/aKmrAS5ofCNEGqKL+AOVyRpX1aw+XA==}
    engines: {node: '>=10'}
    cpu: [arm64]
    os: [linux]
    libc: [musl]

  '@swc/core-linux-x64-gnu@1.11.13':
    resolution: {integrity: sha512-q9H3WI3U3dfJ34tdv60zc8oTuWvSd5fOxytyAO9Pc5M82Hic3jjWaf2xBekUg07ubnMZpyfnv+MlD+EbUI3Llw==}
    engines: {node: '>=10'}
    cpu: [x64]
    os: [linux]
    libc: [glibc]

  '@swc/core-linux-x64-musl@1.11.13':
    resolution: {integrity: sha512-9aaZnnq2pLdTbAzTSzy/q8dr7Woy3aYIcQISmw1+Q2/xHJg5y80ZzbWSWKYca/hKonDMjIbGR6dp299I5J0aeA==}
    engines: {node: '>=10'}
    cpu: [x64]
    os: [linux]
    libc: [musl]

  '@swc/core-win32-arm64-msvc@1.11.13':
    resolution: {integrity: sha512-n3QZmDewkHANcoHvtwvA6yJbmS4XJf0MBMmwLZoKDZ2dOnC9D/jHiXw7JOohEuzYcpLoL5tgbqmjxa3XNo9Oow==}
    engines: {node: '>=10'}
    cpu: [arm64]
    os: [win32]

  '@swc/core-win32-ia32-msvc@1.11.13':
    resolution: {integrity: sha512-wM+Nt4lc6YSJFthCx3W2dz0EwFNf++j0/2TQ0Js9QLJuIxUQAgukhNDVCDdq8TNcT0zuA399ALYbvj5lfIqG6g==}
    engines: {node: '>=10'}
    cpu: [ia32]
    os: [win32]

  '@swc/core-win32-x64-msvc@1.11.13':
    resolution: {integrity: sha512-+X5/uW3s1L5gK7wAo0E27YaAoidJDo51dnfKSfU7gF3mlEUuWH8H1bAy5OTt2mU4eXtfsdUMEVXSwhDlLtQkuA==}
    engines: {node: '>=10'}
    cpu: [x64]
    os: [win32]

  '@swc/core@1.11.13':
    resolution: {integrity: sha512-9BXdYz12Wl0zWmZ80PvtjBWeg2ncwJ9L5WJzjhN6yUTZWEV/AwAdVdJnIEp4pro3WyKmAaMxcVOSbhuuOZco5g==}
    engines: {node: '>=10'}
    peerDependencies:
      '@swc/helpers': '*'
    peerDependenciesMeta:
      '@swc/helpers':
        optional: true

  '@swc/counter@0.1.3':
    resolution: {integrity: sha512-e2BR4lsJkkRlKZ/qCHPw9ZaSxc0MVUd7gtbtaB7aMvHeJVYe8sOB8DBZkP2DtISHGSku9sCK6T6cnY0CtXrOCQ==}

  '@swc/types@0.1.19':
    resolution: {integrity: sha512-WkAZaAfj44kh/UFdAQcrMP1I0nwRqpt27u+08LMBYMqmQfwwMofYoMh/48NGkMMRfC4ynpfwRbJuu8ErfNloeA==}

  '@tootallnate/quickjs-emscripten@0.23.0':
    resolution: {integrity: sha512-C5Mc6rdnsaJDjO3UpGW/CQTHtCKaYlScZTly4JIu97Jxo/odCiH0ITnDXSJPTOrEKk/ycSZ0AOgTmkDtkOsvIA==}

  '@tybys/wasm-util@0.9.0':
    resolution: {integrity: sha512-6+7nlbMVX/PVDCwaIQ8nTOPveOcFLSt8GcXdx8hD0bt39uWxYT88uXzqTd4fTvqta7oeUJqudepapKNt2DYJFw==}

  '@types/connect@3.4.38':
    resolution: {integrity: sha512-K6uROf1LD88uDQqJCktA4yzL1YYAK6NgfsI0v/mTgyPKWsX1CnJ0XPSDhViejru1GcRkLWb8RlzFYJRqGUbaug==}

  '@types/doctrine@0.0.9':
    resolution: {integrity: sha512-eOIHzCUSH7SMfonMG1LsC2f8vxBFtho6NGBznK41R84YzPuvSBzrhEps33IsQiOW9+VL6NQ9DbjQJznk/S4uRA==}

  '@types/estree@1.0.6':
    resolution: {integrity: sha512-AYnb1nQyY49te+VRAVgmzfcgjYS91mY5P0TKUDCLEM+gNnA+3T6rWITXRLYCpahpqSQbN5cE+gHpnPyXjHWxcw==}

  '@types/estree@1.0.7':
    resolution: {integrity: sha512-w28IoSUCJpidD/TGviZwwMJckNESJZXFu7NBZ5YJ4mEUnNraUn9Pm8HSZm/jDF1pDWYKspWE7oVphigUPRakIQ==}

  '@types/hash-sum@1.0.2':
    resolution: {integrity: sha512-UP28RddqY8xcU0SCEp9YKutQICXpaAq9N8U2klqF5hegGha7KzTOL8EdhIIV3bOSGBzjEpN9bU/d+nNZBdJYVw==}

  '@types/json-schema@7.0.15':
    resolution: {integrity: sha512-5+fP8P8MFNC+AyZCDxrB2pkZFPGzqQWUzpSeuuVLvm8VMcorNYavBqoFcxK8bQz4Qsbn4oUEEem4wDLfcysGHA==}

  '@types/node@22.13.14':
    resolution: {integrity: sha512-Zs/Ollc1SJ8nKUAgc7ivOEdIBM8JAKgrqqUYi2J997JuKO7/tpQC+WCetQ1sypiKCQWHdvdg9wBNpUPEWZae7w==}

  '@types/normalize-package-data@2.4.4':
    resolution: {integrity: sha512-37i+OaWTh9qeK4LSHPsyRC7NahnGotNuZvjLSgcPzblpHB3rrCJxAOgI5gCdKm7coonsaX1Of0ILiTcnZjbfxA==}

  '@types/resolve@1.20.2':
    resolution: {integrity: sha512-60BCwRFOZCQhDncwQdxxeOEEkbc5dIMccYLwbxsS4TUNeVECQ/pBJ0j09mrHOl/JJvpRPGwO9SvE4nR2Nb/a4Q==}

  '@types/semver@7.7.0':
    resolution: {integrity: sha512-k107IF4+Xr7UHjwDc7Cfd6PRQfbdkiRabXGRjo07b4WyPahFBZCZ1sE+BNxYIJPPg73UkfOsVOLwqVc/6ETrIA==}

  '@types/serve-handler@6.1.4':
    resolution: {integrity: sha512-aXy58tNie0NkuSCY291xUxl0X+kGYy986l4kqW6Gi4kEXgr6Tx0fpSH7YwUSa5usPpG3s9DBeIR6hHcDtL2IvQ==}

  '@types/trusted-types@2.0.7':
    resolution: {integrity: sha512-ScaPdn1dQczgbl0QFTeTOmVHFULt394XJgOQNoyVhZ6r2vLnMLJfBPd53SB52T/3G36VI1/g2MZaX0cwDuXsfw==}

  '@types/web-bluetooth@0.0.20':
    resolution: {integrity: sha512-g9gZnnXVq7gM7v3tJCWV/qw7w+KeOlSHAhgF9RytFyifW6AF61hdT2ucrYhPq9hLs5JIryeupHV3qGk95dH9ow==}

  '@types/yauzl@2.10.3':
    resolution: {integrity: sha512-oJoftv0LSuaDZE3Le4DbKX+KS9G36NzOeSap90UIK0yMA/NhKJhqlSGtNDORNRaIbQfzjXDrQa0ytJ6mNRGz/Q==}

  '@typescript-eslint/eslint-plugin@8.28.0':
    resolution: {integrity: sha512-lvFK3TCGAHsItNdWZ/1FkvpzCxTHUVuFrdnOGLMa0GGCFIbCgQWVk3CzCGdA7kM3qGVc+dfW9tr0Z/sHnGDFyg==}
    engines: {node: ^18.18.0 || ^20.9.0 || >=21.1.0}
    peerDependencies:
      '@typescript-eslint/parser': ^8.0.0 || ^8.0.0-alpha.0
      eslint: ^8.57.0 || ^9.0.0
      typescript: '>=4.8.4 <5.9.0'

  '@typescript-eslint/parser@8.28.0':
    resolution: {integrity: sha512-LPcw1yHD3ToaDEoljFEfQ9j2xShY367h7FZ1sq5NJT9I3yj4LHer1Xd1yRSOdYy9BpsrxU7R+eoDokChYM53lQ==}
    engines: {node: ^18.18.0 || ^20.9.0 || >=21.1.0}
    peerDependencies:
      eslint: ^8.57.0 || ^9.0.0
      typescript: '>=4.8.4 <5.9.0'

  '@typescript-eslint/scope-manager@8.28.0':
    resolution: {integrity: sha512-u2oITX3BJwzWCapoZ/pXw6BCOl8rJP4Ij/3wPoGvY8XwvXflOzd1kLrDUUUAIEdJSFh+ASwdTHqtan9xSg8buw==}
    engines: {node: ^18.18.0 || ^20.9.0 || >=21.1.0}

  '@typescript-eslint/type-utils@8.28.0':
    resolution: {integrity: sha512-oRoXu2v0Rsy/VoOGhtWrOKDiIehvI+YNrDk5Oqj40Mwm0Yt01FC/Q7nFqg088d3yAsR1ZcZFVfPCTTFCe/KPwg==}
    engines: {node: ^18.18.0 || ^20.9.0 || >=21.1.0}
    peerDependencies:
      eslint: ^8.57.0 || ^9.0.0
      typescript: '>=4.8.4 <5.9.0'

  '@typescript-eslint/types@8.28.0':
    resolution: {integrity: sha512-bn4WS1bkKEjx7HqiwG2JNB3YJdC1q6Ue7GyGlwPHyt0TnVq6TtD/hiOdTZt71sq0s7UzqBFXD8t8o2e63tXgwA==}
    engines: {node: ^18.18.0 || ^20.9.0 || >=21.1.0}

  '@typescript-eslint/typescript-estree@8.28.0':
    resolution: {integrity: sha512-H74nHEeBGeklctAVUvmDkxB1mk+PAZ9FiOMPFncdqeRBXxk1lWSYraHw8V12b7aa6Sg9HOBNbGdSHobBPuQSuA==}
    engines: {node: ^18.18.0 || ^20.9.0 || >=21.1.0}
    peerDependencies:
      typescript: '>=4.8.4 <5.9.0'

  '@typescript-eslint/utils@8.28.0':
    resolution: {integrity: sha512-OELa9hbTYciYITqgurT1u/SzpQVtDLmQMFzy/N8pQE+tefOyCWT79jHsav294aTqV1q1u+VzqDGbuujvRYaeSQ==}
    engines: {node: ^18.18.0 || ^20.9.0 || >=21.1.0}
    peerDependencies:
      eslint: ^8.57.0 || ^9.0.0
      typescript: '>=4.8.4 <5.9.0'

  '@typescript-eslint/visitor-keys@8.28.0':
    resolution: {integrity: sha512-hbn8SZ8w4u2pRwgQ1GlUrPKE+t2XvcCW5tTRF7j6SMYIuYG37XuzIW44JCZPa36evi0Oy2SnM664BlIaAuQcvg==}
    engines: {node: ^18.18.0 || ^20.9.0 || >=21.1.0}

  '@unrs/resolver-binding-darwin-arm64@1.3.3':
    resolution: {integrity: sha512-EpRILdWr3/xDa/7MoyfO7JuBIJqpBMphtu4+80BK1bRfFcniVT74h3Z7q1+WOc92FuIAYatB1vn9TJR67sORGw==}
    cpu: [arm64]
    os: [darwin]

  '@unrs/resolver-binding-darwin-x64@1.3.3':
    resolution: {integrity: sha512-ntj/g7lPyqwinMJWZ+DKHBse8HhVxswGTmNgFKJtdgGub3M3zp5BSZ3bvMP+kBT6dnYJLSVlDqdwOq1P8i0+/g==}
    cpu: [x64]
    os: [darwin]

  '@unrs/resolver-binding-freebsd-x64@1.3.3':
    resolution: {integrity: sha512-l6BT8f2CU821EW7U8hSUK8XPq4bmyTlt9Mn4ERrfjJNoCw0/JoHAh9amZZtV3cwC3bwwIat+GUnrcHTG9+qixw==}
    cpu: [x64]
    os: [freebsd]

  '@unrs/resolver-binding-linux-arm-gnueabihf@1.3.3':
    resolution: {integrity: sha512-8ScEc5a4y7oE2BonRvzJ+2GSkBaYWyh0/Ko4Q25e/ix6ANpJNhwEPZvCR6GVRmsQAYMIfQvYLdM6YEN+qRjnAQ==}
    cpu: [arm]
    os: [linux]

  '@unrs/resolver-binding-linux-arm-musleabihf@1.3.3':
    resolution: {integrity: sha512-8qQ6l1VTzLNd3xb2IEXISOKwMGXDCzY/UNy/7SovFW2Sp0K3YbL7Ao7R18v6SQkLqQlhhqSBIFRk+u6+qu5R5A==}
    cpu: [arm]
    os: [linux]

  '@unrs/resolver-binding-linux-arm64-gnu@1.3.3':
    resolution: {integrity: sha512-v81R2wjqcWXJlQY23byqYHt9221h4anQ6wwN64oMD/WAE+FmxPHFZee5bhRkNVtzqO/q7wki33VFWlhiADwUeQ==}
    cpu: [arm64]
    os: [linux]
    libc: [glibc]

  '@unrs/resolver-binding-linux-arm64-musl@1.3.3':
    resolution: {integrity: sha512-cAOx/j0u5coMg4oct/BwMzvWJdVciVauUvsd+GQB/1FZYKQZmqPy0EjJzJGbVzFc6gbnfEcSqvQE6gvbGf2N8Q==}
    cpu: [arm64]
    os: [linux]
    libc: [musl]
<<<<<<< HEAD
=======

  '@unrs/resolver-binding-linux-ppc64-gnu@1.3.3':
    resolution: {integrity: sha512-mq2blqwErgDJD4gtFDlTX/HZ7lNP8YCHYFij2gkXPtMzrXxPW1hOtxL6xg4NWxvnj4bppppb0W3s/buvM55yfg==}
    cpu: [ppc64]
    os: [linux]
    libc: [glibc]

  '@unrs/resolver-binding-linux-s390x-gnu@1.3.3':
    resolution: {integrity: sha512-u0VRzfFYysarYHnztj2k2xr+eu9rmgoTUUgCCIT37Nr+j0A05Xk2c3RY8Mh5+DhCl2aYibihnaAEJHeR0UOFIQ==}
    cpu: [s390x]
    os: [linux]
    libc: [glibc]
>>>>>>> 41ad10cb

  '@unrs/resolver-binding-linux-x64-gnu@1.3.3':
    resolution: {integrity: sha512-OrVo5ZsG29kBF0Ug95a2KidS16PqAMmQNozM6InbquOfW/udouk063e25JVLqIBhHLB2WyBnixOQ19tmeC/hIg==}
    cpu: [x64]
    os: [linux]
    libc: [glibc]

  '@unrs/resolver-binding-linux-x64-musl@1.3.3':
    resolution: {integrity: sha512-PYnmrwZ4HMp9SkrOhqPghY/aoL+Rtd4CQbr93GlrRTjK6kDzfMfgz3UH3jt6elrQAfupa1qyr1uXzeVmoEAxUA==}
    cpu: [x64]
    os: [linux]
    libc: [musl]

  '@unrs/resolver-binding-wasm32-wasi@1.3.3':
    resolution: {integrity: sha512-81AnQY6fShmktQw4hWDUIilsKSdvr/acdJ5azAreu2IWNlaJOKphJSsUVWE+yCk6kBMoQyG9ZHCb/krb5K0PEA==}
    engines: {node: '>=14.0.0'}
    cpu: [wasm32]

  '@unrs/resolver-binding-win32-arm64-msvc@1.3.3':
    resolution: {integrity: sha512-X/42BMNw7cW6xrB9syuP5RusRnWGoq+IqvJO8IDpp/BZg64J1uuIW6qA/1Cl13Y4LyLXbJVYbYNSKwR/FiHEng==}
    cpu: [arm64]
    os: [win32]

  '@unrs/resolver-binding-win32-ia32-msvc@1.3.3':
    resolution: {integrity: sha512-EGNnNGQxMU5aTN7js3ETYvuw882zcO+dsVjs+DwO2j/fRVKth87C8e2GzxW1L3+iWAXMyJhvFBKRavk9Og1Z6A==}
    cpu: [ia32]
    os: [win32]

  '@unrs/resolver-binding-win32-x64-msvc@1.3.3':
    resolution: {integrity: sha512-GraLbYqOJcmW1qY3osB+2YIiD62nVf2/bVLHZmrb4t/YSUwE03l7TwcDJl08T/Tm3SVhepX8RQkpzWbag/Sb4w==}
    cpu: [x64]
    os: [win32]

  '@vitejs/plugin-vue@https://pkg.pr.new/@vitejs/plugin-vue@c156992':
    resolution: {tarball: https://pkg.pr.new/@vitejs/plugin-vue@c156992}
    version: 5.2.1
    engines: {node: ^18.0.0 || >=20.0.0}
    peerDependencies:
      vite: ^5.0.0 || ^6.0.0
      vue: ^3.2.25

  '@vitest/coverage-v8@3.0.9':
    resolution: {integrity: sha512-15OACZcBtQ34keIEn19JYTVuMFTlFrClclwWjHo/IRPg/8ELpkgNTl0o7WLP9WO9XGH6+tip9CPYtEOrIDJvBA==}
    peerDependencies:
      '@vitest/browser': 3.0.9
      vitest: 3.0.9
    peerDependenciesMeta:
      '@vitest/browser':
        optional: true

  '@vitest/eslint-plugin@1.1.38':
    resolution: {integrity: sha512-KcOTZyVz8RiM5HyriiDVrP1CyBGuhRxle+lBsmSs6NTJEO/8dKVAq+f5vQzHj1/Kc7bYXSDO6yBe62Zx0t5iaw==}
    peerDependencies:
      '@typescript-eslint/utils': ^8.24.0
      eslint: '>= 8.57.0'
      typescript: '>= 5.0.0'
      vitest: '*'
    peerDependenciesMeta:
      typescript:
        optional: true
      vitest:
        optional: true

  '@vitest/expect@3.0.9':
    resolution: {integrity: sha512-5eCqRItYgIML7NNVgJj6TVCmdzE7ZVgJhruW0ziSQV4V7PvLkDL1bBkBdcTs/VuIz0IxPb5da1IDSqc1TR9eig==}

  '@vitest/mocker@3.0.9':
    resolution: {integrity: sha512-ryERPIBOnvevAkTq+L1lD+DTFBRcjueL9lOUfXsLfwP92h4e+Heb+PjiqS3/OURWPtywfafK0kj++yDFjWUmrA==}
    peerDependencies:
      msw: ^2.4.9
      vite: ^5.0.0 || ^6.0.0
    peerDependenciesMeta:
      msw:
        optional: true
      vite:
        optional: true

  '@vitest/pretty-format@3.0.9':
    resolution: {integrity: sha512-OW9F8t2J3AwFEwENg3yMyKWweF7oRJlMyHOMIhO5F3n0+cgQAJZBjNgrF8dLwFTEXl5jUqBLXd9QyyKv8zEcmA==}

<<<<<<< HEAD
  '@vitest/pretty-format@3.1.1':
    resolution: {integrity: sha512-dg0CIzNx+hMMYfNmSqJlLSXEmnNhMswcn3sXO7Tpldr0LiGmg3eXdLLhwkv2ZqgHb/d5xg5F7ezNFRA1fA13yA==}
=======
  '@vitest/pretty-format@3.1.3':
    resolution: {integrity: sha512-i6FDiBeJUGLDKADw2Gb01UtUNb12yyXAqC/mmRWuYl+m/U9GS7s8us5ONmGkGpUUo7/iAYzI2ePVfOZTYvUifA==}
>>>>>>> 41ad10cb

  '@vitest/runner@3.0.9':
    resolution: {integrity: sha512-NX9oUXgF9HPfJSwl8tUZCMP1oGx2+Sf+ru6d05QjzQz4OwWg0psEzwY6VexP2tTHWdOkhKHUIZH+fS6nA7jfOw==}

  '@vitest/snapshot@3.0.9':
    resolution: {integrity: sha512-AiLUiuZ0FuA+/8i19mTYd+re5jqjEc2jZbgJ2up0VY0Ddyyxg/uUtBDpIFAy4uzKaQxOW8gMgBdAJJ2ydhu39A==}

  '@vitest/spy@3.0.9':
    resolution: {integrity: sha512-/CcK2UDl0aQ2wtkp3YVWldrpLRNCfVcIOFGlVGKO4R5eajsH393Z1yiXLVQ7vWsj26JOEjeZI0x5sm5P4OGUNQ==}

<<<<<<< HEAD
  '@vitest/ui@3.1.1':
    resolution: {integrity: sha512-2HpiRIYg3dlvAJBV9RtsVswFgUSJK4Sv7QhpxoP0eBGkYwzGIKP34PjaV00AULQi9Ovl6LGyZfsetxDWY5BQdQ==}
    peerDependencies:
      vitest: 3.1.1
=======
  '@vitest/ui@3.1.3':
    resolution: {integrity: sha512-IipSzX+8DptUdXN/GWq3hq5z18MwnpphYdOMm0WndkRGYELzfq7NDP8dMpZT7JGW1uXFrIGxOW2D0Xi++ulByg==}
    peerDependencies:
      vitest: 3.1.3
>>>>>>> 41ad10cb

  '@vitest/utils@3.0.9':
    resolution: {integrity: sha512-ilHM5fHhZ89MCp5aAaM9uhfl1c2JdxVxl3McqsdVyVNN6JffnEen8UMCdRTzOhGXNQGo5GNL9QugHrz727Wnng==}

<<<<<<< HEAD
  '@vitest/utils@3.1.1':
    resolution: {integrity: sha512-1XIjflyaU2k3HMArJ50bwSh3wKWPD6Q47wz/NUSmRV0zNywPc4w79ARjg/i/aNINHwA+mIALhUVqD9/aUvZNgg==}
=======
  '@vitest/utils@3.1.3':
    resolution: {integrity: sha512-2Ltrpht4OmHO9+c/nmHtF09HWiyWdworqnHIwjfvDyWjuwKbdkcS9AnhsDn+8E2RM4x++foD1/tNuLPVvWG1Rg==}
>>>>>>> 41ad10cb

  '@vue/compiler-core@3.5.13':
    resolution: {integrity: sha512-oOdAkwqUfW1WqpwSYJce06wvt6HljgY3fGeM9NcVA1HaYOij3mZG9Rkysn0OHuyUAGMbEbARIpsG+LPVlBJ5/Q==}

  '@vue/compiler-dom@3.5.13':
    resolution: {integrity: sha512-ZOJ46sMOKUjO3e94wPdCzQ6P1Lx/vhp2RSvfaab88Ajexs0AHeV0uasYhi99WPaogmBlRHNRuly8xV75cNTMDA==}

  '@vue/compiler-sfc@3.5.13':
    resolution: {integrity: sha512-6VdaljMpD82w6c2749Zhf5T9u5uLBWKnVue6XWxprDobftnletJ8+oel7sexFfM3qIxNmVE7LSFGTpv6obNyaQ==}

  '@vue/compiler-ssr@3.5.13':
    resolution: {integrity: sha512-wMH6vrYHxQl/IybKJagqbquvxpWCuVYpoUJfCqFZwa/JY1GdATAQ+TgVtgrwwMZ0D07QhA99rs/EAAWfvG6KpA==}

  '@vue/consolidate@1.0.0':
    resolution: {integrity: sha512-oTyUE+QHIzLw2PpV14GD/c7EohDyP64xCniWTcqcEmTd699eFqTIwOmtDYjcO1j3QgdXoJEoWv1/cCdLrRoOfg==}
    engines: {node: '>= 0.12.0'}

  '@vue/reactivity@3.5.13':
    resolution: {integrity: sha512-NaCwtw8o48B9I6L1zl2p41OHo/2Z4wqYGGIK1Khu5T7yxrn+ATOixn/Udn2m+6kZKB/J7cuT9DbWWhRxqixACg==}

  '@vue/repl@4.5.1':
    resolution: {integrity: sha512-YYXvFue2GOrZ6EWnoA8yQVKzdCIn45+tpwJHzMof1uwrgyYAVY9ynxCsDYeAuWcpaAeylg/nybhFuqiFy2uvYA==}

  '@vue/runtime-core@3.5.13':
    resolution: {integrity: sha512-Fj4YRQ3Az0WTZw1sFe+QDb0aXCerigEpw418pw1HBUKFtnQHWzwojaukAs2X/c9DQz4MQ4bsXTGlcpGxU/RCIw==}

  '@vue/runtime-dom@3.5.13':
    resolution: {integrity: sha512-dLaj94s93NYLqjLiyFzVs9X6dWhTdAlEAciC3Moq7gzAc13VJUdCnjjRurNM6uTLFATRHexHCTu/Xp3eW6yoog==}

  '@vue/server-renderer@3.5.13':
    resolution: {integrity: sha512-wAi4IRJV/2SAW3htkTlB+dHeRmpTiVIK1OGLWV1yeStVSebSQQOwGwIq0D3ZIoBj2C2qpgz5+vX9iEBkTdk5YA==}
    peerDependencies:
      vue: 3.5.13

  '@vue/shared@3.5.13':
    resolution: {integrity: sha512-/hnE/qP5ZoGpol0a5mDi45bOd7t3tjYJBjsgCsivow7D48cJeV5l05RD82lPqi7gRiphZM37rnhW1l6ZoCNNnQ==}

  '@vueuse/core@11.3.0':
    resolution: {integrity: sha512-7OC4Rl1f9G8IT6rUfi9JrKiXy4bfmHhZ5x2Ceojy0jnd3mHNEvV4JaRygH362ror6/NZ+Nl+n13LPzGiPN8cKA==}

  '@vueuse/metadata@11.3.0':
    resolution: {integrity: sha512-pwDnDspTqtTo2HwfLw4Rp6yywuuBdYnPYDq+mO38ZYKGebCUQC/nVj/PXSiK9HX5otxLz8Fn7ECPbjiRz2CC3g==}

  '@vueuse/shared@11.3.0':
    resolution: {integrity: sha512-P8gSSWQeucH5821ek2mn/ciCk+MS/zoRKqdQIM3bHq6p7GXDAJLmnRRKmF5F65sAVJIfzQlwR3aDzwCn10s8hA==}

  '@zeit/schemas@2.36.0':
    resolution: {integrity: sha512-7kjMwcChYEzMKjeex9ZFXkt1AyNov9R5HZtjBKVsmVpw7pa7ZtlCGvCBC2vnnXctaYN+aRI61HjIqeetZW5ROg==}

  accepts@1.3.8:
    resolution: {integrity: sha512-PYAthTa2m2VKxuvSD3DPC/Gy+U+sOA1LAuT8mkmRuvw+NACSaeXEQ+NHcVF7rONl6qcaxV3Uuemwawk+7+SJLw==}
    engines: {node: '>= 0.6'}

  acorn-jsx@5.3.2:
    resolution: {integrity: sha512-rq9s+JNhf0IChjtDXxllJ7g41oZk5SlXtp0LHwyA5cejwn7vKmKp4pPri6YEePv2PU65sAsegbXtIinmDFDXgQ==}
    peerDependencies:
      acorn: ^6.0.0 || ^7.0.0 || ^8.0.0

  acorn@7.4.1:
    resolution: {integrity: sha512-nQyp0o1/mNdbTO1PO6kHkwSrmgZ0MT/jCCpNiwbUjGoRN4dlBhqJtoQuCnEOKzgTVwg0ZWiCoQy6SxMebQVh8A==}
    engines: {node: '>=0.4.0'}
    hasBin: true

  acorn@8.14.0:
    resolution: {integrity: sha512-cl669nCJTZBsL97OF4kUQm5g5hC2uihk0NxY3WENAC0TYdILVkAyHymAntgxGkl7K+t0cXIrH5siy5S4XkFycA==}
    engines: {node: '>=0.4.0'}
    hasBin: true

  add-stream@1.0.0:
    resolution: {integrity: sha512-qQLMr+8o0WC4FZGQTcJiKBVC59JylcPSrTtk6usvmIDFUOCKegapy1VHQwRbFMOFyb/inzUVqHs+eMYKDM1YeQ==}

  agent-base@7.1.3:
    resolution: {integrity: sha512-jRR5wdylq8CkOe6hei19GGZnxM6rBGwFl3Bg0YItGDimvjGtAvdZk4Pu6Cl4u4Igsws4a1fd1Vq3ezrhn4KmFw==}
    engines: {node: '>= 14'}

  ajv@6.12.6:
    resolution: {integrity: sha512-j3fVLgvTo527anyYyJOGTYJbG+vnnQYvE0m5mmkc1TK+nxAppkCLMIL0aZ4dblVCNoGShhm+kzE4ZUykBoMg4g==}

  ajv@8.12.0:
    resolution: {integrity: sha512-sRu1kpcO9yLtYxBKvqfTeh9KzZEwO3STyX1HT+4CaDzC6HpTGYhIhPIzj9XuKU7KYDwnaeh5hcOwjy1QuJzBPA==}

  ansi-align@3.0.1:
    resolution: {integrity: sha512-IOfwwBF5iczOjp/WeY4YxyjqAFMQoZufdQWDd19SEExbVLNXqvpzSJ/M7Za4/sCPmQ0+GRquoA7bGcINcxew6w==}

  ansi-colors@4.1.3:
    resolution: {integrity: sha512-/6w/C21Pm1A7aZitlI5Ni/2J6FFQN8i1Cvz3kHABAAbw93v/NlvKdVOqz7CCWz/3iv/JplRSEEZ83XION15ovw==}
    engines: {node: '>=6'}

  ansi-escapes@7.0.0:
    resolution: {integrity: sha512-GdYO7a61mR0fOlAsvC9/rIHf7L96sBc6dEWzeOu+KAea5bZyQRPIpojrVoI4AXGJS/ycu/fBTdLrUkA4ODrvjw==}
    engines: {node: '>=18'}

  ansi-regex@5.0.1:
    resolution: {integrity: sha512-quJQXlTSUGL2LH9SUXo8VwsY4soanhgo6LNSm84E1LBcE8s3O0wpdiRzyR9z/ZZJMlMWv37qOOb9pdJlMUEKFQ==}
    engines: {node: '>=8'}

  ansi-regex@6.0.1:
    resolution: {integrity: sha512-n5M855fKb2SsfMIiFFoVrABHJC8QtHwVx+mHWP3QcEqBHYienj5dHSgjbxtC0WEZXYt4wcD6zrQElDPhFuZgfA==}
    engines: {node: '>=12'}

  ansi-styles@3.2.1:
    resolution: {integrity: sha512-VT0ZI6kZRdTh8YyJw3SMbYm/u+NqfsAxEpWO0Pf9sq8/e94WxxOpPKx9FR1FlyCtOVDNOQ+8ntlqFxiRc+r5qA==}
    engines: {node: '>=4'}

  ansi-styles@4.3.0:
    resolution: {integrity: sha512-zbB9rCJAT1rbjiVDb2hqKFHNYLxgtk8NURxZ3IZwD3F6NtxbXZQCnnSi1Lkx+IDohdPlFp222wVALIheZJQSEg==}
    engines: {node: '>=8'}

  ansi-styles@6.2.1:
    resolution: {integrity: sha512-bN798gFfQX+viw3R7yrGWRqnrN2oRkEkUjjl4JNn4E8GxxbjtG3FbrEIIY3l8/hrwUwIeCZvi4QuOTP4MErVug==}
    engines: {node: '>=12'}

  arch@2.2.0:
    resolution: {integrity: sha512-Of/R0wqp83cgHozfIYLbBMnej79U/SVGOOyuB3VVFv1NRM/PSFMK12x9KVtiYzJqmnU5WR2qp0Z5rHb7sWGnFQ==}

  arg@5.0.2:
    resolution: {integrity: sha512-PYjyFOLKQ9y57JvQ6QLo8dAgNqswh8M1RMJYdQduT6xbWSgK36P/Z/v+p888pM69jMMfS8Xd8F6I1kQ/I9HUGg==}

  argparse@2.0.1:
    resolution: {integrity: sha512-8+9WqebbFzpX9OR+Wa6O29asIogeRMzcGtAINdpMHHyAg10f05aSFVBbcEqGf/PXw1EjAZ+q2/bEBg3DvurK3Q==}

  array-ify@1.0.0:
    resolution: {integrity: sha512-c5AMf34bKdvPhQ7tBGhqkgKNUzMr4WUs+WDtC2ZUGOUncbxKMTvqxYctiseW3+L4bA8ec+GcZ6/A/FW4m8ukng==}

  asap@2.0.6:
    resolution: {integrity: sha512-BSHWgDSAiKs50o2Re8ppvp3seVHXSRM44cdSsT9FfNEUUZLOGWVCsiWaRPWM1Znn+mqZ1OfVZ3z3DWEzSp7hRA==}

  assert-never@1.3.0:
    resolution: {integrity: sha512-9Z3vxQ+berkL/JJo0dK+EY3Lp0s3NtSnP3VCLsh5HDcZPrh0M+KQRK5sWhUeyPPH+/RCxZqOxLMR+YC6vlviEQ==}

  assertion-error@2.0.1:
    resolution: {integrity: sha512-Izi8RQcffqCeNVgFigKli1ssklIbpHnCYc6AknXGYoB6grJqyeby7jv12JUQgmTAnIDnbck1uxksT4dzN3PWBA==}
    engines: {node: '>=12'}

  ast-types@0.13.4:
    resolution: {integrity: sha512-x1FCFnFifvYDDzTaLII71vG5uvDwgtmDTEVWAxrgeiR8VjMONcCXJx7E+USjDtHlwFmt9MysbqgF9b9Vjr6w+w==}
    engines: {node: '>=4'}

  asynckit@0.4.0:
    resolution: {integrity: sha512-Oei9OH4tRh0YqU3GxhX79dM/mwVgvbZJaSNaRk+bshkj0S5cfHcgYakreBjrHwatXKbz+IoIdYLxrKim2MjW0Q==}

  b4a@1.6.6:
    resolution: {integrity: sha512-5Tk1HLk6b6ctmjIkAcU/Ujv/1WqiDl0F0JdRCR80VsOcUlHcu7pWeWRlOqQLHfDEsVx9YH/aif5AG4ehoCtTmg==}

  babel-walk@3.0.0-canary-5:
    resolution: {integrity: sha512-GAwkz0AihzY5bkwIY5QDR+LvsRQgB/B+1foMPvi0FZPMl5fjD7ICiznUiBdLYMH1QYe6vqu4gWYytZOccLouFw==}
    engines: {node: '>= 10.0.0'}

  balanced-match@1.0.2:
    resolution: {integrity: sha512-3oSeUO0TMV67hN1AmbXsK4yaqU7tjiHlbxRDZOpH0KW9+CeX4bRAaX0Anxt0tx2MrpRpWwQaPwIlISEJhYU5Pw==}

  bare-events@2.4.2:
    resolution: {integrity: sha512-qMKFd2qG/36aA4GwvKq8MxnPgCQAmBWmSyLWsJcbn8v03wvIPQ/hG1Ms8bPzndZxMDoHpxez5VOS+gC9Yi24/Q==}

  bare-fs@4.0.1:
    resolution: {integrity: sha512-ilQs4fm/l9eMfWY2dY0WCIUplSUp7U0CT1vrqMg1MUdeZl4fypu5UP0XcDBK5WBQPJAKP1b7XEodISmekH/CEg==}
    engines: {bare: '>=1.7.0'}

  bare-os@3.4.0:
    resolution: {integrity: sha512-9Ous7UlnKbe3fMi7Y+qh0DwAup6A1JkYgPnjvMDNOlmnxNRQvQ/7Nst+OnUQKzk0iAT0m9BisbDVp9gCv8+ETA==}
    engines: {bare: '>=1.6.0'}

  bare-path@3.0.0:
    resolution: {integrity: sha512-tyfW2cQcB5NN8Saijrhqn0Zh7AnFNsnczRcuWODH0eYAXBsJ5gVxAUuNr7tsHSC6IZ77cA0SitzT+s47kot8Mw==}

  bare-stream@2.1.3:
    resolution: {integrity: sha512-tiDAH9H/kP+tvNO5sczyn9ZAA7utrSMobyDchsnyyXBuUe2FSQWbxhtuHB8jwpHYYevVo2UJpcmvvjrbHboUUQ==}

  basic-ftp@5.0.5:
    resolution: {integrity: sha512-4Bcg1P8xhUuqcii/S0Z9wiHIrQVPMermM1any+MX5GeGD7faD3/msQUDGLol9wOcz4/jbg/WJnGqoJF6LiBdtg==}
    engines: {node: '>=10.0.0'}

  boxen@7.0.0:
    resolution: {integrity: sha512-j//dBVuyacJbvW+tvZ9HuH03fZ46QcaKvvhZickZqtB271DxJ7SNRSNxrV/dZX0085m7hISRZWbzWlJvx/rHSg==}
    engines: {node: '>=14.16'}

  brace-expansion@1.1.11:
    resolution: {integrity: sha512-iCuPHDFgrHX7H2vEI/5xpz07zSHB00TpugqhmYtVmMO6518mCuRMoOYFldEBl0g187ufozdaHgWKcYFb61qGiA==}

  brace-expansion@2.0.1:
    resolution: {integrity: sha512-XnAIvQ8eM+kC6aULx6wuQiwVsnzsi9d3WxzV3FpWTGA19F621kwdbsAcFKXgKUHZWsy+mY6iL1sHTxWEFCytDA==}

  braces@3.0.3:
    resolution: {integrity: sha512-yQbXgO/OSZVD2IsiLlro+7Hf6Q18EJrKSEsdoMzKePKXct3gvD8oLcOQdIzGupr5Fj+EDe8gO/lxc1BzfMpxvA==}
    engines: {node: '>=8'}

  buffer-crc32@0.2.13:
    resolution: {integrity: sha512-VO9Ht/+p3SN7SKWqcrgEzjGbRSJYTx+Q1pTQC0wrWqHx0vpJraQ6GtHx8tvcg1rlK1byhU5gccxgOgj7B0TDkQ==}

  buffer-from@1.1.2:
    resolution: {integrity: sha512-E+XQCRwSbaaiChtv6k6Dwgc+bx+Bs6vuKJHHl5kox/BaKbhiXzqQOwK4cO22yElGp2OCmjwVhT3HmxgyPGnJfQ==}

  bundle-name@4.1.0:
    resolution: {integrity: sha512-tjwM5exMg6BGRI+kNmTntNsvdZS1X8BFYS6tnJ2hdH0kVxM6/eVZ2xy+FqStSWvYmtfFMDLIxurorHwDKfDz5Q==}
    engines: {node: '>=18'}

  bytes@3.0.0:
    resolution: {integrity: sha512-pMhOfFDPiv9t5jjIXkHosWmkSyQbvsgEVNkz0ERHbuLh2T/7j4Mqqpz523Fe8MVY89KC6Sh/QfS2sM+SjgFDcw==}
    engines: {node: '>= 0.8'}

  cac@6.7.14:
    resolution: {integrity: sha512-b6Ilus+c3RrdDk+JhLKUAQfzzgLEPy6wcXqS7f/xe1EETvsDP6GORG7SFuOs6cID5YkqchW/LXZbX5bc8j7ZcQ==}
    engines: {node: '>=8'}

  call-bind@1.0.7:
    resolution: {integrity: sha512-GHTSNSYICQ7scH7sZ+M2rFopRoLh8t2bLSW6BbgrtLsahOIB5iyAVJf9GjWK3cYTDaMj4XdBpM1cA6pIS0Kv2w==}
    engines: {node: '>= 0.4'}

  callsites@3.1.0:
    resolution: {integrity: sha512-P8BjAsXvZS+VIDUI11hHCQEv74YT67YUi5JJFNWIqL235sBmjX4+qx9Muvls5ivyNENctx46xQLQ3aTuE7ssaQ==}
    engines: {node: '>=6'}

  camelcase@7.0.1:
    resolution: {integrity: sha512-xlx1yCK2Oc1APsPXDL2LdlNP6+uu8OCDdhOBSVT279M/S+y75O30C2VuD8T2ogdePBBl7PfPF4504tnLgX3zfw==}
    engines: {node: '>=14.16'}

  chai@5.2.0:
    resolution: {integrity: sha512-mCuXncKXk5iCLhfhwTc0izo0gtEmpz5CtG2y8GiOINBlMVS6v8TMRc5TaLWKS6692m9+dVVfzgeVxR5UxWHTYw==}
    engines: {node: '>=12'}

  chalk-template@0.4.0:
    resolution: {integrity: sha512-/ghrgmhfY8RaSdeo43hNXxpoHAtxdbskUHjPpfqUWGttFgycUhYPGx3YZBCnUCvOa7Doivn1IZec3DEGFoMgLg==}
    engines: {node: '>=12'}

  chalk@2.4.2:
    resolution: {integrity: sha512-Mti+f9lpJNcwF4tWV8/OrTTtF1gZi+f8FqlyAdouralcFWFQWF2+NgCHShjkCb+IFBLq9buZwE1xckQU4peSuQ==}
    engines: {node: '>=4'}

  chalk@4.1.2:
    resolution: {integrity: sha512-oKnbhFyRIXpUuez8iBMmyEa4nbj4IOQyuhc/wy9kY7/WVPcwIO9VA668Pu8RkO7+0G76SLROeyw9CpQ061i4mA==}
    engines: {node: '>=10'}

  chalk@5.0.1:
    resolution: {integrity: sha512-Fo07WOYGqMfCWHOzSXOt2CxDbC6skS/jO9ynEcmpANMoPrD+W1r1K6Vx7iNm+AQmETU1Xr2t+n8nzkV9t6xh3w==}
    engines: {node: ^12.17.0 || ^14.13 || >=16.0.0}

  chalk@5.3.0:
    resolution: {integrity: sha512-dLitG79d+GV1Nb/VYcCDFivJeK1hiukt9QjRNVOsUtTy1rR1YJsmpGGTZ3qJos+uw7WmWF4wUwBd9jxjocFC2w==}
    engines: {node: ^12.17.0 || ^14.13 || >=16.0.0}

  chalk@5.4.1:
    resolution: {integrity: sha512-zgVZuo2WcZgfUEmsn6eO3kINexW8RAE4maiQ8QNs8CtpPCSyMiYsULR3HQYkm3w8FIA3SberyMJMSldGsW+U3w==}
    engines: {node: ^12.17.0 || ^14.13 || >=16.0.0}

  character-parser@2.2.0:
    resolution: {integrity: sha512-+UqJQjFEFaTAs3bNsF2j2kEN1baG/zghZbdqoYEDxGZtJo9LBzl1A+m0D4n3qKx8N2FNv8/Xp6yV9mQmBuptaw==}

  check-error@2.1.1:
    resolution: {integrity: sha512-OAlb+T7V4Op9OwdkjmguYRqncdlx5JiofwOAUkmTF+jNdHwzTaTs4sRAGpzLF3oOz5xAyDGrPgeIDFQmDOTiJw==}
    engines: {node: '>= 16'}

  chokidar@4.0.1:
    resolution: {integrity: sha512-n8enUVCED/KVRQlab1hr3MVpcVMvxtZjmEa956u+4YijlmQED223XMSYj2tLuKvr4jcCTzNNMpQDUer72MMmzA==}
    engines: {node: '>= 14.16.0'}

  chromium-bidi@2.1.2:
    resolution: {integrity: sha512-vtRWBK2uImo5/W2oG6/cDkkHSm+2t6VHgnj+Rcwhb0pP74OoUb4GipyRX/T/y39gYQPhioP0DPShn+A7P6CHNw==}
    peerDependencies:
      devtools-protocol: '*'

  cli-boxes@3.0.0:
    resolution: {integrity: sha512-/lzGpEWL/8PfI0BmBOPRwp0c/wFNX1RdUML3jK/RcSBA9T8mZDdQpqYBKtCFTOfQbwPqWEOpjqW+Fnayc0969g==}
    engines: {node: '>=10'}

  cli-cursor@5.0.0:
    resolution: {integrity: sha512-aCj4O5wKyszjMmDT4tZj93kxyydN/K5zPWSCe6/0AV/AA1pqe5ZBIw0a2ZfPQV7lL5/yb5HsUreJ6UFAF1tEQw==}
    engines: {node: '>=18'}

  cli-truncate@4.0.0:
    resolution: {integrity: sha512-nPdaFdQ0h/GEigbPClz11D0v/ZJEwxmeVZGeMo3Z5StPtUTkA9o1lD6QwoirYiSDzbcwn2XcjwmCp68W1IS4TA==}
    engines: {node: '>=18'}

  clipboardy@3.0.0:
    resolution: {integrity: sha512-Su+uU5sr1jkUy1sGRpLKjKrvEOVXgSgiSInwa/qeID6aJ07yh+5NWc3h2QfjHjBnfX4LhtFcuAWKUsJ3r+fjbg==}
    engines: {node: ^12.20.0 || ^14.13.1 || >=16.0.0}

  cliui@8.0.1:
    resolution: {integrity: sha512-BSeNnyus75C4//NQ9gQt1/csTXyo/8Sb+afLAkzAptFuMsod9HFokGNudZpi/oQV73hnVK+sR+5PVRMd+Dr7YQ==}
    engines: {node: '>=12'}

  color-convert@1.9.3:
    resolution: {integrity: sha512-QfAUtd+vFdAtFQcC8CCyYt1fYWxSqAiK2cSD6zDB8N3cpsEBAvRxp9zOGg6G/SHHJYAT88/az/IuDGALsNVbGg==}

  color-convert@2.0.1:
    resolution: {integrity: sha512-RRECPsj7iu/xb5oKYcsFHSppFNnsj/52OVTRKb4zP5onXwVF3zVmmToNcOfGC+CRDpfK/U584fMg38ZHCaElKQ==}
    engines: {node: '>=7.0.0'}

  color-name@1.1.3:
    resolution: {integrity: sha512-72fSenhMw2HZMTVHeCA9KCmpEIbzWiQsjN+BHcBbS9vr1mtt+vJjPdksIBNUmKAW8TFUDPJK5SUU3QhE9NEXDw==}

  color-name@1.1.4:
    resolution: {integrity: sha512-dOy+3AuW3a2wNbZHIuMZpTcgjGuLU/uBL/ubcZF9OXbDo8ff4O8yVp5Bf0efS8uEoYo5q4Fx7dY9OgQGXgAsQA==}

  colorette@2.0.20:
    resolution: {integrity: sha512-IfEDxwoWIjkeXL1eXcDiow4UbKjhLdq6/EuSVR9GMN7KVH3r9gQ83e73hsz1Nd1T3ijd5xv1wcWRYO+D6kCI2w==}

  combined-stream@1.0.8:
    resolution: {integrity: sha512-FQN4MRfuJeHf7cBbBMJFXhKSDq+2kAArBlmRBvcvFE5BB1HZKXtSFASDhdlz9zOYwxh8lDdnvmMOe/+5cdoEdg==}
    engines: {node: '>= 0.8'}

  commander@13.1.0:
    resolution: {integrity: sha512-/rFeCpNJQbhSZjGVwO9RFV3xPqbnERS8MmIQzCtD/zl6gpJuV/bMLuN92oG3F7d8oDEHHRrujSXNUr8fpjntKw==}
    engines: {node: '>=18'}

  commander@2.20.3:
    resolution: {integrity: sha512-GpVkmM8vF2vQUkj2LvZmD35JxeJOLCwJ9cUkugyk2nuhbv3+mJvpLYYt+0+USMxE+oj+ey/lJEnhZw75x/OMcQ==}

  commondir@1.0.1:
    resolution: {integrity: sha512-W9pAhw0ja1Edb5GVdIF1mjZw/ASI0AlShXM83UUGe2DVr5TdAPEA1OA8m/g8zWp9x6On7gqufY+FatDbC3MDQg==}

  compare-func@2.0.0:
    resolution: {integrity: sha512-zHig5N+tPWARooBnb0Zx1MFcdfpyJrfTJ3Y5L+IFvUm8rM74hHz66z0gw0x4tijh5CorKkKUCnW82R2vmpeCRA==}

  compressible@2.0.18:
    resolution: {integrity: sha512-AF3r7P5dWxL8MxyITRMlORQNaOA2IkAFaTr4k7BUumjPtRpGDTZpl0Pb1XCO6JeDCBdp126Cgs9sMxqSjgYyRg==}
    engines: {node: '>= 0.6'}

  compression@1.7.4:
    resolution: {integrity: sha512-jaSIDzP9pZVS4ZfQ+TzvtiWhdpFhE2RDHz8QJkpX9SIpLq88VueF5jJw6t+6CUQcAoA6t+x89MLrWAqpfDE8iQ==}
    engines: {node: '>= 0.8.0'}

  concat-map@0.0.1:
    resolution: {integrity: sha512-/Srv4dswyQNBfohGpz9o6Yb3Gz3SrUDqBH5rTuhGR7ahtlbYKnVxw2bCFMRljaA7EXHaXZ8wsHdodFvbkhKmqg==}

  connect@3.7.0:
    resolution: {integrity: sha512-ZqRXc+tZukToSNmh5C2iWMSoV3X1YUcPbqEM4DkEG5tNQXrQUZCNVGGv3IuicnkMtPfGf3Xtp8WCXs295iQ1pQ==}
    engines: {node: '>= 0.10.0'}

  constantinople@4.0.1:
    resolution: {integrity: sha512-vCrqcSIq4//Gx74TXXCGnHpulY1dskqLTFGDmhrGxzeXL8lF8kvXv6mpNWlJj1uD4DW23D4ljAqbY4RRaaUZIw==}

  content-disposition@0.5.2:
    resolution: {integrity: sha512-kRGRZw3bLlFISDBgwTSA1TMBFN6J6GWDeubmDE3AF+3+yXL8hTWv8r5rkLbqYXY4RjPk/EzHnClI3zQf1cFmHA==}
    engines: {node: '>= 0.6'}

  conventional-changelog-angular@8.0.0:
    resolution: {integrity: sha512-CLf+zr6St0wIxos4bmaKHRXWAcsCXrJU6F4VdNDrGRK3B8LDLKoX3zuMV5GhtbGkVR/LohZ6MT6im43vZLSjmA==}
    engines: {node: '>=18'}

  conventional-changelog-atom@5.0.0:
    resolution: {integrity: sha512-WfzCaAvSCFPkznnLgLnfacRAzjgqjLUjvf3MftfsJzQdDICqkOOpcMtdJF3wTerxSpv2IAAjX8doM3Vozqle3g==}
    engines: {node: '>=18'}

  conventional-changelog-cli@5.0.0:
    resolution: {integrity: sha512-9Y8fucJe18/6ef6ZlyIlT2YQUbczvoQZZuYmDLaGvcSBP+M6h+LAvf7ON7waRxKJemcCII8Yqu5/8HEfskTxJQ==}
    engines: {node: '>=18'}
    hasBin: true

  conventional-changelog-codemirror@5.0.0:
    resolution: {integrity: sha512-8gsBDI5Y3vrKUCxN6Ue8xr6occZ5nsDEc4C7jO/EovFGozx8uttCAyfhRrvoUAWi2WMm3OmYs+0mPJU7kQdYWQ==}
    engines: {node: '>=18'}

  conventional-changelog-conventionalcommits@8.0.0:
    resolution: {integrity: sha512-eOvlTO6OcySPyyyk8pKz2dP4jjElYunj9hn9/s0OB+gapTO8zwS9UQWrZ1pmF2hFs3vw1xhonOLGcGjy/zgsuA==}
    engines: {node: '>=18'}

  conventional-changelog-core@8.0.0:
    resolution: {integrity: sha512-EATUx5y9xewpEe10UEGNpbSHRC6cVZgO+hXQjofMqpy+gFIrcGvH3Fl6yk2VFKh7m+ffenup2N7SZJYpyD9evw==}
    engines: {node: '>=18'}

  conventional-changelog-ember@5.0.0:
    resolution: {integrity: sha512-RPflVfm5s4cSO33GH/Ey26oxhiC67akcxSKL8CLRT3kQX2W3dbE19sSOM56iFqUJYEwv9mD9r6k79weWe1urfg==}
    engines: {node: '>=18'}

  conventional-changelog-eslint@6.0.0:
    resolution: {integrity: sha512-eiUyULWjzq+ybPjXwU6NNRflApDWlPEQEHvI8UAItYW/h22RKkMnOAtfCZxMmrcMO1OKUWtcf2MxKYMWe9zJuw==}
    engines: {node: '>=18'}

  conventional-changelog-express@5.0.0:
    resolution: {integrity: sha512-D8Q6WctPkQpvr2HNCCmwU5GkX22BVHM0r4EW8vN0230TSyS/d6VQJDAxGb84lbg0dFjpO22MwmsikKL++Oo/oQ==}
    engines: {node: '>=18'}

  conventional-changelog-jquery@6.0.0:
    resolution: {integrity: sha512-2kxmVakyehgyrho2ZHBi90v4AHswkGzHuTaoH40bmeNqUt20yEkDOSpw8HlPBfvEQBwGtbE+5HpRwzj6ac2UfA==}
    engines: {node: '>=18'}

  conventional-changelog-jshint@5.0.0:
    resolution: {integrity: sha512-gGNphSb/opc76n2eWaO6ma4/Wqu3tpa2w7i9WYqI6Cs2fncDSI2/ihOfMvXveeTTeld0oFvwMVNV+IYQIk3F3g==}
    engines: {node: '>=18'}

  conventional-changelog-preset-loader@5.0.0:
    resolution: {integrity: sha512-SetDSntXLk8Jh1NOAl1Gu5uLiCNSYenB5tm0YVeZKePRIgDW9lQImromTwLa3c/Gae298tsgOM+/CYT9XAl0NA==}
    engines: {node: '>=18'}

  conventional-changelog-writer@8.0.0:
    resolution: {integrity: sha512-TQcoYGRatlAnT2qEWDON/XSfnVG38JzA7E0wcGScu7RElQBkg9WWgZd1peCWFcWDh1xfb2CfsrcvOn1bbSzztA==}
    engines: {node: '>=18'}
    hasBin: true

  conventional-changelog@6.0.0:
    resolution: {integrity: sha512-tuUH8H/19VjtD9Ig7l6TQRh+Z0Yt0NZ6w/cCkkyzUbGQTnUEmKfGtkC9gGfVgCfOL1Rzno5NgNF4KY8vR+Jo3w==}
    engines: {node: '>=18'}

  conventional-commits-filter@5.0.0:
    resolution: {integrity: sha512-tQMagCOC59EVgNZcC5zl7XqO30Wki9i9J3acbUvkaosCT6JX3EeFwJD7Qqp4MCikRnzS18WXV3BLIQ66ytu6+Q==}
    engines: {node: '>=18'}

  conventional-commits-parser@6.0.0:
    resolution: {integrity: sha512-TbsINLp48XeMXR8EvGjTnKGsZqBemisPoyWESlpRyR8lif0lcwzqz+NMtYSj1ooF/WYjSuu7wX0CtdeeMEQAmA==}
    engines: {node: '>=18'}
    hasBin: true

  core-util-is@1.0.3:
    resolution: {integrity: sha512-ZQBvi1DcpJ4GDqanjucZ2Hj3wEO5pZDS89BWbkcrvdxksJorwUDDZamX9ldFkp9aw2lmBDLgkObEA4DWNJ9FYQ==}

  cosmiconfig@9.0.0:
    resolution: {integrity: sha512-itvL5h8RETACmOTFc4UfIyB2RfEHi71Ax6E/PivVxq9NseKbOWpeyHEOIbmAw1rs8Ak0VursQNww7lf7YtUwzg==}
    engines: {node: '>=14'}
    peerDependencies:
      typescript: '>=4.9.5'
    peerDependenciesMeta:
      typescript:
        optional: true

  cross-spawn@7.0.6:
    resolution: {integrity: sha512-uV2QOWP2nWzsy2aMp8aRibhi9dlzF5Hgh5SHaB9OiTGEyDTiJJyx0uy51QXdyWbtAHNua4XJzUKca3OzKUd3vA==}
    engines: {node: '>= 8'}

  cssesc@3.0.0:
    resolution: {integrity: sha512-/Tb/JcjK111nNScGob5MNtsntNM1aCNUDipB/TkwZFhyDrrE47SOx/18wF2bbjgc3ZzCSKW1T5nt5EbFoAz/Vg==}
    engines: {node: '>=4'}
    hasBin: true

  cssstyle@4.2.1:
    resolution: {integrity: sha512-9+vem03dMXG7gDmZ62uqmRiMRNtinIZ9ZyuF6BdxzfOD+FdN5hretzynkn0ReS2DO2GSw76RWHs0UmJPI2zUjw==}
    engines: {node: '>=18'}

  csstype@3.1.3:
    resolution: {integrity: sha512-M1uQkMl8rQK/szD0LNhtqxIPLpimGm8sOBwU7lLnCpSbTyY3yeU1Vc7l4KT5zT4s/yOxHH5O7tIuuLOCnLADRw==}

  data-uri-to-buffer@6.0.2:
    resolution: {integrity: sha512-7hvf7/GW8e86rW0ptuwS3OcBGDjIi6SZva7hCyWC0yYry2cOPmLIjXAUHI6DK2HsnwJd9ifmt57i8eV2n4YNpw==}
    engines: {node: '>= 14'}

  data-urls@5.0.0:
    resolution: {integrity: sha512-ZYP5VBHshaDAiVZxjbRVcFJpc+4xGgT0bK3vzy1HLN8jTO975HEbuYzZJcHoQEY5K1a0z8YayJkyVETa08eNTg==}
    engines: {node: '>=18'}

  debug@2.6.9:
    resolution: {integrity: sha512-bC7ElrdJaJnPbAP+1EotYvqZsb3ecl5wi6Bfi6BJTUcNowp6cvspg0jXznRTKDjm/E7AdgFBVeAPVMNcKGsHMA==}
    peerDependencies:
      supports-color: '*'
    peerDependenciesMeta:
      supports-color:
        optional: true

  debug@3.2.7:
    resolution: {integrity: sha512-CFjzYYAi4ThfiQvizrFQevTTXHtnCqWfe7x1AhgEscTz6ZbLbfoLRLPugTQyBth6f8ZERVUSyWHFD/7Wu4t1XQ==}
    peerDependencies:
      supports-color: '*'
    peerDependenciesMeta:
      supports-color:
        optional: true

  debug@4.4.0:
    resolution: {integrity: sha512-6WTZ/IxCY/T6BALoZHaE4ctp9xm+Z5kY/pzYaCHRFeyVhojxlrm+46y68HA6hr0TcwEssoxNiDEUJQjfPZ/RYA==}
    engines: {node: '>=6.0'}
    peerDependencies:
      supports-color: '*'
    peerDependenciesMeta:
      supports-color:
        optional: true

  decimal.js@10.4.3:
    resolution: {integrity: sha512-VBBaLc1MgL5XpzgIP7ny5Z6Nx3UrRkIViUkPUdtl9aya5amy3De1gsUUSB1g3+3sExYNjCAsAznmukyxCb1GRA==}

  deep-eql@5.0.2:
    resolution: {integrity: sha512-h5k/5U50IJJFpzfL6nO9jaaumfjO/f2NjK/oYB2Djzm4p9L+3T9qWpZqZ2hAbLPuuYq9wrU08WQyBTL5GbPk5Q==}
    engines: {node: '>=6'}

  deep-extend@0.6.0:
    resolution: {integrity: sha512-LOHxIOaPYdHlJRtCQfDIVZtfw/ufM8+rVj649RIHzcm/vGwQRXFt6OPqIFWsm2XEMrNIEtWR64sY1LEKD2vAOA==}
    engines: {node: '>=4.0.0'}

  deep-is@0.1.4:
    resolution: {integrity: sha512-oIPzksmTg4/MriiaYGO+okXDT7ztn/w3Eptv/+gSIdMdKsJo0u4CfYNFJPy+4SKMuCqGw2wxnA+URMg3t8a/bQ==}

  deepmerge@4.3.1:
    resolution: {integrity: sha512-3sUqbMEc77XqpdNO7FRyRog+eW3ph+GYCbj+rK+uYyRMuwsVy0rMiVtPn+QJlKFvWP/1PYpapqYn0Me2knFn+A==}
    engines: {node: '>=0.10.0'}

  default-browser-id@5.0.0:
    resolution: {integrity: sha512-A6p/pu/6fyBcA1TRz/GqWYPViplrftcW2gZC9q79ngNCKAeR/X3gcEdXQHl4KNXV+3wgIJ1CPkJQ3IHM6lcsyA==}
    engines: {node: '>=18'}

  default-browser@5.2.1:
    resolution: {integrity: sha512-WY/3TUME0x3KPYdRRxEJJvXRHV4PyPoUsxtZa78lwItwRQRHhd2U9xOscaT/YTf8uCXIAjeJOFBVEh/7FtD8Xg==}
    engines: {node: '>=18'}

  define-data-property@1.1.4:
    resolution: {integrity: sha512-rBMvIzlpA8v6E+SJZoo++HAYqsLrkg7MSfIinMPFhmkorw7X+dOXVJQs+QT69zGkzMyfDnIMN2Wid1+NbL3T+A==}
    engines: {node: '>= 0.4'}

  define-lazy-prop@3.0.0:
    resolution: {integrity: sha512-N+MeXYoqr3pOgn8xfyRPREN7gHakLYjhsHhWGT3fWAiL4IkAt0iDw14QiiEm2bE30c5XX5q0FtAA3CK5f9/BUg==}
    engines: {node: '>=12'}

  degenerator@5.0.1:
    resolution: {integrity: sha512-TllpMR/t0M5sqCXfj85i4XaAzxmS5tVA16dqvdkMwGmzI+dXLXnw3J+3Vdv7VKw+ThlTMboK6i9rnZ6Nntj5CQ==}
    engines: {node: '>= 14'}

  delayed-stream@1.0.0:
    resolution: {integrity: sha512-ZySD7Nf91aLB0RxL4KGrKHBXl7Eds1DAmEdcoVawXnLD7SDhpNgtuII2aAkg7a7QS41jxPSZ17p4VdGnMHk3MQ==}
    engines: {node: '>=0.4.0'}

  detect-libc@1.0.3:
    resolution: {integrity: sha512-pGjwhsmsp4kL2RTz08wcOlGN83otlqHeD/Z5T8GXZB+/YcpQ/dgo+lbU8ZsGxV0HIvqqxo9l7mqYwyYMD9bKDg==}
    engines: {node: '>=0.10'}
    hasBin: true

  devtools-protocol@0.0.1413902:
    resolution: {integrity: sha512-yRtvFD8Oyk7C9Os3GmnFZLu53yAfsnyw1s+mLmHHUK0GQEc9zthHWvS1r67Zqzm5t7v56PILHIVZ7kmFMaL2yQ==}

  doctrine@3.0.0:
    resolution: {integrity: sha512-yS+Q5i3hBf7GBkd4KG8a7eBNNWNGLTaEwwYWUijIYM7zrlYDM0BFXHjjPWlWZ1Rg7UaddZeIDmi9jF3HmqiQ2w==}
    engines: {node: '>=6.0.0'}

  doctypes@1.1.0:
    resolution: {integrity: sha512-LLBi6pEqS6Do3EKQ3J0NqHWV5hhb78Pi8vvESYwyOy2c31ZEZVdtitdzsQsKb7878PEERhzUk0ftqGhG6Mz+pQ==}

  dot-prop@5.3.0:
    resolution: {integrity: sha512-QM8q3zDe58hqUqjraQOmzZ1LIH9SWQJTlEKCH4kJ2oQvLZk7RbQXvtDM2XEq3fwkV9CCvvH4LA0AV+ogFsBM2Q==}
    engines: {node: '>=8'}

  eastasianwidth@0.2.0:
    resolution: {integrity: sha512-I88TYZWc9XiYHRQ4/3c5rjjfgkjhLyW2luGIheGERbNQ6OY7yTybanSpDXZa8y7VUP9YmDcYa+eyq4ca7iLqWA==}

  ee-first@1.1.1:
    resolution: {integrity: sha512-WMwm9LhRUo+WUaRN+vRuETqG89IgZphVSNkdFgeb6sS/E4OrDIN7t48CAewSHXc6C8lefD8KKfr5vY61brQlow==}

  emoji-regex@10.3.0:
    resolution: {integrity: sha512-QpLs9D9v9kArv4lfDEgg1X/gN5XLnf/A6l9cs8SPZLRZR3ZkY9+kwIQTxm+fsSej5UMYGE8fdoaZVIBlqG0XTw==}

  emoji-regex@8.0.0:
    resolution: {integrity: sha512-MSjYzcWNOA0ewAHpz0MxpYFvwg6yjy1NG3xteoqz644VCo/RPgnr1/GGt+ic3iJTzQ8Eu3TdM14SawnVUmGE6A==}

  emoji-regex@9.2.2:
    resolution: {integrity: sha512-L18DaJsXSUk2+42pv8mLs5jJT2hqFkFE4j21wOmgbUqsZ2hL72NsUU785g9RXgo3s0ZNgVl42TiHp3ZtOv/Vyg==}

  encodeurl@1.0.2:
    resolution: {integrity: sha512-TPJXq8JqFaVYm2CWmPvnP2Iyo4ZSM7/QKcSmuMLDObfpH5fi7RUGmd/rTDf+rut/saiDiQEeVTNgAmJEdAOx0w==}
    engines: {node: '>= 0.8'}

  end-of-stream@1.4.4:
    resolution: {integrity: sha512-+uw1inIHVPQoaVuHzRyXd21icM+cnt4CzD5rW+NC1wjOUSTOs+Te7FOv7AhN7vS9x/oIyhLP5PR1H+phQAHu5Q==}

  enquirer@2.4.1:
    resolution: {integrity: sha512-rRqJg/6gd538VHvR3PSrdRBb/1Vy2YfzHqzvbhGIQpDRKIa4FgV/54b5Q1xYSxOOwKvjXweS26E0Q+nAMwp2pQ==}
    engines: {node: '>=8.6'}

  entities@4.5.0:
    resolution: {integrity: sha512-V0hjH4dGPh9Ao5p0MoRY6BVqtwCjhz6vI5LT8AJ55H+4g9/4vbHx1I54fS0XuclLhDHArPQCiMjDxjaL8fPxhw==}
    engines: {node: '>=0.12'}

  env-paths@2.2.1:
    resolution: {integrity: sha512-+h1lkLKhZMTYjog1VEpJNG7NZJWcuc2DDk/qsqSTRRCOXiLjeQ1d1/udrUGhqMxUgAlwKNZ0cf2uqan5GLuS2A==}
    engines: {node: '>=6'}

  environment@1.1.0:
    resolution: {integrity: sha512-xUtoPkMggbz0MPyPiIWr1Kp4aeWJjDZ6SMvURhimjdZgsRuDplF5/s9hcgGhyXMhs+6vpnuoiZ2kFiu3FMnS8Q==}
    engines: {node: '>=18'}

  error-ex@1.3.2:
    resolution: {integrity: sha512-7dFHNmqeFSEt2ZBsCriorKnn3Z2pj+fd9kmI6QoWw4//DL+icEBfc0U7qJCisqrTsKTjw4fNFy2pW9OqStD84g==}

  error-stack-parser-es@0.1.5:
    resolution: {integrity: sha512-xHku1X40RO+fO8yJ8Wh2f2rZWVjqyhb1zgq1yZ8aZRQkv6OOKhKWRUaht3eSCUbAOBaKIgM+ykwFLE+QUxgGeg==}

  es-define-property@1.0.0:
    resolution: {integrity: sha512-jxayLKShrEqqzJ0eumQbVhTYQM27CfT1T35+gCgDFoL82JLsXqTJ76zv6A0YLOgEnLUMvLzsDsGIrl8NFpT2gQ==}
    engines: {node: '>= 0.4'}

  es-errors@1.3.0:
    resolution: {integrity: sha512-Zf5H2Kxt2xjTvbJvP2ZWLEICxA6j+hAmMzIlypy4xcBg1vKVnx89Wy0GbS+kf5cwCVFFzdCFh2XSCFNULS6csw==}
    engines: {node: '>= 0.4'}

  es-module-lexer@1.6.0:
    resolution: {integrity: sha512-qqnD1yMU6tk/jnaMosogGySTZP8YtUgAffA9nMN+E/rjxcfRQ6IEk7IiozUjgxKoFHBGjTLnrHB/YC45r/59EQ==}

  esbuild-plugin-polyfill-node@0.3.0:
    resolution: {integrity: sha512-SHG6CKUfWfYyYXGpW143NEZtcVVn8S/WHcEOxk62LuDXnY4Zpmc+WmxJKN6GMTgTClXJXhEM5KQlxKY6YjbucQ==}
    peerDependencies:
      esbuild: '*'

  esbuild@0.21.5:
    resolution: {integrity: sha512-mg3OPMV4hXywwpoDxu3Qda5xCKQi+vCTZq8S9J/EpkhB2HzKXq4SNFZE3+NK93JYxc8VMSep+lOUSC/RVKaBqw==}
    engines: {node: '>=12'}
    hasBin: true

  esbuild@0.25.2:
    resolution: {integrity: sha512-16854zccKPnC+toMywC+uKNeYSv+/eXkevRAfwRD/G9Cleq66m8XFIrigkbvauLLlCfDL45Q2cWegSg53gGBnQ==}
    engines: {node: '>=18'}
    hasBin: true

  escalade@3.1.2:
    resolution: {integrity: sha512-ErCHMCae19vR8vQGe50xIsVomy19rg6gFu3+r3jkEO46suLMWBksvVyoGgQV+jOfl84ZSOSlmv6Gxa89PmTGmA==}
    engines: {node: '>=6'}

  escape-html@1.0.3:
    resolution: {integrity: sha512-NiSupZ4OeuGwr68lGIeym/ksIZMJodUGOSCZ/FSnTxcrekbvqrgdUxlJOMpijaKZVjAJrWrGs/6Jy8OMuyj9ow==}

  escape-string-regexp@1.0.5:
    resolution: {integrity: sha512-vbRorB5FUQWvla16U8R/qgaFIya2qGzwDrNmCZuYKrbdSUMG6I1ZCGQRefkRVhuOkIGVne7BQ35DSfo1qvJqFg==}
    engines: {node: '>=0.8.0'}

  escape-string-regexp@4.0.0:
    resolution: {integrity: sha512-TtpcNJ3XAzx3Gq8sWRzJaVajRs0uVxA2YAkdb1jm2YkPz4G6egUFAyA3n5vtEIZefPk5Wa4UXbKuS5fKkJWdgA==}
    engines: {node: '>=10'}

  escodegen@2.1.0:
    resolution: {integrity: sha512-2NlIDTwUWJN0mRPQOdtQBzbUHvdGY2P1VXSyU83Q3xKxM7WHX2Ql8dKq782Q9TgQUNOLEzEYu9bzLNj1q88I5w==}
    engines: {node: '>=6.0'}
    hasBin: true

  eslint-import-resolver-node@0.3.9:
    resolution: {integrity: sha512-WFj2isz22JahUv+B788TlO3N6zL3nNJGU8CcZbPZvVEkBPaJdCV4vy5wyghty5ROFbCRnm132v8BScu5/1BQ8g==}

  eslint-plugin-import-x@4.9.4:
    resolution: {integrity: sha512-IPWbN0KBgBCpAiSlUcS17zc1eqMzRlYz15AzsFrw2Qfqt+e0IupxYbvYD96bGLKVlNdkNwa4ggv1skztpaZR/g==}
    engines: {node: ^18.18.0 || ^20.9.0 || >=21.1.0}
    peerDependencies:
      eslint: ^8.57.0 || ^9.0.0

  eslint-scope@8.3.0:
    resolution: {integrity: sha512-pUNxi75F8MJ/GdeKtVLSbYg4ZI34J6C0C7sbL4YOp2exGwen7ZsuBqKzUhXd0qMQ362yET3z+uPwKeg/0C2XCQ==}
    engines: {node: ^18.18.0 || ^20.9.0 || >=21.1.0}

  eslint-visitor-keys@3.4.3:
    resolution: {integrity: sha512-wpc+LXeiyiisxPlEkUzU6svyS1frIO3Mgxj1fdy7Pm8Ygzguax2N3Fa/D/ag1WqbOprdI+uY6wMUl8/a2G+iag==}
    engines: {node: ^12.22.0 || ^14.17.0 || >=16.0.0}

  eslint-visitor-keys@4.2.0:
    resolution: {integrity: sha512-UyLnSehNt62FFhSwjZlHmeokpRK59rcz29j+F1/aDgbkbRTk7wIc9XzdoasMUbRNKDM0qQt/+BJ4BrpFeABemw==}
    engines: {node: ^18.18.0 || ^20.9.0 || >=21.1.0}

  eslint@9.23.0:
    resolution: {integrity: sha512-jV7AbNoFPAY1EkFYpLq5bslU9NLNO8xnEeQXwErNibVryjk67wHVmddTBilc5srIttJDBrB0eMHKZBFbSIABCw==}
    engines: {node: ^18.18.0 || ^20.9.0 || >=21.1.0}
    hasBin: true
    peerDependencies:
      jiti: '*'
    peerDependenciesMeta:
      jiti:
        optional: true

  espree@10.3.0:
    resolution: {integrity: sha512-0QYC8b24HWY8zjRnDTL6RiHfDbAWn63qb4LMj1Z4b076A4une81+z03Kg7l7mn/48PUTqoLptSXez8oknU8Clg==}
    engines: {node: ^18.18.0 || ^20.9.0 || >=21.1.0}

  esprima@4.0.1:
    resolution: {integrity: sha512-eGuFFw7Upda+g4p+QHvnW0RyTX/SVeJBDM/gCtMARO0cLuT2HcEKnTPvhjV6aGeqrCB/sbNop0Kszm0jsaWU4A==}
    engines: {node: '>=4'}
    hasBin: true

  esquery@1.6.0:
    resolution: {integrity: sha512-ca9pw9fomFcKPvFLXhBKUK90ZvGibiGOvRJNbjljY7s7uq/5YO4BOzcYtJqExdx99rF6aAcnRxHmcUHcz6sQsg==}
    engines: {node: '>=0.10'}

  esrecurse@4.3.0:
    resolution: {integrity: sha512-KmfKL3b6G+RXvP8N1vr3Tq1kL/oCFgn2NYXEtqP8/L3pKapUA4G8cFVaoF3SU323CD4XypR/ffioHmkti6/Tag==}
    engines: {node: '>=4.0'}

  estraverse@5.3.0:
    resolution: {integrity: sha512-MMdARuVEQziNTeJD8DgMqmhwR11BRQ/cBP+pLtYdSTnf3MIO8fFeiINEbX36ZdNlfU/7A9f3gUw49B3oQsvwBA==}
    engines: {node: '>=4.0'}

  estree-walker@2.0.2:
    resolution: {integrity: sha512-Rfkk/Mp/DL7JVje3u18FxFujQlTNR2q6QfMSMB7AvCBx91NGj/ba3kCfza0f6dVDbw7YlRf/nDrn7pQrCCyQ/w==}

  estree-walker@3.0.3:
    resolution: {integrity: sha512-7RUKfXgSMMkzt6ZuXmqapOurLGPPfgj6l9uRZ7lRGolvk0y2yocc35LdcxKC5PQZdn2DMqioAQ2NoWcrTKmm6g==}

  esutils@2.0.3:
    resolution: {integrity: sha512-kVscqXk4OCp68SZ0dkgEKVi6/8ij300KBWTJq32P/dYeWTSwK41WyTxalN1eRmA5Z9UU/LX9D7FWSmV9SAYx6g==}
    engines: {node: '>=0.10.0'}

  eventemitter3@5.0.1:
    resolution: {integrity: sha512-GWkBvjiSZK87ELrYOSESUYeVIc9mvLLf/nXalMOS5dYrgZq9o5OVkbZAVM06CVxYsCwH9BDZFPlQTlPA1j4ahA==}

  execa@5.1.1:
    resolution: {integrity: sha512-8uSpZZocAZRBAPIEINJj3Lo9HyGitllczc27Eh5YYojjMFMn8yHMDMaUHE2Jqfq05D/wucwI4JGURyXt1vchyg==}
    engines: {node: '>=10'}

  execa@8.0.1:
    resolution: {integrity: sha512-VyhnebXciFV2DESc+p6B+y0LjSm0krU4OgJN44qFAhBY0TJ+1V61tYD2+wHusZ6F9n5K+vl8k0sTy7PEfV4qpg==}
    engines: {node: '>=16.17'}

  expect-type@1.1.0:
    resolution: {integrity: sha512-bFi65yM+xZgk+u/KRIpekdSYkTB5W1pEf0Lt8Q8Msh7b+eQ7LXVtIB1Bkm4fvclDEL1b2CZkMhv2mOeF8tMdkA==}
    engines: {node: '>=12.0.0'}

  extract-zip@2.0.1:
    resolution: {integrity: sha512-GDhU9ntwuKyGXdZBUgTIe+vXnWj0fppUEtMDL0+idd5Sta8TGpHssn/eusA9mrPr9qNDym6SxAYZjNvCn/9RBg==}
    engines: {node: '>= 10.17.0'}
    hasBin: true

  fast-deep-equal@3.1.3:
    resolution: {integrity: sha512-f3qQ9oQy9j2AhBe/H9VC91wLmKBCCU/gDOnKNAYG5hswO7BLKj09Hc5HYNz9cGI++xlpDCIgDaitVs03ATR84Q==}

  fast-fifo@1.3.2:
    resolution: {integrity: sha512-/d9sfos4yxzpwkDkuN7k2SqFKtYNmCTzgfEpz82x34IM9/zc8KGxQoXg1liNC/izpRM/MBdt44Nmx41ZWqk+FQ==}

  fast-glob@3.3.2:
    resolution: {integrity: sha512-oX2ruAFQwf/Orj8m737Y5adxDQO0LAB7/S5MnxCdTNDd4p6BsyIVsv9JQsATbTSq8KHRpLwIHbVlUNatxd+1Ow==}
    engines: {node: '>=8.6.0'}

  fast-json-stable-stringify@2.1.0:
    resolution: {integrity: sha512-lhd/wF+Lk98HZoTCtlVraHtfh5XYijIjalXck7saUtuanSDyLMxnHhSXEDJqHxD7msR8D0uCmqlkwjCV8xvwHw==}

  fast-levenshtein@2.0.6:
    resolution: {integrity: sha512-DCXu6Ifhqcks7TZKY3Hxp3y6qphY5SJZmrWMDrKcERSOXWQdMhU9Ig/PYrzyw/ul9jOIyh0N4M0tbC5hodg8dw==}

  fastq@1.17.1:
    resolution: {integrity: sha512-sRVD3lWVIXWg6By68ZN7vho9a1pQcN/WBFaAAsDDFzlJjvoGx0P8z7V1t72grFJfJhu3YPZBuu25f7Kaw2jN1w==}

  fd-slicer@1.1.0:
    resolution: {integrity: sha512-cE1qsB/VwyQozZ+q1dGxR8LBYNZeofhEdUNGSMbQD3Gw2lAzX9Zb3uIU6Ebc/Fmyjo9AWWfnn0AUCHqtevs/8g==}

  fdir@6.4.0:
    resolution: {integrity: sha512-3oB133prH1o4j/L5lLW7uOCF1PlD+/It2L0eL/iAqWMB91RBbqTewABqxhj0ibBd90EEmWZq7ntIWzVaWcXTGQ==}
    peerDependencies:
      picomatch: ^3 || ^4
    peerDependenciesMeta:
      picomatch:
        optional: true

  fdir@6.4.4:
    resolution: {integrity: sha512-1NZP+GK4GfuAv3PqKvxQRDMjdSRZjnkq7KfhlNrCNNlZ0ygQFpebfrnfnq/W7fpUnAv9aGWmY1zKx7FYL3gwhg==}
    peerDependencies:
      picomatch: ^3 || ^4
    peerDependenciesMeta:
      picomatch:
        optional: true

  fflate@0.8.2:
    resolution: {integrity: sha512-cPJU47OaAoCbg0pBvzsgpTPhmhqI5eJjh/JIu8tPj5q+T7iLvW/JAYUqmE7KOB4R1ZyEhzBaIQpQpardBF5z8A==}

  file-entry-cache@8.0.0:
    resolution: {integrity: sha512-XXTUwCvisa5oacNGRP9SfNtYBNAMi+RPwBFmblZEF7N7swHYQS6/Zfk7SRwx4D5j3CH211YNRco1DEMNVfZCnQ==}
    engines: {node: '>=16.0.0'}

  file-saver@2.0.5:
    resolution: {integrity: sha512-P9bmyZ3h/PRG+Nzga+rbdI4OEpNDzAVyy74uVO9ATgzLK6VtAsYybF/+TOCvrc0MO793d6+42lLyZTw7/ArVzA==}

  fill-range@7.1.1:
    resolution: {integrity: sha512-YsGpe3WHLK8ZYi4tWDg2Jy3ebRz2rXowDxnld4bkQB00cc/1Zw9AWnC0i9ztDJitivtQvaI9KaLyKrc+hBW0yg==}
    engines: {node: '>=8'}

  finalhandler@1.1.2:
    resolution: {integrity: sha512-aAWcW57uxVNrQZqFXjITpW3sIUQmHGG3qSb9mUah9MgMC4NeWhNOlNjXEYq3HjRAvL6arUviZGGJsBg6z0zsWA==}
    engines: {node: '>= 0.8'}

  find-up-simple@1.0.0:
    resolution: {integrity: sha512-q7Us7kcjj2VMePAa02hDAF6d+MzsdsAWEwYyOpwUtlerRBkOEPBCRZrAV4XfcSN8fHAgaD0hP7miwoay6DCprw==}
    engines: {node: '>=18'}

  find-up@5.0.0:
    resolution: {integrity: sha512-78/PXT1wlLLDgTzDs7sjq9hzz0vXD+zn+7wypEe4fXQxCmdmqfGsEPQxmiCSQI3ajFV91bVSsvNtrJRiW6nGng==}
    engines: {node: '>=10'}

  flat-cache@4.0.1:
    resolution: {integrity: sha512-f7ccFPK3SXFHpx15UIGyRJ/FJQctuKZ0zVuN3frBo4HnK3cay9VEW0R6yPYFHC0AgqhukPzKjq22t5DmAyqGyw==}
    engines: {node: '>=16'}

<<<<<<< HEAD
  flatted@3.3.1:
    resolution: {integrity: sha512-X8cqMLLie7KsNUDSdzeN8FYK9rEt4Dt67OsG/DNGnYTSDBG4uFAJFBnUeiV+zCVAvwFy56IjM9sH51jVaEhNxw==}

  flatted@3.3.3:
    resolution: {integrity: sha512-GX+ysw4PBCz0PzosHDepZGANEuFCMLrnRTiEy9McGjmkCQYwRq4A/X786G/fjM/+OjsWSU1ZrY5qyARZmO/uwg==}
=======
  flatted@3.3.2:
    resolution: {integrity: sha512-AiwGJM8YcNOaobumgtng+6NHuOqC3A7MixFeDafM3X9cIUM+xUXoS5Vfgf+OihAYe20fxqNM9yPBXJzRtZ/4eA==}
>>>>>>> 41ad10cb

  flatted@3.3.3:
    resolution: {integrity: sha512-GX+ysw4PBCz0PzosHDepZGANEuFCMLrnRTiEy9McGjmkCQYwRq4A/X786G/fjM/+OjsWSU1ZrY5qyARZmO/uwg==}

  foreground-child@3.3.0:
    resolution: {integrity: sha512-Ld2g8rrAyMYFXBhEqMz8ZAHBi4J4uS1i/CxGMDnjyFWddMXLVcDp051DZfu+t7+ab7Wv6SMqpWmyFIj5UbfFvg==}
    engines: {node: '>=14'}

  form-data@4.0.1:
    resolution: {integrity: sha512-tzN8e4TX8+kkxGPK8D5u0FNmjPUjw3lwC9lSLxxoB/+GtsJG91CO8bSWy73APlgAZzZbXEYZJuxjkHH2w+Ezhw==}
    engines: {node: '>= 6'}

  fs-extra@11.2.0:
    resolution: {integrity: sha512-PmDi3uwK5nFuXh7XDTlVnS17xJS7vW36is2+w3xcv8SVxiB4NyATf4ctkVY5bkSjX0Y4nbvZCq1/EjtEyr9ktw==}
    engines: {node: '>=14.14'}

  fsevents@2.3.3:
    resolution: {integrity: sha512-5xoDfX+fL7faATnagmWPpbFtwh/R77WmMMqqHGS65C3vvB0YHrgF+B1YmZ3441tMj5n63k0212XNoJwzlhffQw==}
    engines: {node: ^8.16.0 || ^10.6.0 || >=11.0.0}
    os: [darwin]

  function-bind@1.1.2:
    resolution: {integrity: sha512-7XHNxH7qX9xG5mIwxkhumTox/MIRNcOgDrxWsMt2pAr23WHp6MrRlN7FBSFpCpr+oVO0F744iUgR82nJMfG2SA==}

  generic-names@4.0.0:
    resolution: {integrity: sha512-ySFolZQfw9FoDb3ed9d80Cm9f0+r7qj+HJkWjeD9RBfpxEVTlVhol+gvaQB/78WbwYfbnNh8nWHHBSlg072y6A==}

  get-caller-file@2.0.5:
    resolution: {integrity: sha512-DyFP3BM/3YHTQOCUL/w0OZHR0lpKeGrxotcHWcqNEdnltqFwXVfhEBQ94eIo34AfQpo0rGki4cyIiftY06h2Fg==}
    engines: {node: 6.* || 8.* || >= 10.*}

  get-east-asian-width@1.2.0:
    resolution: {integrity: sha512-2nk+7SIVb14QrgXFHcm84tD4bKQz0RxPuMT8Ag5KPOq7J5fEmAg0UbXdTOSHqNuHSU28k55qnceesxXRZGzKWA==}
    engines: {node: '>=18'}

  get-intrinsic@1.2.4:
    resolution: {integrity: sha512-5uYhsJH8VJBTv7oslg4BznJYhDoRI6waYCxMmCdnTrcCrHA/fCFKoTFz2JKKE0HdDFUF7/oQuhzumXJK7paBRQ==}
    engines: {node: '>= 0.4'}

  get-stream@5.2.0:
    resolution: {integrity: sha512-nBF+F1rAZVCu/p7rjzgA+Yb4lfYXrpl7a6VmJrU8wF9I1CKvP/QwPNZHnOlwbTkY6dvtFIzFMSyQXbLoTQPRpA==}
    engines: {node: '>=8'}

  get-stream@6.0.1:
    resolution: {integrity: sha512-ts6Wi+2j3jQjqi70w5AlN8DFnkSwC+MqmxEzdEALB2qXZYV3X/b1CTfgPLGJNMeAWxdPfU8FO1ms3NUfaHCPYg==}
    engines: {node: '>=10'}

  get-stream@8.0.1:
    resolution: {integrity: sha512-VaUJspBffn/LMCJVoMvSAdmscJyS1auj5Zulnn5UoYcY531UWmdwhRWkcGKnGU93m5HSXP9LP2usOryrBtQowA==}
    engines: {node: '>=16'}

  get-tsconfig@4.10.0:
    resolution: {integrity: sha512-kGzZ3LWWQcGIAmg6iWvXn0ei6WDtV26wzHRMwDSzmAbcXrTEXxHy6IehI6/4eT6VRKyMP1eF1VqwrVUmE/LR7A==}

  get-uri@6.0.3:
    resolution: {integrity: sha512-BzUrJBS9EcUb4cFol8r4W3v1cPsSyajLSthNkz5BxbpDcHN5tIrM10E2eNvfnvBn3DaT3DUgx0OpsBKkaOpanw==}
    engines: {node: '>= 14'}

  git-raw-commits@5.0.0:
    resolution: {integrity: sha512-I2ZXrXeOc0KrCvC7swqtIFXFN+rbjnC7b2T943tvemIOVNl+XP8YnA9UVwqFhzzLClnSA60KR/qEjLpXzs73Qg==}
    engines: {node: '>=18'}
    hasBin: true

  git-semver-tags@8.0.0:
    resolution: {integrity: sha512-N7YRIklvPH3wYWAR2vysaqGLPRcpwQ0GKdlqTiVN5w1UmCdaeY3K8s6DMKRCh54DDdzyt/OAB6C8jgVtb7Y2Fg==}
    engines: {node: '>=18'}
    hasBin: true

  glob-parent@5.1.2:
    resolution: {integrity: sha512-AOIgSQCepiJYwP3ARnGx+5VnTu2HBYdzbGP45eLw1vr3zB3vZLeyed1sC9hnbcOc9/SrMyM5RPQrkGz4aS9Zow==}
    engines: {node: '>= 6'}

  glob-parent@6.0.2:
    resolution: {integrity: sha512-XxwI8EOhVQgWp6iDL+3b0r86f4d6AX6zSU55HfB4ydCEuXLXc5FcYeOu+nnGftS4TEju/11rt4KJPTMgbfmv4A==}
    engines: {node: '>=10.13.0'}

  glob@10.4.5:
    resolution: {integrity: sha512-7Bv8RF0k6xjo7d4A/PxYLbUCfb6c+Vpd2/mB2yRDlew7Jb5hEXiCD9ibfO7wpk8i4sevK6DFny9h7EYbM3/sHg==}
    hasBin: true

  glob@11.0.0:
    resolution: {integrity: sha512-9UiX/Bl6J2yaBbxKoEBRm4Cipxgok8kQYcOPEhScPwebu2I0HoQOuYdIO6S3hLuWoZgpDpwQZMzTFxgpkyT76g==}
    engines: {node: 20 || >=22}
    hasBin: true

  globals@14.0.0:
    resolution: {integrity: sha512-oahGvuMGQlPw/ivIYBjVSrWAfWLBeku5tpPE2fOPLi+WHffIWbuh2tCjhyQhTBPMf5E9jDEH4FOmTYgYwbKwtQ==}
    engines: {node: '>=18'}

  gopd@1.0.1:
    resolution: {integrity: sha512-d65bNlIadxvpb/A2abVdlqKqV563juRnZ1Wtk6s1sIR8uNsXR70xqIzVqxVf1eTqDunwT2MkczEeaezCKTZhwA==}

  graceful-fs@4.2.11:
    resolution: {integrity: sha512-RbJ5/jmFcNNCcDV5o9eTnBLJ/HszWV0P73bc+Ff4nS/rJj+YaS6IGyiOL0VoBYX+l1Wrl3k63h/KrH+nhJ0XvQ==}

  graphemer@1.4.0:
    resolution: {integrity: sha512-EtKwoO6kxCL9WO5xipiHTZlSzBm7WLT627TqC/uVRd0HKmq8NXyebnNYxDoBi7wt8eTWrUrKXCOVaFq9x1kgag==}

  handlebars@4.7.8:
    resolution: {integrity: sha512-vafaFqs8MZkRrSX7sFVUdo3ap/eNiLnb4IakshzvP56X5Nr1iGKAIqdX6tMlm6HcNRIkr6AxO5jFEoJzzpT8aQ==}
    engines: {node: '>=0.4.7'}
    hasBin: true

  has-flag@3.0.0:
    resolution: {integrity: sha512-sKJf1+ceQBr4SMkvQnBDNDtf4TXpVhVGateu0t918bl30FnbE2m4vNLX+VWe/dpjlb+HugGYzW7uQXH98HPEYw==}
    engines: {node: '>=4'}

  has-flag@4.0.0:
    resolution: {integrity: sha512-EykJT/Q1KjTWctppgIAgfSO0tKVuZUjhgMr17kqTumMl6Afv3EISleU7qZUzoXDFTAHTDC4NOoG/ZxU3EvlMPQ==}
    engines: {node: '>=8'}

  has-property-descriptors@1.0.2:
    resolution: {integrity: sha512-55JNKuIW+vq4Ke1BjOTjM2YctQIvCT7GFzHwmfZPGo5wnrgkid0YQtnAleFSqumZm4az3n2BS+erby5ipJdgrg==}

  has-proto@1.0.3:
    resolution: {integrity: sha512-SJ1amZAJUiZS+PhsVLf5tGydlaVB8EdFpaSO4gmiUKUOxk8qzn5AIy4ZeJUmh22znIdk/uMAUT2pl3FxzVUH+Q==}
    engines: {node: '>= 0.4'}

  has-symbols@1.0.3:
    resolution: {integrity: sha512-l3LCuF6MgDNwTDKkdYGEihYjt5pRPbEg46rtlmnSPlUbgmB8LOIrKJbYYFBSbnPaJexMKtiPO8hmeRjRz2Td+A==}
    engines: {node: '>= 0.4'}

  has-tostringtag@1.0.2:
    resolution: {integrity: sha512-NqADB8VjPFLM2V0VvHUewwwsw0ZWBaIdgo+ieHtK3hasLz4qeCRjYcqfB6AQrBggRKppKF8L52/VqdVsO47Dlw==}
    engines: {node: '>= 0.4'}

  hash-sum@2.0.0:
    resolution: {integrity: sha512-WdZTbAByD+pHfl/g9QSsBIIwy8IT+EsPiKDs0KNX+zSHhdDLFKdZu0BQHljvO+0QI/BasbMSUa8wYNCZTvhslg==}

  hasown@2.0.2:
    resolution: {integrity: sha512-0hJU9SCPvmMzIBdZFqNPXWa6dqh7WdH0cII9y+CyS8rG3nL48Bclra9HmKhVVUHyPWNH5Y7xDwAB7bfgSjkUMQ==}
    engines: {node: '>= 0.4'}

  hosted-git-info@7.0.2:
    resolution: {integrity: sha512-puUZAUKT5m8Zzvs72XWy3HtvVbTWljRE66cP60bxJzAqf2DgICo7lYTY2IHUmLnNpjYvw5bvmoHvPc0QO2a62w==}
    engines: {node: ^16.14.0 || >=18.0.0}

  html-encoding-sniffer@4.0.0:
    resolution: {integrity: sha512-Y22oTqIU4uuPgEemfz7NDJz6OeKf12Lsu+QC+s3BVpda64lTiMYCyGwg5ki4vFxkMwQdeZDl2adZoqUgdFuTgQ==}
    engines: {node: '>=18'}

  html-escaper@2.0.2:
    resolution: {integrity: sha512-H2iMtd0I4Mt5eYiapRdIDjp+XzelXQ0tFE4JS7YFwFevXXMmOp9myNrUvCg0D6ws8iqkRPBfKHgbwig1SmlLfg==}

  http-proxy-agent@7.0.2:
    resolution: {integrity: sha512-T1gkAiYYDWYx3V5Bmyu7HcfcvL7mUrTWiM6yOfa3PIphViJ/gFPbvidQ+veqSOHci/PxBcDabeUNCzpOODJZig==}
    engines: {node: '>= 14'}

  https-proxy-agent@7.0.6:
    resolution: {integrity: sha512-vK9P5/iUfdl95AI+JVyUuIcVtd4ofvtrOr3HNtM2yxC9bnMbEdp3x01OhQNnjb8IJYi38VlTE3mBXwcfvywuSw==}
    engines: {node: '>= 14'}

  human-signals@2.1.0:
    resolution: {integrity: sha512-B4FFZ6q/T2jhhksgkbEW3HBvWIfDW85snkQgawt07S7J5QXTk6BkNV+0yAeZrM5QpMAdYlocGoljn0sJ/WQkFw==}
    engines: {node: '>=10.17.0'}

  human-signals@5.0.0:
    resolution: {integrity: sha512-AXcZb6vzzrFAUE61HnN4mpLqd/cSIwNQjtNWR0euPm6y0iqx3G4gOXaIDdtdDwZmhwe82LA6+zinmW4UBWVePQ==}
    engines: {node: '>=16.17.0'}

  iconv-lite@0.6.3:
    resolution: {integrity: sha512-4fCk79wshMdzMp2rH06qWrJE4iolqLhCUH+OiuIgU++RB0+94NlDL81atO7GX55uUKueo0txHNtvEyI6D7WdMw==}
    engines: {node: '>=0.10.0'}

  icss-utils@5.1.0:
    resolution: {integrity: sha512-soFhflCVWLfRNOPU3iv5Z9VUdT44xFRbzjLsEzSr5AQmgqPMTHdU3PMT1Cf1ssx8fLNJDA1juftYl+PUcv3MqA==}
    engines: {node: ^10 || ^12 || >= 14}
    peerDependencies:
      postcss: ^8.1.0

  ignore@5.3.1:
    resolution: {integrity: sha512-5Fytz/IraMjqpwfd34ke28PTVMjZjJG2MPn5t7OE4eUCUNf8BAa7b5WUS9/Qvr6mwOQS7Mk6vdsMno5he+T8Xw==}
    engines: {node: '>= 4'}

  immediate@3.0.6:
    resolution: {integrity: sha512-XXOFtyqDjNDAQxVfYxuF7g9Il/IbWmmlQg2MYKOH8ExIT1qg6xc4zyS3HaEEATgs1btfzxq15ciUiY7gjSXRGQ==}

  immutable@5.0.2:
    resolution: {integrity: sha512-1NU7hWZDkV7hJ4PJ9dur9gTNQ4ePNPN4k9/0YhwjzykTi/+3Q5pF93YU5QoVj8BuOnhLgaY8gs0U2pj4kSYVcw==}

  import-fresh@3.3.0:
    resolution: {integrity: sha512-veYYhQa+D1QBKznvhUHxb8faxlrwUnxseDAbAp457E0wLNio2bOSKnjYDhMj+YiAq61xrMGhQk9iXVk5FzgQMw==}
    engines: {node: '>=6'}

  import-meta-resolve@3.1.1:
    resolution: {integrity: sha512-qeywsE/KC3w9Fd2ORrRDUw6nS/nLwZpXgfrOc2IILvZYnCaEMd+D56Vfg9k4G29gIeVi3XKql1RQatME8iYsiw==}

  imurmurhash@0.1.4:
    resolution: {integrity: sha512-JmXMZ6wuvDmLiHEml9ykzqO6lwFbof0GG4IkcGaENdCRDDmMVnny7s5HsIgHCbaq0w2MyPhDqkhTUgS2LU2PHA==}
    engines: {node: '>=0.8.19'}

  index-to-position@0.1.2:
    resolution: {integrity: sha512-MWDKS3AS1bGCHLBA2VLImJz42f7bJh8wQsTGCzI3j519/CASStoDONUBVz2I/VID0MpiX3SGSnbOD2xUalbE5g==}
    engines: {node: '>=18'}

  inherits@2.0.4:
    resolution: {integrity: sha512-k/vGaX4/Yla3WzyMCvTQOXYeIHvqOKtnqBduzTHpzpQZzAskKMhZ2K+EnBiSM9zGSoIFeMpXKxa4dYeZIQqewQ==}

  ini@1.3.8:
    resolution: {integrity: sha512-JV/yugV2uzW5iMRSiZAyDtQd+nxtUnjeLt0acNdw98kKLrvuRVyB80tsREOE7yvGVgalhZ6RNXCmEHkUKBKxew==}

  ip-address@9.0.5:
    resolution: {integrity: sha512-zHtQzGojZXTwZTHQqra+ETKd4Sn3vgi7uBmlPoXVWZqYvuKmtI0l/VZTjqGmJY9x88GGOaZ9+G9ES8hC4T4X8g==}
    engines: {node: '>= 12'}

  is-arrayish@0.2.1:
    resolution: {integrity: sha512-zz06S8t0ozoDXMG+ube26zeCTNXcKIPJZJi8hBrF4idCLms4CG9QtK7qBl1boi5ODzFpjswb5JPmHCbMpjaYzg==}

  is-core-module@2.15.0:
    resolution: {integrity: sha512-Dd+Lb2/zvk9SKy1TGCt1wFJFo/MWBPMX5x7KcvLajWTGuomczdQX61PvY5yK6SVACwpoexWo81IfFyoKY2QnTA==}
    engines: {node: '>= 0.4'}

  is-docker@2.2.1:
    resolution: {integrity: sha512-F+i2BKsFrH66iaUFc0woD8sLy8getkwTwtOBjvs56Cx4CgJDeKQeqfz8wAYiSb8JOprWhHH5p77PbmYCvvUuXQ==}
    engines: {node: '>=8'}
    hasBin: true

  is-docker@3.0.0:
    resolution: {integrity: sha512-eljcgEDlEns/7AXFosB5K/2nCM4P7FQPkGc/DWLy5rmFEWvZayGrik1d9/QIY5nJ4f9YsVvBkA6kJpHn9rISdQ==}
    engines: {node: ^12.20.0 || ^14.13.1 || >=16.0.0}
    hasBin: true

  is-expression@4.0.0:
    resolution: {integrity: sha512-zMIXX63sxzG3XrkHkrAPvm/OVZVSCPNkwMHU8oTX7/U3AL78I0QXCEICXUM13BIa8TYGZ68PiTKfQz3yaTNr4A==}

  is-extglob@2.1.1:
    resolution: {integrity: sha512-SbKbANkN603Vi4jEZv49LeVJMn4yGwsbzZworEoyEiutsN3nJYdbO36zfhGJ6QEDpOZIFkDtnq5JRxmvl3jsoQ==}
    engines: {node: '>=0.10.0'}

  is-fullwidth-code-point@3.0.0:
    resolution: {integrity: sha512-zymm5+u+sCsSWyD9qNaejV3DFvhCKclKdizYaJUuHA83RLjb7nSuGnddCHGv0hk+KY7BMAlsWeK4Ueg6EV6XQg==}
    engines: {node: '>=8'}

  is-fullwidth-code-point@4.0.0:
    resolution: {integrity: sha512-O4L094N2/dZ7xqVdrXhh9r1KODPJpFms8B5sGdJLPy664AgvXsreZUyCQQNItZRDlYug4xStLjNp/sz3HvBowQ==}
    engines: {node: '>=12'}

  is-fullwidth-code-point@5.0.0:
    resolution: {integrity: sha512-OVa3u9kkBbw7b8Xw5F9P+D/T9X+Z4+JruYVNapTjPYZYUznQ5YfWeFkOj606XYYW8yugTfC8Pj0hYqvi4ryAhA==}
    engines: {node: '>=18'}

  is-glob@4.0.3:
    resolution: {integrity: sha512-xelSayHH36ZgE7ZWhli7pW34hNbNl8Ojv5KVmkJD4hBdD3th8Tfk9vYasLM+mXWOZhFkgZfxhLSnrwRr4elSSg==}
    engines: {node: '>=0.10.0'}

  is-inside-container@1.0.0:
    resolution: {integrity: sha512-KIYLCCJghfHZxqjYBE7rEy0OBuTd5xCHS7tHVgvCLkx7StIoaxwNW3hCALgEUjFfeRk+MG/Qxmp/vtETEF3tRA==}
    engines: {node: '>=14.16'}
    hasBin: true

  is-module@1.0.0:
    resolution: {integrity: sha512-51ypPSPCoTEIN9dy5Oy+h4pShgJmPCygKfyRCISBI+JoWT/2oJvK8QPxmwv7b/p239jXrm9M1mlQbyKJ5A152g==}

  is-number@7.0.0:
    resolution: {integrity: sha512-41Cifkg6e8TylSpdtTpeLVMqvSBEVzTttHvERD741+pnZ8ANv0004MRL43QKPDlK9cGvNp6NZWZUBlbGXYxxng==}
    engines: {node: '>=0.12.0'}

  is-obj@2.0.0:
    resolution: {integrity: sha512-drqDG3cbczxxEJRoOXcOjtdp1J/lyp1mNn0xaznRs8+muBhgQcrnbspox5X5fOw0HnMnbfDzvnEMEtqDEJEo8w==}
    engines: {node: '>=8'}

  is-port-reachable@4.0.0:
    resolution: {integrity: sha512-9UoipoxYmSk6Xy7QFgRv2HDyaysmgSG75TFQs6S+3pDM7ZhKTF/bskZV+0UlABHzKjNVhPjYCLfeZUEg1wXxig==}
    engines: {node: ^12.20.0 || ^14.13.1 || >=16.0.0}

  is-potential-custom-element-name@1.0.1:
    resolution: {integrity: sha512-bCYeRA2rVibKZd+s2625gGnGF/t7DSqDs4dP7CrLA1m7jKWz6pps0LpYLJN8Q64HtmPKJ1hrN3nzPNKFEKOUiQ==}

  is-promise@2.2.2:
    resolution: {integrity: sha512-+lP4/6lKUBfQjZ2pdxThZvLUAafmZb8OAxFb8XXtiQmS35INgr85hdOGoEs124ez1FCnZJt6jau/T+alh58QFQ==}

  is-reference@1.2.1:
    resolution: {integrity: sha512-U82MsXXiFIrjCK4otLT+o2NA2Cd2g5MLoOVXUZjIOhLurrRxpEXzI8O0KZHr3IjLvlAH1kTPYSuqer5T9ZVBKQ==}

  is-regex@1.1.4:
    resolution: {integrity: sha512-kvRdxDsxZjhzUX07ZnLydzS1TU/TJlTUHHY4YLL87e37oUA49DfkLqgy+VjFocowy29cKvcSiu+kIv728jTTVg==}
    engines: {node: '>= 0.4'}

  is-stream@2.0.1:
    resolution: {integrity: sha512-hFoiJiTl63nn+kstHGBtewWSKnQLpyb155KHheA1l39uvtO9nWIop1p3udqPcUd/xbF1VLMO4n7OI6p7RbngDg==}
    engines: {node: '>=8'}

  is-stream@3.0.0:
    resolution: {integrity: sha512-LnQR4bZ9IADDRSkvpqMGvt/tEJWclzklNgSw48V5EAaAeDd6qGvN8ei6k5p0tvxSR171VmGyHuTiAOfxAbr8kA==}
    engines: {node: ^12.20.0 || ^14.13.1 || >=16.0.0}

  is-wsl@2.2.0:
    resolution: {integrity: sha512-fKzAra0rGJUUBwGBgNkHZuToZcn+TtXHpeCgmkMJMMYx1sQDYaCSyjJBSCa2nH1DGm7s3n1oBnohoVTBaN7Lww==}
    engines: {node: '>=8'}

  is-wsl@3.1.0:
    resolution: {integrity: sha512-UcVfVfaK4Sc4m7X3dUSoHoozQGBEFeDC+zVo06t98xe8CzHSZZBekNXH+tu0NalHolcJ/QAGqS46Hef7QXBIMw==}
    engines: {node: '>=16'}

  isarray@1.0.0:
    resolution: {integrity: sha512-VLghIWNM6ELQzo7zwmcg0NmTVyWKYjvIeM83yjp0wRDTmUnrM678fQbcKBo6n2CJEF0szoG//ytg+TKla89ALQ==}

  isexe@2.0.0:
    resolution: {integrity: sha512-RHxMLp9lnKHGHRng9QFhRCMbYAcVpn69smSGcq3f36xjgVVWThj4qqLbTLlq7Ssj8B+fIQ1EuCEGI2lKsyQeIw==}

  isexe@3.1.1:
    resolution: {integrity: sha512-LpB/54B+/2J5hqQ7imZHfdU31OlgQqx7ZicVlkm9kzg9/w8GKLEcFfJl/t7DCEDueOyBAD6zCCwTO6Fzs0NoEQ==}
    engines: {node: '>=16'}

  istanbul-lib-coverage@3.2.2:
    resolution: {integrity: sha512-O8dpsF+r0WV/8MNRKfnmrtCWhuKjxrq2w+jpzBL5UZKTi2LeVWnWOmWRxFlesJONmc+wLAGvKQZEOanko0LFTg==}
    engines: {node: '>=8'}

  istanbul-lib-report@3.0.1:
    resolution: {integrity: sha512-GCfE1mtsHGOELCU8e/Z7YWzpmybrx/+dSTfLrvY8qRmaY6zXTKWn6WQIjaAFw069icm6GVMNkgu0NzI4iPZUNw==}
    engines: {node: '>=10'}

  istanbul-lib-source-maps@5.0.6:
    resolution: {integrity: sha512-yg2d+Em4KizZC5niWhQaIomgf5WlL4vOOjZ5xGCmF8SnPE/mDWWXgvRExdcpCgh9lLRRa1/fSYp2ymmbJ1pI+A==}
    engines: {node: '>=10'}

  istanbul-reports@3.1.7:
    resolution: {integrity: sha512-BewmUXImeuRk2YY0PVbxgKAysvhRPUQE0h5QRM++nVWyubKGV0l8qQ5op8+B2DOmwSe63Jivj0BjkPQVf8fP5g==}
    engines: {node: '>=8'}

  jackspeak@3.4.3:
    resolution: {integrity: sha512-OGlZQpz2yfahA/Rd1Y8Cd9SIEsqvXkLVoSw/cgwhnhFMDbsQFeZYoJJ7bIZBS9BcamUW96asq/npPWugM+RQBw==}

  jackspeak@4.0.1:
    resolution: {integrity: sha512-cub8rahkh0Q/bw1+GxP7aeSe29hHHn2V4m29nnDlvCdlgU+3UGxkZp7Z53jLUdpX3jdTO0nJZUDl3xvbWc2Xog==}
    engines: {node: 20 || >=22}

  js-stringify@1.0.2:
    resolution: {integrity: sha512-rtS5ATOo2Q5k1G+DADISilDA6lv79zIiwFd6CcjuIxGKLFm5C+RLImRscVap9k55i+MOZwgliw+NejvkLuGD5g==}

  js-tokens@4.0.0:
    resolution: {integrity: sha512-RdJUflcE3cUzKiMqQgsCu06FPu9UdIJO0beYbPhHN4k6apgJtifcoCtT9bcxOpYBtpD2kCM6Sbzg4CausW/PKQ==}

  js-yaml@4.1.0:
    resolution: {integrity: sha512-wpxZs9NoxZaJESJGIZTyDEaYpl0FKSA+FB9aJiyemKhMwkxQg63h4T1KJgUGHpTqPDNRcmmYLugrRjJlBtWvRA==}
    hasBin: true

  jsbn@1.1.0:
    resolution: {integrity: sha512-4bYVV3aAMtDTTu4+xsDYa6sy9GyJ69/amsu9sYF2zqjiEoZA5xJi3BrfX3uY+/IekIu7MwdObdbDWpoZdBv3/A==}

  jsdom@26.0.0:
    resolution: {integrity: sha512-BZYDGVAIriBWTpIxYzrXjv3E/4u8+/pSG5bQdIYCbNCGOvsPkDQfTVLAIXAf9ETdCpduCVTkDe2NNZ8NIwUVzw==}
    engines: {node: '>=18'}
    peerDependencies:
      canvas: ^3.0.0
    peerDependenciesMeta:
      canvas:
        optional: true

  json-buffer@3.0.1:
    resolution: {integrity: sha512-4bV5BfR2mqfQTJm+V5tPPdf+ZpuhiIvTuAB5g8kcrXOZpTT/QwwVRWBywX1ozr6lEuPdbHxwaJlm9G6mI2sfSQ==}

  json-parse-even-better-errors@2.3.1:
    resolution: {integrity: sha512-xyFwyhro/JEof6Ghe2iz2NcXoj2sloNsWr/XsERDK/oiPCfaNhl5ONfp+jQdAZRQQ0IJWNzH9zIZF7li91kh2w==}

  json-parse-even-better-errors@4.0.0:
    resolution: {integrity: sha512-lR4MXjGNgkJc7tkQ97kb2nuEMnNCyU//XYVH0MKTGcXEiSudQ5MKGKen3C5QubYy0vmq+JGitUg92uuywGEwIA==}
    engines: {node: ^18.17.0 || >=20.5.0}

  json-schema-traverse@0.4.1:
    resolution: {integrity: sha512-xbbCH5dCYU5T8LcEhhuh7HJ88HXuW3qsI3Y0zOZFKfZEHcpWiHU/Jxzk629Brsab/mMiHQti9wMP+845RPe3Vg==}

  json-schema-traverse@1.0.0:
    resolution: {integrity: sha512-NM8/P9n3XjXhIZn1lLhkFaACTOURQXjWhV4BA/RnOv8xvgqtqpAX9IO4mRQxSx1Rlo4tqzeqb0sOlruaOy3dug==}

  json-stable-stringify-without-jsonify@1.0.1:
    resolution: {integrity: sha512-Bdboy+l7tA3OGW6FjyFHWkP5LuByj1Tk33Ljyq0axyzdk9//JSi2u3fP1QSmd1KNwq6VOKYGlAu87CisVir6Pw==}

  jsonfile@6.1.0:
    resolution: {integrity: sha512-5dgndWOriYSm5cnYaJNhalLNDKOqFwyDB/rr1E9ZsGciGvKPs8R2xYGCacuf3z6K1YKDz182fd+fY3cn3pMqXQ==}

  jstransformer@1.0.0:
    resolution: {integrity: sha512-C9YK3Rf8q6VAPDCCU9fnqo3mAfOH6vUGnMcP4AQAYIEpWtfGLpwOTmZ+igtdK5y+VvI2n3CyYSzy4Qh34eq24A==}

  jszip@3.10.1:
    resolution: {integrity: sha512-xXDvecyTpGLrqFrvkrUSoxxfJI5AH7U8zxxtVclpsUtMCq4JQ290LY8AW5c7Ggnr/Y/oK+bQMbqK2qmtk3pN4g==}

  keyv@4.5.4:
    resolution: {integrity: sha512-oxVHkHR/EJf2CNXnWxRLW6mg7JyCCUcG0DtEGmL2ctUo1PNTin1PUil+r/+4r5MpVgC/fn1kjsx7mjSujKqIpw==}

  levn@0.4.1:
    resolution: {integrity: sha512-+bT2uH4E5LGE7h/n3evcS/sQlJXCpIp6ym8OWJ5eV6+67Dsql/LaaT7qJBAt2rzfoa/5QBGBhxDix1dMt2kQKQ==}
    engines: {node: '>= 0.8.0'}

  lie@3.3.0:
    resolution: {integrity: sha512-UaiMJzeWRlEujzAuw5LokY1L5ecNQYZKfmyZ9L7wDHb/p5etKaxXhohBcrw0EYby+G/NA52vRSN4N39dxHAIwQ==}

  lilconfig@3.1.3:
    resolution: {integrity: sha512-/vlFKAoH5Cgt3Ie+JLhRbwOsCQePABiU3tJ1egGvyQ+33R/vcwM2Zl2QR/LzjsBeItPt3oSVXapn+m4nQDvpzw==}
    engines: {node: '>=14'}

  lines-and-columns@1.2.4:
    resolution: {integrity: sha512-7ylylesZQ/PV29jhEDl3Ufjo6ZX7gCqJr5F7PKrqc93v7fzSymt1BpwEU8nAUXs8qzzvqhbjhK5QZg6Mt/HkBg==}

  lint-staged@15.5.0:
    resolution: {integrity: sha512-WyCzSbfYGhK7cU+UuDDkzUiytbfbi0ZdPy2orwtM75P3WTtQBzmG40cCxIa8Ii2+XjfxzLH6Be46tUfWS85Xfg==}
    engines: {node: '>=18.12.0'}
    hasBin: true

  listr2@8.2.5:
    resolution: {integrity: sha512-iyAZCeyD+c1gPyE9qpFu8af0Y+MRtmKOncdGoA2S5EY8iFq99dmmvkNnHiWo+pj0s7yH7l3KPIgee77tKpXPWQ==}
    engines: {node: '>=18.0.0'}

  loader-utils@3.3.1:
    resolution: {integrity: sha512-FMJTLMXfCLMLfJxcX9PFqX5qD88Z5MRGaZCVzfuqeZSPsyiBzs+pahDQjbIWz2QIzPZz0NX9Zy4FX3lmK6YHIg==}
    engines: {node: '>= 12.13.0'}

  locate-path@6.0.0:
    resolution: {integrity: sha512-iPZK6eYjbxRu3uB4/WZ3EsEIMJFMqAoopl3R+zuq0UjcAm/MO6KCweDgPfP3elTztoKP3KtnVHxTn2NHBSDVUw==}
    engines: {node: '>=10'}

  lodash.camelcase@4.3.0:
    resolution: {integrity: sha512-TwuEnCnxbc3rAvhf/LbG7tJUDzhqXyFnv3dtzLOPgCG/hODL7WFnsbwktkD7yUV0RrreP/l1PALq/YSg6VvjlA==}

  lodash.merge@4.6.2:
    resolution: {integrity: sha512-0KpjqXRVvrYyCsX1swR/XTK0va6VQkQM6MNo7PqW77ByjAhoARA8EfrP1N4+KlKj8YS0ZUCtRT/YUuhyYDujIQ==}

  lodash@4.17.21:
    resolution: {integrity: sha512-v2kDEe57lecTulaDIuNTPy3Ry4gLGJ6Z1O3vE1krgXZNrsQ+LFTGHVxVjcXPs17LhbZVGedAJv8XZ1tvj5FvSg==}

  log-update@6.1.0:
    resolution: {integrity: sha512-9ie8ItPR6tjY5uYJh8K/Zrv/RMZ5VOlOWvtZdEHYSTFKZfIBPQa9tOAEeAWhd+AnIneLJ22w5fjOYtoutpWq5w==}
    engines: {node: '>=18'}

  loupe@3.1.3:
    resolution: {integrity: sha512-kkIp7XSkP78ZxJEsSxW3712C6teJVoeHHwgo9zJ380de7IYyJ2ISlxojcH2pC5OFLewESmnRi/+XCDIEEVyoug==}

  lru-cache@10.1.0:
    resolution: {integrity: sha512-/1clY/ui8CzjKFyjdvwPWJUYKiFVXG2I2cY0ssG7h4+hwk+XOIX7ZSG9Q7TW8TW3Kp3BUSqgFWBLgL4PJ+Blag==}
    engines: {node: 14 || >=16.14}

  lru-cache@10.4.3:
    resolution: {integrity: sha512-JNAzZcXrCt42VGLuYz0zfAzDfAvJWW6AfYlDBQyDV5DClI2m5sAmK+OIO7s59XfsRsWHp02jAJrRadPRGTt6SQ==}

  lru-cache@11.0.0:
    resolution: {integrity: sha512-Qv32eSV1RSCfhY3fpPE2GNZ8jgM9X7rdAfemLWqTUxwiyIC4jJ6Sy0fZ8H+oLWevO6i4/bizg7c8d8i6bxrzbA==}
    engines: {node: 20 || >=22}

  lru-cache@11.0.2:
    resolution: {integrity: sha512-123qHRfJBmo2jXDbo/a5YOQrJoHF/GNQTLzQ5+IdK5pWpceK17yRc6ozlWd25FxvGKQbIUs91fDFkXmDHTKcyA==}
    engines: {node: 20 || >=22}

  lru-cache@7.18.3:
    resolution: {integrity: sha512-jumlc0BIUrS3qJGgIkWZsyfAM7NCWiBcCDhnd+3NNM5KbBmLTgHVfWBcg6W+rLUsIpzpERPsvwUP7CckAQSOoA==}
    engines: {node: '>=12'}

  magic-string@0.30.17:
    resolution: {integrity: sha512-sNPKHvyjVf7gyjwS4xGTaW/mCnF8wnjtifKBEhxfZ7E/S8tQ0rssrwGNn6q8JH/ohItJfSQp9mBtQYuTlH5QnA==}

  magicast@0.3.5:
    resolution: {integrity: sha512-L0WhttDl+2BOsybvEOLK7fW3UA0OQ0IQ2d6Zl2x/a6vVRs3bAY0ECOSHHeL5jD+SbOpOCUEi0y1DgHEn9Qn1AQ==}

  make-dir@4.0.0:
    resolution: {integrity: sha512-hXdUTZYIVOt1Ex//jAQi+wTZZpUpwBj/0QsOzqegb3rGMMeJiSEu5xLHnYfBrRV4RH2+OCSOO95Is/7x1WJ4bw==}
    engines: {node: '>=10'}

  markdown-table@3.0.4:
    resolution: {integrity: sha512-wiYz4+JrLyb/DqW2hkFJxP7Vd7JuTDm77fvbM8VfEQdmSMqcImWeeRbHwZjBjIFki/VaMK2BhFi7oUUZeM5bqw==}

  marked@13.0.3:
    resolution: {integrity: sha512-rqRix3/TWzE9rIoFGIn8JmsVfhiuC8VIQ8IdX5TfzmeBucdY05/0UlzKaw0eVtpcN/OdVFpBk7CjKGo9iHJ/zA==}
    engines: {node: '>= 18'}
    hasBin: true

  memorystream@0.3.1:
    resolution: {integrity: sha512-S3UwM3yj5mtUSEfP41UZmt/0SCoVYUcU1rkXv+BQ5Ig8ndL4sPoJNBUJERafdPb5jjHJGuMgytgKvKIf58XNBw==}
    engines: {node: '>= 0.10.0'}

  meow@13.2.0:
    resolution: {integrity: sha512-pxQJQzB6djGPXh08dacEloMFopsOqGVRKFPYvPOt9XDZ1HasbgDZA74CJGreSU4G3Ak7EFJGoiH2auq+yXISgA==}
    engines: {node: '>=18'}

  merge-source-map@1.1.0:
    resolution: {integrity: sha512-Qkcp7P2ygktpMPh2mCQZaf3jhN6D3Z/qVZHSdWvQ+2Ef5HgRAPBO57A77+ENm0CPx2+1Ce/MYKi3ymqdfuqibw==}

  merge-stream@2.0.0:
    resolution: {integrity: sha512-abv/qOcuPfk3URPfDzmZU1LKmuw8kT+0nIHvKrKgFrwifol/doWcdA4ZqsWQ8ENrFKkd67Mfpo/LovbIUsbt3w==}

  merge2@1.4.1:
    resolution: {integrity: sha512-8q7VEgMJW4J8tcfVPy8g09NcQwZdbwFEqhe/WZkoIzjn/3TGDwtOCYtXGxA3O8tPzpczCCDgv+P2P5y00ZJOOg==}
    engines: {node: '>= 8'}

  micromatch@4.0.8:
    resolution: {integrity: sha512-PXwfBhYu0hBCPw8Dn0E+WDYb7af3dSLVWKi3HGv84IdF4TyFoC0ysxFd0Goxw7nSv4T/PzEJQxsYsEiFCKo2BA==}
    engines: {node: '>=8.6'}

  mime-db@1.33.0:
    resolution: {integrity: sha512-BHJ/EKruNIqJf/QahvxwQZXKygOQ256myeN/Ew+THcAa5q+PjyTTMMeNQC4DZw5AwfvelsUrA6B67NKMqXDbzQ==}
    engines: {node: '>= 0.6'}

  mime-db@1.52.0:
    resolution: {integrity: sha512-sPU4uV7dYlvtWJxwwxHD0PuihVNiE7TyAbQ5SWxDCB9mUYvOgroQOwYQQOKPJ8CIbE+1ETVlOoK1UC2nU3gYvg==}
    engines: {node: '>= 0.6'}

  mime-db@1.53.0:
    resolution: {integrity: sha512-oHlN/w+3MQ3rba9rqFr6V/ypF10LSkdwUysQL7GkXoTgIWeV+tcXGA852TBxH+gsh8UWoyhR1hKcoMJTuWflpg==}
    engines: {node: '>= 0.6'}

  mime-types@2.1.18:
    resolution: {integrity: sha512-lc/aahn+t4/SWV/qcmumYjymLsWfN3ELhpmVuUFjgsORruuZPVSwAQryq+HHGvO/SI2KVX26bx+En+zhM8g8hQ==}
    engines: {node: '>= 0.6'}

  mime-types@2.1.35:
    resolution: {integrity: sha512-ZDY+bPm5zTTF+YpCrAU9nK0UgICYPT0QtT1NZWFv4s++TNkcgVaT0g6+4R2uI4MjQjzysHB1zxuWL50hzaeXiw==}
    engines: {node: '>= 0.6'}

  mimic-fn@2.1.0:
    resolution: {integrity: sha512-OqbOk5oEQeAZ8WXWydlu9HJjz9WVdEIvamMCcXmuqUYjTknH/sqsWvhQ3vgwKFRR1HpjvNBKQ37nbJgYzGqGcg==}
    engines: {node: '>=6'}

  mimic-fn@4.0.0:
    resolution: {integrity: sha512-vqiC06CuhBTUdZH+RYl8sFrL096vA45Ok5ISO6sE/Mr1jRbGH4Csnhi8f3wKVl7x8mO4Au7Ir9D3Oyv1VYMFJw==}
    engines: {node: '>=12'}

  mimic-function@5.0.1:
    resolution: {integrity: sha512-VP79XUPxV2CigYP3jWwAUFSku2aKqBH7uTAapFWCBqutsbmDo96KY5o8uh6U+/YSIn5OxJnXp73beVkpqMIGhA==}
    engines: {node: '>=18'}

  minimatch@10.0.1:
    resolution: {integrity: sha512-ethXTt3SGGR+95gudmqJ1eNhRO7eGEGIgYA9vnPatK4/etz2MEVDno5GMCibdMTuBMyElzIlgxMna3K94XDIDQ==}
    engines: {node: 20 || >=22}

  minimatch@3.1.2:
    resolution: {integrity: sha512-J7p63hRiAjw1NDEww1W7i37+ByIrOWO5XQQAzZ3VOcL0PNybwpfmV/N05zFAzwQ9USyEcX6t3UO+K5aqBQOIHw==}

  minimatch@9.0.5:
    resolution: {integrity: sha512-G6T0ZX48xgozx7587koeX9Ys2NYy6Gmv//P89sEte9V9whIapMNF4idKxnW2QtCcLiTWlb/wfCabAtAFWhhBow==}
    engines: {node: '>=16 || 14 >=14.17'}

  minimist@1.2.8:
    resolution: {integrity: sha512-2yyAR8qBkN3YuheJanUpWC5U3bb5osDywNB8RzDVlDwDHbocAJveqqj1u8+SVD7jkWT4yvsHCpWqqWqAxb0zCA==}

  minipass@7.1.2:
    resolution: {integrity: sha512-qOOzS1cBTWYF4BH8fVePDBOO9iptMnGUEZwNc/cMWnTV2nVLZ7VoNWEPHkYczZA0pdoA7dl6e7FL659nX9S2aw==}
    engines: {node: '>=16 || 14 >=14.17'}

  mitt@3.0.1:
    resolution: {integrity: sha512-vKivATfr97l2/QBCYAkXYDbrIWPM2IIKEl7YPhjCvKlG3kE2gm+uBo6nEXK3M5/Ffh/FLpKExzOQ3JJoJGFKBw==}

  monaco-editor@0.52.2:
    resolution: {integrity: sha512-GEQWEZmfkOGLdd3XK8ryrfWz3AIP8YymVXiPHEdewrUq7mh0qrKrfHLNCXcbB6sTnMLnOZ3ztSiKcciFUkIJwQ==}

  mrmime@2.0.0:
    resolution: {integrity: sha512-eu38+hdgojoyq63s+yTpN4XMBdt5l8HhMhc4VKLO9KM5caLIBvUm4thi7fFaxyTmCKeNnXZ5pAlBwCUnhA09uw==}
    engines: {node: '>=10'}

  ms@2.0.0:
    resolution: {integrity: sha512-Tpp60P6IUJDTuOq/5Z8cdskzJujfwqfOTkrwIwj7IRISpnkJnT6SyJ4PCPnGMoFjC9ddhal5KVIYtAt97ix05A==}

  ms@2.1.3:
    resolution: {integrity: sha512-6FlzubTLZG3J2a/NVCAleEhjzq5oxgHyaCU9yYXvcLsvoVaHJq/s5xXI6/XXP6tz7R9xAOtHnSO/tXtF3WRTlA==}

  nanoid@3.3.8:
    resolution: {integrity: sha512-WNLf5Sd8oZxOm+TzppcYk8gVOgP+l58xNy58D0nbUnOxOWRWvlcCV4kUF7ltmI6PsrLl/BgKEyS4mqsGChFN0w==}
    engines: {node: ^10 || ^12 || ^13.7 || ^14 || >=15.0.1}
    hasBin: true

  natural-compare@1.4.0:
    resolution: {integrity: sha512-OWND8ei3VtNC9h7V60qff3SVobHr996CTwgxubgyQYEpg290h9J0buyECNNJexkFm5sOajh5G116RYA1c8ZMSw==}

  negotiator@0.6.3:
    resolution: {integrity: sha512-+EUsqGPLsM+j/zdChZjsnX51g4XrHFOIXwfnCVPGlQk/k5giakcKsuxCObBRu6DSm9opw/O6slWbJdghQM4bBg==}
    engines: {node: '>= 0.6'}

  neo-async@2.6.2:
    resolution: {integrity: sha512-Yd3UES5mWCSqR+qNT93S3UoYUkqAZ9lLg8a7g9rimsWmYGK8cVToA4/sF3RrshdyV3sAGMXVUmpMYOw+dLpOuw==}

  netmask@2.0.2:
    resolution: {integrity: sha512-dBpDMdxv9Irdq66304OLfEmQ9tbNRFnFTuZiLo+bD+r332bBmMJ8GBLXklIXXgxd3+v9+KUnZaUR5PJMa75Gsg==}
    engines: {node: '>= 0.4.0'}

  node-addon-api@7.1.1:
    resolution: {integrity: sha512-5m3bsyrjFWE1xf7nz7YXdN4udnVtXK6/Yfgn5qnahL6bCkf2yKt4k3nuTKAtT4r3IG8JNR2ncsIMdZuAzJjHQQ==}

  normalize-package-data@6.0.2:
    resolution: {integrity: sha512-V6gygoYb/5EmNI+MEGrWkC+e6+Rr7mTmfHrxDbLzxQogBkgzo76rkok0Am6thgSF7Mv2nLOajAJj5vDJZEFn7g==}
    engines: {node: ^16.14.0 || >=18.0.0}

  npm-normalize-package-bin@4.0.0:
    resolution: {integrity: sha512-TZKxPvItzai9kN9H/TkmCtx/ZN/hvr3vUycjlfmH0ootY9yFBzNOpiXAdIn1Iteqsvk4lQn6B5PTrt+n6h8k/w==}
    engines: {node: ^18.17.0 || >=20.5.0}

  npm-run-all2@7.0.2:
    resolution: {integrity: sha512-7tXR+r9hzRNOPNTvXegM+QzCuMjzUIIq66VDunL6j60O4RrExx32XUhlrS7UK4VcdGw5/Wxzb3kfNcFix9JKDA==}
    engines: {node: ^18.17.0 || >=20.5.0, npm: '>= 9'}
    hasBin: true

  npm-run-path@4.0.1:
    resolution: {integrity: sha512-S48WzZW777zhNIrn7gxOlISNAqi9ZC/uQFnRdbeIHhZhCA6UqpkOT8T1G7BvfdgP4Er8gF4sUbaS0i7QvIfCWw==}
    engines: {node: '>=8'}

  npm-run-path@5.3.0:
    resolution: {integrity: sha512-ppwTtiJZq0O/ai0z7yfudtBpWIoxM8yE6nHi1X47eFR2EWORqfbu6CnPlNsjeN683eT0qG6H/Pyf9fCcvjnnnQ==}
    engines: {node: ^12.20.0 || ^14.13.1 || >=16.0.0}

  nwsapi@2.2.16:
    resolution: {integrity: sha512-F1I/bimDpj3ncaNDhfyMWuFqmQDBwDB0Fogc2qpL3BWvkQteFD/8BzWuIRl83rq0DXfm8SGt/HFhLXZyljTXcQ==}

  object-assign@4.1.1:
    resolution: {integrity: sha512-rJgTQnkUnH1sFw8yT6VSU3zD3sWmu6sZhIseY8VX+GRu3P6F7Fu+JNDoXfklElbLJSnc3FUQHVe4cU5hj+BcUg==}
    engines: {node: '>=0.10.0'}

  on-finished@2.3.0:
    resolution: {integrity: sha512-ikqdkGAAyf/X/gPhXGvfgAytDZtDbr+bkNUJ0N9h5MI/dmdgCs3l6hoHrcUv41sRKew3jIwrp4qQDXiK99Utww==}
    engines: {node: '>= 0.8'}

  on-headers@1.0.2:
    resolution: {integrity: sha512-pZAE+FJLoyITytdqK0U5s+FIpjN0JP3OzFi/u8Rx+EV5/W+JTWGXG8xFzevE7AjBfDqHv/8vL8qQsIhHnqRkrA==}
    engines: {node: '>= 0.8'}

  once@1.4.0:
    resolution: {integrity: sha512-lNaJgI+2Q5URQBkccEKHTQOPaXdUxnZZElQTZY0MFUAuaEqe1E+Nyvgdz/aIyNi6Z9MzO5dv1H8n58/GELp3+w==}

  onetime@5.1.2:
    resolution: {integrity: sha512-kbpaSSGJTWdAY5KPVeMOKXSrPtr8C8C7wodJbcsd51jRnmD+GZu8Y0VoU6Dm5Z4vWr0Ig/1NKuWRKf7j5aaYSg==}
    engines: {node: '>=6'}

  onetime@6.0.0:
    resolution: {integrity: sha512-1FlR+gjXK7X+AsAHso35MnyN5KqGwJRi/31ft6x0M194ht7S+rWAvd7PHss9xSKMzE0asv1pyIHaJYq+BbacAQ==}
    engines: {node: '>=12'}

  onetime@7.0.0:
    resolution: {integrity: sha512-VXJjc87FScF88uafS3JllDgvAm+c/Slfz06lorj2uAY34rlUu0Nt+v8wreiImcrgAjjIHp1rXpTDlLOGw29WwQ==}
    engines: {node: '>=18'}

  open@10.1.0:
    resolution: {integrity: sha512-mnkeQ1qP5Ue2wd+aivTD3NHd/lZ96Lu0jgf0pwktLPtx6cTZiH7tyeGRRHs0zX0rbrahXPnXlUnbeXyaBBuIaw==}
    engines: {node: '>=18'}

  optionator@0.9.4:
    resolution: {integrity: sha512-6IpQ7mKUxRcZNLIObR0hz7lxsapSSIYNZJwXPGeF0mTVqGKFIXj1DQcMoT22S3ROcLyY/rz0PWaWZ9ayWmad9g==}
    engines: {node: '>= 0.8.0'}

  p-limit@3.1.0:
    resolution: {integrity: sha512-TYOanM3wGwNGsZN2cVTYPArw454xnXj5qmWF1bEoAc4+cU/ol7GVh7odevjp1FNHduHc3KZMcFduxU5Xc6uJRQ==}
    engines: {node: '>=10'}

  p-locate@5.0.0:
    resolution: {integrity: sha512-LaNjtRWUBY++zB5nE/NwcaoMylSPk+S+ZHNB1TzdbMJMny6dynpAGt7X/tl/QYq3TIeE6nxHppbo2LGymrG5Pw==}
    engines: {node: '>=10'}

  pac-proxy-agent@7.1.0:
    resolution: {integrity: sha512-Z5FnLVVZSnX7WjBg0mhDtydeRZ1xMcATZThjySQUHqr+0ksP8kqaw23fNKkaaN/Z8gwLUs/W7xdl0I75eP2Xyw==}
    engines: {node: '>= 14'}

  pac-resolver@7.0.1:
    resolution: {integrity: sha512-5NPgf87AT2STgwa2ntRMr45jTKrYBGkVU36yT0ig/n/GMAa3oPqhZfIQ2kMEimReg0+t9kZViDVZ83qfVUlckg==}
    engines: {node: '>= 14'}

  package-json-from-dist@1.0.0:
    resolution: {integrity: sha512-dATvCeZN/8wQsGywez1mzHtTlP22H8OEfPrVMLNr4/eGa+ijtLn/6M5f0dY8UKNrC2O9UCU6SSoG3qRKnt7STw==}

  pako@1.0.11:
    resolution: {integrity: sha512-4hLB8Py4zZce5s4yd9XzopqwVv/yGNhV1Bl8NTmCq1763HeK2+EwVTv+leGeL13Dnh2wfbqowVPXCIO0z4taYw==}

  parent-module@1.0.1:
    resolution: {integrity: sha512-GQ2EWRpQV8/o+Aw8YqtfZZPfNRWZYkbidE9k5rpl/hC3vtHHBfGm2Ifi6qWV+coDGkrUKZAxE3Lot5kcsRlh+g==}
    engines: {node: '>=6'}

  parse-json@5.2.0:
    resolution: {integrity: sha512-ayCKvm/phCGxOkYRSCM82iDwct8/EonSEgCSxWxD7ve6jHggsFl4fZVQBPRNgQoKiuV/odhFrGzQXZwbifC8Rg==}
    engines: {node: '>=8'}

  parse-json@8.1.0:
    resolution: {integrity: sha512-rum1bPifK5SSar35Z6EKZuYPJx85pkNaFrxBK3mwdfSJ1/WKbYrjoW/zTPSjRRamfmVX1ACBIdFAO0VRErW/EA==}
    engines: {node: '>=18'}

  parse5@7.2.1:
    resolution: {integrity: sha512-BuBYQYlv1ckiPdQi/ohiivi9Sagc9JG+Ozs0r7b/0iK3sKmrb0b9FdWdBbOdx6hBCM/F9Ir82ofnBhtZOjCRPQ==}

  parseurl@1.3.3:
    resolution: {integrity: sha512-CiyeOxFT/JZyN5m0z9PfXw4SCBJ6Sygz1Dpl0wqjlhDEGGBP1GnsUVEL0p63hoG1fcj3fHynXi9NYO4nWOL+qQ==}
    engines: {node: '>= 0.8'}

  path-exists@4.0.0:
    resolution: {integrity: sha512-ak9Qy5Q7jYb2Wwcey5Fpvg2KoAc/ZIhLSLOSBmRmygPsGwkVVt0fZa0qrtMz+m6tJTAHfZQ8FnmB4MG4LWy7/w==}
    engines: {node: '>=8'}

  path-is-inside@1.0.2:
    resolution: {integrity: sha512-DUWJr3+ULp4zXmol/SZkFf3JGsS9/SIv+Y3Rt93/UjPpDpklB5f1er4O3POIbUuUJ3FXgqte2Q7SrU6zAqwk8w==}

  path-key@3.1.1:
    resolution: {integrity: sha512-ojmeN0qd+y0jszEtoY48r0Peq5dwMEkIlCOu6Q5f41lfkswXuKtYrhgoTpLnyIcHm24Uhqx+5Tqm2InSwLhE6Q==}
    engines: {node: '>=8'}

  path-key@4.0.0:
    resolution: {integrity: sha512-haREypq7xkM7ErfgIyA0z+Bj4AGKlMSdlQE2jvJo6huWD1EdkKYV+G/T4nq0YEF2vgTT8kqMFKo1uHn950r4SQ==}
    engines: {node: '>=12'}

  path-parse@1.0.7:
    resolution: {integrity: sha512-LDJzPVEEEPR+y48z93A0Ed0yXb8pAByGWo/k5YYdYgpY2/2EsOsksJrq7lOHxryrVOn1ejG6oAp8ahvOIQD8sw==}

  path-scurry@1.11.1:
    resolution: {integrity: sha512-Xa4Nw17FS9ApQFJ9umLiJS4orGjm7ZzwUrwamcGQuHSzDyth9boKDaycYdDcZDuqYATXw4HFXgaqWTctW/v1HA==}
    engines: {node: '>=16 || 14 >=14.18'}

  path-scurry@2.0.0:
    resolution: {integrity: sha512-ypGJsmGtdXUOeM5u93TyeIEfEhM6s+ljAhrk5vAvSx8uyY/02OvrZnA0YNGUrPXfpJMgI1ODd3nwz8Npx4O4cg==}
    engines: {node: 20 || >=22}

  path-to-regexp@3.3.0:
    resolution: {integrity: sha512-qyCH421YQPS2WFDxDjftfc1ZR5WKQzVzqsp4n9M2kQhVOo/ByahFoUNJfl58kOcEGfQ//7weFTDhm+ss8Ecxgw==}

  pathe@1.1.2:
    resolution: {integrity: sha512-whLdWMYL2TwI08hn8/ZqAbrVemu0LNaNNJZX73O6qaIdCTfXutsLhMkjdENX0qhsQ9uIimo4/aQOmXkoon2nDQ==}

  pathe@2.0.3:
    resolution: {integrity: sha512-WUjGcAqP1gQacoQe+OBJsFA7Ld4DyXuUIjZ5cc75cLHvJ7dtNsTugphxIADwspS+AraAUePCKrSVtPLFj/F88w==}

  pathval@2.0.0:
    resolution: {integrity: sha512-vE7JKRyES09KiunauX7nd2Q9/L7lhok4smP9RZTDeD4MVs72Dp2qNFVz39Nz5a0FVEW0BJR6C0DYrq6unoziZA==}
    engines: {node: '>= 14.16'}

  pend@1.2.0:
    resolution: {integrity: sha512-F3asv42UuXchdzt+xXqfW1OGlVBe+mxa2mqI0pg5yAHZPvFmY3Y6drSf/GQ1A86WgWEN9Kzh/WrgKa6iGcHXLg==}

  perfect-debounce@1.0.0:
    resolution: {integrity: sha512-xCy9V055GLEqoFaHoC1SoLIaLmWctgCUaBaWxDZ7/Zx4CTyX7cJQLJOok/orfjZAh9kEYpjJa4d0KcJmCbctZA==}

  picocolors@1.1.1:
    resolution: {integrity: sha512-xceH2snhtb5M9liqDsmEw56le376mTZkEX/jEb/RxNFyegNul7eNslCXP9FDj/Lcu0X8KEyMceP2ntpaHrDEVA==}

  picomatch@2.3.1:
    resolution: {integrity: sha512-JU3teHTNjmE2VCGFzuY8EXzCDVwEqB2a8fsIvwaStHhAWJEeVd1o1QD80CU6+ZdEXXSLbSsuLwJjkCBWqRQUVA==}
    engines: {node: '>=8.6'}

  picomatch@4.0.2:
    resolution: {integrity: sha512-M7BAV6Rlcy5u+m6oPhAPFgJTzAioX/6B0DxyvDlo9l8+T3nLKbrczg2WLUyzd45L8RqfUMyGPzekbMvX2Ldkwg==}
    engines: {node: '>=12'}

  pidtree@0.6.0:
    resolution: {integrity: sha512-eG2dWTVw5bzqGRztnHExczNxt5VGsE6OwTeCG3fdUf9KBsZzO3R5OIIIzWR+iZA0NtZ+RDVdaoE2dK1cn6jH4g==}
    engines: {node: '>=0.10'}
    hasBin: true

  postcss-modules-extract-imports@3.1.0:
    resolution: {integrity: sha512-k3kNe0aNFQDAZGbin48pL2VNidTF0w4/eASDsxlyspobzU3wZQLOGj7L9gfRe0Jo9/4uud09DsjFNH7winGv8Q==}
    engines: {node: ^10 || ^12 || >= 14}
    peerDependencies:
      postcss: ^8.1.0

  postcss-modules-local-by-default@4.0.5:
    resolution: {integrity: sha512-6MieY7sIfTK0hYfafw1OMEG+2bg8Q1ocHCpoWLqOKj3JXlKu4G7btkmM/B7lFubYkYWmRSPLZi5chid63ZaZYw==}
    engines: {node: ^10 || ^12 || >= 14}
    peerDependencies:
      postcss: ^8.1.0

  postcss-modules-scope@3.2.0:
    resolution: {integrity: sha512-oq+g1ssrsZOsx9M96c5w8laRmvEu9C3adDSjI8oTcbfkrTE8hx/zfyobUoWIxaKPO8bt6S62kxpw5GqypEw1QQ==}
    engines: {node: ^10 || ^12 || >= 14}
    peerDependencies:
      postcss: ^8.1.0

  postcss-modules-values@4.0.0:
    resolution: {integrity: sha512-RDxHkAiEGI78gS2ofyvCsu7iycRv7oqw5xMWn9iMoR0N/7mf9D50ecQqUo5BZ9Zh2vH4bCUR/ktCqbB9m8vJjQ==}
    engines: {node: ^10 || ^12 || >= 14}
    peerDependencies:
      postcss: ^8.1.0

  postcss-modules@6.0.1:
    resolution: {integrity: sha512-zyo2sAkVvuZFFy0gc2+4O+xar5dYlaVy/ebO24KT0ftk/iJevSNyPyQellsBLlnccwh7f6V6Y4GvuKRYToNgpQ==}
    peerDependencies:
      postcss: ^8.0.0

  postcss-selector-parser@6.1.2:
    resolution: {integrity: sha512-Q8qQfPiZ+THO/3ZrOrO0cJJKfpYCagtMUkXbnEfmgUjwXg6z/WBeOyS9APBBPCTSiDV+s4SwQGu8yFsiMRIudg==}
    engines: {node: '>=4'}

  postcss-selector-parser@7.1.0:
    resolution: {integrity: sha512-8sLjZwK0R+JlxlYcTuVnyT2v+htpdrjDOKuMcOVdYjt52Lh8hWRYpxBPoKx/Zg+bcjc3wx6fmQevMmUztS/ccA==}
    engines: {node: '>=4'}

  postcss-value-parser@4.2.0:
    resolution: {integrity: sha512-1NNCs6uurfkVbeXG4S8JFT9t19m45ICnif8zWLd5oPSZ50QnwMfK+H3jv408d4jw/7Bttv5axS5IiHoLaVNHeQ==}

  postcss@8.5.3:
    resolution: {integrity: sha512-dle9A3yYxlBSrt8Fu+IpjGT8SY8hN0mlaA6GY8t0P5PjIOZemULz/E2Bnm/2dcUOena75OTNkHI76uZBNUUq3A==}
    engines: {node: ^10 || ^12 || >=14}

  prelude-ls@1.2.1:
    resolution: {integrity: sha512-vkcDPrRZo1QZLbn5RLGPpg/WmIQ65qoWWhcGKf/b5eplkkarX0m9z8ppCat4mlOqUsWpyNuYgO3VRyrYHSzX5g==}
    engines: {node: '>= 0.8.0'}

  prettier@3.5.3:
    resolution: {integrity: sha512-QQtaxnoDJeAkDvDKWCLiwIXkTgRhwYDEQCghU9Z6q03iyek/rxRh/2lC3HB7P8sWT2xC/y5JDctPLBIGzHKbhw==}
    engines: {node: '>=14'}
    hasBin: true

  pretty-bytes@6.1.1:
    resolution: {integrity: sha512-mQUvGU6aUFQ+rNvTIAcZuWGRT9a6f6Yrg9bHs4ImKF+HZCEK+plBvnAZYSIQztknZF2qnzNtr6F8s0+IuptdlQ==}
    engines: {node: ^14.13.1 || >=16.0.0}

  process-nextick-args@2.0.1:
    resolution: {integrity: sha512-3ouUOpQhtgrbOa17J7+uxOTpITYWaGP7/AhoR3+A+/1e9skrzelGi/dXzEYyvbxubEF6Wn2ypscTKiKJFFn1ag==}

  progress@2.0.3:
    resolution: {integrity: sha512-7PiHtLll5LdnKIMw100I+8xJXR5gW2QwWYkT6iJva0bXitZKa/XMrSbdmg3r2Xnaidz9Qumd0VPaMrZlF9V9sA==}
    engines: {node: '>=0.4.0'}

  promise@7.3.1:
    resolution: {integrity: sha512-nolQXZ/4L+bP/UGlkfaIujX9BKxGwmQ9OT4mOt5yvy8iK1h3wqTEJCijzGANTCCl9nWjY41juyAn2K3Q1hLLTg==}

  proxy-agent@6.5.0:
    resolution: {integrity: sha512-TmatMXdr2KlRiA2CyDu8GqR8EjahTG3aY3nXjdzFyoZbmB8hrBsTyMezhULIXKnC0jpfjlmiZ3+EaCzoInSu/A==}
    engines: {node: '>= 14'}

  proxy-from-env@1.1.0:
    resolution: {integrity: sha512-D+zkORCbA9f1tdWRK0RaCR3GPv50cMxcrz4X8k5LTSUD1Dkw47mKJEZQNunItRTkWwgtaUSo1RVFRIG9ZXiFYg==}

  pug-attrs@3.0.0:
    resolution: {integrity: sha512-azINV9dUtzPMFQktvTXciNAfAuVh/L/JCl0vtPCwvOA21uZrC08K/UnmrL+SXGEVc1FwzjW62+xw5S/uaLj6cA==}

  pug-code-gen@3.0.3:
    resolution: {integrity: sha512-cYQg0JW0w32Ux+XTeZnBEeuWrAY7/HNE6TWnhiHGnnRYlCgyAUPoyh9KzCMa9WhcJlJ1AtQqpEYHc+vbCzA+Aw==}

  pug-error@2.1.0:
    resolution: {integrity: sha512-lv7sU9e5Jk8IeUheHata6/UThZ7RK2jnaaNztxfPYUY+VxZyk/ePVaNZ/vwmH8WqGvDz3LrNYt/+gA55NDg6Pg==}

  pug-filters@4.0.0:
    resolution: {integrity: sha512-yeNFtq5Yxmfz0f9z2rMXGw/8/4i1cCFecw/Q7+D0V2DdtII5UvqE12VaZ2AY7ri6o5RNXiweGH79OCq+2RQU4A==}

  pug-lexer@5.0.1:
    resolution: {integrity: sha512-0I6C62+keXlZPZkOJeVam9aBLVP2EnbeDw3An+k0/QlqdwH6rv8284nko14Na7c0TtqtogfWXcRoFE4O4Ff20w==}

  pug-linker@4.0.0:
    resolution: {integrity: sha512-gjD1yzp0yxbQqnzBAdlhbgoJL5qIFJw78juN1NpTLt/mfPJ5VgC4BvkoD3G23qKzJtIIXBbcCt6FioLSFLOHdw==}

  pug-load@3.0.0:
    resolution: {integrity: sha512-OCjTEnhLWZBvS4zni/WUMjH2YSUosnsmjGBB1An7CsKQarYSWQ0GCVyd4eQPMFJqZ8w9xgs01QdiZXKVjk92EQ==}

  pug-parser@6.0.0:
    resolution: {integrity: sha512-ukiYM/9cH6Cml+AOl5kETtM9NR3WulyVP2y4HOU45DyMim1IeP/OOiyEWRr6qk5I5klpsBnbuHpwKmTx6WURnw==}

  pug-runtime@3.0.1:
    resolution: {integrity: sha512-L50zbvrQ35TkpHwv0G6aLSuueDRwc/97XdY8kL3tOT0FmhgG7UypU3VztfV/LATAvmUfYi4wNxSajhSAeNN+Kg==}

  pug-strip-comments@2.0.0:
    resolution: {integrity: sha512-zo8DsDpH7eTkPHCXFeAk1xZXJbyoTfdPlNR0bK7rpOMuhBYb0f5qUVCO1xlsitYd3w5FQTK7zpNVKb3rZoUrrQ==}

  pug-walk@2.0.0:
    resolution: {integrity: sha512-yYELe9Q5q9IQhuvqsZNwA5hfPkMJ8u92bQLIMcsMxf/VADjNtEYptU+inlufAFYcWdHlwNfZOEnOOQrZrcyJCQ==}

  pug@3.0.3:
    resolution: {integrity: sha512-uBi6kmc9f3SZ3PXxqcHiUZLmIXgfgWooKWXcwSGwQd2Zi5Rb0bT14+8CJjJgI8AB+nndLaNgHGrcc6bPIB665g==}

  pump@3.0.0:
    resolution: {integrity: sha512-LwZy+p3SFs1Pytd/jYct4wpv49HiYCqd9Rlc5ZVdk0V+8Yzv6jR5Blk3TRmPL1ft69TxP0IMZGJ+WPFU2BFhww==}

  punycode@2.3.1:
    resolution: {integrity: sha512-vYt7UD1U9Wg6138shLtLOvdAu+8DsC/ilFtEVHcH+wydcSpNE20AfSOduf6MkRFahL5FY7X1oU7nKVZFtfq8Fg==}
    engines: {node: '>=6'}

  puppeteer-core@24.4.0:
    resolution: {integrity: sha512-eFw66gCnWo0X8Hyf9KxxJtms7a61NJVMiSaWfItsFPzFBsjsWdmcNlBdsA1WVwln6neoHhsG+uTVesKmTREn/g==}
    engines: {node: '>=18'}

  puppeteer@24.4.0:
    resolution: {integrity: sha512-E4JhJzjS8AAI+6N/b+Utwarhz6zWl3+MR725fal+s3UlOlX2eWdsvYYU+Q5bXMjs9eZEGkNQroLkn7j11s2k1Q==}
    engines: {node: '>=18'}
    hasBin: true

  queue-microtask@1.2.3:
    resolution: {integrity: sha512-NuaNSa6flKT5JaSYQzJok04JzTL1CA6aGhv5rfLW3PgqA+M2ChpZQnAC8h8i4ZFkBS8X5RqkDBHA7r4hej3K9A==}

  queue-tick@1.0.1:
    resolution: {integrity: sha512-kJt5qhMxoszgU/62PLP1CJytzd2NKetjSRnyuj31fDd3Rlcz3fzlFdFLD1SItunPwyqEOkca6GbV612BWfaBag==}

  range-parser@1.2.0:
    resolution: {integrity: sha512-kA5WQoNVo4t9lNx2kQNFCxKeBl5IbbSNBl1M/tLkw9WCn+hxNBAW5Qh8gdhs63CJnhjJ2zQWFoqPJP2sK1AV5A==}
    engines: {node: '>= 0.6'}

  rc@1.2.8:
    resolution: {integrity: sha512-y3bGgqKj3QBdxLbLkomlohkvsA8gdAiUQlSBJnBhfn+BPxg4bc62d8TcBW15wavDfgexCgccckhcZvywyQYPOw==}
    hasBin: true

  read-package-json-fast@4.0.0:
    resolution: {integrity: sha512-qpt8EwugBWDw2cgE2W+/3oxC+KTez2uSVR8JU9Q36TXPAGCaozfQUs59v4j4GFpWTaw0i6hAZSvOmu1J0uOEUg==}
    engines: {node: ^18.17.0 || >=20.5.0}

  read-package-up@11.0.0:
    resolution: {integrity: sha512-MbgfoNPANMdb4oRBNg5eqLbB2t2r+o5Ua1pNt8BqGp4I0FJZhuVSOj3PaBPni4azWuSzEdNn2evevzVmEk1ohQ==}
    engines: {node: '>=18'}

  read-pkg@9.0.1:
    resolution: {integrity: sha512-9viLL4/n1BJUCT1NXVTdS1jtm80yDEgR5T4yCelII49Mbj0v1rZdKqj7zCiYdbB0CuCgdrvHcNogAKTFPBocFA==}
    engines: {node: '>=18'}

  readable-stream@2.3.8:
    resolution: {integrity: sha512-8p0AUk4XODgIewSi0l8Epjs+EVnWiK7NoDIEGU0HhE7+ZyY8D1IMY7odu5lRrFXGg71L15KG8QrPmum45RTtdA==}

  readdirp@4.0.1:
    resolution: {integrity: sha512-GkMg9uOTpIWWKbSsgwb5fA4EavTR+SG/PMPoAY8hkhHfEEY0/vqljY+XHqtDf2cr2IJtoNRDbrrEpZUiZCkYRw==}
    engines: {node: '>= 14.16.0'}

  registry-auth-token@3.3.2:
    resolution: {integrity: sha512-JL39c60XlzCVgNrO+qq68FoNb56w/m7JYvGR2jT5iR1xBrUA3Mfx5Twk5rqTThPmQKMWydGmq8oFtDlxfrmxnQ==}

  registry-url@3.1.0:
    resolution: {integrity: sha512-ZbgR5aZEdf4UKZVBPYIgaglBmSF2Hi94s2PcIHhRGFjKYu+chjJdYfHn4rt3hB6eCKLJ8giVIIfgMa1ehDfZKA==}
    engines: {node: '>=0.10.0'}

  require-directory@2.1.1:
    resolution: {integrity: sha512-fGxEI7+wsG9xrvdjsrlmL22OMTTiHRwAMroiEeMgq8gzoLC/PQr7RsRDSTLUg/bZAZtF+TVIkHc6/4RIKrui+Q==}
    engines: {node: '>=0.10.0'}

  require-from-string@2.0.2:
    resolution: {integrity: sha512-Xf0nWe6RseziFMu+Ap9biiUbmplq6S9/p+7w7YXP/JBHhrUDDUhwa+vANyubuqfZWTveU//DYVGsDG7RKL/vEw==}
    engines: {node: '>=0.10.0'}

  resolve-from@4.0.0:
    resolution: {integrity: sha512-pb/MYmXstAkysRFx8piNI1tGFNQIFA3vkE3Gq4EuA1dF6gHp/+vgZqsCGJapvy8N3Q+4o7FwvquPJcnZ7RYy4g==}
    engines: {node: '>=4'}

  resolve-pkg-maps@1.0.0:
    resolution: {integrity: sha512-seS2Tj26TBVOC2NIc2rOe2y2ZO7efxITtLZcGSOnHHNOQ7CkiUBfw0Iw2ck6xkIhPwLhKNLS8BO+hEpngQlqzw==}

  resolve@1.22.8:
    resolution: {integrity: sha512-oKWePCxqpd6FlLvGV1VU0x7bkPmmCNolxzjMf4NczoDnQcIWrAF+cPtZn5i6n+RfD2d9i0tzpKnG6Yk168yIyw==}
    hasBin: true

  restore-cursor@5.1.0:
    resolution: {integrity: sha512-oMA2dcrw6u0YfxJQXm342bFKX/E4sG9rbTzO9ptUcR/e8A33cHuvStiYOwH7fszkZlZ1z/ta9AAoPk2F4qIOHA==}
    engines: {node: '>=18'}

  reusify@1.0.4:
    resolution: {integrity: sha512-U9nH88a3fc/ekCF1l0/UP1IosiuIjyTh7hBvXVMHYgVcfGvt897Xguj2UOLDeI5BG2m7/uwyaLVT6fbtCwTyzw==}
    engines: {iojs: '>=1.0.0', node: '>=0.10.0'}

  rfdc@1.4.1:
    resolution: {integrity: sha512-q1b3N5QkRUWUl7iyylaaj3kOpIT0N2i9MqIEQXP73GVsN9cw3fdx8X63cEmWhJGi2PPCF23Ijp7ktmd39rawIA==}

  rimraf@6.0.1:
    resolution: {integrity: sha512-9dkvaxAsk/xNXSJzMgFqqMCuFgt2+KsOFek3TMLfo8NCPfWpBmqwyNn5Y+NX56QUYfCtsyhF3ayiboEoUmJk/A==}
    engines: {node: 20 || >=22}
    hasBin: true

  rollup-plugin-dts@6.2.1:
    resolution: {integrity: sha512-sR3CxYUl7i2CHa0O7bA45mCrgADyAQ0tVtGSqi3yvH28M+eg1+g5d7kQ9hLvEz5dorK3XVsH5L2jwHLQf72DzA==}
    engines: {node: '>=16'}
    peerDependencies:
      rollup: ^3.29.4 || ^4
      typescript: ^4.5 || ^5.0

  rollup-plugin-esbuild@6.2.1:
    resolution: {integrity: sha512-jTNOMGoMRhs0JuueJrJqbW8tOwxumaWYq+V5i+PD+8ecSCVkuX27tGW7BXqDgoULQ55rO7IdNxPcnsWtshz3AA==}
    engines: {node: '>=14.18.0'}
    peerDependencies:
      esbuild: '>=0.18.0'
      rollup: ^1.20.0 || ^2.0.0 || ^3.0.0 || ^4.0.0

  rollup-plugin-polyfill-node@0.13.0:
    resolution: {integrity: sha512-FYEvpCaD5jGtyBuBFcQImEGmTxDTPbiHjJdrYIp+mFIwgXiXabxvKUK7ZT9P31ozu2Tqm9llYQMRWsfvTMTAOw==}
    peerDependencies:
      rollup: ^1.20.0 || ^2.0.0 || ^3.0.0 || ^4.0.0

<<<<<<< HEAD
  rollup@4.37.0:
    resolution: {integrity: sha512-iAtQy/L4QFU+rTJ1YUjXqJOJzuwEghqWzCEYD2FEghT7Gsy1VdABntrO4CLopA5IkflTyqNiLNwPcOJ3S7UKLg==}
=======
  rollup@4.38.0:
    resolution: {integrity: sha512-5SsIRtJy9bf1ErAOiFMFzl64Ex9X5V7bnJ+WlFMb+zmP459OSWCEG7b0ERZ+PEU7xPt4OG3RHbrp1LJlXxYTrw==}
>>>>>>> 41ad10cb
    engines: {node: '>=18.0.0', npm: '>=8.0.0'}
    hasBin: true

  rrweb-cssom@0.8.0:
    resolution: {integrity: sha512-guoltQEx+9aMf2gDZ0s62EcV8lsXR+0w8915TC3ITdn2YueuNjdAYh/levpU9nFaoChh9RUS5ZdQMrKfVEN9tw==}

  run-applescript@7.0.0:
    resolution: {integrity: sha512-9by4Ij99JUr/MCFBUkDKLWK3G9HVXmabKz9U5MlIAIuvuzkiOicRYs8XJLxX+xahD+mLiiCYDqF9dKAgtzKP1A==}
    engines: {node: '>=18'}

  run-applescript@7.0.0:
    resolution: {integrity: sha512-9by4Ij99JUr/MCFBUkDKLWK3G9HVXmabKz9U5MlIAIuvuzkiOicRYs8XJLxX+xahD+mLiiCYDqF9dKAgtzKP1A==}
    engines: {node: '>=18'}

  run-parallel@1.2.0:
    resolution: {integrity: sha512-5l4VyZR86LZ/lDxZTR6jqL8AFE2S0IFLMP26AbjsLVADxHdhB/c0GUsH+y39UfCi3dzz8OlQuPmnaJOMoDHQBA==}

  safe-buffer@5.1.2:
    resolution: {integrity: sha512-Gd2UZBJDkXlY7GbJxfsE8/nvKkUEU1G38c1siN6QP6a9PT9MmHB8GnpscSmMJSoF8LOIrt8ud/wPtojys4G6+g==}

  safe-buffer@5.2.1:
    resolution: {integrity: sha512-rp3So07KcdmmKbGvgaNxQSJr7bGVSVk5S9Eq1F+ppbRo70+YeaDxkw5Dd8NPN+GD6bjnYm2VuPuCXmpuYvmCXQ==}

  safer-buffer@2.1.2:
    resolution: {integrity: sha512-YZo3K82SD7Riyi0E1EQPojLz7kpepnSQI9IyPbHHg1XXXevb5dJI7tpyN2ADxGcQbHG7vcyRHk0cbwqcQriUtg==}

  sass@1.86.0:
    resolution: {integrity: sha512-zV8vGUld/+mP4KbMLJMX7TyGCuUp7hnkOScgCMsWuHtns8CWBoz+vmEhoGMXsaJrbUP8gj+F1dLvVe79sK8UdA==}
    engines: {node: '>=14.0.0'}
    hasBin: true

  saxes@6.0.0:
    resolution: {integrity: sha512-xAg7SOnEhrm5zI3puOOKyy1OMcMlIJZYNJY7xLBwSze0UjhPLnWfj2GF2EpT0jmzaJKIWKHLsaSSajf35bcYnA==}
    engines: {node: '>=v12.22.7'}

  semver@7.7.1:
    resolution: {integrity: sha512-hlq8tAfn0m/61p4BVRcPzIGr6LKiMwo4VM6dGi6pt4qcRkmNzTcWq6eCEjEh+qXjkMDvPlOFFSGwQjoEa6gyMA==}
    engines: {node: '>=10'}
    hasBin: true

  serve-handler@6.1.6:
    resolution: {integrity: sha512-x5RL9Y2p5+Sh3D38Fh9i/iQ5ZK+e4xuXRd/pGbM4D13tgo/MGwbttUk8emytcr1YYzBYs+apnUngBDFYfpjPuQ==}

  serve@14.2.4:
    resolution: {integrity: sha512-qy1S34PJ/fcY8gjVGszDB3EXiPSk5FKhUa7tQe0UPRddxRidc2V6cNHPNewbE1D7MAkgLuWEt3Vw56vYy73tzQ==}
    engines: {node: '>= 14'}
    hasBin: true

  set-function-length@1.2.2:
    resolution: {integrity: sha512-pgRc4hJ4/sNjWCSS9AmnS40x3bNMDTknHgL5UaMBTMyJnU90EgWh1Rz+MC9eFu4BuN/UwZjKQuY/1v3rM7HMfg==}
    engines: {node: '>= 0.4'}

  setimmediate@1.0.5:
    resolution: {integrity: sha512-MATJdZp8sLqDl/68LfQmbP8zKPLQNV6BIZoIgrscFDQ+RsvK/BxeDQOgyxKKoh0y/8h3BqVFnCqQ/gd+reiIXA==}

  shebang-command@2.0.0:
    resolution: {integrity: sha512-kHxr2zZpYtdmrN1qDjrrX/Z1rR1kG8Dx+gkpK1G4eXmvXswmcE1hTWBWYUzlraYw1/yZp6YuDY77YtvbN0dmDA==}
    engines: {node: '>=8'}

  shebang-regex@3.0.0:
    resolution: {integrity: sha512-7++dFhtcx3353uBaq8DDR4NuxBetBzC7ZQOhmTQInHEd6bSrXdiEyzCvG07Z44UYdLShWUyXt5M/yhz8ekcb1A==}
    engines: {node: '>=8'}

  shell-quote@1.8.1:
    resolution: {integrity: sha512-6j1W9l1iAs/4xYBI1SYOVZyFcCis9b4KCLQ8fgAGG07QvzaRLVVRQvAy85yNmmZSjYjg4MWh4gNvlPujU/5LpA==}

  siginfo@2.0.0:
    resolution: {integrity: sha512-ybx0WO1/8bSBLEWXZvEd7gMW3Sn3JFlW3TvX1nREbDLRNQNaeNN8WK0meBwPdAaOI7TtRRRJn/Es1zhrrCHu7g==}

  signal-exit@3.0.7:
    resolution: {integrity: sha512-wnD2ZE+l+SPC/uoS0vXeE9L1+0wuaMqKlfz9AMUo38JsyLSBWSFcHR1Rri62LZc12vLr1gb3jl7iwQhgwpAbGQ==}

  signal-exit@4.1.0:
    resolution: {integrity: sha512-bzyZ1e88w9O1iNJbKnOlvYTrWPDl46O1bG0D3XInv+9tkPrxrN8jUUTiFlDkkmKWgn1M6CfIA13SuGqOa9Korw==}
    engines: {node: '>=14'}

  simple-git-hooks@2.12.1:
    resolution: {integrity: sha512-NB3V4XyCOrWTIhjh85DyEoVlM3adHWwqQXKYHmuegy/108bJPP6YxuPGm4ZKBq1+GVKRbKJuzNY//09cMJYp+A==}
    hasBin: true

  sirv@2.0.4:
    resolution: {integrity: sha512-94Bdh3cC2PKrbgSOUqTiGPWVZeSiXfKOVZNJniWoqrWrRkB1CJzBU3NEbiTsPcYy1lDsANA/THzS+9WBiy5nfQ==}
    engines: {node: '>= 10'}

  sirv@3.0.1:
    resolution: {integrity: sha512-FoqMu0NCGBLCcAkS1qA+XJIQTR6/JHfQXl+uGteNCQ76T91DMUjPa9xfmeqMY3z80nLSg9yQmNjK0Px6RWsH/A==}
    engines: {node: '>=18'}

  slice-ansi@5.0.0:
    resolution: {integrity: sha512-FC+lgizVPfie0kkhqUScwRu1O/lF6NOgJmlCgK+/LYxDCTk8sGelYaHDhFcDN+Sn3Cv+3VSa4Byeo+IMCzpMgQ==}
    engines: {node: '>=12'}

  slice-ansi@7.1.0:
    resolution: {integrity: sha512-bSiSngZ/jWeX93BqeIAbImyTbEihizcwNjFoRUIY/T1wWQsfsm2Vw1agPKylXvQTU7iASGdHhyqRlqQzfz+Htg==}
    engines: {node: '>=18'}

  smart-buffer@4.2.0:
    resolution: {integrity: sha512-94hK0Hh8rPqQl2xXc3HsaBoOXKV20MToPkcXvwbISWLEs+64sBq5kFgn2kJDHb1Pry9yrP0dxrCI9RRci7RXKg==}
    engines: {node: '>= 6.0.0', npm: '>= 3.0.0'}

  socks-proxy-agent@8.0.5:
    resolution: {integrity: sha512-HehCEsotFqbPW9sJ8WVYB6UbmIMv7kUUORIF2Nncq4VQvBfNBLibW9YZR5dlYCSUhwcD628pRllm7n+E+YTzJw==}
    engines: {node: '>= 14'}

  socks@2.8.3:
    resolution: {integrity: sha512-l5x7VUUWbjVFbafGLxPWkYsHIhEvmF85tbIeFZWc8ZPtoMyybuEhL7Jye/ooC4/d48FgOjSJXgsF/AJPYCW8Zw==}
    engines: {node: '>= 10.0.0', npm: '>= 3.0.0'}

  source-map-js@1.2.1:
    resolution: {integrity: sha512-UXWMKhLOwVKb728IUtQPXxfYU+usdybtUrK/8uGE8CQMvrhOpwvzDBwj0QhSL7MQc7vIsISBG8VQ8+IDQxpfQA==}
    engines: {node: '>=0.10.0'}

  source-map-support@0.5.21:
    resolution: {integrity: sha512-uBHU3L3czsIyYXKX88fdrGovxdSCoTGDRZ6SYXtSRxLZUzHg5P/66Ht6uoUlHu9EZod+inXhKo3qQgwXUT/y1w==}

  source-map@0.6.1:
    resolution: {integrity: sha512-UjgapumWlbMhkBgzT7Ykc5YXUT46F0iKu8SGXq0bcwP5dz/h0Plj6enJqjz1Zbq2l5WaqYnrVbwWOWMyF3F47g==}
    engines: {node: '>=0.10.0'}

  spdx-correct@3.2.0:
    resolution: {integrity: sha512-kN9dJbvnySHULIluDHy32WHRUu3Og7B9sbY7tsFLctQkIqnMh3hErYgdMjTYuqmcXX+lK5T1lnUt3G7zNswmZA==}

  spdx-exceptions@2.5.0:
    resolution: {integrity: sha512-PiU42r+xO4UbUS1buo3LPJkjlO7430Xn5SVAhdpzzsPHsjbYVflnnFdATgabnLude+Cqu25p6N+g2lw/PFsa4w==}

  spdx-expression-parse@3.0.1:
    resolution: {integrity: sha512-cbqHunsQWnJNE6KhVSMsMeH5H/L9EpymbzqTQ3uLwNCLZ1Q481oWaofqH7nO6V07xlXwY6PhQdQ2IedWx/ZK4Q==}

  spdx-license-ids@3.0.18:
    resolution: {integrity: sha512-xxRs31BqRYHwiMzudOrpSiHtZ8i/GeionCBDSilhYRj+9gIcI8wCZTlXZKu9vZIVqViP3dcp9qE5G6AlIaD+TQ==}

  sprintf-js@1.1.3:
    resolution: {integrity: sha512-Oo+0REFV59/rz3gfJNKQiBlwfHaSESl1pcGyABQsnnIfWOFt6JNj5gCog2U6MLZ//IGYD+nA8nI+mTShREReaA==}

  stable-hash@0.0.5:
    resolution: {integrity: sha512-+L3ccpzibovGXFK+Ap/f8LOS0ahMrHTf3xu7mMLSpEGU0EO9ucaysSylKo9eRDFNhWve/y275iPmIZ4z39a9iA==}

  stackback@0.0.2:
    resolution: {integrity: sha512-1XMJE5fQo1jGH6Y/7ebnwPOBEkIEnT4QF32d5R1+VXdXveM0IBMJt8zfaxX1P3QhVwrYe+576+jkANtSS2mBbw==}

  statuses@1.5.0:
    resolution: {integrity: sha512-OpZ3zP+jT1PI7I8nemJX4AKmAX070ZkYPVWV/AaKTJl+tXCTGyVdC1a4SL8RUQYEwk/f34ZX8UTykN68FwrqAA==}
    engines: {node: '>= 0.6'}

  std-env@3.8.0:
    resolution: {integrity: sha512-Bc3YwwCB+OzldMxOXJIIvC6cPRWr/LxOp48CdQTOkPyk/t4JWWJbrilwBd7RJzKV8QW7tJkcgAmeuLLJugl5/w==}

  streamx@2.18.0:
    resolution: {integrity: sha512-LLUC1TWdjVdn1weXGcSxyTR3T4+acB6tVGXT95y0nGbca4t4o/ng1wKAGTljm9VicuCVLvRlqFYXYy5GwgM7sQ==}

  string-argv@0.3.2:
    resolution: {integrity: sha512-aqD2Q0144Z+/RqG52NeHEkZauTAUWJO8c6yTftGJKO3Tja5tUgIfmIl6kExvhtxSDP7fXB6DvzkfMpCd/F3G+Q==}
    engines: {node: '>=0.6.19'}

  string-hash@1.1.3:
    resolution: {integrity: sha512-kJUvRUFK49aub+a7T1nNE66EJbZBMnBgoC1UbCZ5n6bsZKBRga4KgBRTMn/pFkeCZSYtNeSyMxPDM0AXWELk2A==}

  string-width@4.2.3:
    resolution: {integrity: sha512-wKyQRQpjJ0sIp62ErSZdGsjMJWsap5oRNihHhu6G7JVO/9jIB6UyevL+tXuOqrng8j/cxKTWyWUwvSTriiZz/g==}
    engines: {node: '>=8'}

  string-width@5.1.2:
    resolution: {integrity: sha512-HnLOCR3vjcY8beoNLtcjZ5/nxn2afmME6lhrDrebokqMap+XbeW8n9TXpPDOqdGK5qcI3oT0GKTW6wC7EMiVqA==}
    engines: {node: '>=12'}

  string-width@7.2.0:
    resolution: {integrity: sha512-tsaTIkKW9b4N+AEj+SVA+WhJzV7/zMhcSu78mLKWSk7cXMOSHsBKFWUs0fWwq8QyK3MgJBQRX6Gbi4kYbdvGkQ==}
    engines: {node: '>=18'}

  string_decoder@1.1.1:
    resolution: {integrity: sha512-n/ShnvDi6FHbbVfviro+WojiFzv+s8MPMHBczVePfUpDJLwoLT0ht1l4YwBCbi8pJAveEEdnkHyPyTP/mzRfwg==}

  strip-ansi@6.0.1:
    resolution: {integrity: sha512-Y38VPSHcqkFrCpFnQ9vuSXmquuv5oXOKpGeT6aGrr3o3Gc9AlVa6JBfUSOCnbxGGZF+/0ooI7KrPuUSztUdU5A==}
    engines: {node: '>=8'}

  strip-ansi@7.1.0:
    resolution: {integrity: sha512-iq6eVVI64nQQTRYq2KtEg2d2uU7LElhTJwsH4YzIHZshxlgZms/wIc4VoDQTlG/IvVIrBKG06CrZnp0qv7hkcQ==}
    engines: {node: '>=12'}

  strip-final-newline@2.0.0:
    resolution: {integrity: sha512-BrpvfNAE3dcvq7ll3xVumzjKjZQ5tI1sEUIKr3Uoks0XUl45St3FlatVqef9prk4jRDzhW6WZg+3bk93y6pLjA==}
    engines: {node: '>=6'}

  strip-final-newline@3.0.0:
    resolution: {integrity: sha512-dOESqjYr96iWYylGObzd39EuNTa5VJxyvVAEm5Jnh7KGo75V43Hk1odPQkNDyXNmUR6k+gEiDVXnjB8HJ3crXw==}
    engines: {node: '>=12'}

  strip-json-comments@2.0.1:
    resolution: {integrity: sha512-4gB8na07fecVVkOI6Rs4e7T6NOTki5EmL7TUduTs6bu3EdnSycntVJ4re8kgZA+wx9IueI2Y11bfbgwtzuE0KQ==}
    engines: {node: '>=0.10.0'}

  strip-json-comments@3.1.1:
    resolution: {integrity: sha512-6fPc+R4ihwqP6N/aIv2f1gMH8lOVtWQHoqC4yK6oSDVVocumAsfCqjkXnqiYMhmMwS/mEHLp7Vehlt3ql6lEig==}
    engines: {node: '>=8'}

  supports-color@5.5.0:
    resolution: {integrity: sha512-QjVjwdXIt408MIiAqCX4oUKsgU2EqAGzs2Ppkm4aQYbjm+ZEWEcW4SfFNTr4uMNZma0ey4f5lgLrkB0aX0QMow==}
    engines: {node: '>=4'}

  supports-color@7.2.0:
    resolution: {integrity: sha512-qpCAvRl9stuOHveKsn7HncJRvv501qIacKzQlO/+Lwxc9+0q2wLyv4Dfvt80/DPn2pqOBsJdDiogXGR9+OvwRw==}
    engines: {node: '>=8'}

  supports-preserve-symlinks-flag@1.0.0:
    resolution: {integrity: sha512-ot0WnXS9fgdkgIcePe6RHNk1WA8+muPa6cSjeR3V8K27q9BB1rTE3R1p7Hv0z1ZyAc8s6Vvv8DIyWf681MAt0w==}
    engines: {node: '>= 0.4'}

  symbol-tree@3.2.4:
    resolution: {integrity: sha512-9QNk5KwDF+Bvz+PyObkmSYjI5ksVUYtjW7AU22r2NKcfLJcXp96hkDWU3+XndOsUb+AQ9QhfzfCT2O+CNWT5Tw==}

  tar-fs@3.0.8:
    resolution: {integrity: sha512-ZoROL70jptorGAlgAYiLoBLItEKw/fUxg9BSYK/dF/GAGYFJOJJJMvjPAKDJraCXFwadD456FCuvLWgfhMsPwg==}

  tar-stream@3.1.7:
    resolution: {integrity: sha512-qJj60CXt7IU1Ffyc3NJMjh6EkuCFej46zUqJ4J7pqYlThyd9bO0XBTmcOIhSzZJVWfsLks0+nle/j538YAW9RQ==}

  temp-dir@3.0.0:
    resolution: {integrity: sha512-nHc6S/bwIilKHNRgK/3jlhDoIHcp45YgyiwcAk46Tr0LfEqGBVpmiAyuiuxeVE44m3mXnEeVhaipLOEWmH+Njw==}
    engines: {node: '>=14.16'}

  tempfile@5.0.0:
    resolution: {integrity: sha512-bX655WZI/F7EoTDw9JvQURqAXiPHi8o8+yFxPF2lWYyz1aHnmMRuXWqL6YB6GmeO0o4DIYWHLgGNi/X64T+X4Q==}
    engines: {node: '>=14.18'}

  terser@5.33.0:
    resolution: {integrity: sha512-JuPVaB7s1gdFKPKTelwUyRq5Sid2A3Gko2S0PncwdBq7kN9Ti9HPWDQ06MPsEDGsZeVESjKEnyGy68quBk1w6g==}
    engines: {node: '>=10'}
    hasBin: true

  test-exclude@7.0.1:
    resolution: {integrity: sha512-pFYqmTw68LXVjeWJMST4+borgQP2AyMNbg1BpZh9LbyhUeNkeaPF9gzfPGUAnSMV3qPYdWUwDIjjCLiSDOl7vg==}
    engines: {node: '>=18'}

  text-decoder@1.1.1:
    resolution: {integrity: sha512-8zll7REEv4GDD3x4/0pW+ppIxSNs7H1J10IKFZsuOMscumCdM2a+toDGLPA3T+1+fLBql4zbt5z83GEQGGV5VA==}

  tinybench@2.9.0:
    resolution: {integrity: sha512-0+DUvqWMValLmha6lr4kD8iAMK1HzV0/aKnCtWb9v9641TnP/MFb7Pc2bxoxQjTXAErryXVgUOfv2YqNllqGeg==}

  tinyexec@0.3.2:
    resolution: {integrity: sha512-KQQR9yN7R5+OSwaK0XQoj22pwHoTlgYqmUscPYoknOoWCWfj/5/ABTMRi69FrKU5ffPVh5QcFikpWJI/P1ocHA==}

<<<<<<< HEAD
  tinyglobby@0.2.12:
    resolution: {integrity: sha512-qkf4trmKSIiMTs/E63cxH+ojC2unam7rJ0WrauAzpT3ECNTxGRMlaXxVbfxMUC/w0LaYk6jQ4y/nGR9uBO3tww==}
=======
  tinyglobby@0.2.13:
    resolution: {integrity: sha512-mEwzpUgrLySlveBwEVDMKk5B57bhLPYovRfPAXD5gA/98Opn0rCDj3GtLwFvCvH5RK9uPCExUROW5NjDwvqkxw==}
>>>>>>> 41ad10cb
    engines: {node: '>=12.0.0'}

  tinypool@1.0.2:
    resolution: {integrity: sha512-al6n+QEANGFOMf/dmUMsuS5/r9B06uwlyNjZZql/zv8J7ybHCgoihBNORZCY2mzUuAnomQa2JdhyHKzZxPCrFA==}
    engines: {node: ^18.0.0 || >=20.0.0}

  tinyrainbow@2.0.0:
    resolution: {integrity: sha512-op4nsTR47R6p0vMUUoYl/a+ljLFVtlfaXkLQmqfLR1qHma1h/ysYk4hEXZ880bf2CYgTskvTa/e196Vd5dDQXw==}
    engines: {node: '>=14.0.0'}

  tinyspy@3.0.2:
    resolution: {integrity: sha512-n1cw8k1k0x4pgA2+9XrOkFydTerNcJ1zWCO5Nn9scWHTD+5tp8dghT2x1uduQePZTZgd3Tupf+x9BxJjeJi77Q==}
    engines: {node: '>=14.0.0'}

  tldts-core@6.1.62:
    resolution: {integrity: sha512-ohONqbfobpuaylhqFbtCzc0dFFeNz85FVKSesgT8DS9OV3a25Yj730pTj7/dDtCqmgoCgEj6gDiU9XxgHKQlBw==}

  tldts@6.1.62:
    resolution: {integrity: sha512-TF+wo3MgTLbf37keEwQD0IxvOZO8UZxnpPJDg5iFGAASGxYzbX/Q0y944ATEjrfxG/pF1TWRHCPbFp49Mz1Y1w==}
    hasBin: true

  to-regex-range@5.0.1:
    resolution: {integrity: sha512-65P7iz6X5yEr1cwcgvQxbbIw7Uk3gOy5dIdtZ4rDveLqhrdJP+Li/Hx6tyK0NEb+2GCyneCMJiGqrADCSNk8sQ==}
    engines: {node: '>=8.0'}

  todomvc-app-css@2.4.3:
    resolution: {integrity: sha512-mSnWZaKBWj9aQcFRsGguY/a8O8NR8GmecD48yU1rzwNemgZa/INLpIsxxMiToFGVth+uEKBrQ7IhWkaXZxwq5Q==}
    engines: {node: '>=4'}

  token-stream@1.0.0:
    resolution: {integrity: sha512-VSsyNPPW74RpHwR8Fc21uubwHY7wMDeJLys2IX5zJNih+OnAnaifKHo+1LHT7DAdloQ7apeaaWg8l7qnf/TnEg==}

  totalist@3.0.1:
    resolution: {integrity: sha512-sf4i37nQ2LBx4m3wB74y+ubopq6W/dIzXg0FDGjsYnZHVa1Da8FH853wlL2gtUhg+xJXjfk3kUZS3BRoQeoQBQ==}
    engines: {node: '>=6'}

  tough-cookie@5.0.0:
    resolution: {integrity: sha512-FRKsF7cz96xIIeMZ82ehjC3xW2E+O2+v11udrDYewUbszngYhsGa8z6YUMMzO9QJZzzyd0nGGXnML/TReX6W8Q==}
    engines: {node: '>=16'}

  tr46@5.0.0:
    resolution: {integrity: sha512-tk2G5R2KRwBd+ZN0zaEXpmzdKyOYksXwywulIX95MBODjSzMIuQnQ3m8JxgbhnL1LeVo7lqQKsYa1O3Htl7K5g==}
    engines: {node: '>=18'}

  ts-api-utils@2.0.1:
    resolution: {integrity: sha512-dnlgjFSVetynI8nzgJ+qF62efpglpWRk8isUEWZGWlJYySCTD6aKvbUDu+zbPeDakk3bg5H4XpitHukgfL1m9w==}
    engines: {node: '>=18.12'}
    peerDependencies:
      typescript: '>=4.8.4'

  tslib@2.8.1:
    resolution: {integrity: sha512-oJFu94HQb+KVduSUQL7wnpmqnfmLsOA/nAh6b6EH0wCEoK0/mPeXU6c3wKDV83MkOuHPRHtSXKKU99IBazS/2w==}

  type-check@0.4.0:
    resolution: {integrity: sha512-XleUoc9uwGXqjWwXaUTZAmzMcFZ5858QA2vvx1Ur5xIcixXIP+8LnFDgRplU30us6teqdlskFfu+ae4K79Ooew==}
    engines: {node: '>= 0.8.0'}

  type-fest@2.19.0:
    resolution: {integrity: sha512-RAH822pAdBgcNMAfWnCBU3CFZcfZ/i1eZjwFU/dsLKumyuuP3niueg2UAukXYF0E2AAoc82ZSSf9J0WQBinzHA==}
    engines: {node: '>=12.20'}

  type-fest@4.24.0:
    resolution: {integrity: sha512-spAaHzc6qre0TlZQQ2aA/nGMe+2Z/wyGk5Z+Ru2VUfdNwT6kWO6TjevOlpebsATEG1EIQ2sOiDszud3lO5mt/Q==}
    engines: {node: '>=16'}

  typed-query-selector@2.12.0:
    resolution: {integrity: sha512-SbklCd1F0EiZOyPiW192rrHZzZ5sBijB6xM+cpmrwDqObvdtunOHHIk9fCGsoK5JVIYXoyEp4iEdE3upFH3PAg==}

  typescript-eslint@8.28.0:
    resolution: {integrity: sha512-jfZtxJoHm59bvoCMYCe2BM0/baMswRhMmYhy+w6VfcyHrjxZ0OJe0tGasydCpIpA+A/WIJhTyZfb3EtwNC/kHQ==}
    engines: {node: ^18.18.0 || ^20.9.0 || >=21.1.0}
    peerDependencies:
      eslint: ^8.57.0 || ^9.0.0
      typescript: '>=4.8.4 <5.9.0'

  typescript@5.5.4:
    resolution: {integrity: sha512-Mtq29sKDAEYP7aljRgtPOpTvOfbwRWlS6dPRzwjdE+C0R4brX/GUyhHSecbHMFLNBLcJIPt9nl9yG5TZ1weH+Q==}
    engines: {node: '>=14.17'}
    hasBin: true

  typescript@5.6.2:
    resolution: {integrity: sha512-NW8ByodCSNCwZeghjN3o+JX5OFH0Ojg6sadjEKY4huZ52TqbJTJnDo5+Tw98lSy63NZvi4n+ez5m2u5d4PkZyw==}
    engines: {node: '>=14.17'}
    hasBin: true

  uglify-js@3.19.1:
    resolution: {integrity: sha512-y/2wiW+ceTYR2TSSptAhfnEtpLaQ4Ups5zrjB2d3kuVxHj16j/QJwPl5PvuGy9uARb39J0+iKxcRPvtpsx4A4A==}
    engines: {node: '>=0.8.0'}
    hasBin: true

  undici-types@6.20.0:
    resolution: {integrity: sha512-Ny6QZ2Nju20vw1SRHe3d9jVu6gJ+4e3+MMpqu7pqE5HT6WsTSlce++GQmK5UXS8mzV8DSYHrQH+Xrf2jVcuKNg==}

  unicorn-magic@0.1.0:
    resolution: {integrity: sha512-lRfVq8fE8gz6QMBuDM6a+LO3IAzTi05H6gCVaUpir2E1Rwpo4ZUog45KpNXKC/Mn3Yb9UDuHumeFTo9iV/D9FQ==}
    engines: {node: '>=18'}

  universalify@2.0.1:
    resolution: {integrity: sha512-gptHNQghINnc/vTGIk0SOFGFNXw7JVrlRUtConJRlvaw6DuX0wO5Jeko9sWrMBhh+PsYAZ7oXAiOnf/UKogyiw==}
    engines: {node: '>= 10.0.0'}

  unpipe@1.0.0:
    resolution: {integrity: sha512-pjy2bYhSsufwWlKwPc+l3cN7+wuJlK6uz0YdJEOlQDbl6jo/YlPi4mb8agUkVC8BF7V8NuzeyPNqRksA3hztKQ==}
    engines: {node: '>= 0.8'}

  unplugin-utils@0.2.4:
    resolution: {integrity: sha512-8U/MtpkPkkk3Atewj1+RcKIjb5WBimZ/WSLhhR3w6SsIj8XJuKTacSP8g+2JhfSGw0Cb125Y+2zA/IzJZDVbhA==}
    engines: {node: '>=18.12.0'}

  unrs-resolver@1.3.3:
    resolution: {integrity: sha512-PFLAGQzYlyjniXdbmQ3dnGMZJXX5yrl2YS4DLRfR3BhgUsE1zpRIrccp9XMOGRfIHpdFvCn/nr5N1KMVda4x3A==}

  update-check@1.5.4:
    resolution: {integrity: sha512-5YHsflzHP4t1G+8WGPlvKbJEbAJGCgw+Em+dGR1KmBUbr1J36SJBqlHLjR7oob7sco5hWHGQVcr9B2poIVDDTQ==}

  uri-js@4.4.1:
    resolution: {integrity: sha512-7rKUyy33Q1yc98pQ1DAmLtwX109F7TIfWlW1Ydo8Wl1ii1SeHieeh0HHfPeL2fMXK6z0s8ecKs9frCuLJvndBg==}

  util-deprecate@1.0.2:
    resolution: {integrity: sha512-EPD5q1uXyFxJpCrLnCc1nHnq3gOa6DZBocAIiI2TaSCA7VCJ1UJDMagCzIkXNsUYfD1daK//LTEQ8xiIbrHtcw==}

  utils-merge@1.0.1:
    resolution: {integrity: sha512-pMZTvIkT1d+TFGvDOqodOclx0QWkkgi6Tdoa8gC8ffGAAqz9pzPTZWAybbsHHoED/ztMtkv/VoYTYyShUn81hA==}
    engines: {node: '>= 0.4.0'}

  validate-npm-package-license@3.0.4:
    resolution: {integrity: sha512-DpKm2Ui/xN7/HQKCtpZxoRWBhZ9Z0kqtygG8XCgNQ8ZlDnxuQmWhj566j8fN4Cu3/JmbhsDo7fcAJq4s9h27Ew==}

  vary@1.1.2:
    resolution: {integrity: sha512-BNGbWLfd0eUPabhkXUVm0j8uuvREyTh5ovRa/dyow/BqAbZJyC+5fU+IzQOzmAKzYqYRAISoRhdQr3eIZ/PXqg==}
    engines: {node: '>= 0.8'}

  vite-hyper-config@0.4.1:
    resolution: {integrity: sha512-w9D4g0+5Km8XCgkBY/BZrXZAl8FF2q1UpDXT/Fsm6VLEU5tkkzDCko8fjLPOaSbvirUJgbY5OsD5wuuZ6581Fg==}
    engines: {node: '>=18.0.0'}
    peerDependencies:
      vite: ^4.0.0 || ^5.0.0 || ^6.0.0

  vite-node@2.1.9:
    resolution: {integrity: sha512-AM9aQ/IPrW/6ENLQg3AGY4K1N2TGZdR5e4gu/MmmR2xR3Ll1+dib+nook92g4TV3PXVyeyxdWwtaCAiUL0hMxA==}
    engines: {node: ^18.0.0 || >=20.0.0}
    hasBin: true

  vite-node@3.0.9:
    resolution: {integrity: sha512-w3Gdx7jDcuT9cNn9jExXgOyKmf5UOTb6WMHz8LGAm54eS1Elf5OuBhCxl6zJxGhEeIkgsE1WbHuoL0mj/UXqXg==}
    engines: {node: ^18.0.0 || ^20.0.0 || >=22.0.0}
    hasBin: true

  vite-plugin-inspect@0.8.7:
    resolution: {integrity: sha512-/XXou3MVc13A5O9/2Nd6xczjrUwt7ZyI9h8pTnUMkr5SshLcb0PJUOVq2V+XVkdeU4njsqAtmK87THZuO2coGA==}
    engines: {node: '>=14'}
    peerDependencies:
      '@nuxt/kit': '*'
      vite: ^3.1.0 || ^4.0.0 || ^5.0.0-0
    peerDependenciesMeta:
      '@nuxt/kit':
        optional: true

<<<<<<< HEAD
  vite@5.4.14:
    resolution: {integrity: sha512-EK5cY7Q1D8JNhSaPKVK4pwBFvaTmZxEnoKXLG/U9gmdDcihQGNzFlgIvaxezFR4glP1LsuiedwMBqCXH3wZccA==}
=======
  vite@5.4.15:
    resolution: {integrity: sha512-6ANcZRivqL/4WtwPGTKNaosuNJr5tWiftOC7liM7G9+rMb8+oeJeyzymDu4rTN93seySBmbjSfsS3Vzr19KNtA==}
>>>>>>> 41ad10cb
    engines: {node: ^18.0.0 || >=20.0.0}
    hasBin: true
    peerDependencies:
      '@types/node': ^18.0.0 || >=20.0.0
      less: '*'
      lightningcss: ^1.21.0
      sass: '*'
      sass-embedded: '*'
      stylus: '*'
      sugarss: '*'
      terser: ^5.4.0
    peerDependenciesMeta:
      '@types/node':
        optional: true
      less:
        optional: true
      lightningcss:
        optional: true
      sass:
        optional: true
      sass-embedded:
        optional: true
      stylus:
        optional: true
      sugarss:
        optional: true
      terser:
        optional: true

<<<<<<< HEAD
  vite@6.2.4:
    resolution: {integrity: sha512-veHMSew8CcRzhL5o8ONjy8gkfmFJAd5Ac16oxBUjlwgX3Gq2Wqr+qNC3TjPIpy7TPV/KporLga5GT9HqdrCizw==}
=======
  vite@6.3.5:
    resolution: {integrity: sha512-cZn6NDFE7wdTpINgs++ZJ4N49W2vRp8LCKrn3Ob1kYNtOo21vfDoaV5GzBfLU4MovSAB8uNRm4jgzVQZ+mBzPQ==}
>>>>>>> 41ad10cb
    engines: {node: ^18.0.0 || ^20.0.0 || >=22.0.0}
    hasBin: true
    peerDependencies:
      '@types/node': ^18.0.0 || ^20.0.0 || >=22.0.0
      jiti: '>=1.21.0'
      less: '*'
      lightningcss: ^1.21.0
      sass: '*'
      sass-embedded: '*'
      stylus: '*'
      sugarss: '*'
      terser: ^5.16.0
      tsx: ^4.8.1
      yaml: ^2.4.2
    peerDependenciesMeta:
      '@types/node':
        optional: true
      jiti:
        optional: true
      less:
        optional: true
      lightningcss:
        optional: true
      sass:
        optional: true
      sass-embedded:
        optional: true
      stylus:
        optional: true
      sugarss:
        optional: true
      terser:
        optional: true
      tsx:
        optional: true
      yaml:
        optional: true

  vitest@3.0.9:
    resolution: {integrity: sha512-BbcFDqNyBlfSpATmTtXOAOj71RNKDDvjBM/uPfnxxVGrG+FSH2RQIwgeEngTaTkuU/h0ScFvf+tRcKfYXzBybQ==}
    engines: {node: ^18.0.0 || ^20.0.0 || >=22.0.0}
    hasBin: true
    peerDependencies:
      '@edge-runtime/vm': '*'
      '@types/debug': ^4.1.12
      '@types/node': ^18.0.0 || ^20.0.0 || >=22.0.0
      '@vitest/browser': 3.0.9
      '@vitest/ui': 3.0.9
      happy-dom: '*'
      jsdom: '*'
    peerDependenciesMeta:
      '@edge-runtime/vm':
        optional: true
      '@types/debug':
        optional: true
      '@types/node':
        optional: true
      '@vitest/browser':
        optional: true
      '@vitest/ui':
        optional: true
      happy-dom:
        optional: true
      jsdom:
        optional: true

  void-elements@3.1.0:
    resolution: {integrity: sha512-Dhxzh5HZuiHQhbvTW9AMetFfBHDMYpo23Uo9btPXgdYP+3T5S+p+jgNy7spra+veYhBP2dCSgxR/i2Y02h5/6w==}
    engines: {node: '>=0.10.0'}

  vue-demi@0.14.10:
    resolution: {integrity: sha512-nMZBOwuzabUO0nLgIcc6rycZEebF6eeUfaiQx9+WSk8e29IbLvPU9feI6tqW4kTo3hvoYAJkMh8n8D0fuISphg==}
    engines: {node: '>=12'}
    hasBin: true
    peerDependencies:
      '@vue/composition-api': ^1.0.0-rc.1
      vue: ^3.0.0-0 || ^2.6.0
    peerDependenciesMeta:
      '@vue/composition-api':
        optional: true

  vue@3.5.13:
    resolution: {integrity: sha512-wmeiSMxkZCSc+PM2w2VRsOYAZC8GdipNFRTsLSfodVqI9mbejKeXEGr8SckuLnrQPGe3oJN5c3K0vpoU9q/wCQ==}
    peerDependencies:
      typescript: '*'
    peerDependenciesMeta:
      typescript:
        optional: true

  w3c-xmlserializer@5.0.0:
    resolution: {integrity: sha512-o8qghlI8NZHU1lLPrpi2+Uq7abh4GGPpYANlalzWxyWteJOCsr/P+oPBA49TOLu5FTZO4d3F9MnWJfiMo4BkmA==}
    engines: {node: '>=18'}

  webidl-conversions@7.0.0:
    resolution: {integrity: sha512-VwddBukDzu71offAQR975unBIGqfKZpM+8ZX6ySk8nYhVoo5CYaZyzt3YBvYtRtO+aoGlqxPg/B87NGVZ/fu6g==}
    engines: {node: '>=12'}

  whatwg-encoding@3.1.1:
    resolution: {integrity: sha512-6qN4hJdMwfYBtE3YBTTHhoeuUrDBPZmbQaxWAqSALV/MeEnR5z1xd8UKud2RAkFoPkmB+hli1TZSnyi84xz1vQ==}
    engines: {node: '>=18'}

  whatwg-mimetype@4.0.0:
    resolution: {integrity: sha512-QaKxh0eNIi2mE9p2vEdzfagOKHCcj1pJ56EEHGQOVxp8r9/iszLUUV7v89x9O1p/T+NlTM5W7jW6+cz4Fq1YVg==}
    engines: {node: '>=18'}

  whatwg-url@14.1.0:
    resolution: {integrity: sha512-jlf/foYIKywAt3x/XWKZ/3rz8OSJPiWktjmk891alJUEjiVxKX9LEO92qH3hv4aJ0mN3MWPvGMCy8jQi95xK4w==}
    engines: {node: '>=18'}

  which@2.0.2:
    resolution: {integrity: sha512-BLI3Tl1TW3Pvl70l3yq3Y64i+awpwXqsGBYWkkqMtnbXgrMD+yj7rhW0kuEDxzJaYXGjEW5ogapKNMEKNMjibA==}
    engines: {node: '>= 8'}
    hasBin: true

  which@5.0.0:
    resolution: {integrity: sha512-JEdGzHwwkrbWoGOlIHqQ5gtprKGOenpDHpxE9zVR1bWbOtYRyPPHMe9FaP6x61CmNaTThSkb0DAJte5jD+DmzQ==}
    engines: {node: ^18.17.0 || >=20.5.0}
    hasBin: true

  why-is-node-running@2.3.0:
    resolution: {integrity: sha512-hUrmaWBdVDcxvYqnyh09zunKzROWjbZTiNy8dBEjkS7ehEDQibXJ7XvlmtbwuTclUiIyN+CyXQD4Vmko8fNm8w==}
    engines: {node: '>=8'}
    hasBin: true

  widest-line@4.0.1:
    resolution: {integrity: sha512-o0cyEG0e8GPzT4iGHphIOh0cJOV8fivsXxddQasHPHfoZf1ZexrfeA21w2NaEN1RHE+fXlfISmOE8R9N3u3Qig==}
    engines: {node: '>=12'}

  with@7.0.2:
    resolution: {integrity: sha512-RNGKj82nUPg3g5ygxkQl0R937xLyho1J24ItRCBTr/m1YnZkzJy1hUiHUJrc/VlsDQzsCnInEGSg3bci0Lmd4w==}
    engines: {node: '>= 10.0.0'}

  word-wrap@1.2.5:
    resolution: {integrity: sha512-BN22B5eaMMI9UMtjrGd5g5eCYPpCPDUy0FJXbYsaT5zYxjFOckS53SQDE3pWkVoWpHXVb3BrYcEN4Twa55B5cA==}
    engines: {node: '>=0.10.0'}

  wordwrap@1.0.0:
    resolution: {integrity: sha512-gvVzJFlPycKc5dZN4yPkP8w7Dc37BtP1yczEneOb4uq34pXZcvrtRTmWV8W+Ume+XCxKgbjM+nevkyFPMybd4Q==}

  wrap-ansi@7.0.0:
    resolution: {integrity: sha512-YVGIj2kamLSTxw6NsZjoBxfSwsn0ycdesmc4p+Q21c5zPuZ1pl+NfxVdxPtdHvmNVOQ6XSYG4AUtyt/Fi7D16Q==}
    engines: {node: '>=10'}

  wrap-ansi@8.1.0:
    resolution: {integrity: sha512-si7QWI6zUMq56bESFvagtmzMdGOtoxfR+Sez11Mobfc7tm+VkUckk9bW2UeffTGVUbOksxmSw0AA2gs8g71NCQ==}
    engines: {node: '>=12'}

  wrap-ansi@9.0.0:
    resolution: {integrity: sha512-G8ura3S+3Z2G+mkgNRq8dqaFZAuxfsxpBB8OCTGRTCtp+l/v9nbFNmCUP1BZMts3G1142MsZfn6eeUKrr4PD1Q==}
    engines: {node: '>=18'}

  wrappy@1.0.2:
    resolution: {integrity: sha512-l4Sp/DRseor9wL6EvV2+TuQn63dMkPjZ/sp9XkghTEbV9KlPS1xUsZ3u7/IQO4wxtcFB4bgpQPRcR3QCvezPcQ==}

  ws@8.18.0:
    resolution: {integrity: sha512-8VbfWfHLbbwu3+N6OKsOMpBdT4kXPDDB9cJk2bJ6mh9ucxdlnNvH1e+roYkKmN9Nxw2yjz7VzeO9oOz2zJ04Pw==}
    engines: {node: '>=10.0.0'}
    peerDependencies:
      bufferutil: ^4.0.1
      utf-8-validate: '>=5.0.2'
    peerDependenciesMeta:
      bufferutil:
        optional: true
      utf-8-validate:
        optional: true

  ws@8.18.1:
    resolution: {integrity: sha512-RKW2aJZMXeMxVpnZ6bck+RswznaxmzdULiBr6KY7XkTnW8uvt0iT9H5DkHUChXrc+uurzwa0rVI16n/Xzjdz1w==}
    engines: {node: '>=10.0.0'}
    peerDependencies:
      bufferutil: ^4.0.1
      utf-8-validate: '>=5.0.2'
    peerDependenciesMeta:
      bufferutil:
        optional: true
      utf-8-validate:
        optional: true

  xml-name-validator@5.0.0:
    resolution: {integrity: sha512-EvGK8EJ3DhaHfbRlETOWAS5pO9MZITeauHKJyb8wyajUfQUenkIg2MvLDTZ4T/TgIcm3HU0TFBgWWboAZ30UHg==}
    engines: {node: '>=18'}

  xmlchars@2.2.0:
    resolution: {integrity: sha512-JZnDKK8B0RCDw84FNdDAIpZK+JuJw+s7Lz8nksI7SIuU3UXJJslUthsi+uWBUYOwPFwW7W7PRLRfUKpxjtjFCw==}

  y18n@5.0.8:
    resolution: {integrity: sha512-0pfFzegeDWJHJIAmTLRP2DwHjdF5s7jo9tuztdQxAhINCdvS+3nGINqPd00AphqJR/0LhANUS6/+7SCb98YOfA==}
    engines: {node: '>=10'}

  yaml@2.7.0:
    resolution: {integrity: sha512-+hSoy/QHluxmC9kCIJyL/uyFmLmc+e5CFR5Wa+bpIhIj85LVb9ZH2nVnqrHoSvKogwODv0ClqZkmiSSaIH5LTA==}
    engines: {node: '>= 14'}
    hasBin: true

  yargs-parser@21.1.1:
    resolution: {integrity: sha512-tVpsJW7DdjecAiFpbIB1e3qxIQsE6NoPc5/eTdrbbIC4h0LVsWhnoa3g+m2HclBIujHzsxZ4VJVA+GUuc2/LBw==}
    engines: {node: '>=12'}

  yargs@17.7.2:
    resolution: {integrity: sha512-7dSzzRQ++CKnNI/krKnYRV7JKKPUXMEh61soaHKg9mrWEhzFWhFnxPxGl+69cD1Ou63C13NUPCnmIcrvqCuM6w==}
    engines: {node: '>=12'}

  yauzl@2.10.0:
    resolution: {integrity: sha512-p4a9I6X6nu6IhoGmBqAcbJy1mlC4j27vEPZX9F4L4/vZT3Lyq1VkFHw/V/PUcB9Buo+DG3iHkT0x3Qya58zc3g==}

  yocto-queue@0.1.0:
    resolution: {integrity: sha512-rVksvsnNCdJ/ohGc6xgPwyN8eheCxsiLM8mxuE/t/mOVqJewPuO1miLpTHQiRgTKCLexL4MeAFVagts7HmNZ2Q==}
    engines: {node: '>=10'}

  zod@3.24.1:
    resolution: {integrity: sha512-muH7gBL9sI1nciMZV67X5fTKKBLtwpZ5VBp1vsOQzj1MhrBZ4wlVCm3gedKZWLp0Oyel8sIGfeiz54Su+OVT+A==}

snapshots:

  '@ampproject/remapping@2.3.0':
    dependencies:
      '@jridgewell/gen-mapping': 0.3.5
      '@jridgewell/trace-mapping': 0.3.25

  '@antfu/utils@0.7.10': {}

  '@asamuzakjp/css-color@2.8.2':
    dependencies:
      '@csstools/css-calc': 2.1.1(@csstools/css-parser-algorithms@3.0.4(@csstools/css-tokenizer@3.0.3))(@csstools/css-tokenizer@3.0.3)
      '@csstools/css-color-parser': 3.0.7(@csstools/css-parser-algorithms@3.0.4(@csstools/css-tokenizer@3.0.3))(@csstools/css-tokenizer@3.0.3)
      '@csstools/css-parser-algorithms': 3.0.4(@csstools/css-tokenizer@3.0.3)
      '@csstools/css-tokenizer': 3.0.3
      lru-cache: 11.0.2

  '@babel/code-frame@7.24.7':
    dependencies:
      '@babel/highlight': 7.24.7
      picocolors: 1.1.1

  '@babel/code-frame@7.26.2':
    dependencies:
      '@babel/helper-validator-identifier': 7.25.9
      js-tokens: 4.0.0
      picocolors: 1.1.1
    optional: true

  '@babel/helper-string-parser@7.25.9': {}

  '@babel/helper-validator-identifier@7.25.9': {}

  '@babel/highlight@7.24.7':
    dependencies:
      '@babel/helper-validator-identifier': 7.25.9
      chalk: 2.4.2
      js-tokens: 4.0.0
      picocolors: 1.1.1

  '@babel/parser@7.27.0':
    dependencies:
      '@babel/types': 7.27.0

  '@babel/types@7.27.0':
    dependencies:
      '@babel/helper-string-parser': 7.25.9
      '@babel/helper-validator-identifier': 7.25.9

  '@bcoe/v8-coverage@1.0.2': {}

  '@conventional-changelog/git-client@1.0.1(conventional-commits-filter@5.0.0)(conventional-commits-parser@6.0.0)':
    dependencies:
      '@types/semver': 7.7.0
      semver: 7.7.1
    optionalDependencies:
      conventional-commits-filter: 5.0.0
      conventional-commits-parser: 6.0.0

  '@csstools/color-helpers@5.0.1': {}

  '@csstools/css-calc@2.1.1(@csstools/css-parser-algorithms@3.0.4(@csstools/css-tokenizer@3.0.3))(@csstools/css-tokenizer@3.0.3)':
    dependencies:
      '@csstools/css-parser-algorithms': 3.0.4(@csstools/css-tokenizer@3.0.3)
      '@csstools/css-tokenizer': 3.0.3

  '@csstools/css-color-parser@3.0.7(@csstools/css-parser-algorithms@3.0.4(@csstools/css-tokenizer@3.0.3))(@csstools/css-tokenizer@3.0.3)':
    dependencies:
      '@csstools/color-helpers': 5.0.1
      '@csstools/css-calc': 2.1.1(@csstools/css-parser-algorithms@3.0.4(@csstools/css-tokenizer@3.0.3))(@csstools/css-tokenizer@3.0.3)
      '@csstools/css-parser-algorithms': 3.0.4(@csstools/css-tokenizer@3.0.3)
      '@csstools/css-tokenizer': 3.0.3

  '@csstools/css-parser-algorithms@3.0.4(@csstools/css-tokenizer@3.0.3)':
    dependencies:
      '@csstools/css-tokenizer': 3.0.3

  '@csstools/css-tokenizer@3.0.3': {}

  '@emnapi/core@1.3.1':
    dependencies:
      '@emnapi/wasi-threads': 1.0.1
      tslib: 2.8.1
    optional: true

  '@emnapi/runtime@1.3.1':
    dependencies:
      tslib: 2.8.1
    optional: true

  '@emnapi/wasi-threads@1.0.1':
    dependencies:
      tslib: 2.8.1
    optional: true

  '@esbuild/aix-ppc64@0.21.5':
    optional: true

  '@esbuild/aix-ppc64@0.25.2':
    optional: true

  '@esbuild/android-arm64@0.21.5':
    optional: true

  '@esbuild/android-arm64@0.25.2':
    optional: true

  '@esbuild/android-arm@0.21.5':
    optional: true

  '@esbuild/android-arm@0.25.2':
    optional: true

  '@esbuild/android-x64@0.21.5':
    optional: true

  '@esbuild/android-x64@0.25.2':
    optional: true

  '@esbuild/darwin-arm64@0.21.5':
    optional: true

  '@esbuild/darwin-arm64@0.25.2':
    optional: true

  '@esbuild/darwin-x64@0.21.5':
    optional: true

  '@esbuild/darwin-x64@0.25.2':
    optional: true

  '@esbuild/freebsd-arm64@0.21.5':
    optional: true

  '@esbuild/freebsd-arm64@0.25.2':
    optional: true

  '@esbuild/freebsd-x64@0.21.5':
    optional: true

  '@esbuild/freebsd-x64@0.25.2':
    optional: true

  '@esbuild/linux-arm64@0.21.5':
    optional: true

  '@esbuild/linux-arm64@0.25.2':
    optional: true

  '@esbuild/linux-arm@0.21.5':
    optional: true

  '@esbuild/linux-arm@0.25.2':
    optional: true

  '@esbuild/linux-ia32@0.21.5':
    optional: true

  '@esbuild/linux-ia32@0.25.2':
    optional: true

  '@esbuild/linux-loong64@0.21.5':
    optional: true

  '@esbuild/linux-loong64@0.25.2':
    optional: true

  '@esbuild/linux-mips64el@0.21.5':
    optional: true

  '@esbuild/linux-mips64el@0.25.2':
    optional: true

  '@esbuild/linux-ppc64@0.21.5':
    optional: true

  '@esbuild/linux-ppc64@0.25.2':
    optional: true

  '@esbuild/linux-riscv64@0.21.5':
    optional: true

  '@esbuild/linux-riscv64@0.25.2':
    optional: true

  '@esbuild/linux-s390x@0.21.5':
    optional: true

  '@esbuild/linux-s390x@0.25.2':
    optional: true

  '@esbuild/linux-x64@0.21.5':
    optional: true

  '@esbuild/linux-x64@0.25.2':
    optional: true

  '@esbuild/netbsd-arm64@0.25.2':
    optional: true

  '@esbuild/netbsd-x64@0.21.5':
    optional: true

  '@esbuild/netbsd-x64@0.25.2':
    optional: true

  '@esbuild/openbsd-arm64@0.25.2':
    optional: true

  '@esbuild/openbsd-x64@0.21.5':
    optional: true

  '@esbuild/openbsd-x64@0.25.2':
    optional: true

  '@esbuild/sunos-x64@0.21.5':
    optional: true

  '@esbuild/sunos-x64@0.25.2':
    optional: true

  '@esbuild/win32-arm64@0.21.5':
    optional: true

  '@esbuild/win32-arm64@0.25.2':
    optional: true

  '@esbuild/win32-ia32@0.21.5':
    optional: true

  '@esbuild/win32-ia32@0.25.2':
    optional: true

  '@esbuild/win32-x64@0.21.5':
    optional: true

  '@esbuild/win32-x64@0.25.2':
    optional: true

  '@eslint-community/eslint-utils@4.4.0(eslint@9.23.0)':
    dependencies:
      eslint: 9.23.0
      eslint-visitor-keys: 3.4.3

  '@eslint-community/regexpp@4.12.1': {}

  '@eslint/config-array@0.19.2':
    dependencies:
      '@eslint/object-schema': 2.1.6
      debug: 4.4.0
      minimatch: 3.1.2
    transitivePeerDependencies:
      - supports-color

  '@eslint/config-helpers@0.2.0': {}

  '@eslint/core@0.12.0':
    dependencies:
      '@types/json-schema': 7.0.15

  '@eslint/eslintrc@3.3.1':
    dependencies:
      ajv: 6.12.6
      debug: 4.4.0
      espree: 10.3.0
      globals: 14.0.0
      ignore: 5.3.1
      import-fresh: 3.3.0
      js-yaml: 4.1.0
      minimatch: 3.1.2
      strip-json-comments: 3.1.1
    transitivePeerDependencies:
      - supports-color

  '@eslint/js@9.23.0': {}

  '@eslint/object-schema@2.1.6': {}

  '@eslint/plugin-kit@0.2.7':
    dependencies:
      '@eslint/core': 0.12.0
      levn: 0.4.1

  '@humanfs/core@0.19.1': {}

  '@humanfs/node@0.16.6':
    dependencies:
      '@humanfs/core': 0.19.1
      '@humanwhocodes/retry': 0.3.1

  '@humanwhocodes/module-importer@1.0.1': {}

  '@humanwhocodes/retry@0.3.1': {}

  '@humanwhocodes/retry@0.4.2': {}

  '@hutson/parse-repository-url@5.0.0': {}

  '@isaacs/cliui@8.0.2':
    dependencies:
      string-width: 5.1.2
      string-width-cjs: string-width@4.2.3
      strip-ansi: 7.1.0
      strip-ansi-cjs: strip-ansi@6.0.1
      wrap-ansi: 8.1.0
      wrap-ansi-cjs: wrap-ansi@7.0.0

  '@istanbuljs/schema@0.1.3': {}

  '@jridgewell/gen-mapping@0.3.5':
    dependencies:
      '@jridgewell/set-array': 1.2.1
      '@jridgewell/sourcemap-codec': 1.5.0
      '@jridgewell/trace-mapping': 0.3.25

  '@jridgewell/resolve-uri@3.1.2': {}

  '@jridgewell/set-array@1.2.1': {}

  '@jridgewell/source-map@0.3.6':
    dependencies:
      '@jridgewell/gen-mapping': 0.3.5
      '@jridgewell/trace-mapping': 0.3.25
    optional: true

  '@jridgewell/sourcemap-codec@1.5.0': {}

  '@jridgewell/trace-mapping@0.3.25':
    dependencies:
      '@jridgewell/resolve-uri': 3.1.2
      '@jridgewell/sourcemap-codec': 1.5.0

  '@jspm/core@2.0.1': {}

  '@napi-rs/wasm-runtime@0.2.7':
    dependencies:
      '@emnapi/core': 1.3.1
      '@emnapi/runtime': 1.3.1
      '@tybys/wasm-util': 0.9.0
    optional: true

  '@nodelib/fs.scandir@2.1.5':
    dependencies:
      '@nodelib/fs.stat': 2.0.5
      run-parallel: 1.2.0

  '@nodelib/fs.stat@2.0.5': {}

  '@nodelib/fs.walk@1.2.8':
    dependencies:
      '@nodelib/fs.scandir': 2.1.5
      fastq: 1.17.1

  '@parcel/watcher-android-arm64@2.4.1':
    optional: true

  '@parcel/watcher-darwin-arm64@2.4.1':
    optional: true

  '@parcel/watcher-darwin-x64@2.4.1':
    optional: true

  '@parcel/watcher-freebsd-x64@2.4.1':
    optional: true

  '@parcel/watcher-linux-arm-glibc@2.4.1':
    optional: true

  '@parcel/watcher-linux-arm64-glibc@2.4.1':
    optional: true

  '@parcel/watcher-linux-arm64-musl@2.4.1':
    optional: true

  '@parcel/watcher-linux-x64-glibc@2.4.1':
    optional: true

  '@parcel/watcher-linux-x64-musl@2.4.1':
    optional: true

  '@parcel/watcher-win32-arm64@2.4.1':
    optional: true

  '@parcel/watcher-win32-ia32@2.4.1':
    optional: true

  '@parcel/watcher-win32-x64@2.4.1':
    optional: true

  '@parcel/watcher@2.4.1':
    dependencies:
      detect-libc: 1.0.3
      is-glob: 4.0.3
      micromatch: 4.0.8
      node-addon-api: 7.1.1
    optionalDependencies:
      '@parcel/watcher-android-arm64': 2.4.1
      '@parcel/watcher-darwin-arm64': 2.4.1
      '@parcel/watcher-darwin-x64': 2.4.1
      '@parcel/watcher-freebsd-x64': 2.4.1
      '@parcel/watcher-linux-arm-glibc': 2.4.1
      '@parcel/watcher-linux-arm64-glibc': 2.4.1
      '@parcel/watcher-linux-arm64-musl': 2.4.1
      '@parcel/watcher-linux-x64-glibc': 2.4.1
      '@parcel/watcher-linux-x64-musl': 2.4.1
      '@parcel/watcher-win32-arm64': 2.4.1
      '@parcel/watcher-win32-ia32': 2.4.1
      '@parcel/watcher-win32-x64': 2.4.1
    optional: true

  '@pkgjs/parseargs@0.11.0':
    optional: true

<<<<<<< HEAD
  '@polka/url@1.0.0-next.28': {}
=======
  '@polka/url@1.0.0-next.29': {}
>>>>>>> 41ad10cb

  '@puppeteer/browsers@2.8.0':
    dependencies:
      debug: 4.4.0
      extract-zip: 2.0.1
      progress: 2.0.3
      proxy-agent: 6.5.0
      semver: 7.7.1
      tar-fs: 3.0.8
      yargs: 17.7.2
    transitivePeerDependencies:
      - supports-color

  '@rollup/plugin-alias@5.1.1(rollup@4.38.0)':
    optionalDependencies:
      rollup: 4.38.0

  '@rollup/plugin-commonjs@28.0.3(rollup@4.38.0)':
    dependencies:
      '@rollup/pluginutils': 5.1.0(rollup@4.38.0)
      commondir: 1.0.1
      estree-walker: 2.0.2
      fdir: 6.4.0(picomatch@4.0.2)
      is-reference: 1.2.1
      magic-string: 0.30.17
      picomatch: 4.0.2
    optionalDependencies:
      rollup: 4.38.0

  '@rollup/plugin-inject@5.0.5(rollup@4.38.0)':
    dependencies:
      '@rollup/pluginutils': 5.1.0(rollup@4.38.0)
      estree-walker: 2.0.2
      magic-string: 0.30.17
    optionalDependencies:
      rollup: 4.38.0

  '@rollup/plugin-json@6.1.0(rollup@4.38.0)':
    dependencies:
      '@rollup/pluginutils': 5.1.0(rollup@4.38.0)
    optionalDependencies:
      rollup: 4.38.0

  '@rollup/plugin-node-resolve@16.0.1(rollup@4.38.0)':
    dependencies:
      '@rollup/pluginutils': 5.1.0(rollup@4.38.0)
      '@types/resolve': 1.20.2
      deepmerge: 4.3.1
      is-module: 1.0.0
      resolve: 1.22.8
    optionalDependencies:
      rollup: 4.38.0

  '@rollup/plugin-replace@5.0.4(rollup@4.38.0)':
    dependencies:
      '@rollup/pluginutils': 5.1.0(rollup@4.38.0)
      magic-string: 0.30.17
    optionalDependencies:
      rollup: 4.38.0

  '@rollup/pluginutils@5.1.0(rollup@4.38.0)':
    dependencies:
      '@types/estree': 1.0.6
      estree-walker: 2.0.2
      picomatch: 2.3.1
    optionalDependencies:
<<<<<<< HEAD
      rollup: 4.37.0

  '@rollup/rollup-android-arm-eabi@4.37.0':
    optional: true

  '@rollup/rollup-android-arm64@4.37.0':
    optional: true

  '@rollup/rollup-darwin-arm64@4.37.0':
    optional: true

  '@rollup/rollup-darwin-x64@4.37.0':
    optional: true

  '@rollup/rollup-freebsd-arm64@4.37.0':
    optional: true

  '@rollup/rollup-freebsd-x64@4.37.0':
    optional: true

  '@rollup/rollup-linux-arm-gnueabihf@4.37.0':
    optional: true

  '@rollup/rollup-linux-arm-musleabihf@4.37.0':
    optional: true

  '@rollup/rollup-linux-arm64-gnu@4.37.0':
    optional: true

  '@rollup/rollup-linux-arm64-musl@4.37.0':
    optional: true

  '@rollup/rollup-linux-loongarch64-gnu@4.37.0':
    optional: true

  '@rollup/rollup-linux-powerpc64le-gnu@4.37.0':
    optional: true

  '@rollup/rollup-linux-riscv64-gnu@4.37.0':
=======
      rollup: 4.38.0

  '@rollup/rollup-android-arm-eabi@4.38.0':
    optional: true

  '@rollup/rollup-android-arm64@4.38.0':
    optional: true

  '@rollup/rollup-darwin-arm64@4.38.0':
    optional: true

  '@rollup/rollup-darwin-x64@4.38.0':
    optional: true

  '@rollup/rollup-freebsd-arm64@4.38.0':
    optional: true

  '@rollup/rollup-freebsd-x64@4.38.0':
    optional: true

  '@rollup/rollup-linux-arm-gnueabihf@4.38.0':
    optional: true

  '@rollup/rollup-linux-arm-musleabihf@4.38.0':
    optional: true

  '@rollup/rollup-linux-arm64-gnu@4.38.0':
    optional: true

  '@rollup/rollup-linux-arm64-musl@4.38.0':
    optional: true

  '@rollup/rollup-linux-loongarch64-gnu@4.38.0':
    optional: true

  '@rollup/rollup-linux-powerpc64le-gnu@4.38.0':
    optional: true

  '@rollup/rollup-linux-riscv64-gnu@4.38.0':
    optional: true

  '@rollup/rollup-linux-riscv64-musl@4.38.0':
    optional: true

  '@rollup/rollup-linux-s390x-gnu@4.38.0':
    optional: true

  '@rollup/rollup-linux-x64-gnu@4.38.0':
    optional: true

  '@rollup/rollup-linux-x64-musl@4.38.0':
    optional: true

  '@rollup/rollup-win32-arm64-msvc@4.38.0':
    optional: true

  '@rollup/rollup-win32-ia32-msvc@4.38.0':
    optional: true

  '@rollup/rollup-win32-x64-msvc@4.38.0':
>>>>>>> 41ad10cb
    optional: true

  '@swc/core-darwin-arm64@1.11.13':
    optional: true

<<<<<<< HEAD
  '@rollup/rollup-linux-s390x-gnu@4.37.0':
    optional: true

  '@rollup/rollup-linux-x64-gnu@4.37.0':
    optional: true

  '@rollup/rollup-linux-x64-musl@4.37.0':
    optional: true

  '@rollup/rollup-win32-arm64-msvc@4.37.0':
    optional: true

  '@rollup/rollup-win32-ia32-msvc@4.37.0':
    optional: true

  '@rollup/rollup-win32-x64-msvc@4.37.0':
    optional: true

  '@swc/core-darwin-arm64@1.11.12':
    optional: true

  '@swc/core-darwin-x64@1.11.12':
    optional: true

  '@swc/core-linux-arm-gnueabihf@1.11.12':
    optional: true

  '@swc/core-linux-arm64-gnu@1.11.12':
    optional: true

  '@swc/core-linux-arm64-musl@1.11.12':
    optional: true

  '@swc/core-linux-x64-gnu@1.11.12':
    optional: true

  '@swc/core-linux-x64-musl@1.11.12':
    optional: true

  '@swc/core-win32-arm64-msvc@1.11.12':
    optional: true

  '@swc/core-win32-ia32-msvc@1.11.12':
    optional: true

  '@swc/core-win32-x64-msvc@1.11.12':
    optional: true

  '@swc/core@1.11.12':
=======
  '@swc/core-darwin-x64@1.11.13':
    optional: true

  '@swc/core-linux-arm-gnueabihf@1.11.13':
    optional: true

  '@swc/core-linux-arm64-gnu@1.11.13':
    optional: true

  '@swc/core-linux-arm64-musl@1.11.13':
    optional: true

  '@swc/core-linux-x64-gnu@1.11.13':
    optional: true

  '@swc/core-linux-x64-musl@1.11.13':
    optional: true

  '@swc/core-win32-arm64-msvc@1.11.13':
    optional: true

  '@swc/core-win32-ia32-msvc@1.11.13':
    optional: true

  '@swc/core-win32-x64-msvc@1.11.13':
    optional: true

  '@swc/core@1.11.13':
>>>>>>> 41ad10cb
    dependencies:
      '@swc/counter': 0.1.3
      '@swc/types': 0.1.19
    optionalDependencies:
      '@swc/core-darwin-arm64': 1.11.13
      '@swc/core-darwin-x64': 1.11.13
      '@swc/core-linux-arm-gnueabihf': 1.11.13
      '@swc/core-linux-arm64-gnu': 1.11.13
      '@swc/core-linux-arm64-musl': 1.11.13
      '@swc/core-linux-x64-gnu': 1.11.13
      '@swc/core-linux-x64-musl': 1.11.13
      '@swc/core-win32-arm64-msvc': 1.11.13
      '@swc/core-win32-ia32-msvc': 1.11.13
      '@swc/core-win32-x64-msvc': 1.11.13

  '@swc/counter@0.1.3': {}

  '@swc/types@0.1.19':
    dependencies:
      '@swc/counter': 0.1.3

  '@tootallnate/quickjs-emscripten@0.23.0': {}

  '@tybys/wasm-util@0.9.0':
    dependencies:
      tslib: 2.8.1
    optional: true

  '@types/connect@3.4.38':
    dependencies:
<<<<<<< HEAD
      '@types/node': 22.13.13
=======
      '@types/node': 22.13.14
>>>>>>> 41ad10cb

  '@types/doctrine@0.0.9': {}

  '@types/estree@1.0.6': {}

  '@types/estree@1.0.7': {}

  '@types/hash-sum@1.0.2': {}

  '@types/json-schema@7.0.15': {}

  '@types/node@22.13.14':
    dependencies:
      undici-types: 6.20.0

  '@types/normalize-package-data@2.4.4': {}

  '@types/resolve@1.20.2': {}

  '@types/semver@7.7.0': {}

  '@types/serve-handler@6.1.4':
    dependencies:
      '@types/node': 22.13.14

  '@types/trusted-types@2.0.7': {}

  '@types/web-bluetooth@0.0.20': {}

  '@types/yauzl@2.10.3':
    dependencies:
      '@types/node': 22.13.14
    optional: true

  '@typescript-eslint/eslint-plugin@8.28.0(@typescript-eslint/parser@8.28.0(eslint@9.23.0)(typescript@5.6.2))(eslint@9.23.0)(typescript@5.6.2)':
    dependencies:
      '@eslint-community/regexpp': 4.12.1
      '@typescript-eslint/parser': 8.28.0(eslint@9.23.0)(typescript@5.6.2)
      '@typescript-eslint/scope-manager': 8.28.0
      '@typescript-eslint/type-utils': 8.28.0(eslint@9.23.0)(typescript@5.6.2)
      '@typescript-eslint/utils': 8.28.0(eslint@9.23.0)(typescript@5.6.2)
      '@typescript-eslint/visitor-keys': 8.28.0
      eslint: 9.23.0
      graphemer: 1.4.0
      ignore: 5.3.1
      natural-compare: 1.4.0
      ts-api-utils: 2.0.1(typescript@5.6.2)
      typescript: 5.6.2
    transitivePeerDependencies:
      - supports-color

  '@typescript-eslint/parser@8.28.0(eslint@9.23.0)(typescript@5.6.2)':
    dependencies:
      '@typescript-eslint/scope-manager': 8.28.0
      '@typescript-eslint/types': 8.28.0
      '@typescript-eslint/typescript-estree': 8.28.0(typescript@5.6.2)
      '@typescript-eslint/visitor-keys': 8.28.0
      debug: 4.4.0
      eslint: 9.23.0
      typescript: 5.6.2
    transitivePeerDependencies:
      - supports-color

  '@typescript-eslint/scope-manager@8.28.0':
    dependencies:
      '@typescript-eslint/types': 8.28.0
      '@typescript-eslint/visitor-keys': 8.28.0

  '@typescript-eslint/type-utils@8.28.0(eslint@9.23.0)(typescript@5.6.2)':
    dependencies:
      '@typescript-eslint/typescript-estree': 8.28.0(typescript@5.6.2)
      '@typescript-eslint/utils': 8.28.0(eslint@9.23.0)(typescript@5.6.2)
      debug: 4.4.0
      eslint: 9.23.0
      ts-api-utils: 2.0.1(typescript@5.6.2)
      typescript: 5.6.2
    transitivePeerDependencies:
      - supports-color

  '@typescript-eslint/types@8.28.0': {}

  '@typescript-eslint/typescript-estree@8.28.0(typescript@5.6.2)':
    dependencies:
      '@typescript-eslint/types': 8.28.0
      '@typescript-eslint/visitor-keys': 8.28.0
      debug: 4.4.0
      fast-glob: 3.3.2
      is-glob: 4.0.3
      minimatch: 9.0.5
      semver: 7.7.1
      ts-api-utils: 2.0.1(typescript@5.6.2)
      typescript: 5.6.2
    transitivePeerDependencies:
      - supports-color

  '@typescript-eslint/utils@8.28.0(eslint@9.23.0)(typescript@5.6.2)':
    dependencies:
      '@eslint-community/eslint-utils': 4.4.0(eslint@9.23.0)
      '@typescript-eslint/scope-manager': 8.28.0
      '@typescript-eslint/types': 8.28.0
      '@typescript-eslint/typescript-estree': 8.28.0(typescript@5.6.2)
      eslint: 9.23.0
      typescript: 5.6.2
    transitivePeerDependencies:
      - supports-color

  '@typescript-eslint/visitor-keys@8.28.0':
    dependencies:
      '@typescript-eslint/types': 8.28.0
      eslint-visitor-keys: 4.2.0

  '@unrs/resolver-binding-darwin-arm64@1.3.3':
    optional: true

  '@unrs/resolver-binding-darwin-x64@1.3.3':
    optional: true

  '@unrs/resolver-binding-freebsd-x64@1.3.3':
    optional: true

  '@unrs/resolver-binding-linux-arm-gnueabihf@1.3.3':
    optional: true

  '@unrs/resolver-binding-linux-arm-musleabihf@1.3.3':
    optional: true

  '@unrs/resolver-binding-linux-arm64-gnu@1.3.3':
    optional: true

  '@unrs/resolver-binding-linux-arm64-musl@1.3.3':
    optional: true

  '@unrs/resolver-binding-linux-ppc64-gnu@1.3.3':
    optional: true

  '@unrs/resolver-binding-linux-s390x-gnu@1.3.3':
    optional: true

  '@unrs/resolver-binding-linux-x64-gnu@1.3.3':
    optional: true

  '@unrs/resolver-binding-linux-x64-musl@1.3.3':
    optional: true

  '@unrs/resolver-binding-wasm32-wasi@1.3.3':
    dependencies:
      '@napi-rs/wasm-runtime': 0.2.7
    optional: true

  '@unrs/resolver-binding-win32-arm64-msvc@1.3.3':
    optional: true

  '@unrs/resolver-binding-win32-ia32-msvc@1.3.3':
    optional: true

  '@unrs/resolver-binding-win32-x64-msvc@1.3.3':
    optional: true

<<<<<<< HEAD
  '@vitejs/plugin-vue@https://pkg.pr.new/@vitejs/plugin-vue@c156992(vite@6.2.4(@types/node@22.13.13)(sass@1.86.0)(terser@5.33.0)(yaml@2.7.0))(vue@3.5.13(typescript@5.6.2))':
    dependencies:
      vite: 6.2.4(@types/node@22.13.13)(sass@1.86.0)(terser@5.33.0)(yaml@2.7.0)
      vue: 3.5.13(typescript@5.6.2)

  '@vitejs/plugin-vue@https://pkg.pr.new/@vitejs/plugin-vue@c156992(vite@6.2.4(@types/node@22.13.13)(sass@1.86.0)(terser@5.33.0)(yaml@2.7.0))(vue@packages+vue)':
    dependencies:
      vite: 6.2.4(@types/node@22.13.13)(sass@1.86.0)(terser@5.33.0)(yaml@2.7.0)
=======
  '@vitejs/plugin-vue@https://pkg.pr.new/@vitejs/plugin-vue@c156992(vite@6.3.5(@types/node@22.13.14)(sass@1.86.0)(terser@5.33.0)(yaml@2.7.0))(vue@3.5.13(typescript@5.6.2))':
    dependencies:
      vite: 6.3.5(@types/node@22.13.14)(sass@1.86.0)(terser@5.33.0)(yaml@2.7.0)
      vue: 3.5.13(typescript@5.6.2)

  '@vitejs/plugin-vue@https://pkg.pr.new/@vitejs/plugin-vue@c156992(vite@6.3.5(@types/node@22.13.14)(sass@1.86.0)(terser@5.33.0)(yaml@2.7.0))(vue@packages+vue)':
    dependencies:
      vite: 6.3.5(@types/node@22.13.14)(sass@1.86.0)(terser@5.33.0)(yaml@2.7.0)
>>>>>>> 41ad10cb
      vue: link:packages/vue

  '@vitest/coverage-v8@3.0.9(vitest@3.0.9)':
    dependencies:
      '@ampproject/remapping': 2.3.0
      '@bcoe/v8-coverage': 1.0.2
      debug: 4.4.0
      istanbul-lib-coverage: 3.2.2
      istanbul-lib-report: 3.0.1
      istanbul-lib-source-maps: 5.0.6
      istanbul-reports: 3.1.7
      magic-string: 0.30.17
      magicast: 0.3.5
      std-env: 3.8.0
      test-exclude: 7.0.1
      tinyrainbow: 2.0.0
<<<<<<< HEAD
      vitest: 3.0.9(@types/node@22.13.13)(@vitest/ui@3.1.1)(jsdom@26.0.0)(sass@1.86.0)(terser@5.33.0)(yaml@2.7.0)
    transitivePeerDependencies:
      - supports-color

  '@vitest/eslint-plugin@1.1.38(@typescript-eslint/utils@8.27.0(eslint@9.23.0)(typescript@5.6.2))(eslint@9.23.0)(typescript@5.6.2)(vitest@3.0.9)':
=======
      vitest: 3.0.9(@types/node@22.13.14)(@vitest/ui@3.1.3)(jsdom@26.0.0)(sass@1.86.0)(terser@5.33.0)(yaml@2.7.0)
    transitivePeerDependencies:
      - supports-color

  '@vitest/eslint-plugin@1.1.38(@typescript-eslint/utils@8.28.0(eslint@9.23.0)(typescript@5.6.2))(eslint@9.23.0)(typescript@5.6.2)(vitest@3.0.9)':
>>>>>>> 41ad10cb
    dependencies:
      '@typescript-eslint/utils': 8.28.0(eslint@9.23.0)(typescript@5.6.2)
      eslint: 9.23.0
    optionalDependencies:
      typescript: 5.6.2
<<<<<<< HEAD
      vitest: 3.0.9(@types/node@22.13.13)(@vitest/ui@3.1.1)(jsdom@26.0.0)(sass@1.86.0)(terser@5.33.0)(yaml@2.7.0)
=======
      vitest: 3.0.9(@types/node@22.13.14)(@vitest/ui@3.1.3)(jsdom@26.0.0)(sass@1.86.0)(terser@5.33.0)(yaml@2.7.0)
>>>>>>> 41ad10cb

  '@vitest/expect@3.0.9':
    dependencies:
      '@vitest/spy': 3.0.9
      '@vitest/utils': 3.0.9
      chai: 5.2.0
      tinyrainbow: 2.0.0

<<<<<<< HEAD
  '@vitest/mocker@3.0.9(vite@6.2.4(@types/node@22.13.13)(sass@1.86.0)(terser@5.33.0)(yaml@2.7.0))':
=======
  '@vitest/mocker@3.0.9(vite@6.3.5(@types/node@22.13.14)(sass@1.86.0)(terser@5.33.0)(yaml@2.7.0))':
>>>>>>> 41ad10cb
    dependencies:
      '@vitest/spy': 3.0.9
      estree-walker: 3.0.3
      magic-string: 0.30.17
    optionalDependencies:
<<<<<<< HEAD
      vite: 6.2.4(@types/node@22.13.13)(sass@1.86.0)(terser@5.33.0)(yaml@2.7.0)
=======
      vite: 6.3.5(@types/node@22.13.14)(sass@1.86.0)(terser@5.33.0)(yaml@2.7.0)
>>>>>>> 41ad10cb

  '@vitest/pretty-format@3.0.9':
    dependencies:
      tinyrainbow: 2.0.0

<<<<<<< HEAD
  '@vitest/pretty-format@3.1.1':
=======
  '@vitest/pretty-format@3.1.3':
>>>>>>> 41ad10cb
    dependencies:
      tinyrainbow: 2.0.0

  '@vitest/runner@3.0.9':
    dependencies:
      '@vitest/utils': 3.0.9
      pathe: 2.0.3

  '@vitest/snapshot@3.0.9':
    dependencies:
      '@vitest/pretty-format': 3.0.9
      magic-string: 0.30.17
      pathe: 2.0.3

  '@vitest/spy@3.0.9':
    dependencies:
      tinyspy: 3.0.2

<<<<<<< HEAD
  '@vitest/ui@3.1.1(vitest@3.0.9)':
    dependencies:
      '@vitest/utils': 3.1.1
=======
  '@vitest/ui@3.1.3(vitest@3.0.9)':
    dependencies:
      '@vitest/utils': 3.1.3
>>>>>>> 41ad10cb
      fflate: 0.8.2
      flatted: 3.3.3
      pathe: 2.0.3
      sirv: 3.0.1
<<<<<<< HEAD
      tinyglobby: 0.2.12
      tinyrainbow: 2.0.0
      vitest: 3.0.9(@types/node@22.13.13)(@vitest/ui@3.1.1)(jsdom@26.0.0)(sass@1.86.0)(terser@5.33.0)(yaml@2.7.0)
=======
      tinyglobby: 0.2.13
      tinyrainbow: 2.0.0
      vitest: 3.0.9(@types/node@22.13.14)(@vitest/ui@3.1.3)(jsdom@26.0.0)(sass@1.86.0)(terser@5.33.0)(yaml@2.7.0)
>>>>>>> 41ad10cb

  '@vitest/utils@3.0.9':
    dependencies:
      '@vitest/pretty-format': 3.0.9
      loupe: 3.1.3
      tinyrainbow: 2.0.0

<<<<<<< HEAD
  '@vitest/utils@3.1.1':
    dependencies:
      '@vitest/pretty-format': 3.1.1
=======
  '@vitest/utils@3.1.3':
    dependencies:
      '@vitest/pretty-format': 3.1.3
>>>>>>> 41ad10cb
      loupe: 3.1.3
      tinyrainbow: 2.0.0

  '@vue/compiler-core@3.5.13':
    dependencies:
<<<<<<< HEAD
      '@babel/parser': 7.26.10
=======
      '@babel/parser': 7.27.0
>>>>>>> 41ad10cb
      '@vue/shared': 3.5.13
      entities: 4.5.0
      estree-walker: 2.0.2
      source-map-js: 1.2.1

  '@vue/compiler-dom@3.5.13':
    dependencies:
      '@vue/compiler-core': 3.5.13
      '@vue/shared': 3.5.13

  '@vue/compiler-sfc@3.5.13':
    dependencies:
<<<<<<< HEAD
      '@babel/parser': 7.26.10
=======
      '@babel/parser': 7.27.0
>>>>>>> 41ad10cb
      '@vue/compiler-core': 3.5.13
      '@vue/compiler-dom': 3.5.13
      '@vue/compiler-ssr': 3.5.13
      '@vue/shared': 3.5.13
      estree-walker: 2.0.2
      magic-string: 0.30.17
      postcss: 8.5.3
      source-map-js: 1.2.1

  '@vue/compiler-ssr@3.5.13':
    dependencies:
      '@vue/compiler-dom': 3.5.13
      '@vue/shared': 3.5.13

  '@vue/consolidate@1.0.0': {}

  '@vue/reactivity@3.5.13':
    dependencies:
      '@vue/shared': 3.5.13

  '@vue/repl@4.5.1': {}

  '@vue/runtime-core@3.5.13':
    dependencies:
      '@vue/reactivity': 3.5.13
      '@vue/shared': 3.5.13

  '@vue/runtime-dom@3.5.13':
    dependencies:
      '@vue/reactivity': 3.5.13
      '@vue/runtime-core': 3.5.13
      '@vue/shared': 3.5.13
      csstype: 3.1.3

  '@vue/server-renderer@3.5.13(vue@3.5.13(typescript@5.6.2))':
    dependencies:
      '@vue/compiler-ssr': 3.5.13
      '@vue/shared': 3.5.13
      vue: 3.5.13(typescript@5.6.2)

  '@vue/shared@3.5.13': {}

  '@vueuse/core@11.3.0(vue@packages+vue)':
    dependencies:
      '@types/web-bluetooth': 0.0.20
      '@vueuse/metadata': 11.3.0
      '@vueuse/shared': 11.3.0(vue@packages+vue)
      vue-demi: 0.14.10(vue@packages+vue)
    transitivePeerDependencies:
      - '@vue/composition-api'
      - vue

  '@vueuse/metadata@11.3.0': {}

  '@vueuse/shared@11.3.0(vue@packages+vue)':
    dependencies:
      vue-demi: 0.14.10(vue@packages+vue)
    transitivePeerDependencies:
      - '@vue/composition-api'
      - vue

  '@zeit/schemas@2.36.0': {}

  accepts@1.3.8:
    dependencies:
      mime-types: 2.1.35
      negotiator: 0.6.3

  acorn-jsx@5.3.2(acorn@8.14.0):
    dependencies:
      acorn: 8.14.0

  acorn@7.4.1: {}

  acorn@8.14.0: {}

  add-stream@1.0.0: {}

  agent-base@7.1.3: {}

  ajv@6.12.6:
    dependencies:
      fast-deep-equal: 3.1.3
      fast-json-stable-stringify: 2.1.0
      json-schema-traverse: 0.4.1
      uri-js: 4.4.1

  ajv@8.12.0:
    dependencies:
      fast-deep-equal: 3.1.3
      json-schema-traverse: 1.0.0
      require-from-string: 2.0.2
      uri-js: 4.4.1

  ansi-align@3.0.1:
    dependencies:
      string-width: 4.2.3

  ansi-colors@4.1.3: {}

  ansi-escapes@7.0.0:
    dependencies:
      environment: 1.1.0

  ansi-regex@5.0.1: {}

  ansi-regex@6.0.1: {}

  ansi-styles@3.2.1:
    dependencies:
      color-convert: 1.9.3

  ansi-styles@4.3.0:
    dependencies:
      color-convert: 2.0.1

  ansi-styles@6.2.1: {}

  arch@2.2.0: {}

  arg@5.0.2: {}

  argparse@2.0.1: {}

  array-ify@1.0.0: {}

  asap@2.0.6: {}

  assert-never@1.3.0: {}

  assertion-error@2.0.1: {}

  ast-types@0.13.4:
    dependencies:
      tslib: 2.8.1

  asynckit@0.4.0: {}

  b4a@1.6.6: {}

  babel-walk@3.0.0-canary-5:
    dependencies:
      '@babel/types': 7.27.0

  balanced-match@1.0.2: {}

  bare-events@2.4.2:
    optional: true

  bare-fs@4.0.1:
    dependencies:
      bare-events: 2.4.2
      bare-path: 3.0.0
      bare-stream: 2.1.3
    optional: true

  bare-os@3.4.0:
    optional: true

  bare-path@3.0.0:
    dependencies:
      bare-os: 3.4.0
    optional: true

  bare-stream@2.1.3:
    dependencies:
      streamx: 2.18.0
    optional: true

  basic-ftp@5.0.5: {}

  boxen@7.0.0:
    dependencies:
      ansi-align: 3.0.1
      camelcase: 7.0.1
      chalk: 5.3.0
      cli-boxes: 3.0.0
      string-width: 5.1.2
      type-fest: 2.19.0
      widest-line: 4.0.1
      wrap-ansi: 8.1.0

  brace-expansion@1.1.11:
    dependencies:
      balanced-match: 1.0.2
      concat-map: 0.0.1

  brace-expansion@2.0.1:
    dependencies:
      balanced-match: 1.0.2

  braces@3.0.3:
    dependencies:
      fill-range: 7.1.1

  buffer-crc32@0.2.13: {}

  buffer-from@1.1.2:
    optional: true

  bundle-name@4.1.0:
    dependencies:
      run-applescript: 7.0.0

  bytes@3.0.0: {}

  cac@6.7.14: {}

  call-bind@1.0.7:
    dependencies:
      es-define-property: 1.0.0
      es-errors: 1.3.0
      function-bind: 1.1.2
      get-intrinsic: 1.2.4
      set-function-length: 1.2.2

  callsites@3.1.0: {}

  camelcase@7.0.1: {}

  chai@5.2.0:
    dependencies:
      assertion-error: 2.0.1
      check-error: 2.1.1
      deep-eql: 5.0.2
      loupe: 3.1.3
      pathval: 2.0.0

  chalk-template@0.4.0:
    dependencies:
      chalk: 4.1.2

  chalk@2.4.2:
    dependencies:
      ansi-styles: 3.2.1
      escape-string-regexp: 1.0.5
      supports-color: 5.5.0

  chalk@4.1.2:
    dependencies:
      ansi-styles: 4.3.0
      supports-color: 7.2.0

  chalk@5.0.1: {}

  chalk@5.3.0: {}

  chalk@5.4.1: {}

  character-parser@2.2.0:
    dependencies:
      is-regex: 1.1.4

  check-error@2.1.1: {}

  chokidar@4.0.1:
    dependencies:
      readdirp: 4.0.1

  chromium-bidi@2.1.2(devtools-protocol@0.0.1413902):
    dependencies:
      devtools-protocol: 0.0.1413902
      mitt: 3.0.1
      zod: 3.24.1

  cli-boxes@3.0.0: {}

  cli-cursor@5.0.0:
    dependencies:
      restore-cursor: 5.1.0

  cli-truncate@4.0.0:
    dependencies:
      slice-ansi: 5.0.0
      string-width: 7.2.0

  clipboardy@3.0.0:
    dependencies:
      arch: 2.2.0
      execa: 5.1.1
      is-wsl: 2.2.0

  cliui@8.0.1:
    dependencies:
      string-width: 4.2.3
      strip-ansi: 6.0.1
      wrap-ansi: 7.0.0

  color-convert@1.9.3:
    dependencies:
      color-name: 1.1.3

  color-convert@2.0.1:
    dependencies:
      color-name: 1.1.4

  color-name@1.1.3: {}

  color-name@1.1.4: {}

  colorette@2.0.20: {}

  combined-stream@1.0.8:
    dependencies:
      delayed-stream: 1.0.0

  commander@13.1.0: {}

  commander@2.20.3:
    optional: true

  commondir@1.0.1: {}

  compare-func@2.0.0:
    dependencies:
      array-ify: 1.0.0
      dot-prop: 5.3.0

  compressible@2.0.18:
    dependencies:
      mime-db: 1.53.0

  compression@1.7.4:
    dependencies:
      accepts: 1.3.8
      bytes: 3.0.0
      compressible: 2.0.18
      debug: 2.6.9
      on-headers: 1.0.2
      safe-buffer: 5.1.2
      vary: 1.1.2
    transitivePeerDependencies:
      - supports-color

  concat-map@0.0.1: {}

  connect@3.7.0:
    dependencies:
      debug: 2.6.9
      finalhandler: 1.1.2
      parseurl: 1.3.3
      utils-merge: 1.0.1
    transitivePeerDependencies:
      - supports-color

  constantinople@4.0.1:
    dependencies:
      '@babel/parser': 7.27.0
      '@babel/types': 7.27.0

  content-disposition@0.5.2: {}

  conventional-changelog-angular@8.0.0:
    dependencies:
      compare-func: 2.0.0

  conventional-changelog-atom@5.0.0: {}

  conventional-changelog-cli@5.0.0(conventional-commits-filter@5.0.0):
    dependencies:
      add-stream: 1.0.0
      conventional-changelog: 6.0.0(conventional-commits-filter@5.0.0)
      meow: 13.2.0
      tempfile: 5.0.0
    transitivePeerDependencies:
      - conventional-commits-filter

  conventional-changelog-codemirror@5.0.0: {}

  conventional-changelog-conventionalcommits@8.0.0:
    dependencies:
      compare-func: 2.0.0

  conventional-changelog-core@8.0.0(conventional-commits-filter@5.0.0):
    dependencies:
      '@hutson/parse-repository-url': 5.0.0
      add-stream: 1.0.0
      conventional-changelog-writer: 8.0.0
      conventional-commits-parser: 6.0.0
      git-raw-commits: 5.0.0(conventional-commits-filter@5.0.0)(conventional-commits-parser@6.0.0)
      git-semver-tags: 8.0.0(conventional-commits-filter@5.0.0)(conventional-commits-parser@6.0.0)
      hosted-git-info: 7.0.2
      normalize-package-data: 6.0.2
      read-package-up: 11.0.0
      read-pkg: 9.0.1
    transitivePeerDependencies:
      - conventional-commits-filter

  conventional-changelog-ember@5.0.0: {}

  conventional-changelog-eslint@6.0.0: {}

  conventional-changelog-express@5.0.0: {}

  conventional-changelog-jquery@6.0.0: {}

  conventional-changelog-jshint@5.0.0:
    dependencies:
      compare-func: 2.0.0

  conventional-changelog-preset-loader@5.0.0: {}

  conventional-changelog-writer@8.0.0:
    dependencies:
      '@types/semver': 7.7.0
      conventional-commits-filter: 5.0.0
      handlebars: 4.7.8
      meow: 13.2.0
      semver: 7.7.1

  conventional-changelog@6.0.0(conventional-commits-filter@5.0.0):
    dependencies:
      conventional-changelog-angular: 8.0.0
      conventional-changelog-atom: 5.0.0
      conventional-changelog-codemirror: 5.0.0
      conventional-changelog-conventionalcommits: 8.0.0
      conventional-changelog-core: 8.0.0(conventional-commits-filter@5.0.0)
      conventional-changelog-ember: 5.0.0
      conventional-changelog-eslint: 6.0.0
      conventional-changelog-express: 5.0.0
      conventional-changelog-jquery: 6.0.0
      conventional-changelog-jshint: 5.0.0
      conventional-changelog-preset-loader: 5.0.0
    transitivePeerDependencies:
      - conventional-commits-filter

  conventional-commits-filter@5.0.0: {}

  conventional-commits-parser@6.0.0:
    dependencies:
      meow: 13.2.0

  core-util-is@1.0.3: {}

  cosmiconfig@9.0.0(typescript@5.6.2):
    dependencies:
      env-paths: 2.2.1
      import-fresh: 3.3.0
      js-yaml: 4.1.0
      parse-json: 5.2.0
    optionalDependencies:
      typescript: 5.6.2

  cross-spawn@7.0.6:
    dependencies:
      path-key: 3.1.1
      shebang-command: 2.0.0
      which: 2.0.2

  cssesc@3.0.0: {}

  cssstyle@4.2.1:
    dependencies:
      '@asamuzakjp/css-color': 2.8.2
      rrweb-cssom: 0.8.0

  csstype@3.1.3: {}

  data-uri-to-buffer@6.0.2: {}

  data-urls@5.0.0:
    dependencies:
      whatwg-mimetype: 4.0.0
      whatwg-url: 14.1.0

  debug@2.6.9:
    dependencies:
      ms: 2.0.0

  debug@3.2.7:
    dependencies:
      ms: 2.1.3

  debug@4.4.0:
    dependencies:
      ms: 2.1.3

  decimal.js@10.4.3: {}

  deep-eql@5.0.2: {}

  deep-extend@0.6.0: {}

  deep-is@0.1.4: {}

  deepmerge@4.3.1: {}

  default-browser-id@5.0.0: {}

  default-browser@5.2.1:
    dependencies:
      bundle-name: 4.1.0
      default-browser-id: 5.0.0

  define-data-property@1.1.4:
    dependencies:
      es-define-property: 1.0.0
      es-errors: 1.3.0
      gopd: 1.0.1

  define-lazy-prop@3.0.0: {}

  degenerator@5.0.1:
    dependencies:
      ast-types: 0.13.4
      escodegen: 2.1.0
      esprima: 4.0.1

  delayed-stream@1.0.0: {}

  detect-libc@1.0.3:
    optional: true

  devtools-protocol@0.0.1413902: {}

  doctrine@3.0.0:
    dependencies:
      esutils: 2.0.3

  doctypes@1.1.0: {}

  dot-prop@5.3.0:
    dependencies:
      is-obj: 2.0.0

  eastasianwidth@0.2.0: {}

  ee-first@1.1.1: {}

  emoji-regex@10.3.0: {}

  emoji-regex@8.0.0: {}

  emoji-regex@9.2.2: {}

  encodeurl@1.0.2: {}

  end-of-stream@1.4.4:
    dependencies:
      once: 1.4.0

  enquirer@2.4.1:
    dependencies:
      ansi-colors: 4.1.3
      strip-ansi: 6.0.1

  entities@4.5.0: {}

  env-paths@2.2.1: {}

  environment@1.1.0: {}

  error-ex@1.3.2:
    dependencies:
      is-arrayish: 0.2.1

  error-stack-parser-es@0.1.5: {}

  es-define-property@1.0.0:
    dependencies:
      get-intrinsic: 1.2.4

  es-errors@1.3.0: {}

  es-module-lexer@1.6.0: {}

  esbuild-plugin-polyfill-node@0.3.0(esbuild@0.25.2):
    dependencies:
      '@jspm/core': 2.0.1
      esbuild: 0.25.2
      import-meta-resolve: 3.1.1

  esbuild@0.21.5:
    optionalDependencies:
      '@esbuild/aix-ppc64': 0.21.5
      '@esbuild/android-arm': 0.21.5
      '@esbuild/android-arm64': 0.21.5
      '@esbuild/android-x64': 0.21.5
      '@esbuild/darwin-arm64': 0.21.5
      '@esbuild/darwin-x64': 0.21.5
      '@esbuild/freebsd-arm64': 0.21.5
      '@esbuild/freebsd-x64': 0.21.5
      '@esbuild/linux-arm': 0.21.5
      '@esbuild/linux-arm64': 0.21.5
      '@esbuild/linux-ia32': 0.21.5
      '@esbuild/linux-loong64': 0.21.5
      '@esbuild/linux-mips64el': 0.21.5
      '@esbuild/linux-ppc64': 0.21.5
      '@esbuild/linux-riscv64': 0.21.5
      '@esbuild/linux-s390x': 0.21.5
      '@esbuild/linux-x64': 0.21.5
      '@esbuild/netbsd-x64': 0.21.5
      '@esbuild/openbsd-x64': 0.21.5
      '@esbuild/sunos-x64': 0.21.5
      '@esbuild/win32-arm64': 0.21.5
      '@esbuild/win32-ia32': 0.21.5
      '@esbuild/win32-x64': 0.21.5

  esbuild@0.25.2:
    optionalDependencies:
      '@esbuild/aix-ppc64': 0.25.2
      '@esbuild/android-arm': 0.25.2
      '@esbuild/android-arm64': 0.25.2
      '@esbuild/android-x64': 0.25.2
      '@esbuild/darwin-arm64': 0.25.2
      '@esbuild/darwin-x64': 0.25.2
      '@esbuild/freebsd-arm64': 0.25.2
      '@esbuild/freebsd-x64': 0.25.2
      '@esbuild/linux-arm': 0.25.2
      '@esbuild/linux-arm64': 0.25.2
      '@esbuild/linux-ia32': 0.25.2
      '@esbuild/linux-loong64': 0.25.2
      '@esbuild/linux-mips64el': 0.25.2
      '@esbuild/linux-ppc64': 0.25.2
      '@esbuild/linux-riscv64': 0.25.2
      '@esbuild/linux-s390x': 0.25.2
      '@esbuild/linux-x64': 0.25.2
      '@esbuild/netbsd-arm64': 0.25.2
      '@esbuild/netbsd-x64': 0.25.2
      '@esbuild/openbsd-arm64': 0.25.2
      '@esbuild/openbsd-x64': 0.25.2
      '@esbuild/sunos-x64': 0.25.2
      '@esbuild/win32-arm64': 0.25.2
      '@esbuild/win32-ia32': 0.25.2
      '@esbuild/win32-x64': 0.25.2

  escalade@3.1.2: {}

  escape-html@1.0.3: {}

  escape-string-regexp@1.0.5: {}

  escape-string-regexp@4.0.0: {}

  escodegen@2.1.0:
    dependencies:
      esprima: 4.0.1
      estraverse: 5.3.0
      esutils: 2.0.3
    optionalDependencies:
      source-map: 0.6.1

  eslint-import-resolver-node@0.3.9:
    dependencies:
      debug: 3.2.7
      is-core-module: 2.15.0
      resolve: 1.22.8
    transitivePeerDependencies:
      - supports-color

  eslint-plugin-import-x@4.9.4(eslint@9.23.0)(typescript@5.6.2):
    dependencies:
      '@types/doctrine': 0.0.9
      '@typescript-eslint/utils': 8.28.0(eslint@9.23.0)(typescript@5.6.2)
      debug: 4.4.0
      doctrine: 3.0.0
      eslint: 9.23.0
      eslint-import-resolver-node: 0.3.9
      get-tsconfig: 4.10.0
      is-glob: 4.0.3
      minimatch: 10.0.1
      semver: 7.7.1
      stable-hash: 0.0.5
      tslib: 2.8.1
      unrs-resolver: 1.3.3
    transitivePeerDependencies:
      - supports-color
      - typescript

  eslint-scope@8.3.0:
    dependencies:
      esrecurse: 4.3.0
      estraverse: 5.3.0

  eslint-visitor-keys@3.4.3: {}

  eslint-visitor-keys@4.2.0: {}

  eslint@9.23.0:
    dependencies:
      '@eslint-community/eslint-utils': 4.4.0(eslint@9.23.0)
      '@eslint-community/regexpp': 4.12.1
      '@eslint/config-array': 0.19.2
      '@eslint/config-helpers': 0.2.0
      '@eslint/core': 0.12.0
      '@eslint/eslintrc': 3.3.1
      '@eslint/js': 9.23.0
      '@eslint/plugin-kit': 0.2.7
      '@humanfs/node': 0.16.6
      '@humanwhocodes/module-importer': 1.0.1
      '@humanwhocodes/retry': 0.4.2
      '@types/estree': 1.0.6
      '@types/json-schema': 7.0.15
      ajv: 6.12.6
      chalk: 4.1.2
      cross-spawn: 7.0.6
      debug: 4.4.0
      escape-string-regexp: 4.0.0
      eslint-scope: 8.3.0
      eslint-visitor-keys: 4.2.0
      espree: 10.3.0
      esquery: 1.6.0
      esutils: 2.0.3
      fast-deep-equal: 3.1.3
      file-entry-cache: 8.0.0
      find-up: 5.0.0
      glob-parent: 6.0.2
      ignore: 5.3.1
      imurmurhash: 0.1.4
      is-glob: 4.0.3
      json-stable-stringify-without-jsonify: 1.0.1
      lodash.merge: 4.6.2
      minimatch: 3.1.2
      natural-compare: 1.4.0
      optionator: 0.9.4
    transitivePeerDependencies:
      - supports-color

  espree@10.3.0:
    dependencies:
      acorn: 8.14.0
      acorn-jsx: 5.3.2(acorn@8.14.0)
      eslint-visitor-keys: 4.2.0

  esprima@4.0.1: {}

  esquery@1.6.0:
    dependencies:
      estraverse: 5.3.0

  esrecurse@4.3.0:
    dependencies:
      estraverse: 5.3.0

  estraverse@5.3.0: {}

  estree-walker@2.0.2: {}

  estree-walker@3.0.3:
    dependencies:
      '@types/estree': 1.0.7

  esutils@2.0.3: {}

  eventemitter3@5.0.1: {}

  execa@5.1.1:
    dependencies:
      cross-spawn: 7.0.6
      get-stream: 6.0.1
      human-signals: 2.1.0
      is-stream: 2.0.1
      merge-stream: 2.0.0
      npm-run-path: 4.0.1
      onetime: 5.1.2
      signal-exit: 3.0.7
      strip-final-newline: 2.0.0

  execa@8.0.1:
    dependencies:
      cross-spawn: 7.0.6
      get-stream: 8.0.1
      human-signals: 5.0.0
      is-stream: 3.0.0
      merge-stream: 2.0.0
      npm-run-path: 5.3.0
      onetime: 6.0.0
      signal-exit: 4.1.0
      strip-final-newline: 3.0.0

  expect-type@1.1.0: {}

  extract-zip@2.0.1:
    dependencies:
      debug: 4.4.0
      get-stream: 5.2.0
      yauzl: 2.10.0
    optionalDependencies:
      '@types/yauzl': 2.10.3
    transitivePeerDependencies:
      - supports-color

  fast-deep-equal@3.1.3: {}

  fast-fifo@1.3.2: {}

  fast-glob@3.3.2:
    dependencies:
      '@nodelib/fs.stat': 2.0.5
      '@nodelib/fs.walk': 1.2.8
      glob-parent: 5.1.2
      merge2: 1.4.1
      micromatch: 4.0.8

  fast-json-stable-stringify@2.1.0: {}

  fast-levenshtein@2.0.6: {}

  fastq@1.17.1:
    dependencies:
      reusify: 1.0.4

  fd-slicer@1.1.0:
    dependencies:
      pend: 1.2.0

  fdir@6.4.0(picomatch@4.0.2):
    optionalDependencies:
      picomatch: 4.0.2

  fdir@6.4.4(picomatch@4.0.2):
    optionalDependencies:
      picomatch: 4.0.2

  fflate@0.8.2: {}

  file-entry-cache@8.0.0:
    dependencies:
      flat-cache: 4.0.1

  file-saver@2.0.5: {}

  fill-range@7.1.1:
    dependencies:
      to-regex-range: 5.0.1

  finalhandler@1.1.2:
    dependencies:
      debug: 2.6.9
      encodeurl: 1.0.2
      escape-html: 1.0.3
      on-finished: 2.3.0
      parseurl: 1.3.3
      statuses: 1.5.0
      unpipe: 1.0.0
    transitivePeerDependencies:
      - supports-color

  find-up-simple@1.0.0: {}

  find-up@5.0.0:
    dependencies:
      locate-path: 6.0.0
      path-exists: 4.0.0

  flat-cache@4.0.1:
    dependencies:
      flatted: 3.3.2
      keyv: 4.5.4

<<<<<<< HEAD
  flatted@3.3.1: {}

  flatted@3.3.3: {}
=======
  flatted@3.3.2: {}
>>>>>>> 41ad10cb

  flatted@3.3.3: {}

  foreground-child@3.3.0:
    dependencies:
      cross-spawn: 7.0.6
      signal-exit: 4.1.0

  form-data@4.0.1:
    dependencies:
      asynckit: 0.4.0
      combined-stream: 1.0.8
      mime-types: 2.1.35

  fs-extra@11.2.0:
    dependencies:
      graceful-fs: 4.2.11
      jsonfile: 6.1.0
      universalify: 2.0.1

  fsevents@2.3.3:
    optional: true

  function-bind@1.1.2: {}

  generic-names@4.0.0:
    dependencies:
      loader-utils: 3.3.1

  get-caller-file@2.0.5: {}

  get-east-asian-width@1.2.0: {}

  get-intrinsic@1.2.4:
    dependencies:
      es-errors: 1.3.0
      function-bind: 1.1.2
      has-proto: 1.0.3
      has-symbols: 1.0.3
      hasown: 2.0.2

  get-stream@5.2.0:
    dependencies:
      pump: 3.0.0

  get-stream@6.0.1: {}

  get-stream@8.0.1: {}

  get-tsconfig@4.10.0:
    dependencies:
      resolve-pkg-maps: 1.0.0

  get-uri@6.0.3:
    dependencies:
      basic-ftp: 5.0.5
      data-uri-to-buffer: 6.0.2
      debug: 4.4.0
      fs-extra: 11.2.0
    transitivePeerDependencies:
      - supports-color

  git-raw-commits@5.0.0(conventional-commits-filter@5.0.0)(conventional-commits-parser@6.0.0):
    dependencies:
      '@conventional-changelog/git-client': 1.0.1(conventional-commits-filter@5.0.0)(conventional-commits-parser@6.0.0)
      meow: 13.2.0
    transitivePeerDependencies:
      - conventional-commits-filter
      - conventional-commits-parser

  git-semver-tags@8.0.0(conventional-commits-filter@5.0.0)(conventional-commits-parser@6.0.0):
    dependencies:
      '@conventional-changelog/git-client': 1.0.1(conventional-commits-filter@5.0.0)(conventional-commits-parser@6.0.0)
      meow: 13.2.0
    transitivePeerDependencies:
      - conventional-commits-filter
      - conventional-commits-parser

  glob-parent@5.1.2:
    dependencies:
      is-glob: 4.0.3

  glob-parent@6.0.2:
    dependencies:
      is-glob: 4.0.3

  glob@10.4.5:
    dependencies:
      foreground-child: 3.3.0
      jackspeak: 3.4.3
      minimatch: 9.0.5
      minipass: 7.1.2
      package-json-from-dist: 1.0.0
      path-scurry: 1.11.1

  glob@11.0.0:
    dependencies:
      foreground-child: 3.3.0
      jackspeak: 4.0.1
      minimatch: 10.0.1
      minipass: 7.1.2
      package-json-from-dist: 1.0.0
      path-scurry: 2.0.0

  globals@14.0.0: {}

  gopd@1.0.1:
    dependencies:
      get-intrinsic: 1.2.4

  graceful-fs@4.2.11: {}

  graphemer@1.4.0: {}

  handlebars@4.7.8:
    dependencies:
      minimist: 1.2.8
      neo-async: 2.6.2
      source-map: 0.6.1
      wordwrap: 1.0.0
    optionalDependencies:
      uglify-js: 3.19.1

  has-flag@3.0.0: {}

  has-flag@4.0.0: {}

  has-property-descriptors@1.0.2:
    dependencies:
      es-define-property: 1.0.0

  has-proto@1.0.3: {}

  has-symbols@1.0.3: {}

  has-tostringtag@1.0.2:
    dependencies:
      has-symbols: 1.0.3

  hash-sum@2.0.0: {}

  hasown@2.0.2:
    dependencies:
      function-bind: 1.1.2

  hosted-git-info@7.0.2:
    dependencies:
      lru-cache: 10.1.0

  html-encoding-sniffer@4.0.0:
    dependencies:
      whatwg-encoding: 3.1.1

  html-escaper@2.0.2: {}

  http-proxy-agent@7.0.2:
    dependencies:
      agent-base: 7.1.3
      debug: 4.4.0
    transitivePeerDependencies:
      - supports-color

  https-proxy-agent@7.0.6:
    dependencies:
      agent-base: 7.1.3
      debug: 4.4.0
    transitivePeerDependencies:
      - supports-color

  human-signals@2.1.0: {}

  human-signals@5.0.0: {}

  iconv-lite@0.6.3:
    dependencies:
      safer-buffer: 2.1.2

  icss-utils@5.1.0(postcss@8.5.3):
    dependencies:
      postcss: 8.5.3

  ignore@5.3.1: {}

  immediate@3.0.6: {}

  immutable@5.0.2: {}

  import-fresh@3.3.0:
    dependencies:
      parent-module: 1.0.1
      resolve-from: 4.0.0

  import-meta-resolve@3.1.1: {}

  imurmurhash@0.1.4: {}

  index-to-position@0.1.2: {}

  inherits@2.0.4: {}

  ini@1.3.8: {}

  ip-address@9.0.5:
    dependencies:
      jsbn: 1.1.0
      sprintf-js: 1.1.3

  is-arrayish@0.2.1: {}

  is-core-module@2.15.0:
    dependencies:
      hasown: 2.0.2

  is-docker@2.2.1: {}

  is-docker@3.0.0: {}

  is-expression@4.0.0:
    dependencies:
      acorn: 7.4.1
      object-assign: 4.1.1

  is-extglob@2.1.1: {}

  is-fullwidth-code-point@3.0.0: {}

  is-fullwidth-code-point@4.0.0: {}

  is-fullwidth-code-point@5.0.0:
    dependencies:
      get-east-asian-width: 1.2.0

  is-glob@4.0.3:
    dependencies:
      is-extglob: 2.1.1

  is-inside-container@1.0.0:
    dependencies:
      is-docker: 3.0.0

  is-module@1.0.0: {}

  is-number@7.0.0: {}

  is-obj@2.0.0: {}

  is-port-reachable@4.0.0: {}

  is-potential-custom-element-name@1.0.1: {}

  is-promise@2.2.2: {}

  is-reference@1.2.1:
    dependencies:
      '@types/estree': 1.0.6

  is-regex@1.1.4:
    dependencies:
      call-bind: 1.0.7
      has-tostringtag: 1.0.2

  is-stream@2.0.1: {}

  is-stream@3.0.0: {}

  is-wsl@2.2.0:
    dependencies:
      is-docker: 2.2.1

  is-wsl@3.1.0:
    dependencies:
      is-inside-container: 1.0.0

  isarray@1.0.0: {}

  isexe@2.0.0: {}

  isexe@3.1.1: {}

  istanbul-lib-coverage@3.2.2: {}

  istanbul-lib-report@3.0.1:
    dependencies:
      istanbul-lib-coverage: 3.2.2
      make-dir: 4.0.0
      supports-color: 7.2.0

  istanbul-lib-source-maps@5.0.6:
    dependencies:
      '@jridgewell/trace-mapping': 0.3.25
      debug: 4.4.0
      istanbul-lib-coverage: 3.2.2
    transitivePeerDependencies:
      - supports-color

  istanbul-reports@3.1.7:
    dependencies:
      html-escaper: 2.0.2
      istanbul-lib-report: 3.0.1

  jackspeak@3.4.3:
    dependencies:
      '@isaacs/cliui': 8.0.2
    optionalDependencies:
      '@pkgjs/parseargs': 0.11.0

  jackspeak@4.0.1:
    dependencies:
      '@isaacs/cliui': 8.0.2
    optionalDependencies:
      '@pkgjs/parseargs': 0.11.0

  js-stringify@1.0.2: {}

  js-tokens@4.0.0: {}

  js-yaml@4.1.0:
    dependencies:
      argparse: 2.0.1

  jsbn@1.1.0: {}

  jsdom@26.0.0:
    dependencies:
      cssstyle: 4.2.1
      data-urls: 5.0.0
      decimal.js: 10.4.3
      form-data: 4.0.1
      html-encoding-sniffer: 4.0.0
      http-proxy-agent: 7.0.2
      https-proxy-agent: 7.0.6
      is-potential-custom-element-name: 1.0.1
      nwsapi: 2.2.16
      parse5: 7.2.1
      rrweb-cssom: 0.8.0
      saxes: 6.0.0
      symbol-tree: 3.2.4
      tough-cookie: 5.0.0
      w3c-xmlserializer: 5.0.0
      webidl-conversions: 7.0.0
      whatwg-encoding: 3.1.1
      whatwg-mimetype: 4.0.0
      whatwg-url: 14.1.0
      ws: 8.18.0
      xml-name-validator: 5.0.0
    transitivePeerDependencies:
      - bufferutil
      - supports-color
      - utf-8-validate

  json-buffer@3.0.1: {}

  json-parse-even-better-errors@2.3.1: {}

  json-parse-even-better-errors@4.0.0: {}

  json-schema-traverse@0.4.1: {}

  json-schema-traverse@1.0.0: {}

  json-stable-stringify-without-jsonify@1.0.1: {}

  jsonfile@6.1.0:
    dependencies:
      universalify: 2.0.1
    optionalDependencies:
      graceful-fs: 4.2.11

  jstransformer@1.0.0:
    dependencies:
      is-promise: 2.2.2
      promise: 7.3.1

  jszip@3.10.1:
    dependencies:
      lie: 3.3.0
      pako: 1.0.11
      readable-stream: 2.3.8
      setimmediate: 1.0.5

  keyv@4.5.4:
    dependencies:
      json-buffer: 3.0.1

  levn@0.4.1:
    dependencies:
      prelude-ls: 1.2.1
      type-check: 0.4.0

  lie@3.3.0:
    dependencies:
      immediate: 3.0.6

  lilconfig@3.1.3: {}

  lines-and-columns@1.2.4: {}

  lint-staged@15.5.0:
    dependencies:
      chalk: 5.4.1
      commander: 13.1.0
      debug: 4.4.0
      execa: 8.0.1
      lilconfig: 3.1.3
      listr2: 8.2.5
      micromatch: 4.0.8
      pidtree: 0.6.0
      string-argv: 0.3.2
      yaml: 2.7.0
    transitivePeerDependencies:
      - supports-color

  listr2@8.2.5:
    dependencies:
      cli-truncate: 4.0.0
      colorette: 2.0.20
      eventemitter3: 5.0.1
      log-update: 6.1.0
      rfdc: 1.4.1
      wrap-ansi: 9.0.0

  loader-utils@3.3.1: {}

  locate-path@6.0.0:
    dependencies:
      p-locate: 5.0.0

  lodash.camelcase@4.3.0: {}

  lodash.merge@4.6.2: {}

  lodash@4.17.21: {}

  log-update@6.1.0:
    dependencies:
      ansi-escapes: 7.0.0
      cli-cursor: 5.0.0
      slice-ansi: 7.1.0
      strip-ansi: 7.1.0
      wrap-ansi: 9.0.0

  loupe@3.1.3: {}

  lru-cache@10.1.0: {}

  lru-cache@10.4.3: {}

  lru-cache@11.0.0: {}

  lru-cache@11.0.2: {}

  lru-cache@7.18.3: {}

  magic-string@0.30.17:
    dependencies:
      '@jridgewell/sourcemap-codec': 1.5.0

  magicast@0.3.5:
    dependencies:
      '@babel/parser': 7.27.0
      '@babel/types': 7.27.0
      source-map-js: 1.2.1

  make-dir@4.0.0:
    dependencies:
      semver: 7.7.1

  markdown-table@3.0.4: {}

  marked@13.0.3: {}

  memorystream@0.3.1: {}

  meow@13.2.0: {}

  merge-source-map@1.1.0:
    dependencies:
      source-map: 0.6.1

  merge-stream@2.0.0: {}

  merge2@1.4.1: {}

  micromatch@4.0.8:
    dependencies:
      braces: 3.0.3
      picomatch: 2.3.1

  mime-db@1.33.0: {}

  mime-db@1.52.0: {}

  mime-db@1.53.0: {}

  mime-types@2.1.18:
    dependencies:
      mime-db: 1.33.0

  mime-types@2.1.35:
    dependencies:
      mime-db: 1.52.0

  mimic-fn@2.1.0: {}

  mimic-fn@4.0.0: {}

  mimic-function@5.0.1: {}

  minimatch@10.0.1:
    dependencies:
      brace-expansion: 2.0.1

  minimatch@3.1.2:
    dependencies:
      brace-expansion: 1.1.11

  minimatch@9.0.5:
    dependencies:
      brace-expansion: 2.0.1

  minimist@1.2.8: {}

  minipass@7.1.2: {}

  mitt@3.0.1: {}

  monaco-editor@0.52.2: {}

  mrmime@2.0.0: {}

  ms@2.0.0: {}

  ms@2.1.3: {}

  nanoid@3.3.8: {}

  natural-compare@1.4.0: {}

  negotiator@0.6.3: {}

  neo-async@2.6.2: {}

  netmask@2.0.2: {}

  node-addon-api@7.1.1:
    optional: true

  normalize-package-data@6.0.2:
    dependencies:
      hosted-git-info: 7.0.2
      semver: 7.7.1
      validate-npm-package-license: 3.0.4

  npm-normalize-package-bin@4.0.0: {}

  npm-run-all2@7.0.2:
    dependencies:
      ansi-styles: 6.2.1
      cross-spawn: 7.0.6
      memorystream: 0.3.1
      minimatch: 9.0.5
      pidtree: 0.6.0
      read-package-json-fast: 4.0.0
      shell-quote: 1.8.1
      which: 5.0.0

  npm-run-path@4.0.1:
    dependencies:
      path-key: 3.1.1

  npm-run-path@5.3.0:
    dependencies:
      path-key: 4.0.0

  nwsapi@2.2.16: {}

  object-assign@4.1.1: {}

  on-finished@2.3.0:
    dependencies:
      ee-first: 1.1.1

  on-headers@1.0.2: {}

  once@1.4.0:
    dependencies:
      wrappy: 1.0.2

  onetime@5.1.2:
    dependencies:
      mimic-fn: 2.1.0

  onetime@6.0.0:
    dependencies:
      mimic-fn: 4.0.0

  onetime@7.0.0:
    dependencies:
      mimic-function: 5.0.1

  open@10.1.0:
    dependencies:
      default-browser: 5.2.1
      define-lazy-prop: 3.0.0
      is-inside-container: 1.0.0
      is-wsl: 3.1.0

  optionator@0.9.4:
    dependencies:
      deep-is: 0.1.4
      fast-levenshtein: 2.0.6
      levn: 0.4.1
      prelude-ls: 1.2.1
      type-check: 0.4.0
      word-wrap: 1.2.5

  p-limit@3.1.0:
    dependencies:
      yocto-queue: 0.1.0

  p-locate@5.0.0:
    dependencies:
      p-limit: 3.1.0

  pac-proxy-agent@7.1.0:
    dependencies:
      '@tootallnate/quickjs-emscripten': 0.23.0
      agent-base: 7.1.3
      debug: 4.4.0
      get-uri: 6.0.3
      http-proxy-agent: 7.0.2
      https-proxy-agent: 7.0.6
      pac-resolver: 7.0.1
      socks-proxy-agent: 8.0.5
    transitivePeerDependencies:
      - supports-color

  pac-resolver@7.0.1:
    dependencies:
      degenerator: 5.0.1
      netmask: 2.0.2

  package-json-from-dist@1.0.0: {}

  pako@1.0.11: {}

  parent-module@1.0.1:
    dependencies:
      callsites: 3.1.0

  parse-json@5.2.0:
    dependencies:
      '@babel/code-frame': 7.24.7
      error-ex: 1.3.2
      json-parse-even-better-errors: 2.3.1
      lines-and-columns: 1.2.4

  parse-json@8.1.0:
    dependencies:
      '@babel/code-frame': 7.24.7
      index-to-position: 0.1.2
      type-fest: 4.24.0

  parse5@7.2.1:
    dependencies:
      entities: 4.5.0

  parseurl@1.3.3: {}

  path-exists@4.0.0: {}

  path-is-inside@1.0.2: {}

  path-key@3.1.1: {}

  path-key@4.0.0: {}

  path-parse@1.0.7: {}

  path-scurry@1.11.1:
    dependencies:
      lru-cache: 10.4.3
      minipass: 7.1.2

  path-scurry@2.0.0:
    dependencies:
      lru-cache: 11.0.0
      minipass: 7.1.2

  path-to-regexp@3.3.0: {}

  pathe@1.1.2: {}

  pathe@2.0.3: {}

  pathval@2.0.0: {}

  pend@1.2.0: {}

  perfect-debounce@1.0.0: {}

  picocolors@1.1.1: {}

  picomatch@2.3.1: {}

  picomatch@4.0.2: {}

  pidtree@0.6.0: {}

  postcss-modules-extract-imports@3.1.0(postcss@8.5.3):
    dependencies:
      postcss: 8.5.3

  postcss-modules-local-by-default@4.0.5(postcss@8.5.3):
    dependencies:
      icss-utils: 5.1.0(postcss@8.5.3)
      postcss: 8.5.3
      postcss-selector-parser: 6.1.2
      postcss-value-parser: 4.2.0

  postcss-modules-scope@3.2.0(postcss@8.5.3):
    dependencies:
      postcss: 8.5.3
      postcss-selector-parser: 6.1.2

  postcss-modules-values@4.0.0(postcss@8.5.3):
    dependencies:
      icss-utils: 5.1.0(postcss@8.5.3)
      postcss: 8.5.3

  postcss-modules@6.0.1(postcss@8.5.3):
    dependencies:
      generic-names: 4.0.0
      icss-utils: 5.1.0(postcss@8.5.3)
      lodash.camelcase: 4.3.0
      postcss: 8.5.3
      postcss-modules-extract-imports: 3.1.0(postcss@8.5.3)
      postcss-modules-local-by-default: 4.0.5(postcss@8.5.3)
      postcss-modules-scope: 3.2.0(postcss@8.5.3)
      postcss-modules-values: 4.0.0(postcss@8.5.3)
      string-hash: 1.1.3

  postcss-selector-parser@6.1.2:
    dependencies:
      cssesc: 3.0.0
      util-deprecate: 1.0.2

  postcss-selector-parser@7.1.0:
    dependencies:
      cssesc: 3.0.0
      util-deprecate: 1.0.2

  postcss-value-parser@4.2.0: {}

  postcss@8.5.3:
    dependencies:
      nanoid: 3.3.8
      picocolors: 1.1.1
      source-map-js: 1.2.1

  prelude-ls@1.2.1: {}

  prettier@3.5.3: {}

  pretty-bytes@6.1.1: {}

  process-nextick-args@2.0.1: {}

  progress@2.0.3: {}

  promise@7.3.1:
    dependencies:
      asap: 2.0.6

  proxy-agent@6.5.0:
    dependencies:
      agent-base: 7.1.3
      debug: 4.4.0
      http-proxy-agent: 7.0.2
      https-proxy-agent: 7.0.6
      lru-cache: 7.18.3
      pac-proxy-agent: 7.1.0
      proxy-from-env: 1.1.0
      socks-proxy-agent: 8.0.5
    transitivePeerDependencies:
      - supports-color

  proxy-from-env@1.1.0: {}

  pug-attrs@3.0.0:
    dependencies:
      constantinople: 4.0.1
      js-stringify: 1.0.2
      pug-runtime: 3.0.1

  pug-code-gen@3.0.3:
    dependencies:
      constantinople: 4.0.1
      doctypes: 1.1.0
      js-stringify: 1.0.2
      pug-attrs: 3.0.0
      pug-error: 2.1.0
      pug-runtime: 3.0.1
      void-elements: 3.1.0
      with: 7.0.2

  pug-error@2.1.0: {}

  pug-filters@4.0.0:
    dependencies:
      constantinople: 4.0.1
      jstransformer: 1.0.0
      pug-error: 2.1.0
      pug-walk: 2.0.0
      resolve: 1.22.8

  pug-lexer@5.0.1:
    dependencies:
      character-parser: 2.2.0
      is-expression: 4.0.0
      pug-error: 2.1.0

  pug-linker@4.0.0:
    dependencies:
      pug-error: 2.1.0
      pug-walk: 2.0.0

  pug-load@3.0.0:
    dependencies:
      object-assign: 4.1.1
      pug-walk: 2.0.0

  pug-parser@6.0.0:
    dependencies:
      pug-error: 2.1.0
      token-stream: 1.0.0

  pug-runtime@3.0.1: {}

  pug-strip-comments@2.0.0:
    dependencies:
      pug-error: 2.1.0

  pug-walk@2.0.0: {}

  pug@3.0.3:
    dependencies:
      pug-code-gen: 3.0.3
      pug-filters: 4.0.0
      pug-lexer: 5.0.1
      pug-linker: 4.0.0
      pug-load: 3.0.0
      pug-parser: 6.0.0
      pug-runtime: 3.0.1
      pug-strip-comments: 2.0.0

  pump@3.0.0:
    dependencies:
      end-of-stream: 1.4.4
      once: 1.4.0

  punycode@2.3.1: {}

  puppeteer-core@24.4.0:
    dependencies:
      '@puppeteer/browsers': 2.8.0
      chromium-bidi: 2.1.2(devtools-protocol@0.0.1413902)
      debug: 4.4.0
      devtools-protocol: 0.0.1413902
      typed-query-selector: 2.12.0
      ws: 8.18.1
    transitivePeerDependencies:
      - bufferutil
      - supports-color
      - utf-8-validate

  puppeteer@24.4.0(typescript@5.6.2):
    dependencies:
      '@puppeteer/browsers': 2.8.0
      chromium-bidi: 2.1.2(devtools-protocol@0.0.1413902)
      cosmiconfig: 9.0.0(typescript@5.6.2)
      devtools-protocol: 0.0.1413902
      puppeteer-core: 24.4.0
      typed-query-selector: 2.12.0
    transitivePeerDependencies:
      - bufferutil
      - supports-color
      - typescript
      - utf-8-validate

  queue-microtask@1.2.3: {}

  queue-tick@1.0.1: {}

  range-parser@1.2.0: {}

  rc@1.2.8:
    dependencies:
      deep-extend: 0.6.0
      ini: 1.3.8
      minimist: 1.2.8
      strip-json-comments: 2.0.1

  read-package-json-fast@4.0.0:
    dependencies:
      json-parse-even-better-errors: 4.0.0
      npm-normalize-package-bin: 4.0.0

  read-package-up@11.0.0:
    dependencies:
      find-up-simple: 1.0.0
      read-pkg: 9.0.1
      type-fest: 4.24.0

  read-pkg@9.0.1:
    dependencies:
      '@types/normalize-package-data': 2.4.4
      normalize-package-data: 6.0.2
      parse-json: 8.1.0
      type-fest: 4.24.0
      unicorn-magic: 0.1.0

  readable-stream@2.3.8:
    dependencies:
      core-util-is: 1.0.3
      inherits: 2.0.4
      isarray: 1.0.0
      process-nextick-args: 2.0.1
      safe-buffer: 5.1.2
      string_decoder: 1.1.1
      util-deprecate: 1.0.2

  readdirp@4.0.1: {}

  registry-auth-token@3.3.2:
    dependencies:
      rc: 1.2.8
      safe-buffer: 5.2.1

  registry-url@3.1.0:
    dependencies:
      rc: 1.2.8

  require-directory@2.1.1: {}

  require-from-string@2.0.2: {}

  resolve-from@4.0.0: {}

  resolve-pkg-maps@1.0.0: {}

  resolve@1.22.8:
    dependencies:
      is-core-module: 2.15.0
      path-parse: 1.0.7
      supports-preserve-symlinks-flag: 1.0.0

  restore-cursor@5.1.0:
    dependencies:
      onetime: 7.0.0
      signal-exit: 4.1.0

  reusify@1.0.4: {}

  rfdc@1.4.1: {}

  rimraf@6.0.1:
    dependencies:
      glob: 11.0.0
      package-json-from-dist: 1.0.0

  rollup-plugin-dts@6.2.1(rollup@4.38.0)(typescript@5.6.2):
    dependencies:
      magic-string: 0.30.17
      rollup: 4.38.0
      typescript: 5.6.2
    optionalDependencies:
      '@babel/code-frame': 7.26.2

  rollup-plugin-esbuild@6.2.1(esbuild@0.25.2)(rollup@4.38.0):
    dependencies:
      debug: 4.4.0
      es-module-lexer: 1.6.0
      esbuild: 0.25.2
      get-tsconfig: 4.10.0
      rollup: 4.38.0
      unplugin-utils: 0.2.4
    transitivePeerDependencies:
      - supports-color

<<<<<<< HEAD
  rollup-plugin-polyfill-node@0.13.0(rollup@4.37.0):
    dependencies:
      '@rollup/plugin-inject': 5.0.5(rollup@4.37.0)
      rollup: 4.37.0

  rollup@4.37.0:
=======
  rollup-plugin-polyfill-node@0.13.0(rollup@4.38.0):
    dependencies:
      '@rollup/plugin-inject': 5.0.5(rollup@4.38.0)
      rollup: 4.38.0

  rollup@4.38.0:
>>>>>>> 41ad10cb
    dependencies:
      '@types/estree': 1.0.7
    optionalDependencies:
      '@rollup/rollup-android-arm-eabi': 4.38.0
      '@rollup/rollup-android-arm64': 4.38.0
      '@rollup/rollup-darwin-arm64': 4.38.0
      '@rollup/rollup-darwin-x64': 4.38.0
      '@rollup/rollup-freebsd-arm64': 4.38.0
      '@rollup/rollup-freebsd-x64': 4.38.0
      '@rollup/rollup-linux-arm-gnueabihf': 4.38.0
      '@rollup/rollup-linux-arm-musleabihf': 4.38.0
      '@rollup/rollup-linux-arm64-gnu': 4.38.0
      '@rollup/rollup-linux-arm64-musl': 4.38.0
      '@rollup/rollup-linux-loongarch64-gnu': 4.38.0
      '@rollup/rollup-linux-powerpc64le-gnu': 4.38.0
      '@rollup/rollup-linux-riscv64-gnu': 4.38.0
      '@rollup/rollup-linux-riscv64-musl': 4.38.0
      '@rollup/rollup-linux-s390x-gnu': 4.38.0
      '@rollup/rollup-linux-x64-gnu': 4.38.0
      '@rollup/rollup-linux-x64-musl': 4.38.0
      '@rollup/rollup-win32-arm64-msvc': 4.38.0
      '@rollup/rollup-win32-ia32-msvc': 4.38.0
      '@rollup/rollup-win32-x64-msvc': 4.38.0
      fsevents: 2.3.3

  rrweb-cssom@0.8.0: {}

  run-applescript@7.0.0: {}

  run-applescript@7.0.0: {}

  run-parallel@1.2.0:
    dependencies:
      queue-microtask: 1.2.3

  safe-buffer@5.1.2: {}

  safe-buffer@5.2.1: {}

  safer-buffer@2.1.2: {}

  sass@1.86.0:
    dependencies:
      chokidar: 4.0.1
      immutable: 5.0.2
      source-map-js: 1.2.1
    optionalDependencies:
      '@parcel/watcher': 2.4.1

  saxes@6.0.0:
    dependencies:
      xmlchars: 2.2.0

  semver@7.7.1: {}

  serve-handler@6.1.6:
    dependencies:
      bytes: 3.0.0
      content-disposition: 0.5.2
      mime-types: 2.1.18
      minimatch: 3.1.2
      path-is-inside: 1.0.2
      path-to-regexp: 3.3.0
      range-parser: 1.2.0

  serve@14.2.4:
    dependencies:
      '@zeit/schemas': 2.36.0
      ajv: 8.12.0
      arg: 5.0.2
      boxen: 7.0.0
      chalk: 5.0.1
      chalk-template: 0.4.0
      clipboardy: 3.0.0
      compression: 1.7.4
      is-port-reachable: 4.0.0
      serve-handler: 6.1.6
      update-check: 1.5.4
    transitivePeerDependencies:
      - supports-color

  set-function-length@1.2.2:
    dependencies:
      define-data-property: 1.1.4
      es-errors: 1.3.0
      function-bind: 1.1.2
      get-intrinsic: 1.2.4
      gopd: 1.0.1
      has-property-descriptors: 1.0.2

  setimmediate@1.0.5: {}

  shebang-command@2.0.0:
    dependencies:
      shebang-regex: 3.0.0

  shebang-regex@3.0.0: {}

  shell-quote@1.8.1: {}

  siginfo@2.0.0: {}

  signal-exit@3.0.7: {}

  signal-exit@4.1.0: {}

  simple-git-hooks@2.12.1: {}

  sirv@2.0.4:
    dependencies:
<<<<<<< HEAD
      '@polka/url': 1.0.0-next.28
=======
      '@polka/url': 1.0.0-next.29
>>>>>>> 41ad10cb
      mrmime: 2.0.0
      totalist: 3.0.1

  sirv@3.0.1:
    dependencies:
<<<<<<< HEAD
      '@polka/url': 1.0.0-next.28
=======
      '@polka/url': 1.0.0-next.29
>>>>>>> 41ad10cb
      mrmime: 2.0.0
      totalist: 3.0.1

  slice-ansi@5.0.0:
    dependencies:
      ansi-styles: 6.2.1
      is-fullwidth-code-point: 4.0.0

  slice-ansi@7.1.0:
    dependencies:
      ansi-styles: 6.2.1
      is-fullwidth-code-point: 5.0.0

  smart-buffer@4.2.0: {}

  socks-proxy-agent@8.0.5:
    dependencies:
      agent-base: 7.1.3
      debug: 4.4.0
      socks: 2.8.3
    transitivePeerDependencies:
      - supports-color

  socks@2.8.3:
    dependencies:
      ip-address: 9.0.5
      smart-buffer: 4.2.0

  source-map-js@1.2.1: {}

  source-map-support@0.5.21:
    dependencies:
      buffer-from: 1.1.2
      source-map: 0.6.1
    optional: true

  source-map@0.6.1: {}

  spdx-correct@3.2.0:
    dependencies:
      spdx-expression-parse: 3.0.1
      spdx-license-ids: 3.0.18

  spdx-exceptions@2.5.0: {}

  spdx-expression-parse@3.0.1:
    dependencies:
      spdx-exceptions: 2.5.0
      spdx-license-ids: 3.0.18

  spdx-license-ids@3.0.18: {}

  sprintf-js@1.1.3: {}

  stable-hash@0.0.5: {}

  stackback@0.0.2: {}

  statuses@1.5.0: {}

  std-env@3.8.0: {}

  streamx@2.18.0:
    dependencies:
      fast-fifo: 1.3.2
      queue-tick: 1.0.1
      text-decoder: 1.1.1
    optionalDependencies:
      bare-events: 2.4.2

  string-argv@0.3.2: {}

  string-hash@1.1.3: {}

  string-width@4.2.3:
    dependencies:
      emoji-regex: 8.0.0
      is-fullwidth-code-point: 3.0.0
      strip-ansi: 6.0.1

  string-width@5.1.2:
    dependencies:
      eastasianwidth: 0.2.0
      emoji-regex: 9.2.2
      strip-ansi: 7.1.0

  string-width@7.2.0:
    dependencies:
      emoji-regex: 10.3.0
      get-east-asian-width: 1.2.0
      strip-ansi: 7.1.0

  string_decoder@1.1.1:
    dependencies:
      safe-buffer: 5.1.2

  strip-ansi@6.0.1:
    dependencies:
      ansi-regex: 5.0.1

  strip-ansi@7.1.0:
    dependencies:
      ansi-regex: 6.0.1

  strip-final-newline@2.0.0: {}

  strip-final-newline@3.0.0: {}

  strip-json-comments@2.0.1: {}

  strip-json-comments@3.1.1: {}

  supports-color@5.5.0:
    dependencies:
      has-flag: 3.0.0

  supports-color@7.2.0:
    dependencies:
      has-flag: 4.0.0

  supports-preserve-symlinks-flag@1.0.0: {}

  symbol-tree@3.2.4: {}

  tar-fs@3.0.8:
    dependencies:
      pump: 3.0.0
      tar-stream: 3.1.7
    optionalDependencies:
      bare-fs: 4.0.1
      bare-path: 3.0.0

  tar-stream@3.1.7:
    dependencies:
      b4a: 1.6.6
      fast-fifo: 1.3.2
      streamx: 2.18.0

  temp-dir@3.0.0: {}

  tempfile@5.0.0:
    dependencies:
      temp-dir: 3.0.0

  terser@5.33.0:
    dependencies:
      '@jridgewell/source-map': 0.3.6
      acorn: 8.14.0
      commander: 2.20.3
      source-map-support: 0.5.21
    optional: true

  test-exclude@7.0.1:
    dependencies:
      '@istanbuljs/schema': 0.1.3
      glob: 10.4.5
      minimatch: 9.0.5

  text-decoder@1.1.1:
    dependencies:
      b4a: 1.6.6

  tinybench@2.9.0: {}

  tinyexec@0.3.2: {}

<<<<<<< HEAD
  tinyglobby@0.2.12:
=======
  tinyglobby@0.2.13:
>>>>>>> 41ad10cb
    dependencies:
      fdir: 6.4.4(picomatch@4.0.2)
      picomatch: 4.0.2

  tinypool@1.0.2: {}

  tinyrainbow@2.0.0: {}

  tinyspy@3.0.2: {}

  tldts-core@6.1.62: {}

  tldts@6.1.62:
    dependencies:
      tldts-core: 6.1.62

  to-regex-range@5.0.1:
    dependencies:
      is-number: 7.0.0

  todomvc-app-css@2.4.3: {}

  token-stream@1.0.0: {}

  totalist@3.0.1: {}

  tough-cookie@5.0.0:
    dependencies:
      tldts: 6.1.62

  tr46@5.0.0:
    dependencies:
      punycode: 2.3.1

  ts-api-utils@2.0.1(typescript@5.6.2):
    dependencies:
      typescript: 5.6.2

  tslib@2.8.1: {}

  type-check@0.4.0:
    dependencies:
      prelude-ls: 1.2.1

  type-fest@2.19.0: {}

  type-fest@4.24.0: {}

  typed-query-selector@2.12.0: {}

  typescript-eslint@8.28.0(eslint@9.23.0)(typescript@5.6.2):
    dependencies:
      '@typescript-eslint/eslint-plugin': 8.28.0(@typescript-eslint/parser@8.28.0(eslint@9.23.0)(typescript@5.6.2))(eslint@9.23.0)(typescript@5.6.2)
      '@typescript-eslint/parser': 8.28.0(eslint@9.23.0)(typescript@5.6.2)
      '@typescript-eslint/utils': 8.28.0(eslint@9.23.0)(typescript@5.6.2)
      eslint: 9.23.0
      typescript: 5.6.2
    transitivePeerDependencies:
      - supports-color

  typescript@5.5.4: {}

  typescript@5.6.2: {}

  uglify-js@3.19.1:
    optional: true

  undici-types@6.20.0: {}

  unicorn-magic@0.1.0: {}

  universalify@2.0.1: {}

  unpipe@1.0.0: {}

  unplugin-utils@0.2.4:
    dependencies:
      pathe: 2.0.3
      picomatch: 4.0.2

  unrs-resolver@1.3.3:
    optionalDependencies:
      '@unrs/resolver-binding-darwin-arm64': 1.3.3
      '@unrs/resolver-binding-darwin-x64': 1.3.3
      '@unrs/resolver-binding-freebsd-x64': 1.3.3
      '@unrs/resolver-binding-linux-arm-gnueabihf': 1.3.3
      '@unrs/resolver-binding-linux-arm-musleabihf': 1.3.3
      '@unrs/resolver-binding-linux-arm64-gnu': 1.3.3
      '@unrs/resolver-binding-linux-arm64-musl': 1.3.3
      '@unrs/resolver-binding-linux-ppc64-gnu': 1.3.3
      '@unrs/resolver-binding-linux-s390x-gnu': 1.3.3
      '@unrs/resolver-binding-linux-x64-gnu': 1.3.3
      '@unrs/resolver-binding-linux-x64-musl': 1.3.3
      '@unrs/resolver-binding-wasm32-wasi': 1.3.3
      '@unrs/resolver-binding-win32-arm64-msvc': 1.3.3
      '@unrs/resolver-binding-win32-ia32-msvc': 1.3.3
      '@unrs/resolver-binding-win32-x64-msvc': 1.3.3

  update-check@1.5.4:
    dependencies:
      registry-auth-token: 3.3.2
      registry-url: 3.1.0

  uri-js@4.4.1:
    dependencies:
      punycode: 2.3.1

  util-deprecate@1.0.2: {}

  utils-merge@1.0.1: {}

  validate-npm-package-license@3.0.4:
    dependencies:
      spdx-correct: 3.2.0
      spdx-expression-parse: 3.0.1

  vary@1.1.2: {}

<<<<<<< HEAD
  vite-hyper-config@0.4.1(@types/node@22.13.13)(sass@1.86.0)(terser@5.33.0)(vite@6.2.4(@types/node@22.13.13)(sass@1.86.0)(terser@5.33.0)(yaml@2.7.0)):
    dependencies:
      cac: 6.7.14
      picocolors: 1.1.1
      vite: 6.2.4(@types/node@22.13.13)(sass@1.86.0)(terser@5.33.0)(yaml@2.7.0)
      vite-node: 2.1.9(@types/node@22.13.13)(sass@1.86.0)(terser@5.33.0)
=======
  vite-hyper-config@0.4.1(@types/node@22.13.14)(sass@1.86.0)(terser@5.33.0)(vite@6.3.5(@types/node@22.13.14)(sass@1.86.0)(terser@5.33.0)(yaml@2.7.0)):
    dependencies:
      cac: 6.7.14
      picocolors: 1.1.1
      vite: 6.3.5(@types/node@22.13.14)(sass@1.86.0)(terser@5.33.0)(yaml@2.7.0)
      vite-node: 2.1.9(@types/node@22.13.14)(sass@1.86.0)(terser@5.33.0)
>>>>>>> 41ad10cb
    transitivePeerDependencies:
      - '@types/node'
      - less
      - lightningcss
      - sass
      - sass-embedded
      - stylus
      - sugarss
      - supports-color
      - terser

<<<<<<< HEAD
  vite-node@2.1.9(@types/node@22.13.13)(sass@1.86.0)(terser@5.33.0):
=======
  vite-node@2.1.9(@types/node@22.13.14)(sass@1.86.0)(terser@5.33.0):
>>>>>>> 41ad10cb
    dependencies:
      cac: 6.7.14
      debug: 4.4.0
      es-module-lexer: 1.6.0
      pathe: 1.1.2
<<<<<<< HEAD
      vite: 5.4.14(@types/node@22.13.13)(sass@1.86.0)(terser@5.33.0)
=======
      vite: 5.4.15(@types/node@22.13.14)(sass@1.86.0)(terser@5.33.0)
>>>>>>> 41ad10cb
    transitivePeerDependencies:
      - '@types/node'
      - less
      - lightningcss
      - sass
      - sass-embedded
      - stylus
      - sugarss
      - supports-color
      - terser

<<<<<<< HEAD
  vite-node@3.0.9(@types/node@22.13.13)(sass@1.86.0)(terser@5.33.0)(yaml@2.7.0):
=======
  vite-node@3.0.9(@types/node@22.13.14)(sass@1.86.0)(terser@5.33.0)(yaml@2.7.0):
>>>>>>> 41ad10cb
    dependencies:
      cac: 6.7.14
      debug: 4.4.0
      es-module-lexer: 1.6.0
      pathe: 2.0.3
<<<<<<< HEAD
      vite: 6.2.4(@types/node@22.13.13)(sass@1.86.0)(terser@5.33.0)(yaml@2.7.0)
=======
      vite: 6.3.5(@types/node@22.13.14)(sass@1.86.0)(terser@5.33.0)(yaml@2.7.0)
>>>>>>> 41ad10cb
    transitivePeerDependencies:
      - '@types/node'
      - jiti
      - less
      - lightningcss
      - sass
      - sass-embedded
      - stylus
      - sugarss
      - supports-color
      - terser
      - tsx
      - yaml

<<<<<<< HEAD
  vite-plugin-inspect@0.8.7(rollup@4.37.0)(vite@6.2.4(@types/node@22.13.13)(sass@1.86.0)(terser@5.33.0)(yaml@2.7.0)):
    dependencies:
      '@antfu/utils': 0.7.10
      '@rollup/pluginutils': 5.1.0(rollup@4.37.0)
=======
  vite-plugin-inspect@0.8.7(rollup@4.38.0)(vite@6.3.5(@types/node@22.13.14)(sass@1.86.0)(terser@5.33.0)(yaml@2.7.0)):
    dependencies:
      '@antfu/utils': 0.7.10
      '@rollup/pluginutils': 5.1.0(rollup@4.38.0)
>>>>>>> 41ad10cb
      debug: 4.4.0
      error-stack-parser-es: 0.1.5
      fs-extra: 11.2.0
      open: 10.1.0
      perfect-debounce: 1.0.0
      picocolors: 1.1.1
      sirv: 2.0.4
<<<<<<< HEAD
      vite: 6.2.4(@types/node@22.13.13)(sass@1.86.0)(terser@5.33.0)(yaml@2.7.0)
=======
      vite: 6.3.5(@types/node@22.13.14)(sass@1.86.0)(terser@5.33.0)(yaml@2.7.0)
>>>>>>> 41ad10cb
    transitivePeerDependencies:
      - rollup
      - supports-color

<<<<<<< HEAD
  vite@5.4.14(@types/node@22.13.13)(sass@1.86.0)(terser@5.33.0):
    dependencies:
      esbuild: 0.21.5
      postcss: 8.5.3
      rollup: 4.37.0
=======
  vite@5.4.15(@types/node@22.13.14)(sass@1.86.0)(terser@5.33.0):
    dependencies:
      esbuild: 0.21.5
      postcss: 8.5.3
      rollup: 4.38.0
>>>>>>> 41ad10cb
    optionalDependencies:
      '@types/node': 22.13.14
      fsevents: 2.3.3
      sass: 1.86.0
      terser: 5.33.0

<<<<<<< HEAD
  vite@6.2.4(@types/node@22.13.13)(sass@1.86.0)(terser@5.33.0)(yaml@2.7.0):
    dependencies:
      esbuild: 0.25.1
      postcss: 8.5.3
      rollup: 4.37.0
    optionalDependencies:
      '@types/node': 22.13.13
=======
  vite@6.3.5(@types/node@22.13.14)(sass@1.86.0)(terser@5.33.0)(yaml@2.7.0):
    dependencies:
      esbuild: 0.25.2
      fdir: 6.4.4(picomatch@4.0.2)
      picomatch: 4.0.2
      postcss: 8.5.3
      rollup: 4.38.0
      tinyglobby: 0.2.13
    optionalDependencies:
      '@types/node': 22.13.14
>>>>>>> 41ad10cb
      fsevents: 2.3.3
      sass: 1.86.0
      terser: 5.33.0
      yaml: 2.7.0

<<<<<<< HEAD
  vitest@3.0.9(@types/node@22.13.13)(@vitest/ui@3.1.1)(jsdom@26.0.0)(sass@1.86.0)(terser@5.33.0)(yaml@2.7.0):
    dependencies:
      '@vitest/expect': 3.0.9
      '@vitest/mocker': 3.0.9(vite@6.2.4(@types/node@22.13.13)(sass@1.86.0)(terser@5.33.0)(yaml@2.7.0))
=======
  vitest@3.0.9(@types/node@22.13.14)(@vitest/ui@3.1.3)(jsdom@26.0.0)(sass@1.86.0)(terser@5.33.0)(yaml@2.7.0):
    dependencies:
      '@vitest/expect': 3.0.9
      '@vitest/mocker': 3.0.9(vite@6.3.5(@types/node@22.13.14)(sass@1.86.0)(terser@5.33.0)(yaml@2.7.0))
>>>>>>> 41ad10cb
      '@vitest/pretty-format': 3.0.9
      '@vitest/runner': 3.0.9
      '@vitest/snapshot': 3.0.9
      '@vitest/spy': 3.0.9
      '@vitest/utils': 3.0.9
      chai: 5.2.0
      debug: 4.4.0
      expect-type: 1.1.0
      magic-string: 0.30.17
      pathe: 2.0.3
      std-env: 3.8.0
      tinybench: 2.9.0
      tinyexec: 0.3.2
      tinypool: 1.0.2
      tinyrainbow: 2.0.0
<<<<<<< HEAD
      vite: 6.2.4(@types/node@22.13.13)(sass@1.86.0)(terser@5.33.0)(yaml@2.7.0)
      vite-node: 3.0.9(@types/node@22.13.13)(sass@1.86.0)(terser@5.33.0)(yaml@2.7.0)
      why-is-node-running: 2.3.0
    optionalDependencies:
      '@types/node': 22.13.13
      '@vitest/ui': 3.1.1(vitest@3.0.9)
=======
      vite: 6.3.5(@types/node@22.13.14)(sass@1.86.0)(terser@5.33.0)(yaml@2.7.0)
      vite-node: 3.0.9(@types/node@22.13.14)(sass@1.86.0)(terser@5.33.0)(yaml@2.7.0)
      why-is-node-running: 2.3.0
    optionalDependencies:
      '@types/node': 22.13.14
      '@vitest/ui': 3.1.3(vitest@3.0.9)
>>>>>>> 41ad10cb
      jsdom: 26.0.0
    transitivePeerDependencies:
      - jiti
      - less
      - lightningcss
      - msw
      - sass
      - sass-embedded
      - stylus
      - sugarss
      - supports-color
      - terser
      - tsx
      - yaml

  void-elements@3.1.0: {}

  vue-demi@0.14.10(vue@packages+vue):
    dependencies:
      vue: link:packages/vue

  vue@3.5.13(typescript@5.6.2):
    dependencies:
      '@vue/compiler-dom': 3.5.13
      '@vue/compiler-sfc': 3.5.13
      '@vue/runtime-dom': 3.5.13
      '@vue/server-renderer': 3.5.13(vue@3.5.13(typescript@5.6.2))
      '@vue/shared': 3.5.13
    optionalDependencies:
      typescript: 5.6.2

  w3c-xmlserializer@5.0.0:
    dependencies:
      xml-name-validator: 5.0.0

  webidl-conversions@7.0.0: {}

  whatwg-encoding@3.1.1:
    dependencies:
      iconv-lite: 0.6.3

  whatwg-mimetype@4.0.0: {}

  whatwg-url@14.1.0:
    dependencies:
      tr46: 5.0.0
      webidl-conversions: 7.0.0

  which@2.0.2:
    dependencies:
      isexe: 2.0.0

  which@5.0.0:
    dependencies:
      isexe: 3.1.1

  why-is-node-running@2.3.0:
    dependencies:
      siginfo: 2.0.0
      stackback: 0.0.2

  widest-line@4.0.1:
    dependencies:
      string-width: 5.1.2

  with@7.0.2:
    dependencies:
      '@babel/parser': 7.27.0
      '@babel/types': 7.27.0
      assert-never: 1.3.0
      babel-walk: 3.0.0-canary-5

  word-wrap@1.2.5: {}

  wordwrap@1.0.0: {}

  wrap-ansi@7.0.0:
    dependencies:
      ansi-styles: 4.3.0
      string-width: 4.2.3
      strip-ansi: 6.0.1

  wrap-ansi@8.1.0:
    dependencies:
      ansi-styles: 6.2.1
      string-width: 5.1.2
      strip-ansi: 7.1.0

  wrap-ansi@9.0.0:
    dependencies:
      ansi-styles: 6.2.1
      string-width: 7.2.0
      strip-ansi: 7.1.0

  wrappy@1.0.2: {}

  ws@8.18.0: {}

  ws@8.18.1: {}

  xml-name-validator@5.0.0: {}

  xmlchars@2.2.0: {}

  y18n@5.0.8: {}

  yaml@2.7.0: {}

  yargs-parser@21.1.1: {}

  yargs@17.7.2:
    dependencies:
      cliui: 8.0.1
      escalade: 3.1.2
      get-caller-file: 2.0.5
      require-directory: 2.1.1
      string-width: 4.2.3
      y18n: 5.0.8
      yargs-parser: 21.1.1

  yauzl@2.10.0:
    dependencies:
      buffer-crc32: 0.2.13
      fd-slicer: 1.1.0

  yocto-queue@0.1.0: {}

  zod@3.24.1: {}<|MERGE_RESOLUTION|>--- conflicted
+++ resolved
@@ -26,11 +26,7 @@
       version: 1.2.1
     vite:
       specifier: ^6.1.0
-<<<<<<< HEAD
-      version: 6.2.4
-=======
       version: 6.3.5
->>>>>>> 41ad10cb
 
 importers:
 
@@ -77,17 +73,10 @@
         version: 3.0.9(vitest@3.0.9)
       '@vitest/eslint-plugin':
         specifier: ^1.1.38
-<<<<<<< HEAD
-        version: 1.1.38(@typescript-eslint/utils@8.27.0(eslint@9.23.0)(typescript@5.6.2))(eslint@9.23.0)(typescript@5.6.2)(vitest@3.0.9)
-      '@vitest/ui':
-        specifier: ^3.0.2
-        version: 3.1.1(vitest@3.0.9)
-=======
         version: 1.1.38(@typescript-eslint/utils@8.28.0(eslint@9.23.0)(typescript@5.6.2))(eslint@9.23.0)(typescript@5.6.2)(vitest@3.0.9)
       '@vitest/ui':
         specifier: ^3.0.2
         version: 3.1.3(vitest@3.0.9)
->>>>>>> 41ad10cb
       '@vue/consolidate':
         specifier: 1.0.0
         version: 1.0.0
@@ -189,27 +178,16 @@
         version: 8.28.0(eslint@9.23.0)(typescript@5.6.2)
       vite:
         specifier: 'catalog:'
-<<<<<<< HEAD
-        version: 6.2.4(@types/node@22.13.13)(sass@1.86.0)(terser@5.33.0)(yaml@2.7.0)
-      vitest:
-        specifier: ^3.0.9
-        version: 3.0.9(@types/node@22.13.13)(@vitest/ui@3.1.1)(jsdom@26.0.0)(sass@1.86.0)(terser@5.33.0)(yaml@2.7.0)
-=======
         version: 6.3.5(@types/node@22.13.14)(sass@1.86.0)(terser@5.33.0)(yaml@2.7.0)
       vitest:
         specifier: ^3.0.9
         version: 3.0.9(@types/node@22.13.14)(@vitest/ui@3.1.3)(jsdom@26.0.0)(sass@1.86.0)(terser@5.33.0)(yaml@2.7.0)
->>>>>>> 41ad10cb
 
   packages-private/benchmark:
     dependencies:
       '@vitejs/plugin-vue':
         specifier: 'catalog:'
-<<<<<<< HEAD
-        version: https://pkg.pr.new/@vitejs/plugin-vue@c156992(vite@6.2.4(@types/node@22.13.13)(sass@1.86.0)(terser@5.33.0)(yaml@2.7.0))(vue@3.5.13(typescript@5.6.2))
-=======
         version: https://pkg.pr.new/@vitejs/plugin-vue@c156992(vite@6.3.5(@types/node@22.13.14)(sass@1.86.0)(terser@5.33.0)(yaml@2.7.0))(vue@3.5.13(typescript@5.6.2))
->>>>>>> 41ad10cb
       connect:
         specifier: ^3.7.0
         version: 3.7.0
@@ -218,11 +196,7 @@
         version: 2.0.4
       vite:
         specifier: 'catalog:'
-<<<<<<< HEAD
-        version: 6.2.4(@types/node@22.13.13)(sass@1.86.0)(terser@5.33.0)(yaml@2.7.0)
-=======
         version: 6.3.5(@types/node@22.13.14)(sass@1.86.0)(terser@5.33.0)(yaml@2.7.0)
->>>>>>> 41ad10cb
     devDependencies:
       '@types/connect':
         specifier: ^3.4.38
@@ -260,25 +234,12 @@
     devDependencies:
       '@vitejs/plugin-vue':
         specifier: 'catalog:'
-<<<<<<< HEAD
-        version: https://pkg.pr.new/@vitejs/plugin-vue@c156992(vite@6.2.4(@types/node@22.13.13)(sass@1.86.0)(terser@5.33.0)(yaml@2.7.0))(vue@packages+vue)
-=======
         version: https://pkg.pr.new/@vitejs/plugin-vue@c156992(vite@6.3.5(@types/node@22.13.14)(sass@1.86.0)(terser@5.33.0)(yaml@2.7.0))(vue@packages+vue)
->>>>>>> 41ad10cb
       '@vue/compiler-sfc':
         specifier: workspace:*
         version: link:../../packages/compiler-sfc
       vite:
         specifier: 'catalog:'
-<<<<<<< HEAD
-        version: 6.2.4(@types/node@22.13.13)(sass@1.86.0)(terser@5.33.0)(yaml@2.7.0)
-      vite-hyper-config:
-        specifier: ^0.4.0
-        version: 0.4.1(@types/node@22.13.13)(sass@1.86.0)(terser@5.33.0)(vite@6.2.4(@types/node@22.13.13)(sass@1.86.0)(terser@5.33.0)(yaml@2.7.0))
-      vite-plugin-inspect:
-        specifier: ^0.8.7
-        version: 0.8.7(rollup@4.37.0)(vite@6.2.4(@types/node@22.13.13)(sass@1.86.0)(terser@5.33.0)(yaml@2.7.0))
-=======
         version: 6.3.5(@types/node@22.13.14)(sass@1.86.0)(terser@5.33.0)(yaml@2.7.0)
       vite-hyper-config:
         specifier: ^0.4.0
@@ -286,7 +247,6 @@
       vite-plugin-inspect:
         specifier: ^0.8.7
         version: 0.8.7(rollup@4.38.0)(vite@6.3.5(@types/node@22.13.14)(sass@1.86.0)(terser@5.33.0)(yaml@2.7.0))
->>>>>>> 41ad10cb
 
   packages-private/sfc-playground:
     dependencies:
@@ -305,17 +265,10 @@
     devDependencies:
       '@vitejs/plugin-vue':
         specifier: 'catalog:'
-<<<<<<< HEAD
-        version: https://pkg.pr.new/@vitejs/plugin-vue@c156992(vite@6.2.4(@types/node@22.13.13)(sass@1.86.0)(terser@5.33.0)(yaml@2.7.0))(vue@packages+vue)
-      vite:
-        specifier: 'catalog:'
-        version: 6.2.4(@types/node@22.13.13)(sass@1.86.0)(terser@5.33.0)(yaml@2.7.0)
-=======
         version: https://pkg.pr.new/@vitejs/plugin-vue@c156992(vite@6.3.5(@types/node@22.13.14)(sass@1.86.0)(terser@5.33.0)(yaml@2.7.0))(vue@packages+vue)
       vite:
         specifier: 'catalog:'
         version: 6.3.5(@types/node@22.13.14)(sass@1.86.0)(terser@5.33.0)(yaml@2.7.0)
->>>>>>> 41ad10cb
 
   packages-private/template-explorer:
     dependencies:
@@ -336,11 +289,7 @@
         version: 3.4.38
       '@vitejs/plugin-vue':
         specifier: 'catalog:'
-<<<<<<< HEAD
-        version: https://pkg.pr.new/@vitejs/plugin-vue@c156992(vite@6.2.4(@types/node@22.13.13)(sass@1.86.0)(terser@5.33.0)(yaml@2.7.0))(vue@packages+vue)
-=======
         version: https://pkg.pr.new/@vitejs/plugin-vue@c156992(vite@6.3.5(@types/node@22.13.14)(sass@1.86.0)(terser@5.33.0)(yaml@2.7.0))(vue@packages+vue)
->>>>>>> 41ad10cb
       connect:
         specifier: ^3.7.0
         version: 3.7.0
@@ -349,11 +298,7 @@
         version: 2.0.4
       vite:
         specifier: 'catalog:'
-<<<<<<< HEAD
-        version: 6.2.4(@types/node@22.13.13)(sass@1.86.0)(terser@5.33.0)(yaml@2.7.0)
-=======
         version: 6.3.5(@types/node@22.13.14)(sass@1.86.0)(terser@5.33.0)(yaml@2.7.0)
->>>>>>> 41ad10cb
       vue:
         specifier: workspace:*
         version: link:../../packages/vue
@@ -362,17 +307,10 @@
     devDependencies:
       '@vitejs/plugin-vue':
         specifier: 'catalog:'
-<<<<<<< HEAD
-        version: https://pkg.pr.new/@vitejs/plugin-vue@c156992(vite@6.2.4(@types/node@22.13.13)(sass@1.86.0)(terser@5.33.0)(yaml@2.7.0))(vue@packages+vue)
-      vite:
-        specifier: 'catalog:'
-        version: 6.2.4(@types/node@22.13.13)(sass@1.86.0)(terser@5.33.0)(yaml@2.7.0)
-=======
         version: https://pkg.pr.new/@vitejs/plugin-vue@c156992(vite@6.3.5(@types/node@22.13.14)(sass@1.86.0)(terser@5.33.0)(yaml@2.7.0))(vue@packages+vue)
       vite:
         specifier: 'catalog:'
         version: 6.3.5(@types/node@22.13.14)(sass@1.86.0)(terser@5.33.0)(yaml@2.7.0)
->>>>>>> 41ad10cb
       vue:
         specifier: workspace:*
         version: link:../../packages/vue
@@ -1121,35 +1059,30 @@
     engines: {node: '>= 10.0.0'}
     cpu: [arm]
     os: [linux]
-    libc: [glibc]
 
   '@parcel/watcher-linux-arm64-glibc@2.4.1':
     resolution: {integrity: sha512-BJ7mH985OADVLpbrzCLgrJ3TOpiZggE9FMblfO65PlOCdG++xJpKUJ0Aol74ZUIYfb8WsRlUdgrZxKkz3zXWYA==}
     engines: {node: '>= 10.0.0'}
     cpu: [arm64]
     os: [linux]
-    libc: [glibc]
 
   '@parcel/watcher-linux-arm64-musl@2.4.1':
     resolution: {integrity: sha512-p4Xb7JGq3MLgAfYhslU2SjoV9G0kI0Xry0kuxeG/41UfpjHGOhv7UoUDAz/jb1u2elbhazy4rRBL8PegPJFBhA==}
     engines: {node: '>= 10.0.0'}
     cpu: [arm64]
     os: [linux]
-    libc: [musl]
 
   '@parcel/watcher-linux-x64-glibc@2.4.1':
     resolution: {integrity: sha512-s9O3fByZ/2pyYDPoLM6zt92yu6P4E39a03zvO0qCHOTjxmt3GHRMLuRZEWhWLASTMSrrnVNWdVI/+pUElJBBBg==}
     engines: {node: '>= 10.0.0'}
     cpu: [x64]
     os: [linux]
-    libc: [glibc]
 
   '@parcel/watcher-linux-x64-musl@2.4.1':
     resolution: {integrity: sha512-L2nZTYR1myLNST0O632g0Dx9LyMNHrn6TOt76sYxWLdff3cB22/GZX2UPtJnaqQPdCRoszoY5rcOj4oMTtp5fQ==}
     engines: {node: '>= 10.0.0'}
     cpu: [x64]
     os: [linux]
-    libc: [musl]
 
   '@parcel/watcher-win32-arm64@2.4.1':
     resolution: {integrity: sha512-Uq2BPp5GWhrq/lcuItCHoqxjULU1QYEcyjSO5jqqOK8RNFDBQnenMMx4gAl3v8GiWa59E9+uDM7yZ6LxwUIfRg==}
@@ -1177,13 +1110,8 @@
     resolution: {integrity: sha512-+1VkjdD0QBLPodGrJUeqarH8VAIvQODIbwh9XpP5Syisf7YoQgsJKPNFoqqLQlu+VQ/tVSshMR6loPMn8U+dPg==}
     engines: {node: '>=14'}
 
-<<<<<<< HEAD
-  '@polka/url@1.0.0-next.28':
-    resolution: {integrity: sha512-8LduaNlMZGwdZ6qWrKlfa+2M4gahzFkprZiAt2TF8uS0qQgBizKXpXURqvTJ4WtmupWxaLqjRb2UCTe72mu+Aw==}
-=======
   '@polka/url@1.0.0-next.29':
     resolution: {integrity: sha512-wwQAWhWSuHaag8c4q/KN/vCoeOJYshAIvMQwD4GpSb3OiZklFfvAgmj0VCBBImRpuF/aFgIRzllXlVX93Jevww==}
->>>>>>> 41ad10cb
 
   '@puppeteer/browsers@2.8.0':
     resolution: {integrity: sha512-yTwt2KWRmCQAfhvbCRjebaSX8pV1//I0Y3g+A7f/eS7gf0l4eRJoUCvcYdVtboeU4CTOZQuqYbZNS8aBYb8ROQ==}
@@ -1253,40 +1181,6 @@
       rollup:
         optional: true
 
-<<<<<<< HEAD
-  '@rollup/rollup-android-arm-eabi@4.37.0':
-    resolution: {integrity: sha512-l7StVw6WAa8l3vA1ov80jyetOAEo1FtHvZDbzXDO/02Sq/QVvqlHkYoFwDJPIMj0GKiistsBudfx5tGFnwYWDQ==}
-    cpu: [arm]
-    os: [android]
-
-  '@rollup/rollup-android-arm64@4.37.0':
-    resolution: {integrity: sha512-6U3SlVyMxezt8Y+/iEBcbp945uZjJwjZimu76xoG7tO1av9VO691z8PkhzQ85ith2I8R2RddEPeSfcbyPfD4hA==}
-    cpu: [arm64]
-    os: [android]
-
-  '@rollup/rollup-darwin-arm64@4.37.0':
-    resolution: {integrity: sha512-+iTQ5YHuGmPt10NTzEyMPbayiNTcOZDWsbxZYR1ZnmLnZxG17ivrPSWFO9j6GalY0+gV3Jtwrrs12DBscxnlYA==}
-    cpu: [arm64]
-    os: [darwin]
-
-  '@rollup/rollup-darwin-x64@4.37.0':
-    resolution: {integrity: sha512-m8W2UbxLDcmRKVjgl5J/k4B8d7qX2EcJve3Sut7YGrQoPtCIQGPH5AMzuFvYRWZi0FVS0zEY4c8uttPfX6bwYQ==}
-    cpu: [x64]
-    os: [darwin]
-
-  '@rollup/rollup-freebsd-arm64@4.37.0':
-    resolution: {integrity: sha512-FOMXGmH15OmtQWEt174v9P1JqqhlgYge/bUjIbiVD1nI1NeJ30HYT9SJlZMqdo1uQFyt9cz748F1BHghWaDnVA==}
-    cpu: [arm64]
-    os: [freebsd]
-
-  '@rollup/rollup-freebsd-x64@4.37.0':
-    resolution: {integrity: sha512-SZMxNttjPKvV14Hjck5t70xS3l63sbVwl98g3FlVVx2YIDmfUIy29jQrsw06ewEYQ8lQSuY9mpAPlmgRD2iSsA==}
-    cpu: [x64]
-    os: [freebsd]
-
-  '@rollup/rollup-linux-arm-gnueabihf@4.37.0':
-    resolution: {integrity: sha512-hhAALKJPidCwZcj+g+iN+38SIOkhK2a9bqtJR+EtyxrKKSt1ynCBeqrQy31z0oWU6thRZzdx53hVgEbRkuI19w==}
-=======
   '@rollup/rollup-android-arm-eabi@4.38.0':
     resolution: {integrity: sha512-ldomqc4/jDZu/xpYU+aRxo3V4mGCV9HeTgUBANI3oIQMOL+SsxB+S2lxMpkFp5UamSS3XuTMQVbsS24R4J4Qjg==}
     cpu: [arm]
@@ -1319,120 +1213,59 @@
 
   '@rollup/rollup-linux-arm-gnueabihf@4.38.0':
     resolution: {integrity: sha512-mimPH43mHl4JdOTD7bUMFhBdrg6f9HzMTOEnzRmXbOZqjijCw8LA5z8uL6LCjxSa67H2xiLFvvO67PT05PRKGg==}
->>>>>>> 41ad10cb
     cpu: [arm]
     os: [linux]
-    libc: [glibc]
 
   '@rollup/rollup-linux-arm-musleabihf@4.38.0':
     resolution: {integrity: sha512-tPiJtiOoNuIH8XGG8sWoMMkAMm98PUwlriOFCCbZGc9WCax+GLeVRhmaxjJtz6WxrPKACgrwoZ5ia/uapq3ZVg==}
     cpu: [arm]
     os: [linux]
-    libc: [musl]
-
-<<<<<<< HEAD
-  '@rollup/rollup-linux-arm64-gnu@4.37.0':
-    resolution: {integrity: sha512-oNrJxcQT9IcbcmKlkF+Yz2tmOxZgG9D9GRq+1OE6XCQwCVwxixYAa38Z8qqPzQvzt1FCfmrHX03E0pWoXm1DqA==}
-=======
+
   '@rollup/rollup-linux-arm64-gnu@4.38.0':
     resolution: {integrity: sha512-wZco59rIVuB0tjQS0CSHTTUcEde+pXQWugZVxWaQFdQQ1VYub/sTrNdY76D1MKdN2NB48JDuGABP6o6fqos8mA==}
->>>>>>> 41ad10cb
     cpu: [arm64]
     os: [linux]
-    libc: [glibc]
 
   '@rollup/rollup-linux-arm64-musl@4.38.0':
     resolution: {integrity: sha512-fQgqwKmW0REM4LomQ+87PP8w8xvU9LZfeLBKybeli+0yHT7VKILINzFEuggvnV9M3x1Ed4gUBmGUzCo/ikmFbQ==}
     cpu: [arm64]
     os: [linux]
-    libc: [musl]
-
-<<<<<<< HEAD
-  '@rollup/rollup-linux-loongarch64-gnu@4.37.0':
-    resolution: {integrity: sha512-yCE0NnutTC/7IGUq/PUHmoeZbIwq3KRh02e9SfFh7Vmc1Z7atuJRYWhRME5fKgT8aS20mwi1RyChA23qSyRGpA==}
-=======
+
   '@rollup/rollup-linux-loongarch64-gnu@4.38.0':
     resolution: {integrity: sha512-hz5oqQLXTB3SbXpfkKHKXLdIp02/w3M+ajp8p4yWOWwQRtHWiEOCKtc9U+YXahrwdk+3qHdFMDWR5k+4dIlddg==}
->>>>>>> 41ad10cb
     cpu: [loong64]
     os: [linux]
-    libc: [glibc]
-
-<<<<<<< HEAD
-  '@rollup/rollup-linux-powerpc64le-gnu@4.37.0':
-    resolution: {integrity: sha512-NxcICptHk06E2Lh3a4Pu+2PEdZ6ahNHuK7o6Np9zcWkrBMuv21j10SQDJW3C9Yf/A/P7cutWoC/DptNLVsZ0VQ==}
-=======
+
   '@rollup/rollup-linux-powerpc64le-gnu@4.38.0':
     resolution: {integrity: sha512-NXqygK/dTSibQ+0pzxsL3r4Xl8oPqVoWbZV9niqOnIHV/J92fe65pOir0xjkUZDRSPyFRvu+4YOpJF9BZHQImw==}
->>>>>>> 41ad10cb
     cpu: [ppc64]
     os: [linux]
-    libc: [glibc]
-
-<<<<<<< HEAD
-  '@rollup/rollup-linux-riscv64-gnu@4.37.0':
-    resolution: {integrity: sha512-PpWwHMPCVpFZLTfLq7EWJWvrmEuLdGn1GMYcm5MV7PaRgwCEYJAwiN94uBuZev0/J/hFIIJCsYw4nLmXA9J7Pw==}
-=======
+
   '@rollup/rollup-linux-riscv64-gnu@4.38.0':
     resolution: {integrity: sha512-GEAIabR1uFyvf/jW/5jfu8gjM06/4kZ1W+j1nWTSSB3w6moZEBm7iBtzwQ3a1Pxos2F7Gz+58aVEnZHU295QTg==}
->>>>>>> 41ad10cb
     cpu: [riscv64]
     os: [linux]
-    libc: [glibc]
 
   '@rollup/rollup-linux-riscv64-musl@4.38.0':
     resolution: {integrity: sha512-9EYTX+Gus2EGPbfs+fh7l95wVADtSQyYw4DfSBcYdUEAmP2lqSZY0Y17yX/3m5VKGGJ4UmIH5LHLkMJft3bYoA==}
     cpu: [riscv64]
     os: [linux]
-    libc: [musl]
-
-<<<<<<< HEAD
-  '@rollup/rollup-linux-s390x-gnu@4.37.0':
-    resolution: {integrity: sha512-hZDDU5fgWvDdHFuExN1gBOhCuzo/8TMpidfOR+1cPZJflcEzXdCy1LjnklQdW8/Et9sryOPJAKAQRw8Jq7Tg+A==}
-=======
+
   '@rollup/rollup-linux-s390x-gnu@4.38.0':
     resolution: {integrity: sha512-Mpp6+Z5VhB9VDk7RwZXoG2qMdERm3Jw07RNlXHE0bOnEeX+l7Fy4bg+NxfyN15ruuY3/7Vrbpm75J9QHFqj5+Q==}
->>>>>>> 41ad10cb
     cpu: [s390x]
     os: [linux]
-    libc: [glibc]
-
-<<<<<<< HEAD
-  '@rollup/rollup-linux-x64-gnu@4.37.0':
-    resolution: {integrity: sha512-pKivGpgJM5g8dwj0ywBwe/HeVAUSuVVJhUTa/URXjxvoyTT/AxsLTAbkHkDHG7qQxLoW2s3apEIl26uUe08LVQ==}
-=======
+
   '@rollup/rollup-linux-x64-gnu@4.38.0':
     resolution: {integrity: sha512-vPvNgFlZRAgO7rwncMeE0+8c4Hmc+qixnp00/Uv3ht2x7KYrJ6ERVd3/R0nUtlE6/hu7/HiiNHJ/rP6knRFt1w==}
->>>>>>> 41ad10cb
     cpu: [x64]
     os: [linux]
-    libc: [glibc]
 
   '@rollup/rollup-linux-x64-musl@4.38.0':
     resolution: {integrity: sha512-q5Zv+goWvQUGCaL7fU8NuTw8aydIL/C9abAVGCzRReuj5h30TPx4LumBtAidrVOtXnlB+RZkBtExMsfqkMfb8g==}
     cpu: [x64]
     os: [linux]
-    libc: [musl]
-
-<<<<<<< HEAD
-  '@rollup/rollup-win32-arm64-msvc@4.37.0':
-    resolution: {integrity: sha512-Jm7biMazjNzTU4PrQtr7VS8ibeys9Pn29/1bm4ph7CP2kf21950LgN+BaE2mJ1QujnvOc6p54eWWiVvn05SOBg==}
-    cpu: [arm64]
-    os: [win32]
-
-  '@rollup/rollup-win32-ia32-msvc@4.37.0':
-    resolution: {integrity: sha512-e3/1SFm1OjefWICB2Ucstg2dxYDkDTZGDYgwufcbsxTHyqQps1UQf33dFEChBNmeSsTOyrjw2JJq0zbG5GF6RA==}
-    cpu: [ia32]
-    os: [win32]
-
-  '@rollup/rollup-win32-x64-msvc@4.37.0':
-    resolution: {integrity: sha512-LWbXUBwn/bcLx2sSsqy7pK5o+Nr+VCoRoAohfJ5C/aBio9nfJmGQqHAhU6pwxV/RmyTk5AqdySma7uwWGlmeuA==}
-    cpu: [x64]
-    os: [win32]
-
-  '@swc/core-darwin-arm64@1.11.12':
-    resolution: {integrity: sha512-x+iljeyIaVq7VCAy9pM0rqAb9GKA1cqDkqCxgFDxH3rcH+ykZa12vkDlTwysgkfLV8pr0KhCRHkwY+iAqPbO9g==}
-=======
+
   '@rollup/rollup-win32-arm64-msvc@4.38.0':
     resolution: {integrity: sha512-u/Jbm1BU89Vftqyqbmxdq14nBaQjQX1HhmsdBWqSdGClNaKwhjsg5TpW+5Ibs1mb8Es9wJiMdl86BcmtUVXNZg==}
     cpu: [arm64]
@@ -1450,7 +1283,6 @@
 
   '@swc/core-darwin-arm64@1.11.13':
     resolution: {integrity: sha512-loSERhLaQ9XDS+5Kdx8cLe2tM1G0HLit8MfehipAcsdctpo79zrRlkW34elOf3tQoVPKUItV0b/rTuhjj8NtHg==}
->>>>>>> 41ad10cb
     engines: {node: '>=10'}
     cpu: [arm64]
     os: [darwin]
@@ -1472,28 +1304,24 @@
     engines: {node: '>=10'}
     cpu: [arm64]
     os: [linux]
-    libc: [glibc]
 
   '@swc/core-linux-arm64-musl@1.11.13':
     resolution: {integrity: sha512-+ukuB8RHD5BHPCUjQwuLP98z+VRfu+NkKQVBcLJGgp0/+w7y0IkaxLY/aKmrAS5ofCNEGqKL+AOVyRpX1aw+XA==}
     engines: {node: '>=10'}
     cpu: [arm64]
     os: [linux]
-    libc: [musl]
 
   '@swc/core-linux-x64-gnu@1.11.13':
     resolution: {integrity: sha512-q9H3WI3U3dfJ34tdv60zc8oTuWvSd5fOxytyAO9Pc5M82Hic3jjWaf2xBekUg07ubnMZpyfnv+MlD+EbUI3Llw==}
     engines: {node: '>=10'}
     cpu: [x64]
     os: [linux]
-    libc: [glibc]
 
   '@swc/core-linux-x64-musl@1.11.13':
     resolution: {integrity: sha512-9aaZnnq2pLdTbAzTSzy/q8dr7Woy3aYIcQISmw1+Q2/xHJg5y80ZzbWSWKYca/hKonDMjIbGR6dp299I5J0aeA==}
     engines: {node: '>=10'}
     cpu: [x64]
     os: [linux]
-    libc: [musl]
 
   '@swc/core-win32-arm64-msvc@1.11.13':
     resolution: {integrity: sha512-n3QZmDewkHANcoHvtwvA6yJbmS4XJf0MBMmwLZoKDZ2dOnC9D/jHiXw7JOohEuzYcpLoL5tgbqmjxa3XNo9Oow==}
@@ -1652,40 +1480,31 @@
     resolution: {integrity: sha512-v81R2wjqcWXJlQY23byqYHt9221h4anQ6wwN64oMD/WAE+FmxPHFZee5bhRkNVtzqO/q7wki33VFWlhiADwUeQ==}
     cpu: [arm64]
     os: [linux]
-    libc: [glibc]
 
   '@unrs/resolver-binding-linux-arm64-musl@1.3.3':
     resolution: {integrity: sha512-cAOx/j0u5coMg4oct/BwMzvWJdVciVauUvsd+GQB/1FZYKQZmqPy0EjJzJGbVzFc6gbnfEcSqvQE6gvbGf2N8Q==}
     cpu: [arm64]
     os: [linux]
-    libc: [musl]
-<<<<<<< HEAD
-=======
 
   '@unrs/resolver-binding-linux-ppc64-gnu@1.3.3':
     resolution: {integrity: sha512-mq2blqwErgDJD4gtFDlTX/HZ7lNP8YCHYFij2gkXPtMzrXxPW1hOtxL6xg4NWxvnj4bppppb0W3s/buvM55yfg==}
     cpu: [ppc64]
     os: [linux]
-    libc: [glibc]
 
   '@unrs/resolver-binding-linux-s390x-gnu@1.3.3':
     resolution: {integrity: sha512-u0VRzfFYysarYHnztj2k2xr+eu9rmgoTUUgCCIT37Nr+j0A05Xk2c3RY8Mh5+DhCl2aYibihnaAEJHeR0UOFIQ==}
     cpu: [s390x]
     os: [linux]
-    libc: [glibc]
->>>>>>> 41ad10cb
 
   '@unrs/resolver-binding-linux-x64-gnu@1.3.3':
     resolution: {integrity: sha512-OrVo5ZsG29kBF0Ug95a2KidS16PqAMmQNozM6InbquOfW/udouk063e25JVLqIBhHLB2WyBnixOQ19tmeC/hIg==}
     cpu: [x64]
     os: [linux]
-    libc: [glibc]
 
   '@unrs/resolver-binding-linux-x64-musl@1.3.3':
     resolution: {integrity: sha512-PYnmrwZ4HMp9SkrOhqPghY/aoL+Rtd4CQbr93GlrRTjK6kDzfMfgz3UH3jt6elrQAfupa1qyr1uXzeVmoEAxUA==}
     cpu: [x64]
     os: [linux]
-    libc: [musl]
 
   '@unrs/resolver-binding-wasm32-wasi@1.3.3':
     resolution: {integrity: sha512-81AnQY6fShmktQw4hWDUIilsKSdvr/acdJ5azAreu2IWNlaJOKphJSsUVWE+yCk6kBMoQyG9ZHCb/krb5K0PEA==}
@@ -1754,13 +1573,8 @@
   '@vitest/pretty-format@3.0.9':
     resolution: {integrity: sha512-OW9F8t2J3AwFEwENg3yMyKWweF7oRJlMyHOMIhO5F3n0+cgQAJZBjNgrF8dLwFTEXl5jUqBLXd9QyyKv8zEcmA==}
 
-<<<<<<< HEAD
-  '@vitest/pretty-format@3.1.1':
-    resolution: {integrity: sha512-dg0CIzNx+hMMYfNmSqJlLSXEmnNhMswcn3sXO7Tpldr0LiGmg3eXdLLhwkv2ZqgHb/d5xg5F7ezNFRA1fA13yA==}
-=======
   '@vitest/pretty-format@3.1.3':
     resolution: {integrity: sha512-i6FDiBeJUGLDKADw2Gb01UtUNb12yyXAqC/mmRWuYl+m/U9GS7s8us5ONmGkGpUUo7/iAYzI2ePVfOZTYvUifA==}
->>>>>>> 41ad10cb
 
   '@vitest/runner@3.0.9':
     resolution: {integrity: sha512-NX9oUXgF9HPfJSwl8tUZCMP1oGx2+Sf+ru6d05QjzQz4OwWg0psEzwY6VexP2tTHWdOkhKHUIZH+fS6nA7jfOw==}
@@ -1771,28 +1585,16 @@
   '@vitest/spy@3.0.9':
     resolution: {integrity: sha512-/CcK2UDl0aQ2wtkp3YVWldrpLRNCfVcIOFGlVGKO4R5eajsH393Z1yiXLVQ7vWsj26JOEjeZI0x5sm5P4OGUNQ==}
 
-<<<<<<< HEAD
-  '@vitest/ui@3.1.1':
-    resolution: {integrity: sha512-2HpiRIYg3dlvAJBV9RtsVswFgUSJK4Sv7QhpxoP0eBGkYwzGIKP34PjaV00AULQi9Ovl6LGyZfsetxDWY5BQdQ==}
-    peerDependencies:
-      vitest: 3.1.1
-=======
   '@vitest/ui@3.1.3':
     resolution: {integrity: sha512-IipSzX+8DptUdXN/GWq3hq5z18MwnpphYdOMm0WndkRGYELzfq7NDP8dMpZT7JGW1uXFrIGxOW2D0Xi++ulByg==}
     peerDependencies:
       vitest: 3.1.3
->>>>>>> 41ad10cb
 
   '@vitest/utils@3.0.9':
     resolution: {integrity: sha512-ilHM5fHhZ89MCp5aAaM9uhfl1c2JdxVxl3McqsdVyVNN6JffnEen8UMCdRTzOhGXNQGo5GNL9QugHrz727Wnng==}
 
-<<<<<<< HEAD
-  '@vitest/utils@3.1.1':
-    resolution: {integrity: sha512-1XIjflyaU2k3HMArJ50bwSh3wKWPD6Q47wz/NUSmRV0zNywPc4w79ARjg/i/aNINHwA+mIALhUVqD9/aUvZNgg==}
-=======
   '@vitest/utils@3.1.3':
     resolution: {integrity: sha512-2Ltrpht4OmHO9+c/nmHtF09HWiyWdworqnHIwjfvDyWjuwKbdkcS9AnhsDn+8E2RM4x++foD1/tNuLPVvWG1Rg==}
->>>>>>> 41ad10cb
 
   '@vue/compiler-core@3.5.13':
     resolution: {integrity: sha512-oOdAkwqUfW1WqpwSYJce06wvt6HljgY3fGeM9NcVA1HaYOij3mZG9Rkysn0OHuyUAGMbEbARIpsG+LPVlBJ5/Q==}
@@ -2557,16 +2359,8 @@
     resolution: {integrity: sha512-f7ccFPK3SXFHpx15UIGyRJ/FJQctuKZ0zVuN3frBo4HnK3cay9VEW0R6yPYFHC0AgqhukPzKjq22t5DmAyqGyw==}
     engines: {node: '>=16'}
 
-<<<<<<< HEAD
-  flatted@3.3.1:
-    resolution: {integrity: sha512-X8cqMLLie7KsNUDSdzeN8FYK9rEt4Dt67OsG/DNGnYTSDBG4uFAJFBnUeiV+zCVAvwFy56IjM9sH51jVaEhNxw==}
-
-  flatted@3.3.3:
-    resolution: {integrity: sha512-GX+ysw4PBCz0PzosHDepZGANEuFCMLrnRTiEy9McGjmkCQYwRq4A/X786G/fjM/+OjsWSU1ZrY5qyARZmO/uwg==}
-=======
   flatted@3.3.2:
     resolution: {integrity: sha512-AiwGJM8YcNOaobumgtng+6NHuOqC3A7MixFeDafM3X9cIUM+xUXoS5Vfgf+OihAYe20fxqNM9yPBXJzRtZ/4eA==}
->>>>>>> 41ad10cb
 
   flatted@3.3.3:
     resolution: {integrity: sha512-GX+ysw4PBCz0PzosHDepZGANEuFCMLrnRTiEy9McGjmkCQYwRq4A/X786G/fjM/+OjsWSU1ZrY5qyARZmO/uwg==}
@@ -3522,22 +3316,13 @@
     peerDependencies:
       rollup: ^1.20.0 || ^2.0.0 || ^3.0.0 || ^4.0.0
 
-<<<<<<< HEAD
-  rollup@4.37.0:
-    resolution: {integrity: sha512-iAtQy/L4QFU+rTJ1YUjXqJOJzuwEghqWzCEYD2FEghT7Gsy1VdABntrO4CLopA5IkflTyqNiLNwPcOJ3S7UKLg==}
-=======
   rollup@4.38.0:
     resolution: {integrity: sha512-5SsIRtJy9bf1ErAOiFMFzl64Ex9X5V7bnJ+WlFMb+zmP459OSWCEG7b0ERZ+PEU7xPt4OG3RHbrp1LJlXxYTrw==}
->>>>>>> 41ad10cb
     engines: {node: '>=18.0.0', npm: '>=8.0.0'}
     hasBin: true
 
   rrweb-cssom@0.8.0:
     resolution: {integrity: sha512-guoltQEx+9aMf2gDZ0s62EcV8lsXR+0w8915TC3ITdn2YueuNjdAYh/levpU9nFaoChh9RUS5ZdQMrKfVEN9tw==}
-
-  run-applescript@7.0.0:
-    resolution: {integrity: sha512-9by4Ij99JUr/MCFBUkDKLWK3G9HVXmabKz9U5MlIAIuvuzkiOicRYs8XJLxX+xahD+mLiiCYDqF9dKAgtzKP1A==}
-    engines: {node: '>=18'}
 
   run-applescript@7.0.0:
     resolution: {integrity: sha512-9by4Ij99JUr/MCFBUkDKLWK3G9HVXmabKz9U5MlIAIuvuzkiOicRYs8XJLxX+xahD+mLiiCYDqF9dKAgtzKP1A==}
@@ -3772,13 +3557,8 @@
   tinyexec@0.3.2:
     resolution: {integrity: sha512-KQQR9yN7R5+OSwaK0XQoj22pwHoTlgYqmUscPYoknOoWCWfj/5/ABTMRi69FrKU5ffPVh5QcFikpWJI/P1ocHA==}
 
-<<<<<<< HEAD
-  tinyglobby@0.2.12:
-    resolution: {integrity: sha512-qkf4trmKSIiMTs/E63cxH+ojC2unam7rJ0WrauAzpT3ECNTxGRMlaXxVbfxMUC/w0LaYk6jQ4y/nGR9uBO3tww==}
-=======
   tinyglobby@0.2.13:
     resolution: {integrity: sha512-mEwzpUgrLySlveBwEVDMKk5B57bhLPYovRfPAXD5gA/98Opn0rCDj3GtLwFvCvH5RK9uPCExUROW5NjDwvqkxw==}
->>>>>>> 41ad10cb
     engines: {node: '>=12.0.0'}
 
   tinypool@1.0.2:
@@ -3937,13 +3717,8 @@
       '@nuxt/kit':
         optional: true
 
-<<<<<<< HEAD
-  vite@5.4.14:
-    resolution: {integrity: sha512-EK5cY7Q1D8JNhSaPKVK4pwBFvaTmZxEnoKXLG/U9gmdDcihQGNzFlgIvaxezFR4glP1LsuiedwMBqCXH3wZccA==}
-=======
   vite@5.4.15:
     resolution: {integrity: sha512-6ANcZRivqL/4WtwPGTKNaosuNJr5tWiftOC7liM7G9+rMb8+oeJeyzymDu4rTN93seySBmbjSfsS3Vzr19KNtA==}
->>>>>>> 41ad10cb
     engines: {node: ^18.0.0 || >=20.0.0}
     hasBin: true
     peerDependencies:
@@ -3973,13 +3748,8 @@
       terser:
         optional: true
 
-<<<<<<< HEAD
-  vite@6.2.4:
-    resolution: {integrity: sha512-veHMSew8CcRzhL5o8ONjy8gkfmFJAd5Ac16oxBUjlwgX3Gq2Wqr+qNC3TjPIpy7TPV/KporLga5GT9HqdrCizw==}
-=======
   vite@6.3.5:
     resolution: {integrity: sha512-cZn6NDFE7wdTpINgs++ZJ4N49W2vRp8LCKrn3Ob1kYNtOo21vfDoaV5GzBfLU4MovSAB8uNRm4jgzVQZ+mBzPQ==}
->>>>>>> 41ad10cb
     engines: {node: ^18.0.0 || ^20.0.0 || >=22.0.0}
     hasBin: true
     peerDependencies:
@@ -4605,11 +4375,7 @@
   '@pkgjs/parseargs@0.11.0':
     optional: true
 
-<<<<<<< HEAD
-  '@polka/url@1.0.0-next.28': {}
-=======
   '@polka/url@1.0.0-next.29': {}
->>>>>>> 41ad10cb
 
   '@puppeteer/browsers@2.8.0':
     dependencies:
@@ -4676,47 +4442,6 @@
       estree-walker: 2.0.2
       picomatch: 2.3.1
     optionalDependencies:
-<<<<<<< HEAD
-      rollup: 4.37.0
-
-  '@rollup/rollup-android-arm-eabi@4.37.0':
-    optional: true
-
-  '@rollup/rollup-android-arm64@4.37.0':
-    optional: true
-
-  '@rollup/rollup-darwin-arm64@4.37.0':
-    optional: true
-
-  '@rollup/rollup-darwin-x64@4.37.0':
-    optional: true
-
-  '@rollup/rollup-freebsd-arm64@4.37.0':
-    optional: true
-
-  '@rollup/rollup-freebsd-x64@4.37.0':
-    optional: true
-
-  '@rollup/rollup-linux-arm-gnueabihf@4.37.0':
-    optional: true
-
-  '@rollup/rollup-linux-arm-musleabihf@4.37.0':
-    optional: true
-
-  '@rollup/rollup-linux-arm64-gnu@4.37.0':
-    optional: true
-
-  '@rollup/rollup-linux-arm64-musl@4.37.0':
-    optional: true
-
-  '@rollup/rollup-linux-loongarch64-gnu@4.37.0':
-    optional: true
-
-  '@rollup/rollup-linux-powerpc64le-gnu@4.37.0':
-    optional: true
-
-  '@rollup/rollup-linux-riscv64-gnu@4.37.0':
-=======
       rollup: 4.38.0
 
   '@rollup/rollup-android-arm-eabi@4.38.0':
@@ -4777,63 +4502,11 @@
     optional: true
 
   '@rollup/rollup-win32-x64-msvc@4.38.0':
->>>>>>> 41ad10cb
     optional: true
 
   '@swc/core-darwin-arm64@1.11.13':
     optional: true
 
-<<<<<<< HEAD
-  '@rollup/rollup-linux-s390x-gnu@4.37.0':
-    optional: true
-
-  '@rollup/rollup-linux-x64-gnu@4.37.0':
-    optional: true
-
-  '@rollup/rollup-linux-x64-musl@4.37.0':
-    optional: true
-
-  '@rollup/rollup-win32-arm64-msvc@4.37.0':
-    optional: true
-
-  '@rollup/rollup-win32-ia32-msvc@4.37.0':
-    optional: true
-
-  '@rollup/rollup-win32-x64-msvc@4.37.0':
-    optional: true
-
-  '@swc/core-darwin-arm64@1.11.12':
-    optional: true
-
-  '@swc/core-darwin-x64@1.11.12':
-    optional: true
-
-  '@swc/core-linux-arm-gnueabihf@1.11.12':
-    optional: true
-
-  '@swc/core-linux-arm64-gnu@1.11.12':
-    optional: true
-
-  '@swc/core-linux-arm64-musl@1.11.12':
-    optional: true
-
-  '@swc/core-linux-x64-gnu@1.11.12':
-    optional: true
-
-  '@swc/core-linux-x64-musl@1.11.12':
-    optional: true
-
-  '@swc/core-win32-arm64-msvc@1.11.12':
-    optional: true
-
-  '@swc/core-win32-ia32-msvc@1.11.12':
-    optional: true
-
-  '@swc/core-win32-x64-msvc@1.11.12':
-    optional: true
-
-  '@swc/core@1.11.12':
-=======
   '@swc/core-darwin-x64@1.11.13':
     optional: true
 
@@ -4862,7 +4535,6 @@
     optional: true
 
   '@swc/core@1.11.13':
->>>>>>> 41ad10cb
     dependencies:
       '@swc/counter': 0.1.3
       '@swc/types': 0.1.19
@@ -4893,11 +4565,7 @@
 
   '@types/connect@3.4.38':
     dependencies:
-<<<<<<< HEAD
-      '@types/node': 22.13.13
-=======
       '@types/node': 22.13.14
->>>>>>> 41ad10cb
 
   '@types/doctrine@0.0.9': {}
 
@@ -5056,16 +4724,6 @@
   '@unrs/resolver-binding-win32-x64-msvc@1.3.3':
     optional: true
 
-<<<<<<< HEAD
-  '@vitejs/plugin-vue@https://pkg.pr.new/@vitejs/plugin-vue@c156992(vite@6.2.4(@types/node@22.13.13)(sass@1.86.0)(terser@5.33.0)(yaml@2.7.0))(vue@3.5.13(typescript@5.6.2))':
-    dependencies:
-      vite: 6.2.4(@types/node@22.13.13)(sass@1.86.0)(terser@5.33.0)(yaml@2.7.0)
-      vue: 3.5.13(typescript@5.6.2)
-
-  '@vitejs/plugin-vue@https://pkg.pr.new/@vitejs/plugin-vue@c156992(vite@6.2.4(@types/node@22.13.13)(sass@1.86.0)(terser@5.33.0)(yaml@2.7.0))(vue@packages+vue)':
-    dependencies:
-      vite: 6.2.4(@types/node@22.13.13)(sass@1.86.0)(terser@5.33.0)(yaml@2.7.0)
-=======
   '@vitejs/plugin-vue@https://pkg.pr.new/@vitejs/plugin-vue@c156992(vite@6.3.5(@types/node@22.13.14)(sass@1.86.0)(terser@5.33.0)(yaml@2.7.0))(vue@3.5.13(typescript@5.6.2))':
     dependencies:
       vite: 6.3.5(@types/node@22.13.14)(sass@1.86.0)(terser@5.33.0)(yaml@2.7.0)
@@ -5074,7 +4732,6 @@
   '@vitejs/plugin-vue@https://pkg.pr.new/@vitejs/plugin-vue@c156992(vite@6.3.5(@types/node@22.13.14)(sass@1.86.0)(terser@5.33.0)(yaml@2.7.0))(vue@packages+vue)':
     dependencies:
       vite: 6.3.5(@types/node@22.13.14)(sass@1.86.0)(terser@5.33.0)(yaml@2.7.0)
->>>>>>> 41ad10cb
       vue: link:packages/vue
 
   '@vitest/coverage-v8@3.0.9(vitest@3.0.9)':
@@ -5091,29 +4748,17 @@
       std-env: 3.8.0
       test-exclude: 7.0.1
       tinyrainbow: 2.0.0
-<<<<<<< HEAD
-      vitest: 3.0.9(@types/node@22.13.13)(@vitest/ui@3.1.1)(jsdom@26.0.0)(sass@1.86.0)(terser@5.33.0)(yaml@2.7.0)
-    transitivePeerDependencies:
-      - supports-color
-
-  '@vitest/eslint-plugin@1.1.38(@typescript-eslint/utils@8.27.0(eslint@9.23.0)(typescript@5.6.2))(eslint@9.23.0)(typescript@5.6.2)(vitest@3.0.9)':
-=======
       vitest: 3.0.9(@types/node@22.13.14)(@vitest/ui@3.1.3)(jsdom@26.0.0)(sass@1.86.0)(terser@5.33.0)(yaml@2.7.0)
     transitivePeerDependencies:
       - supports-color
 
   '@vitest/eslint-plugin@1.1.38(@typescript-eslint/utils@8.28.0(eslint@9.23.0)(typescript@5.6.2))(eslint@9.23.0)(typescript@5.6.2)(vitest@3.0.9)':
->>>>>>> 41ad10cb
     dependencies:
       '@typescript-eslint/utils': 8.28.0(eslint@9.23.0)(typescript@5.6.2)
       eslint: 9.23.0
     optionalDependencies:
       typescript: 5.6.2
-<<<<<<< HEAD
-      vitest: 3.0.9(@types/node@22.13.13)(@vitest/ui@3.1.1)(jsdom@26.0.0)(sass@1.86.0)(terser@5.33.0)(yaml@2.7.0)
-=======
       vitest: 3.0.9(@types/node@22.13.14)(@vitest/ui@3.1.3)(jsdom@26.0.0)(sass@1.86.0)(terser@5.33.0)(yaml@2.7.0)
->>>>>>> 41ad10cb
 
   '@vitest/expect@3.0.9':
     dependencies:
@@ -5122,31 +4767,19 @@
       chai: 5.2.0
       tinyrainbow: 2.0.0
 
-<<<<<<< HEAD
-  '@vitest/mocker@3.0.9(vite@6.2.4(@types/node@22.13.13)(sass@1.86.0)(terser@5.33.0)(yaml@2.7.0))':
-=======
   '@vitest/mocker@3.0.9(vite@6.3.5(@types/node@22.13.14)(sass@1.86.0)(terser@5.33.0)(yaml@2.7.0))':
->>>>>>> 41ad10cb
     dependencies:
       '@vitest/spy': 3.0.9
       estree-walker: 3.0.3
       magic-string: 0.30.17
     optionalDependencies:
-<<<<<<< HEAD
-      vite: 6.2.4(@types/node@22.13.13)(sass@1.86.0)(terser@5.33.0)(yaml@2.7.0)
-=======
       vite: 6.3.5(@types/node@22.13.14)(sass@1.86.0)(terser@5.33.0)(yaml@2.7.0)
->>>>>>> 41ad10cb
 
   '@vitest/pretty-format@3.0.9':
     dependencies:
       tinyrainbow: 2.0.0
 
-<<<<<<< HEAD
-  '@vitest/pretty-format@3.1.1':
-=======
   '@vitest/pretty-format@3.1.3':
->>>>>>> 41ad10cb
     dependencies:
       tinyrainbow: 2.0.0
 
@@ -5165,28 +4798,16 @@
     dependencies:
       tinyspy: 3.0.2
 
-<<<<<<< HEAD
-  '@vitest/ui@3.1.1(vitest@3.0.9)':
-    dependencies:
-      '@vitest/utils': 3.1.1
-=======
   '@vitest/ui@3.1.3(vitest@3.0.9)':
     dependencies:
       '@vitest/utils': 3.1.3
->>>>>>> 41ad10cb
       fflate: 0.8.2
       flatted: 3.3.3
       pathe: 2.0.3
       sirv: 3.0.1
-<<<<<<< HEAD
-      tinyglobby: 0.2.12
-      tinyrainbow: 2.0.0
-      vitest: 3.0.9(@types/node@22.13.13)(@vitest/ui@3.1.1)(jsdom@26.0.0)(sass@1.86.0)(terser@5.33.0)(yaml@2.7.0)
-=======
       tinyglobby: 0.2.13
       tinyrainbow: 2.0.0
       vitest: 3.0.9(@types/node@22.13.14)(@vitest/ui@3.1.3)(jsdom@26.0.0)(sass@1.86.0)(terser@5.33.0)(yaml@2.7.0)
->>>>>>> 41ad10cb
 
   '@vitest/utils@3.0.9':
     dependencies:
@@ -5194,25 +4815,15 @@
       loupe: 3.1.3
       tinyrainbow: 2.0.0
 
-<<<<<<< HEAD
-  '@vitest/utils@3.1.1':
-    dependencies:
-      '@vitest/pretty-format': 3.1.1
-=======
   '@vitest/utils@3.1.3':
     dependencies:
       '@vitest/pretty-format': 3.1.3
->>>>>>> 41ad10cb
       loupe: 3.1.3
       tinyrainbow: 2.0.0
 
   '@vue/compiler-core@3.5.13':
     dependencies:
-<<<<<<< HEAD
-      '@babel/parser': 7.26.10
-=======
       '@babel/parser': 7.27.0
->>>>>>> 41ad10cb
       '@vue/shared': 3.5.13
       entities: 4.5.0
       estree-walker: 2.0.2
@@ -5225,11 +4836,7 @@
 
   '@vue/compiler-sfc@3.5.13':
     dependencies:
-<<<<<<< HEAD
-      '@babel/parser': 7.26.10
-=======
       '@babel/parser': 7.27.0
->>>>>>> 41ad10cb
       '@vue/compiler-core': 3.5.13
       '@vue/compiler-dom': 3.5.13
       '@vue/compiler-ssr': 3.5.13
@@ -6080,13 +5687,7 @@
       flatted: 3.3.2
       keyv: 4.5.4
 
-<<<<<<< HEAD
-  flatted@3.3.1: {}
-
-  flatted@3.3.3: {}
-=======
   flatted@3.3.2: {}
->>>>>>> 41ad10cb
 
   flatted@3.3.3: {}
 
@@ -7077,21 +6678,12 @@
     transitivePeerDependencies:
       - supports-color
 
-<<<<<<< HEAD
-  rollup-plugin-polyfill-node@0.13.0(rollup@4.37.0):
-    dependencies:
-      '@rollup/plugin-inject': 5.0.5(rollup@4.37.0)
-      rollup: 4.37.0
-
-  rollup@4.37.0:
-=======
   rollup-plugin-polyfill-node@0.13.0(rollup@4.38.0):
     dependencies:
       '@rollup/plugin-inject': 5.0.5(rollup@4.38.0)
       rollup: 4.38.0
 
   rollup@4.38.0:
->>>>>>> 41ad10cb
     dependencies:
       '@types/estree': 1.0.7
     optionalDependencies:
@@ -7121,8 +6713,6 @@
 
   run-applescript@7.0.0: {}
 
-  run-applescript@7.0.0: {}
-
   run-parallel@1.2.0:
     dependencies:
       queue-microtask: 1.2.3
@@ -7202,21 +6792,13 @@
 
   sirv@2.0.4:
     dependencies:
-<<<<<<< HEAD
-      '@polka/url': 1.0.0-next.28
-=======
       '@polka/url': 1.0.0-next.29
->>>>>>> 41ad10cb
       mrmime: 2.0.0
       totalist: 3.0.1
 
   sirv@3.0.1:
     dependencies:
-<<<<<<< HEAD
-      '@polka/url': 1.0.0-next.28
-=======
       '@polka/url': 1.0.0-next.29
->>>>>>> 41ad10cb
       mrmime: 2.0.0
       totalist: 3.0.1
 
@@ -7383,11 +6965,7 @@
 
   tinyexec@0.3.2: {}
 
-<<<<<<< HEAD
-  tinyglobby@0.2.12:
-=======
   tinyglobby@0.2.13:
->>>>>>> 41ad10cb
     dependencies:
       fdir: 6.4.4(picomatch@4.0.2)
       picomatch: 4.0.2
@@ -7506,21 +7084,12 @@
 
   vary@1.1.2: {}
 
-<<<<<<< HEAD
-  vite-hyper-config@0.4.1(@types/node@22.13.13)(sass@1.86.0)(terser@5.33.0)(vite@6.2.4(@types/node@22.13.13)(sass@1.86.0)(terser@5.33.0)(yaml@2.7.0)):
-    dependencies:
-      cac: 6.7.14
-      picocolors: 1.1.1
-      vite: 6.2.4(@types/node@22.13.13)(sass@1.86.0)(terser@5.33.0)(yaml@2.7.0)
-      vite-node: 2.1.9(@types/node@22.13.13)(sass@1.86.0)(terser@5.33.0)
-=======
   vite-hyper-config@0.4.1(@types/node@22.13.14)(sass@1.86.0)(terser@5.33.0)(vite@6.3.5(@types/node@22.13.14)(sass@1.86.0)(terser@5.33.0)(yaml@2.7.0)):
     dependencies:
       cac: 6.7.14
       picocolors: 1.1.1
       vite: 6.3.5(@types/node@22.13.14)(sass@1.86.0)(terser@5.33.0)(yaml@2.7.0)
       vite-node: 2.1.9(@types/node@22.13.14)(sass@1.86.0)(terser@5.33.0)
->>>>>>> 41ad10cb
     transitivePeerDependencies:
       - '@types/node'
       - less
@@ -7532,21 +7101,13 @@
       - supports-color
       - terser
 
-<<<<<<< HEAD
-  vite-node@2.1.9(@types/node@22.13.13)(sass@1.86.0)(terser@5.33.0):
-=======
   vite-node@2.1.9(@types/node@22.13.14)(sass@1.86.0)(terser@5.33.0):
->>>>>>> 41ad10cb
     dependencies:
       cac: 6.7.14
       debug: 4.4.0
       es-module-lexer: 1.6.0
       pathe: 1.1.2
-<<<<<<< HEAD
-      vite: 5.4.14(@types/node@22.13.13)(sass@1.86.0)(terser@5.33.0)
-=======
       vite: 5.4.15(@types/node@22.13.14)(sass@1.86.0)(terser@5.33.0)
->>>>>>> 41ad10cb
     transitivePeerDependencies:
       - '@types/node'
       - less
@@ -7558,21 +7119,13 @@
       - supports-color
       - terser
 
-<<<<<<< HEAD
-  vite-node@3.0.9(@types/node@22.13.13)(sass@1.86.0)(terser@5.33.0)(yaml@2.7.0):
-=======
   vite-node@3.0.9(@types/node@22.13.14)(sass@1.86.0)(terser@5.33.0)(yaml@2.7.0):
->>>>>>> 41ad10cb
     dependencies:
       cac: 6.7.14
       debug: 4.4.0
       es-module-lexer: 1.6.0
       pathe: 2.0.3
-<<<<<<< HEAD
-      vite: 6.2.4(@types/node@22.13.13)(sass@1.86.0)(terser@5.33.0)(yaml@2.7.0)
-=======
       vite: 6.3.5(@types/node@22.13.14)(sass@1.86.0)(terser@5.33.0)(yaml@2.7.0)
->>>>>>> 41ad10cb
     transitivePeerDependencies:
       - '@types/node'
       - jiti
@@ -7587,17 +7140,10 @@
       - tsx
       - yaml
 
-<<<<<<< HEAD
-  vite-plugin-inspect@0.8.7(rollup@4.37.0)(vite@6.2.4(@types/node@22.13.13)(sass@1.86.0)(terser@5.33.0)(yaml@2.7.0)):
-    dependencies:
-      '@antfu/utils': 0.7.10
-      '@rollup/pluginutils': 5.1.0(rollup@4.37.0)
-=======
   vite-plugin-inspect@0.8.7(rollup@4.38.0)(vite@6.3.5(@types/node@22.13.14)(sass@1.86.0)(terser@5.33.0)(yaml@2.7.0)):
     dependencies:
       '@antfu/utils': 0.7.10
       '@rollup/pluginutils': 5.1.0(rollup@4.38.0)
->>>>>>> 41ad10cb
       debug: 4.4.0
       error-stack-parser-es: 0.1.5
       fs-extra: 11.2.0
@@ -7605,43 +7151,22 @@
       perfect-debounce: 1.0.0
       picocolors: 1.1.1
       sirv: 2.0.4
-<<<<<<< HEAD
-      vite: 6.2.4(@types/node@22.13.13)(sass@1.86.0)(terser@5.33.0)(yaml@2.7.0)
-=======
       vite: 6.3.5(@types/node@22.13.14)(sass@1.86.0)(terser@5.33.0)(yaml@2.7.0)
->>>>>>> 41ad10cb
     transitivePeerDependencies:
       - rollup
       - supports-color
 
-<<<<<<< HEAD
-  vite@5.4.14(@types/node@22.13.13)(sass@1.86.0)(terser@5.33.0):
-    dependencies:
-      esbuild: 0.21.5
-      postcss: 8.5.3
-      rollup: 4.37.0
-=======
   vite@5.4.15(@types/node@22.13.14)(sass@1.86.0)(terser@5.33.0):
     dependencies:
       esbuild: 0.21.5
       postcss: 8.5.3
       rollup: 4.38.0
->>>>>>> 41ad10cb
     optionalDependencies:
       '@types/node': 22.13.14
       fsevents: 2.3.3
       sass: 1.86.0
       terser: 5.33.0
 
-<<<<<<< HEAD
-  vite@6.2.4(@types/node@22.13.13)(sass@1.86.0)(terser@5.33.0)(yaml@2.7.0):
-    dependencies:
-      esbuild: 0.25.1
-      postcss: 8.5.3
-      rollup: 4.37.0
-    optionalDependencies:
-      '@types/node': 22.13.13
-=======
   vite@6.3.5(@types/node@22.13.14)(sass@1.86.0)(terser@5.33.0)(yaml@2.7.0):
     dependencies:
       esbuild: 0.25.2
@@ -7652,23 +7177,15 @@
       tinyglobby: 0.2.13
     optionalDependencies:
       '@types/node': 22.13.14
->>>>>>> 41ad10cb
       fsevents: 2.3.3
       sass: 1.86.0
       terser: 5.33.0
       yaml: 2.7.0
 
-<<<<<<< HEAD
-  vitest@3.0.9(@types/node@22.13.13)(@vitest/ui@3.1.1)(jsdom@26.0.0)(sass@1.86.0)(terser@5.33.0)(yaml@2.7.0):
-    dependencies:
-      '@vitest/expect': 3.0.9
-      '@vitest/mocker': 3.0.9(vite@6.2.4(@types/node@22.13.13)(sass@1.86.0)(terser@5.33.0)(yaml@2.7.0))
-=======
   vitest@3.0.9(@types/node@22.13.14)(@vitest/ui@3.1.3)(jsdom@26.0.0)(sass@1.86.0)(terser@5.33.0)(yaml@2.7.0):
     dependencies:
       '@vitest/expect': 3.0.9
       '@vitest/mocker': 3.0.9(vite@6.3.5(@types/node@22.13.14)(sass@1.86.0)(terser@5.33.0)(yaml@2.7.0))
->>>>>>> 41ad10cb
       '@vitest/pretty-format': 3.0.9
       '@vitest/runner': 3.0.9
       '@vitest/snapshot': 3.0.9
@@ -7684,21 +7201,12 @@
       tinyexec: 0.3.2
       tinypool: 1.0.2
       tinyrainbow: 2.0.0
-<<<<<<< HEAD
-      vite: 6.2.4(@types/node@22.13.13)(sass@1.86.0)(terser@5.33.0)(yaml@2.7.0)
-      vite-node: 3.0.9(@types/node@22.13.13)(sass@1.86.0)(terser@5.33.0)(yaml@2.7.0)
-      why-is-node-running: 2.3.0
-    optionalDependencies:
-      '@types/node': 22.13.13
-      '@vitest/ui': 3.1.1(vitest@3.0.9)
-=======
       vite: 6.3.5(@types/node@22.13.14)(sass@1.86.0)(terser@5.33.0)(yaml@2.7.0)
       vite-node: 3.0.9(@types/node@22.13.14)(sass@1.86.0)(terser@5.33.0)(yaml@2.7.0)
       why-is-node-running: 2.3.0
     optionalDependencies:
       '@types/node': 22.13.14
       '@vitest/ui': 3.1.3(vitest@3.0.9)
->>>>>>> 41ad10cb
       jsdom: 26.0.0
     transitivePeerDependencies:
       - jiti
