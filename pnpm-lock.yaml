lockfileVersion: '9.0'

settings:
  autoInstallPeers: true
  excludeLinksFromLockfile: false

catalogs:
  default:
    '@babel/parser':
      specifier: ^7.28.5
      version: 7.28.5
    '@babel/types':
      specifier: ^7.28.5
      version: 7.28.5
    '@vitejs/plugin-vue':
      specifier: ^6.0.3
      version: 6.0.3
    estree-walker:
      specifier: ^2.0.2
      version: 2.0.2
    magic-string:
      specifier: ^0.30.21
      version: 0.30.21
    source-map-js:
      specifier: ^1.2.1
      version: 1.2.1
    vite:
      specifier: ^6.1.0
      version: 6.4.1

importers:

  .:
    devDependencies:
      '@babel/parser':
        specifier: 'catalog:'
        version: 7.28.5
      '@babel/types':
        specifier: 'catalog:'
        version: 7.28.5
      '@rollup/plugin-alias':
        specifier: ^6.0.0
        version: 6.0.0(rollup@4.53.5)
      '@rollup/plugin-commonjs':
        specifier: ^29.0.0
        version: 29.0.0(rollup@4.53.5)
      '@rollup/plugin-json':
        specifier: ^6.1.0
        version: 6.1.0(rollup@4.53.5)
      '@rollup/plugin-node-resolve':
        specifier: ^16.0.3
        version: 16.0.3(rollup@4.53.5)
      '@rollup/plugin-replace':
        specifier: 5.0.4
        version: 5.0.4(rollup@4.53.5)
      '@swc/core':
        specifier: ^1.15.4
        version: 1.15.6
      '@types/hash-sum':
        specifier: ^1.0.2
        version: 1.0.2
      '@types/node':
        specifier: ^24.10.4
        version: 24.10.4
      '@types/semver':
        specifier: ^7.7.1
        version: 7.7.1
      '@types/serve-handler':
        specifier: ^6.1.4
        version: 6.1.4
      '@vitest/coverage-v8':
        specifier: ^3.2.4
        version: 3.2.4(vitest@3.2.4)
      '@vitest/ui':
        specifier: ^3.0.2
        version: 3.2.4(vitest@3.2.4)
      '@vue/consolidate':
        specifier: 1.0.0
        version: 1.0.0
      conventional-changelog-cli:
        specifier: ^5.0.0
        version: 5.0.0(conventional-commits-filter@5.0.0)
      enquirer:
        specifier: ^2.4.1
        version: 2.4.1
      esbuild:
        specifier: ^0.27.1
        version: 0.27.2
      esbuild-plugin-polyfill-node:
        specifier: ^0.3.0
        version: 0.3.0(esbuild@0.27.2)
      estree-walker:
        specifier: 'catalog:'
        version: 2.0.2
      jsdom:
        specifier: ^27.3.0
        version: 27.3.0
      lint-staged:
        specifier: ^16.2.7
        version: 16.2.7
      lodash:
        specifier: ^4.17.21
        version: 4.17.21
      magic-string:
        specifier: ^0.30.21
        version: 0.30.21
      markdown-table:
        specifier: ^3.0.4
        version: 3.0.4
      marked:
        specifier: 13.0.3
        version: 13.0.3
      npm-run-all2:
        specifier: ^8.0.4
        version: 8.0.4
<<<<<<< HEAD
      oxfmt:
        specifier: ^0.20.0
        version: 0.20.0
=======
      oxlint:
        specifier: ^1.24.0
        version: 1.24.0
>>>>>>> 08598a6b
      picocolors:
        specifier: ^1.1.1
        version: 1.1.1
      pretty-bytes:
        specifier: ^7.1.0
        version: 7.1.0
      pug:
        specifier: ^3.0.3
        version: 3.0.3
      puppeteer:
        specifier: ~24.33.0
        version: 24.33.1(typescript@5.6.3)
      rimraf:
        specifier: ^6.1.2
        version: 6.1.2
      rollup:
        specifier: ^4.53.3
        version: 4.53.5
      rollup-plugin-dts:
        specifier: ^6.3.0
        version: 6.3.0(rollup@4.53.5)(typescript@5.6.3)
      rollup-plugin-esbuild:
        specifier: ^6.2.1
        version: 6.2.1(esbuild@0.27.2)(rollup@4.53.5)
      rollup-plugin-polyfill-node:
        specifier: ^0.13.0
        version: 0.13.0(rollup@4.53.5)
      semver:
        specifier: ^7.7.3
        version: 7.7.3
      serve:
        specifier: ^14.2.5
        version: 14.2.5
      serve-handler:
        specifier: ^6.1.6
        version: 6.1.6
      simple-git-hooks:
        specifier: ^2.13.1
        version: 2.13.1
      todomvc-app-css:
        specifier: ^2.4.3
        version: 2.4.3
      tslib:
        specifier: ^2.8.1
        version: 2.8.1
      typescript:
        specifier: ~5.6.2
        version: 5.6.3
      vite:
        specifier: 'catalog:'
        version: 6.4.1(@types/node@24.10.4)(sass@1.97.0)(yaml@2.8.2)
      vitest:
        specifier: ^3.2.4
        version: 3.2.4(@types/node@24.10.4)(@vitest/ui@3.2.4)(jsdom@27.3.0)(sass@1.97.0)(yaml@2.8.2)

  packages-private/benchmark:
    dependencies:
      '@vitejs/plugin-vue':
        specifier: 'catalog:'
        version: 6.0.3(vite@6.4.1(@types/node@24.10.4)(sass@1.97.0)(yaml@2.8.2))(vue@3.6.0-beta.1(typescript@5.6.3))
      connect:
        specifier: ^3.7.0
        version: 3.7.0
      sirv:
        specifier: ^2.0.4
        version: 2.0.4
      vite:
        specifier: 'catalog:'
        version: 6.4.1(@types/node@24.10.4)(sass@1.97.0)(yaml@2.8.2)
    devDependencies:
      '@types/connect':
        specifier: ^3.4.38
        version: 3.4.38

  packages-private/dts-built-test:
    dependencies:
      '@vue/reactivity':
        specifier: workspace:*
        version: link:../../packages/reactivity
      '@vue/shared':
        specifier: workspace:*
        version: link:../../packages/shared
      vue:
        specifier: workspace:*
        version: link:../../packages/vue

  packages-private/dts-test:
    dependencies:
      dts-built-test:
        specifier: workspace:*
        version: link:../dts-built-test
      vue:
        specifier: workspace:*
        version: link:../../packages/vue

  packages-private/local-playground:
    dependencies:
      '@vueuse/core':
        specifier: ^11.1.0
        version: 11.3.0(vue@packages+vue)
      vue:
        specifier: workspace:*
        version: link:../../packages/vue
    devDependencies:
      '@vitejs/plugin-vue':
        specifier: 'catalog:'
        version: 6.0.3(vite@6.4.1(@types/node@24.10.4)(sass@1.97.0)(yaml@2.8.2))(vue@packages+vue)
      '@vue/compiler-sfc':
        specifier: workspace:*
        version: link:../../packages/compiler-sfc
      vite:
        specifier: 'catalog:'
        version: 6.4.1(@types/node@24.10.4)(sass@1.97.0)(yaml@2.8.2)
      vite-hyper-config:
        specifier: ^0.4.0
        version: 0.4.1(@types/node@24.10.4)(sass@1.97.0)(vite@6.4.1(@types/node@24.10.4)(sass@1.97.0)(yaml@2.8.2))
      vite-plugin-inspect:
        specifier: ^0.8.7
        version: 0.8.9(rollup@4.53.5)(vite@6.4.1(@types/node@24.10.4)(sass@1.97.0)(yaml@2.8.2))

  packages-private/sfc-playground:
    dependencies:
      '@vue/repl':
        specifier: ^4.7.1
        version: 4.7.1
      file-saver:
        specifier: ^2.0.5
        version: 2.0.5
      jszip:
        specifier: ^3.10.1
        version: 3.10.1
      vue:
        specifier: workspace:*
        version: link:../../packages/vue
    devDependencies:
      '@vitejs/plugin-vue':
        specifier: 'catalog:'
        version: 6.0.3(vite@6.4.1(@types/node@24.10.4)(sass@1.97.0)(yaml@2.8.2))(vue@packages+vue)
      vite:
        specifier: 'catalog:'
        version: 6.4.1(@types/node@24.10.4)(sass@1.97.0)(yaml@2.8.2)

  packages-private/template-explorer:
    dependencies:
      '@vue/compiler-vapor':
        specifier: workspace:^
        version: link:../../packages/compiler-vapor
      monaco-editor:
        specifier: ^0.55.1
        version: 0.55.1
      source-map-js:
        specifier: ^1.2.1
        version: 1.2.1

  packages-private/vapor-e2e-test:
    devDependencies:
      '@types/connect':
        specifier: ^3.4.38
        version: 3.4.38
      '@vitejs/plugin-vue':
        specifier: 'catalog:'
        version: 6.0.3(vite@6.4.1(@types/node@24.10.4)(sass@1.97.0)(yaml@2.8.2))(vue@packages+vue)
      connect:
        specifier: ^3.7.0
        version: 3.7.0
      sirv:
        specifier: ^2.0.4
        version: 2.0.4
      vite:
        specifier: 'catalog:'
        version: 6.4.1(@types/node@24.10.4)(sass@1.97.0)(yaml@2.8.2)
      vue:
        specifier: workspace:*
        version: link:../../packages/vue

  packages-private/vite-debug:
    devDependencies:
      '@vitejs/plugin-vue':
        specifier: 'catalog:'
        version: 6.0.3(vite@6.4.1(@types/node@24.10.4)(sass@1.97.0)(yaml@2.8.2))(vue@packages+vue)
      vite:
        specifier: 'catalog:'
        version: 6.4.1(@types/node@24.10.4)(sass@1.97.0)(yaml@2.8.2)
      vue:
        specifier: workspace:*
        version: link:../../packages/vue

  packages/compiler-core:
    dependencies:
      '@babel/parser':
        specifier: 'catalog:'
        version: 7.28.5
      '@vue/shared':
        specifier: workspace:*
        version: link:../shared
      entities:
        specifier: ^7.0.0
        version: 7.0.0
      estree-walker:
        specifier: 'catalog:'
        version: 2.0.2
      source-map-js:
        specifier: 'catalog:'
        version: 1.2.1
    devDependencies:
      '@babel/types':
        specifier: 'catalog:'
        version: 7.28.5

  packages/compiler-dom:
    dependencies:
      '@vue/compiler-core':
        specifier: workspace:*
        version: link:../compiler-core
      '@vue/shared':
        specifier: workspace:*
        version: link:../shared

  packages/compiler-sfc:
    dependencies:
      '@babel/parser':
        specifier: 'catalog:'
        version: 7.28.5
      '@vue/compiler-core':
        specifier: workspace:*
        version: link:../compiler-core
      '@vue/compiler-dom':
        specifier: workspace:*
        version: link:../compiler-dom
      '@vue/compiler-ssr':
        specifier: workspace:*
        version: link:../compiler-ssr
      '@vue/compiler-vapor':
        specifier: workspace:*
        version: link:../compiler-vapor
      '@vue/shared':
        specifier: workspace:*
        version: link:../shared
      estree-walker:
        specifier: 'catalog:'
        version: 2.0.2
      magic-string:
        specifier: 'catalog:'
        version: 0.30.21
      postcss:
        specifier: ^8.5.6
        version: 8.5.6
      source-map-js:
        specifier: 'catalog:'
        version: 1.2.1
    devDependencies:
      '@babel/types':
        specifier: 'catalog:'
        version: 7.28.5
      '@vue/consolidate':
        specifier: ^1.0.0
        version: 1.0.0
      hash-sum:
        specifier: ^2.0.0
        version: 2.0.0
      lru-cache:
        specifier: 10.1.0
        version: 10.1.0
      merge-source-map:
        specifier: ^1.1.0
        version: 1.1.0
      minimatch:
        specifier: ~10.1.1
        version: 10.1.1
      postcss-modules:
        specifier: ^6.0.1
        version: 6.0.1(postcss@8.5.6)
      postcss-selector-parser:
        specifier: ^7.1.0
        version: 7.1.1
      pug:
        specifier: ^3.0.3
        version: 3.0.3
      sass:
        specifier: ^1.96.0
        version: 1.97.0

  packages/compiler-ssr:
    dependencies:
      '@vue/compiler-dom':
        specifier: workspace:*
        version: link:../compiler-dom
      '@vue/shared':
        specifier: workspace:*
        version: link:../shared

  packages/compiler-vapor:
    dependencies:
      '@babel/parser':
        specifier: 'catalog:'
        version: 7.28.5
      '@vue/compiler-dom':
        specifier: workspace:*
        version: link:../compiler-dom
      '@vue/shared':
        specifier: workspace:*
        version: link:../shared
      estree-walker:
        specifier: 'catalog:'
        version: 2.0.2
      source-map-js:
        specifier: 'catalog:'
        version: 1.2.1

  packages/reactivity:
    dependencies:
      '@vue/shared':
        specifier: workspace:*
        version: link:../shared

  packages/runtime-core:
    dependencies:
      '@vue/reactivity':
        specifier: workspace:*
        version: link:../reactivity
      '@vue/shared':
        specifier: workspace:*
        version: link:../shared

  packages/runtime-dom:
    dependencies:
      '@vue/reactivity':
        specifier: workspace:*
        version: link:../reactivity
      '@vue/runtime-core':
        specifier: workspace:*
        version: link:../runtime-core
      '@vue/shared':
        specifier: workspace:*
        version: link:../shared
      csstype:
        specifier: ^3.2.3
        version: 3.2.3
    devDependencies:
      '@types/trusted-types':
        specifier: ^2.0.7
        version: 2.0.7

  packages/runtime-test:
    dependencies:
      '@vue/runtime-core':
        specifier: workspace:*
        version: link:../runtime-core
      '@vue/shared':
        specifier: workspace:*
        version: link:../shared

  packages/runtime-vapor:
    dependencies:
      '@vue/reactivity':
        specifier: workspace:*
        version: link:../reactivity
      '@vue/runtime-dom':
        specifier: workspace:*
        version: link:../runtime-dom
      '@vue/shared':
        specifier: workspace:*
        version: link:../shared

  packages/server-renderer:
    dependencies:
      '@vue/compiler-ssr':
        specifier: workspace:*
        version: link:../compiler-ssr
      '@vue/shared':
        specifier: workspace:*
        version: link:../shared
      vue:
        specifier: workspace:*
        version: link:../vue

  packages/shared: {}

  packages/vue:
    dependencies:
      '@vue/compiler-dom':
        specifier: workspace:*
        version: link:../compiler-dom
      '@vue/compiler-sfc':
        specifier: workspace:*
        version: link:../compiler-sfc
      '@vue/runtime-dom':
        specifier: workspace:*
        version: link:../runtime-dom
      '@vue/runtime-vapor':
        specifier: workspace:*
        version: link:../runtime-vapor
      '@vue/server-renderer':
        specifier: workspace:*
        version: link:../server-renderer
      '@vue/shared':
        specifier: workspace:*
        version: link:../shared
      typescript:
        specifier: '*'
        version: 5.6.3

  packages/vue-compat:
    dependencies:
      '@babel/parser':
        specifier: 'catalog:'
        version: 7.28.5
      estree-walker:
        specifier: 'catalog:'
        version: 2.0.2
      source-map-js:
        specifier: 'catalog:'
        version: 1.2.1
      vue:
        specifier: workspace:*
        version: link:../vue

packages:

  '@acemir/cssom@0.9.29':
    resolution: {integrity: sha512-G90x0VW+9nW4dFajtjCoT+NM0scAfH9Mb08IcjgFHYbfiL/lU04dTF9JuVOi3/OH+DJCQdcIseSXkdCB9Ky6JA==}

  '@ampproject/remapping@2.3.0':
    resolution: {integrity: sha512-30iZtAPgz+LTIYoeivqYo853f02jBYSd5uGnGpkFV0M3xOt9aN73erkgYAmZU43x4VfqcnLxW9Kpg3R5LC4YYw==}
    engines: {node: '>=6.0.0'}

  '@antfu/utils@0.7.10':
    resolution: {integrity: sha512-+562v9k4aI80m1+VuMHehNJWLOFjBnXn3tdOitzD0il5b7smkSBal4+a3oKiQTbrwMmN/TBUMDvbdoWDehgOww==}

  '@asamuzakjp/css-color@4.1.1':
    resolution: {integrity: sha512-B0Hv6G3gWGMn0xKJ0txEi/jM5iFpT3MfDxmhZFb4W047GvytCf1DHQ1D69W3zHI4yWe2aTZAA0JnbMZ7Xc8DuQ==}

  '@asamuzakjp/dom-selector@6.7.6':
    resolution: {integrity: sha512-hBaJER6A9MpdG3WgdlOolHmbOYvSk46y7IQN/1+iqiCuUu6iWdQrs9DGKF8ocqsEqWujWf/V7b7vaDgiUmIvUg==}

  '@asamuzakjp/nwsapi@2.3.9':
    resolution: {integrity: sha512-n8GuYSrI9bF7FFZ/SjhwevlHc8xaVlb/7HmHelnc/PZXBD2ZR49NnN9sMMuDdEGPeeRQ5d0hqlSlEpgCX3Wl0Q==}

  '@babel/code-frame@7.27.1':
    resolution: {integrity: sha512-cjQ7ZlQ0Mv3b47hABuTevyTuYN4i+loJKGeV9flcCgIK37cCXRh+L1bd3iBHlynerhQ7BhCkn2BPbQUL+rGqFg==}
    engines: {node: '>=6.9.0'}

  '@babel/helper-string-parser@7.27.1':
    resolution: {integrity: sha512-qMlSxKbpRlAridDExk92nSobyDdpPijUq2DW6oDnUqd0iOGxmQjyqhMIihI9+zv4LPyZdRje2cavWPbCbWm3eA==}
    engines: {node: '>=6.9.0'}

  '@babel/helper-validator-identifier@7.28.5':
    resolution: {integrity: sha512-qSs4ifwzKJSV39ucNjsvc6WVHs6b7S03sOh2OcHF9UHfVPqWWALUsNUVzhSBiItjRZoLHx7nIarVjqKVusUZ1Q==}
    engines: {node: '>=6.9.0'}

  '@babel/parser@7.28.5':
    resolution: {integrity: sha512-KKBU1VGYR7ORr3At5HAtUQ+TV3SzRCXmA/8OdDZiLDBIZxVyzXuztPjfLd3BV1PRAQGCMWWSHYhL0F8d5uHBDQ==}
    engines: {node: '>=6.0.0'}
    hasBin: true

  '@babel/types@7.28.5':
    resolution: {integrity: sha512-qQ5m48eI/MFLQ5PxQj4PFaprjyCTLI37ElWMmNs0K8Lk3dVeOdNpB3ks8jc7yM5CDmVC73eMVk/trk3fgmrUpA==}
    engines: {node: '>=6.9.0'}

  '@bcoe/v8-coverage@1.0.2':
    resolution: {integrity: sha512-6zABk/ECA/QYSCQ1NGiVwwbQerUCZ+TQbp64Q3AgmfNvurHH0j8TtXa1qbShXA6qqkpAj4V5W8pP6mLe1mcMqA==}
    engines: {node: '>=18'}

  '@conventional-changelog/git-client@1.0.1':
    resolution: {integrity: sha512-PJEqBwAleffCMETaVm/fUgHldzBE35JFk3/9LL6NUA5EXa3qednu+UT6M7E5iBu3zIQZCULYIiZ90fBYHt6xUw==}
    engines: {node: '>=18'}
    peerDependencies:
      conventional-commits-filter: ^5.0.0
      conventional-commits-parser: ^6.0.0
    peerDependenciesMeta:
      conventional-commits-filter:
        optional: true
      conventional-commits-parser:
        optional: true

  '@csstools/color-helpers@5.1.0':
    resolution: {integrity: sha512-S11EXWJyy0Mz5SYvRmY8nJYTFFd1LCNV+7cXyAgQtOOuzb4EsgfqDufL+9esx72/eLhsRdGZwaldu/h+E4t4BA==}
    engines: {node: '>=18'}

  '@csstools/css-calc@2.1.4':
    resolution: {integrity: sha512-3N8oaj+0juUw/1H3YwmDDJXCgTB1gKU6Hc/bB502u9zR0q2vd786XJH9QfrKIEgFlZmhZiq6epXl4rHqhzsIgQ==}
    engines: {node: '>=18'}
    peerDependencies:
      '@csstools/css-parser-algorithms': ^3.0.5
      '@csstools/css-tokenizer': ^3.0.4

  '@csstools/css-color-parser@3.1.0':
    resolution: {integrity: sha512-nbtKwh3a6xNVIp/VRuXV64yTKnb1IjTAEEh3irzS+HkKjAOYLTGNb9pmVNntZ8iVBHcWDA2Dof0QtPgFI1BaTA==}
    engines: {node: '>=18'}
    peerDependencies:
      '@csstools/css-parser-algorithms': ^3.0.5
      '@csstools/css-tokenizer': ^3.0.4

  '@csstools/css-parser-algorithms@3.0.5':
    resolution: {integrity: sha512-DaDeUkXZKjdGhgYaHNJTV9pV7Y9B3b644jCLs9Upc3VeNGg6LWARAT6O+Q+/COo+2gg/bM5rhpMAtf70WqfBdQ==}
    engines: {node: '>=18'}
    peerDependencies:
      '@csstools/css-tokenizer': ^3.0.4

  '@csstools/css-syntax-patches-for-csstree@1.0.21':
    resolution: {integrity: sha512-plP8N8zKfEZ26figX4Nvajx8DuzfuRpLTqglQ5d0chfnt35Qt3X+m6ASZ+rG0D0kxe/upDVNwSIVJP5n4FuNfw==}
    engines: {node: '>=18'}

  '@csstools/css-tokenizer@3.0.4':
    resolution: {integrity: sha512-Vd/9EVDiu6PPJt9yAh6roZP6El1xHrdvIVGjyBsHR0RYwNHgL7FJPyIIW4fANJNG6FtyZfvlRPpFI4ZM/lubvw==}
    engines: {node: '>=18'}

  '@esbuild/aix-ppc64@0.21.5':
    resolution: {integrity: sha512-1SDgH6ZSPTlggy1yI6+Dbkiz8xzpHJEVAlF/AM1tHPLsf5STom9rwtjE4hKAF20FfXXNTFqEYXyJNWh1GiZedQ==}
    engines: {node: '>=12'}
    cpu: [ppc64]
    os: [aix]

  '@esbuild/aix-ppc64@0.25.12':
    resolution: {integrity: sha512-Hhmwd6CInZ3dwpuGTF8fJG6yoWmsToE+vYgD4nytZVxcu1ulHpUQRAB1UJ8+N1Am3Mz4+xOByoQoSZf4D+CpkA==}
    engines: {node: '>=18'}
    cpu: [ppc64]
    os: [aix]

  '@esbuild/aix-ppc64@0.27.2':
    resolution: {integrity: sha512-GZMB+a0mOMZs4MpDbj8RJp4cw+w1WV5NYD6xzgvzUJ5Ek2jerwfO2eADyI6ExDSUED+1X8aMbegahsJi+8mgpw==}
    engines: {node: '>=18'}
    cpu: [ppc64]
    os: [aix]

  '@esbuild/android-arm64@0.21.5':
    resolution: {integrity: sha512-c0uX9VAUBQ7dTDCjq+wdyGLowMdtR/GoC2U5IYk/7D1H1JYC0qseD7+11iMP2mRLN9RcCMRcjC4YMclCzGwS/A==}
    engines: {node: '>=12'}
    cpu: [arm64]
    os: [android]

  '@esbuild/android-arm64@0.25.12':
    resolution: {integrity: sha512-6AAmLG7zwD1Z159jCKPvAxZd4y/VTO0VkprYy+3N2FtJ8+BQWFXU+OxARIwA46c5tdD9SsKGZ/1ocqBS/gAKHg==}
    engines: {node: '>=18'}
    cpu: [arm64]
    os: [android]

  '@esbuild/android-arm64@0.27.2':
    resolution: {integrity: sha512-pvz8ZZ7ot/RBphf8fv60ljmaoydPU12VuXHImtAs0XhLLw+EXBi2BLe3OYSBslR4rryHvweW5gmkKFwTiFy6KA==}
    engines: {node: '>=18'}
    cpu: [arm64]
    os: [android]

  '@esbuild/android-arm@0.21.5':
    resolution: {integrity: sha512-vCPvzSjpPHEi1siZdlvAlsPxXl7WbOVUBBAowWug4rJHb68Ox8KualB+1ocNvT5fjv6wpkX6o/iEpbDrf68zcg==}
    engines: {node: '>=12'}
    cpu: [arm]
    os: [android]

  '@esbuild/android-arm@0.25.12':
    resolution: {integrity: sha512-VJ+sKvNA/GE7Ccacc9Cha7bpS8nyzVv0jdVgwNDaR4gDMC/2TTRc33Ip8qrNYUcpkOHUT5OZ0bUcNNVZQ9RLlg==}
    engines: {node: '>=18'}
    cpu: [arm]
    os: [android]

  '@esbuild/android-arm@0.27.2':
    resolution: {integrity: sha512-DVNI8jlPa7Ujbr1yjU2PfUSRtAUZPG9I1RwW4F4xFB1Imiu2on0ADiI/c3td+KmDtVKNbi+nffGDQMfcIMkwIA==}
    engines: {node: '>=18'}
    cpu: [arm]
    os: [android]

  '@esbuild/android-x64@0.21.5':
    resolution: {integrity: sha512-D7aPRUUNHRBwHxzxRvp856rjUHRFW1SdQATKXH2hqA0kAZb1hKmi02OpYRacl0TxIGz/ZmXWlbZgjwWYaCakTA==}
    engines: {node: '>=12'}
    cpu: [x64]
    os: [android]

  '@esbuild/android-x64@0.25.12':
    resolution: {integrity: sha512-5jbb+2hhDHx5phYR2By8GTWEzn6I9UqR11Kwf22iKbNpYrsmRB18aX/9ivc5cabcUiAT/wM+YIZ6SG9QO6a8kg==}
    engines: {node: '>=18'}
    cpu: [x64]
    os: [android]

  '@esbuild/android-x64@0.27.2':
    resolution: {integrity: sha512-z8Ank4Byh4TJJOh4wpz8g2vDy75zFL0TlZlkUkEwYXuPSgX8yzep596n6mT7905kA9uHZsf/o2OJZubl2l3M7A==}
    engines: {node: '>=18'}
    cpu: [x64]
    os: [android]

  '@esbuild/darwin-arm64@0.21.5':
    resolution: {integrity: sha512-DwqXqZyuk5AiWWf3UfLiRDJ5EDd49zg6O9wclZ7kUMv2WRFr4HKjXp/5t8JZ11QbQfUS6/cRCKGwYhtNAY88kQ==}
    engines: {node: '>=12'}
    cpu: [arm64]
    os: [darwin]

  '@esbuild/darwin-arm64@0.25.12':
    resolution: {integrity: sha512-N3zl+lxHCifgIlcMUP5016ESkeQjLj/959RxxNYIthIg+CQHInujFuXeWbWMgnTo4cp5XVHqFPmpyu9J65C1Yg==}
    engines: {node: '>=18'}
    cpu: [arm64]
    os: [darwin]

  '@esbuild/darwin-arm64@0.27.2':
    resolution: {integrity: sha512-davCD2Zc80nzDVRwXTcQP/28fiJbcOwvdolL0sOiOsbwBa72kegmVU0Wrh1MYrbuCL98Omp5dVhQFWRKR2ZAlg==}
    engines: {node: '>=18'}
    cpu: [arm64]
    os: [darwin]

  '@esbuild/darwin-x64@0.21.5':
    resolution: {integrity: sha512-se/JjF8NlmKVG4kNIuyWMV/22ZaerB+qaSi5MdrXtd6R08kvs2qCN4C09miupktDitvh8jRFflwGFBQcxZRjbw==}
    engines: {node: '>=12'}
    cpu: [x64]
    os: [darwin]

  '@esbuild/darwin-x64@0.25.12':
    resolution: {integrity: sha512-HQ9ka4Kx21qHXwtlTUVbKJOAnmG1ipXhdWTmNXiPzPfWKpXqASVcWdnf2bnL73wgjNrFXAa3yYvBSd9pzfEIpA==}
    engines: {node: '>=18'}
    cpu: [x64]
    os: [darwin]

  '@esbuild/darwin-x64@0.27.2':
    resolution: {integrity: sha512-ZxtijOmlQCBWGwbVmwOF/UCzuGIbUkqB1faQRf5akQmxRJ1ujusWsb3CVfk/9iZKr2L5SMU5wPBi1UWbvL+VQA==}
    engines: {node: '>=18'}
    cpu: [x64]
    os: [darwin]

  '@esbuild/freebsd-arm64@0.21.5':
    resolution: {integrity: sha512-5JcRxxRDUJLX8JXp/wcBCy3pENnCgBR9bN6JsY4OmhfUtIHe3ZW0mawA7+RDAcMLrMIZaf03NlQiX9DGyB8h4g==}
    engines: {node: '>=12'}
    cpu: [arm64]
    os: [freebsd]

  '@esbuild/freebsd-arm64@0.25.12':
    resolution: {integrity: sha512-gA0Bx759+7Jve03K1S0vkOu5Lg/85dou3EseOGUes8flVOGxbhDDh/iZaoek11Y8mtyKPGF3vP8XhnkDEAmzeg==}
    engines: {node: '>=18'}
    cpu: [arm64]
    os: [freebsd]

  '@esbuild/freebsd-arm64@0.27.2':
    resolution: {integrity: sha512-lS/9CN+rgqQ9czogxlMcBMGd+l8Q3Nj1MFQwBZJyoEKI50XGxwuzznYdwcav6lpOGv5BqaZXqvBSiB/kJ5op+g==}
    engines: {node: '>=18'}
    cpu: [arm64]
    os: [freebsd]

  '@esbuild/freebsd-x64@0.21.5':
    resolution: {integrity: sha512-J95kNBj1zkbMXtHVH29bBriQygMXqoVQOQYA+ISs0/2l3T9/kj42ow2mpqerRBxDJnmkUDCaQT/dfNXWX/ZZCQ==}
    engines: {node: '>=12'}
    cpu: [x64]
    os: [freebsd]

  '@esbuild/freebsd-x64@0.25.12':
    resolution: {integrity: sha512-TGbO26Yw2xsHzxtbVFGEXBFH0FRAP7gtcPE7P5yP7wGy7cXK2oO7RyOhL5NLiqTlBh47XhmIUXuGciXEqYFfBQ==}
    engines: {node: '>=18'}
    cpu: [x64]
    os: [freebsd]

  '@esbuild/freebsd-x64@0.27.2':
    resolution: {integrity: sha512-tAfqtNYb4YgPnJlEFu4c212HYjQWSO/w/h/lQaBK7RbwGIkBOuNKQI9tqWzx7Wtp7bTPaGC6MJvWI608P3wXYA==}
    engines: {node: '>=18'}
    cpu: [x64]
    os: [freebsd]

  '@esbuild/linux-arm64@0.21.5':
    resolution: {integrity: sha512-ibKvmyYzKsBeX8d8I7MH/TMfWDXBF3db4qM6sy+7re0YXya+K1cem3on9XgdT2EQGMu4hQyZhan7TeQ8XkGp4Q==}
    engines: {node: '>=12'}
    cpu: [arm64]
    os: [linux]

  '@esbuild/linux-arm64@0.25.12':
    resolution: {integrity: sha512-8bwX7a8FghIgrupcxb4aUmYDLp8pX06rGh5HqDT7bB+8Rdells6mHvrFHHW2JAOPZUbnjUpKTLg6ECyzvas2AQ==}
    engines: {node: '>=18'}
    cpu: [arm64]
    os: [linux]

  '@esbuild/linux-arm64@0.27.2':
    resolution: {integrity: sha512-hYxN8pr66NsCCiRFkHUAsxylNOcAQaxSSkHMMjcpx0si13t1LHFphxJZUiGwojB1a/Hd5OiPIqDdXONia6bhTw==}
    engines: {node: '>=18'}
    cpu: [arm64]
    os: [linux]

  '@esbuild/linux-arm@0.21.5':
    resolution: {integrity: sha512-bPb5AHZtbeNGjCKVZ9UGqGwo8EUu4cLq68E95A53KlxAPRmUyYv2D6F0uUI65XisGOL1hBP5mTronbgo+0bFcA==}
    engines: {node: '>=12'}
    cpu: [arm]
    os: [linux]

  '@esbuild/linux-arm@0.25.12':
    resolution: {integrity: sha512-lPDGyC1JPDou8kGcywY0YILzWlhhnRjdof3UlcoqYmS9El818LLfJJc3PXXgZHrHCAKs/Z2SeZtDJr5MrkxtOw==}
    engines: {node: '>=18'}
    cpu: [arm]
    os: [linux]

  '@esbuild/linux-arm@0.27.2':
    resolution: {integrity: sha512-vWfq4GaIMP9AIe4yj1ZUW18RDhx6EPQKjwe7n8BbIecFtCQG4CfHGaHuh7fdfq+y3LIA2vGS/o9ZBGVxIDi9hw==}
    engines: {node: '>=18'}
    cpu: [arm]
    os: [linux]

  '@esbuild/linux-ia32@0.21.5':
    resolution: {integrity: sha512-YvjXDqLRqPDl2dvRODYmmhz4rPeVKYvppfGYKSNGdyZkA01046pLWyRKKI3ax8fbJoK5QbxblURkwK/MWY18Tg==}
    engines: {node: '>=12'}
    cpu: [ia32]
    os: [linux]

  '@esbuild/linux-ia32@0.25.12':
    resolution: {integrity: sha512-0y9KrdVnbMM2/vG8KfU0byhUN+EFCny9+8g202gYqSSVMonbsCfLjUO+rCci7pM0WBEtz+oK/PIwHkzxkyharA==}
    engines: {node: '>=18'}
    cpu: [ia32]
    os: [linux]

  '@esbuild/linux-ia32@0.27.2':
    resolution: {integrity: sha512-MJt5BRRSScPDwG2hLelYhAAKh9imjHK5+NE/tvnRLbIqUWa+0E9N4WNMjmp/kXXPHZGqPLxggwVhz7QP8CTR8w==}
    engines: {node: '>=18'}
    cpu: [ia32]
    os: [linux]

  '@esbuild/linux-loong64@0.21.5':
    resolution: {integrity: sha512-uHf1BmMG8qEvzdrzAqg2SIG/02+4/DHB6a9Kbya0XDvwDEKCoC8ZRWI5JJvNdUjtciBGFQ5PuBlpEOXQj+JQSg==}
    engines: {node: '>=12'}
    cpu: [loong64]
    os: [linux]

  '@esbuild/linux-loong64@0.25.12':
    resolution: {integrity: sha512-h///Lr5a9rib/v1GGqXVGzjL4TMvVTv+s1DPoxQdz7l/AYv6LDSxdIwzxkrPW438oUXiDtwM10o9PmwS/6Z0Ng==}
    engines: {node: '>=18'}
    cpu: [loong64]
    os: [linux]

  '@esbuild/linux-loong64@0.27.2':
    resolution: {integrity: sha512-lugyF1atnAT463aO6KPshVCJK5NgRnU4yb3FUumyVz+cGvZbontBgzeGFO1nF+dPueHD367a2ZXe1NtUkAjOtg==}
    engines: {node: '>=18'}
    cpu: [loong64]
    os: [linux]

  '@esbuild/linux-mips64el@0.21.5':
    resolution: {integrity: sha512-IajOmO+KJK23bj52dFSNCMsz1QP1DqM6cwLUv3W1QwyxkyIWecfafnI555fvSGqEKwjMXVLokcV5ygHW5b3Jbg==}
    engines: {node: '>=12'}
    cpu: [mips64el]
    os: [linux]

  '@esbuild/linux-mips64el@0.25.12':
    resolution: {integrity: sha512-iyRrM1Pzy9GFMDLsXn1iHUm18nhKnNMWscjmp4+hpafcZjrr2WbT//d20xaGljXDBYHqRcl8HnxbX6uaA/eGVw==}
    engines: {node: '>=18'}
    cpu: [mips64el]
    os: [linux]

  '@esbuild/linux-mips64el@0.27.2':
    resolution: {integrity: sha512-nlP2I6ArEBewvJ2gjrrkESEZkB5mIoaTswuqNFRv/WYd+ATtUpe9Y09RnJvgvdag7he0OWgEZWhviS1OTOKixw==}
    engines: {node: '>=18'}
    cpu: [mips64el]
    os: [linux]

  '@esbuild/linux-ppc64@0.21.5':
    resolution: {integrity: sha512-1hHV/Z4OEfMwpLO8rp7CvlhBDnjsC3CttJXIhBi+5Aj5r+MBvy4egg7wCbe//hSsT+RvDAG7s81tAvpL2XAE4w==}
    engines: {node: '>=12'}
    cpu: [ppc64]
    os: [linux]

  '@esbuild/linux-ppc64@0.25.12':
    resolution: {integrity: sha512-9meM/lRXxMi5PSUqEXRCtVjEZBGwB7P/D4yT8UG/mwIdze2aV4Vo6U5gD3+RsoHXKkHCfSxZKzmDssVlRj1QQA==}
    engines: {node: '>=18'}
    cpu: [ppc64]
    os: [linux]

  '@esbuild/linux-ppc64@0.27.2':
    resolution: {integrity: sha512-C92gnpey7tUQONqg1n6dKVbx3vphKtTHJaNG2Ok9lGwbZil6DrfyecMsp9CrmXGQJmZ7iiVXvvZH6Ml5hL6XdQ==}
    engines: {node: '>=18'}
    cpu: [ppc64]
    os: [linux]

  '@esbuild/linux-riscv64@0.21.5':
    resolution: {integrity: sha512-2HdXDMd9GMgTGrPWnJzP2ALSokE/0O5HhTUvWIbD3YdjME8JwvSCnNGBnTThKGEB91OZhzrJ4qIIxk/SBmyDDA==}
    engines: {node: '>=12'}
    cpu: [riscv64]
    os: [linux]

  '@esbuild/linux-riscv64@0.25.12':
    resolution: {integrity: sha512-Zr7KR4hgKUpWAwb1f3o5ygT04MzqVrGEGXGLnj15YQDJErYu/BGg+wmFlIDOdJp0PmB0lLvxFIOXZgFRrdjR0w==}
    engines: {node: '>=18'}
    cpu: [riscv64]
    os: [linux]

  '@esbuild/linux-riscv64@0.27.2':
    resolution: {integrity: sha512-B5BOmojNtUyN8AXlK0QJyvjEZkWwy/FKvakkTDCziX95AowLZKR6aCDhG7LeF7uMCXEJqwa8Bejz5LTPYm8AvA==}
    engines: {node: '>=18'}
    cpu: [riscv64]
    os: [linux]

  '@esbuild/linux-s390x@0.21.5':
    resolution: {integrity: sha512-zus5sxzqBJD3eXxwvjN1yQkRepANgxE9lgOW2qLnmr8ikMTphkjgXu1HR01K4FJg8h1kEEDAqDcZQtbrRnB41A==}
    engines: {node: '>=12'}
    cpu: [s390x]
    os: [linux]

  '@esbuild/linux-s390x@0.25.12':
    resolution: {integrity: sha512-MsKncOcgTNvdtiISc/jZs/Zf8d0cl/t3gYWX8J9ubBnVOwlk65UIEEvgBORTiljloIWnBzLs4qhzPkJcitIzIg==}
    engines: {node: '>=18'}
    cpu: [s390x]
    os: [linux]

  '@esbuild/linux-s390x@0.27.2':
    resolution: {integrity: sha512-p4bm9+wsPwup5Z8f4EpfN63qNagQ47Ua2znaqGH6bqLlmJ4bx97Y9JdqxgGZ6Y8xVTixUnEkoKSHcpRlDnNr5w==}
    engines: {node: '>=18'}
    cpu: [s390x]
    os: [linux]

  '@esbuild/linux-x64@0.21.5':
    resolution: {integrity: sha512-1rYdTpyv03iycF1+BhzrzQJCdOuAOtaqHTWJZCWvijKD2N5Xu0TtVC8/+1faWqcP9iBCWOmjmhoH94dH82BxPQ==}
    engines: {node: '>=12'}
    cpu: [x64]
    os: [linux]

  '@esbuild/linux-x64@0.25.12':
    resolution: {integrity: sha512-uqZMTLr/zR/ed4jIGnwSLkaHmPjOjJvnm6TVVitAa08SLS9Z0VM8wIRx7gWbJB5/J54YuIMInDquWyYvQLZkgw==}
    engines: {node: '>=18'}
    cpu: [x64]
    os: [linux]

  '@esbuild/linux-x64@0.27.2':
    resolution: {integrity: sha512-uwp2Tip5aPmH+NRUwTcfLb+W32WXjpFejTIOWZFw/v7/KnpCDKG66u4DLcurQpiYTiYwQ9B7KOeMJvLCu/OvbA==}
    engines: {node: '>=18'}
    cpu: [x64]
    os: [linux]

  '@esbuild/netbsd-arm64@0.25.12':
    resolution: {integrity: sha512-xXwcTq4GhRM7J9A8Gv5boanHhRa/Q9KLVmcyXHCTaM4wKfIpWkdXiMog/KsnxzJ0A1+nD+zoecuzqPmCRyBGjg==}
    engines: {node: '>=18'}
    cpu: [arm64]
    os: [netbsd]

  '@esbuild/netbsd-arm64@0.27.2':
    resolution: {integrity: sha512-Kj6DiBlwXrPsCRDeRvGAUb/LNrBASrfqAIok+xB0LxK8CHqxZ037viF13ugfsIpePH93mX7xfJp97cyDuTZ3cw==}
    engines: {node: '>=18'}
    cpu: [arm64]
    os: [netbsd]

  '@esbuild/netbsd-x64@0.21.5':
    resolution: {integrity: sha512-Woi2MXzXjMULccIwMnLciyZH4nCIMpWQAs049KEeMvOcNADVxo0UBIQPfSmxB3CWKedngg7sWZdLvLczpe0tLg==}
    engines: {node: '>=12'}
    cpu: [x64]
    os: [netbsd]

  '@esbuild/netbsd-x64@0.25.12':
    resolution: {integrity: sha512-Ld5pTlzPy3YwGec4OuHh1aCVCRvOXdH8DgRjfDy/oumVovmuSzWfnSJg+VtakB9Cm0gxNO9BzWkj6mtO1FMXkQ==}
    engines: {node: '>=18'}
    cpu: [x64]
    os: [netbsd]

  '@esbuild/netbsd-x64@0.27.2':
    resolution: {integrity: sha512-HwGDZ0VLVBY3Y+Nw0JexZy9o/nUAWq9MlV7cahpaXKW6TOzfVno3y3/M8Ga8u8Yr7GldLOov27xiCnqRZf0tCA==}
    engines: {node: '>=18'}
    cpu: [x64]
    os: [netbsd]

  '@esbuild/openbsd-arm64@0.25.12':
    resolution: {integrity: sha512-fF96T6KsBo/pkQI950FARU9apGNTSlZGsv1jZBAlcLL1MLjLNIWPBkj5NlSz8aAzYKg+eNqknrUJ24QBybeR5A==}
    engines: {node: '>=18'}
    cpu: [arm64]
    os: [openbsd]

  '@esbuild/openbsd-arm64@0.27.2':
    resolution: {integrity: sha512-DNIHH2BPQ5551A7oSHD0CKbwIA/Ox7+78/AWkbS5QoRzaqlev2uFayfSxq68EkonB+IKjiuxBFoV8ESJy8bOHA==}
    engines: {node: '>=18'}
    cpu: [arm64]
    os: [openbsd]

  '@esbuild/openbsd-x64@0.21.5':
    resolution: {integrity: sha512-HLNNw99xsvx12lFBUwoT8EVCsSvRNDVxNpjZ7bPn947b8gJPzeHWyNVhFsaerc0n3TsbOINvRP2byTZ5LKezow==}
    engines: {node: '>=12'}
    cpu: [x64]
    os: [openbsd]

  '@esbuild/openbsd-x64@0.25.12':
    resolution: {integrity: sha512-MZyXUkZHjQxUvzK7rN8DJ3SRmrVrke8ZyRusHlP+kuwqTcfWLyqMOE3sScPPyeIXN/mDJIfGXvcMqCgYKekoQw==}
    engines: {node: '>=18'}
    cpu: [x64]
    os: [openbsd]

  '@esbuild/openbsd-x64@0.27.2':
    resolution: {integrity: sha512-/it7w9Nb7+0KFIzjalNJVR5bOzA9Vay+yIPLVHfIQYG/j+j9VTH84aNB8ExGKPU4AzfaEvN9/V4HV+F+vo8OEg==}
    engines: {node: '>=18'}
    cpu: [x64]
    os: [openbsd]

  '@esbuild/openharmony-arm64@0.25.12':
    resolution: {integrity: sha512-rm0YWsqUSRrjncSXGA7Zv78Nbnw4XL6/dzr20cyrQf7ZmRcsovpcRBdhD43Nuk3y7XIoW2OxMVvwuRvk9XdASg==}
    engines: {node: '>=18'}
    cpu: [arm64]
    os: [openharmony]

  '@esbuild/openharmony-arm64@0.27.2':
    resolution: {integrity: sha512-LRBbCmiU51IXfeXk59csuX/aSaToeG7w48nMwA6049Y4J4+VbWALAuXcs+qcD04rHDuSCSRKdmY63sruDS5qag==}
    engines: {node: '>=18'}
    cpu: [arm64]
    os: [openharmony]

  '@esbuild/sunos-x64@0.21.5':
    resolution: {integrity: sha512-6+gjmFpfy0BHU5Tpptkuh8+uw3mnrvgs+dSPQXQOv3ekbordwnzTVEb4qnIvQcYXq6gzkyTnoZ9dZG+D4garKg==}
    engines: {node: '>=12'}
    cpu: [x64]
    os: [sunos]

  '@esbuild/sunos-x64@0.25.12':
    resolution: {integrity: sha512-3wGSCDyuTHQUzt0nV7bocDy72r2lI33QL3gkDNGkod22EsYl04sMf0qLb8luNKTOmgF/eDEDP5BFNwoBKH441w==}
    engines: {node: '>=18'}
    cpu: [x64]
    os: [sunos]

  '@esbuild/sunos-x64@0.27.2':
    resolution: {integrity: sha512-kMtx1yqJHTmqaqHPAzKCAkDaKsffmXkPHThSfRwZGyuqyIeBvf08KSsYXl+abf5HDAPMJIPnbBfXvP2ZC2TfHg==}
    engines: {node: '>=18'}
    cpu: [x64]
    os: [sunos]

  '@esbuild/win32-arm64@0.21.5':
    resolution: {integrity: sha512-Z0gOTd75VvXqyq7nsl93zwahcTROgqvuAcYDUr+vOv8uHhNSKROyU961kgtCD1e95IqPKSQKH7tBTslnS3tA8A==}
    engines: {node: '>=12'}
    cpu: [arm64]
    os: [win32]

  '@esbuild/win32-arm64@0.25.12':
    resolution: {integrity: sha512-rMmLrur64A7+DKlnSuwqUdRKyd3UE7oPJZmnljqEptesKM8wx9J8gx5u0+9Pq0fQQW8vqeKebwNXdfOyP+8Bsg==}
    engines: {node: '>=18'}
    cpu: [arm64]
    os: [win32]

  '@esbuild/win32-arm64@0.27.2':
    resolution: {integrity: sha512-Yaf78O/B3Kkh+nKABUF++bvJv5Ijoy9AN1ww904rOXZFLWVc5OLOfL56W+C8F9xn5JQZa3UX6m+IktJnIb1Jjg==}
    engines: {node: '>=18'}
    cpu: [arm64]
    os: [win32]

  '@esbuild/win32-ia32@0.21.5':
    resolution: {integrity: sha512-SWXFF1CL2RVNMaVs+BBClwtfZSvDgtL//G/smwAc5oVK/UPu2Gu9tIaRgFmYFFKrmg3SyAjSrElf0TiJ1v8fYA==}
    engines: {node: '>=12'}
    cpu: [ia32]
    os: [win32]

  '@esbuild/win32-ia32@0.25.12':
    resolution: {integrity: sha512-HkqnmmBoCbCwxUKKNPBixiWDGCpQGVsrQfJoVGYLPT41XWF8lHuE5N6WhVia2n4o5QK5M4tYr21827fNhi4byQ==}
    engines: {node: '>=18'}
    cpu: [ia32]
    os: [win32]

  '@esbuild/win32-ia32@0.27.2':
    resolution: {integrity: sha512-Iuws0kxo4yusk7sw70Xa2E2imZU5HoixzxfGCdxwBdhiDgt9vX9VUCBhqcwY7/uh//78A1hMkkROMJq9l27oLQ==}
    engines: {node: '>=18'}
    cpu: [ia32]
    os: [win32]

  '@esbuild/win32-x64@0.21.5':
    resolution: {integrity: sha512-tQd/1efJuzPC6rCFwEvLtci/xNFcTZknmXs98FYDfGE4wP9ClFV98nyKrzJKVPMhdDnjzLhdUyMX4PsQAPjwIw==}
    engines: {node: '>=12'}
    cpu: [x64]
    os: [win32]

  '@esbuild/win32-x64@0.25.12':
    resolution: {integrity: sha512-alJC0uCZpTFrSL0CCDjcgleBXPnCrEAhTBILpeAp7M/OFgoqtAetfBzX0xM00MUsVVPpVjlPuMbREqnZCXaTnA==}
    engines: {node: '>=18'}
    cpu: [x64]
    os: [win32]

  '@esbuild/win32-x64@0.27.2':
    resolution: {integrity: sha512-sRdU18mcKf7F+YgheI/zGf5alZatMUTKj/jNS6l744f9u3WFu4v7twcUI9vu4mknF4Y9aDlblIie0IM+5xxaqQ==}
    engines: {node: '>=18'}
    cpu: [x64]
    os: [win32]

  '@hutson/parse-repository-url@5.0.0':
    resolution: {integrity: sha512-e5+YUKENATs1JgYHMzTr2MW/NDcXGfYFAuOQU8gJgF/kEh4EqKgfGrfLI67bMD4tbhZVlkigz/9YYwWcbOFthg==}
    engines: {node: '>=10.13.0'}

  '@isaacs/balanced-match@4.0.1':
    resolution: {integrity: sha512-yzMTt9lEb8Gv7zRioUilSglI0c0smZ9k5D65677DLWLtWJaXIS3CqcGyUFByYKlnUj6TkjLVs54fBl6+TiGQDQ==}
    engines: {node: 20 || >=22}

  '@isaacs/brace-expansion@5.0.0':
    resolution: {integrity: sha512-ZT55BDLV0yv0RBm2czMiZ+SqCGO7AvmOM3G/w2xhVPH+te0aKgFjmBvGlL1dH+ql2tgGO3MVrbb3jCKyvpgnxA==}
    engines: {node: 20 || >=22}

  '@isaacs/cliui@8.0.2':
    resolution: {integrity: sha512-O8jcjabXaleOG9DQ0+ARXWZBTfnP4WNAqzuiJK7ll44AmxGKv/J2M4TPjxjY3znBCfvBXFzucm1twdyFybFqEA==}
    engines: {node: '>=12'}

  '@istanbuljs/schema@0.1.3':
    resolution: {integrity: sha512-ZXRY4jNvVgSVQ8DL3LTcakaAtXwTVUxE81hslsyD2AtoXW/wVob10HkOJ1X/pAlcI7D+2YoZKg5do8G/w6RYgA==}
    engines: {node: '>=8'}

  '@jridgewell/gen-mapping@0.3.13':
    resolution: {integrity: sha512-2kkt/7niJ6MgEPxF0bYdQ6etZaA+fQvDcLKckhy1yIQOzaoKjBBjSj63/aLVjYE3qhRt5dvM+uUyfCg6UKCBbA==}

  '@jridgewell/resolve-uri@3.1.2':
    resolution: {integrity: sha512-bRISgCIjP20/tbWSPWMEi54QVPRZExkuD9lJL+UIxUKtwVJA8wW1Trb1jMs1RFXo1CBTNZ/5hpC9QvmKWdopKw==}
    engines: {node: '>=6.0.0'}

  '@jridgewell/sourcemap-codec@1.5.5':
    resolution: {integrity: sha512-cYQ9310grqxueWbl+WuIUIaiUaDcj7WOq5fVhEljNVgRfOUhY9fy2zTvfoqWsnebh8Sl70VScFbICvJnLKB0Og==}

  '@jridgewell/trace-mapping@0.3.31':
    resolution: {integrity: sha512-zzNR+SdQSDJzc8joaeP8QQoCQr8NuYx2dIIytl1QeBEZHJ9uW6hebsrYgbz8hJwUQao3TWCMtmfV8Nu1twOLAw==}

  '@jspm/core@2.1.0':
    resolution: {integrity: sha512-3sRl+pkyFY/kLmHl0cgHiFp2xEqErA8N3ECjMs7serSUBmoJ70lBa0PG5t0IM6WJgdZNyyI0R8YFfi5wM8+mzg==}

  '@oxlint/darwin-arm64@1.24.0':
    resolution: {integrity: sha512-1Kd2+Ai1ttskhbJR+DNU4Y4YEDyP/cd50nWt2rAe2aE78dMOalaVGps3s8UnJkXpDL9ZqkgOHVDE5Doj2lxatw==}
    cpu: [arm64]
    os: [darwin]

  '@oxlint/darwin-x64@1.24.0':
    resolution: {integrity: sha512-/R9VbnuTp7bLIBh6ucDHjx0po0wLQODLqzy+L/Frn5z4ifMVdE63DB+LHO8QAj+WEQleQq3u/MMms7RFPulCLA==}
    cpu: [x64]
    os: [darwin]

  '@oxlint/linux-arm64-gnu@1.24.0':
    resolution: {integrity: sha512-fA90bIQ1b44eNg0uULlTonqsADVIBnMz169mav6IhfZL9V6DpBCUWrV+8tEQCxbDvYC0WY1guBpPo2QWUnC/Dw==}
    cpu: [arm64]
    os: [linux]
    libc: [glibc]

  '@oxlint/linux-arm64-musl@1.24.0':
    resolution: {integrity: sha512-p7Bv9FTQ1lf4Z7OiIFwiy+cY2fxN6IJc0+2gJ4z2fpaQ0J2rQQcKdJ5RLQTxf+tAu7hyqjc6bf61EAGa9lb/GA==}
    cpu: [arm64]
    os: [linux]
    libc: [musl]

  '@oxlint/linux-x64-gnu@1.24.0':
    resolution: {integrity: sha512-wIQOpTONiJ9pYPnLEq7UFuml8mpmSFTfUveNbT2rw9iXfj2nLMf7NIqGnUYQdvnnOi+maag9uei/WImXIm9LQQ==}
    cpu: [x64]
    os: [linux]
    libc: [glibc]

  '@oxlint/linux-x64-musl@1.24.0':
    resolution: {integrity: sha512-HxcDX/SpTH7yC/Rn2MinjSHZmNpn79yJkBid792DWjP9bo0CnlNXOXMPXsbm+WqptvqQ9yUPCxf7KascUvxLyQ==}
    cpu: [x64]
    os: [linux]
    libc: [musl]

  '@oxlint/win32-arm64@1.24.0':
    resolution: {integrity: sha512-P1KtZ/xL+TcNTTmOtEsVrpqAdmpu2UCRAILjoqQyrYvI/CW6SdvoJfMBTntKOZaB52Peq2BHTgsYovON8q4FfQ==}
    cpu: [arm64]
    os: [win32]

  '@oxlint/win32-x64@1.24.0':
    resolution: {integrity: sha512-JMbMm7i1esFl12fRdOQwoeEeufWXxihOme8pZpI6jrwWK1kCIANMb5agI5Lkjf5vToQOP3DLXYc29aDm16fw6g==}
    cpu: [x64]
    os: [win32]

  '@oxfmt/darwin-arm64@0.20.0':
    resolution: {integrity: sha512-bjR5dqvrd9gxKYfYR0ljUu3/T3+TuDVWcwA7d+tsfmx9lqidlw3zhgBTblnjF1mrd1zkPMoc5zzq86GeSEt1cA==}
    cpu: [arm64]
    os: [darwin]

  '@oxfmt/darwin-x64@0.20.0':
    resolution: {integrity: sha512-esUDes8FlJX3IY4TVjFLgZrnZlIIyPDlhkCaHgGR3+z2eHFZOvQu68kTSpZLCEJmGXdSpU5rlveycQ6n8tk9ew==}
    cpu: [x64]
    os: [darwin]

  '@oxfmt/linux-arm64-gnu@0.20.0':
    resolution: {integrity: sha512-irE0RO9B0R6ziQE6kUVZtZ6IuTdRyuumn1cPWhDfpa0XUa5sE0ly8pjVsvJbj/J9qerVtidU05txeXBB5CirQg==}
    cpu: [arm64]
    os: [linux]
    libc: [glibc]

  '@oxfmt/linux-arm64-musl@0.20.0':
    resolution: {integrity: sha512-eXPBLwYJm26DCmwMwhelEwQMRwuGNaYhYZOhd+CYYsmVoF+h6L6dtjwj0Ovuu0Gqh18EL8vfsaoUvb+jr3vEBg==}
    cpu: [arm64]
    os: [linux]
    libc: [musl]

  '@oxfmt/linux-x64-gnu@0.20.0':
    resolution: {integrity: sha512-dTPW38Hjgb7LoD2mNgyQGBaJ1hu5YgPrxImhl5Eb04eiws+ETCM0wrb2TWGduA+Nv3rHKn3vZEkMTEjklZXgRw==}
    cpu: [x64]
    os: [linux]
    libc: [glibc]

  '@oxfmt/linux-x64-musl@0.20.0':
    resolution: {integrity: sha512-b4duw9JGDK/kZoqrPNU9tBOOZQdUW8KJPZ7gW7z54X1eGSqCJ1PT0XLNmZ7SOA1BzQwQ0a3qmQWfFVOsH3a5bw==}
    cpu: [x64]
    os: [linux]
    libc: [musl]

  '@oxfmt/win32-arm64@0.20.0':
    resolution: {integrity: sha512-XAzvBhw4K+Fe16dBaFgYAdob9WaM8RYEXl0ibbm5NlNaQEq+5bH9xwc0oaYlHFnLfcgXWmn9ceTAYqNlONQRNA==}
    cpu: [arm64]
    os: [win32]

  '@oxfmt/win32-x64@0.20.0':
    resolution: {integrity: sha512-fkJqHbJaoOMRmrjHSljyb4/7BgXO3xPLBsJSFGtm3mpfW0HHFbAKvd4/6njhqJz9KY+b3RWP1WssjFshcqQQ4w==}
    cpu: [x64]
    os: [win32]

  '@parcel/watcher-android-arm64@2.5.1':
    resolution: {integrity: sha512-KF8+j9nNbUN8vzOFDpRMsaKBHZ/mcjEjMToVMJOhTozkDonQFFrRcfdLWn6yWKCmJKmdVxSgHiYvTCef4/qcBA==}
    engines: {node: '>= 10.0.0'}
    cpu: [arm64]
    os: [android]

  '@parcel/watcher-darwin-arm64@2.5.1':
    resolution: {integrity: sha512-eAzPv5osDmZyBhou8PoF4i6RQXAfeKL9tjb3QzYuccXFMQU0ruIc/POh30ePnaOyD1UXdlKguHBmsTs53tVoPw==}
    engines: {node: '>= 10.0.0'}
    cpu: [arm64]
    os: [darwin]

  '@parcel/watcher-darwin-x64@2.5.1':
    resolution: {integrity: sha512-1ZXDthrnNmwv10A0/3AJNZ9JGlzrF82i3gNQcWOzd7nJ8aj+ILyW1MTxVk35Db0u91oD5Nlk9MBiujMlwmeXZg==}
    engines: {node: '>= 10.0.0'}
    cpu: [x64]
    os: [darwin]

  '@parcel/watcher-freebsd-x64@2.5.1':
    resolution: {integrity: sha512-SI4eljM7Flp9yPuKi8W0ird8TI/JK6CSxju3NojVI6BjHsTyK7zxA9urjVjEKJ5MBYC+bLmMcbAWlZ+rFkLpJQ==}
    engines: {node: '>= 10.0.0'}
    cpu: [x64]
    os: [freebsd]

  '@parcel/watcher-linux-arm-glibc@2.5.1':
    resolution: {integrity: sha512-RCdZlEyTs8geyBkkcnPWvtXLY44BCeZKmGYRtSgtwwnHR4dxfHRG3gR99XdMEdQ7KeiDdasJwwvNSF5jKtDwdA==}
    engines: {node: '>= 10.0.0'}
    cpu: [arm]
    os: [linux]
    libc: [glibc]

  '@parcel/watcher-linux-arm-musl@2.5.1':
    resolution: {integrity: sha512-6E+m/Mm1t1yhB8X412stiKFG3XykmgdIOqhjWj+VL8oHkKABfu/gjFj8DvLrYVHSBNC+/u5PeNrujiSQ1zwd1Q==}
    engines: {node: '>= 10.0.0'}
    cpu: [arm]
    os: [linux]
    libc: [musl]

  '@parcel/watcher-linux-arm64-glibc@2.5.1':
    resolution: {integrity: sha512-LrGp+f02yU3BN9A+DGuY3v3bmnFUggAITBGriZHUREfNEzZh/GO06FF5u2kx8x+GBEUYfyTGamol4j3m9ANe8w==}
    engines: {node: '>= 10.0.0'}
    cpu: [arm64]
    os: [linux]
    libc: [glibc]

  '@parcel/watcher-linux-arm64-musl@2.5.1':
    resolution: {integrity: sha512-cFOjABi92pMYRXS7AcQv9/M1YuKRw8SZniCDw0ssQb/noPkRzA+HBDkwmyOJYp5wXcsTrhxO0zq1U11cK9jsFg==}
    engines: {node: '>= 10.0.0'}
    cpu: [arm64]
    os: [linux]
    libc: [musl]

  '@parcel/watcher-linux-x64-glibc@2.5.1':
    resolution: {integrity: sha512-GcESn8NZySmfwlTsIur+49yDqSny2IhPeZfXunQi48DMugKeZ7uy1FX83pO0X22sHntJ4Ub+9k34XQCX+oHt2A==}
    engines: {node: '>= 10.0.0'}
    cpu: [x64]
    os: [linux]
    libc: [glibc]

  '@parcel/watcher-linux-x64-musl@2.5.1':
    resolution: {integrity: sha512-n0E2EQbatQ3bXhcH2D1XIAANAcTZkQICBPVaxMeaCVBtOpBZpWJuf7LwyWPSBDITb7In8mqQgJ7gH8CILCURXg==}
    engines: {node: '>= 10.0.0'}
    cpu: [x64]
    os: [linux]
    libc: [musl]

  '@parcel/watcher-win32-arm64@2.5.1':
    resolution: {integrity: sha512-RFzklRvmc3PkjKjry3hLF9wD7ppR4AKcWNzH7kXR7GUe0Igb3Nz8fyPwtZCSquGrhU5HhUNDr/mKBqj7tqA2Vw==}
    engines: {node: '>= 10.0.0'}
    cpu: [arm64]
    os: [win32]

  '@parcel/watcher-win32-ia32@2.5.1':
    resolution: {integrity: sha512-c2KkcVN+NJmuA7CGlaGD1qJh1cLfDnQsHjE89E60vUEMlqduHGCdCLJCID5geFVM0dOtA3ZiIO8BoEQmzQVfpQ==}
    engines: {node: '>= 10.0.0'}
    cpu: [ia32]
    os: [win32]

  '@parcel/watcher-win32-x64@2.5.1':
    resolution: {integrity: sha512-9lHBdJITeNR++EvSQVUcaZoWupyHfXe1jZvGZ06O/5MflPcuPLtEphScIBL+AiCWBO46tDSHzWyD0uDmmZqsgA==}
    engines: {node: '>= 10.0.0'}
    cpu: [x64]
    os: [win32]

  '@parcel/watcher@2.5.1':
    resolution: {integrity: sha512-dfUnCxiN9H4ap84DvD2ubjw+3vUNpstxa0TneY/Paat8a3R4uQZDLSvWjmznAY/DoahqTHl9V46HF/Zs3F29pg==}
    engines: {node: '>= 10.0.0'}

  '@pkgjs/parseargs@0.11.0':
    resolution: {integrity: sha512-+1VkjdD0QBLPodGrJUeqarH8VAIvQODIbwh9XpP5Syisf7YoQgsJKPNFoqqLQlu+VQ/tVSshMR6loPMn8U+dPg==}
    engines: {node: '>=14'}

  '@polka/url@1.0.0-next.29':
    resolution: {integrity: sha512-wwQAWhWSuHaag8c4q/KN/vCoeOJYshAIvMQwD4GpSb3OiZklFfvAgmj0VCBBImRpuF/aFgIRzllXlVX93Jevww==}

  '@puppeteer/browsers@2.11.0':
    resolution: {integrity: sha512-n6oQX6mYkG8TRPuPXmbPidkUbsSRalhmaaVAQxvH1IkQy63cwsH+kOjB3e4cpCDHg0aSvsiX9bQ4s2VB6mGWUQ==}
    engines: {node: '>=18'}
    hasBin: true

  '@rolldown/pluginutils@1.0.0-beta.53':
    resolution: {integrity: sha512-vENRlFU4YbrwVqNDZ7fLvy+JR1CRkyr01jhSiDpE1u6py3OMzQfztQU2jxykW3ALNxO4kSlqIDeYyD0Y9RcQeQ==}

  '@rollup/plugin-alias@6.0.0':
    resolution: {integrity: sha512-tPCzJOtS7uuVZd+xPhoy5W4vThe6KWXNmsFCNktaAh5RTqcLiSfT4huPQIXkgJ6YCOjJHvecOAzQxLFhPxKr+g==}
    engines: {node: '>=20.19.0'}
    peerDependencies:
      rollup: '>=4.0.0'
    peerDependenciesMeta:
      rollup:
        optional: true

  '@rollup/plugin-commonjs@29.0.0':
    resolution: {integrity: sha512-U2YHaxR2cU/yAiwKJtJRhnyLk7cifnQw0zUpISsocBDoHDJn+HTV74ABqnwr5bEgWUwFZC9oFL6wLe21lHu5eQ==}
    engines: {node: '>=16.0.0 || 14 >= 14.17'}
    peerDependencies:
      rollup: ^2.68.0||^3.0.0||^4.0.0
    peerDependenciesMeta:
      rollup:
        optional: true

  '@rollup/plugin-inject@5.0.5':
    resolution: {integrity: sha512-2+DEJbNBoPROPkgTDNe8/1YXWcqxbN5DTjASVIOx8HS+pITXushyNiBV56RB08zuptzz8gT3YfkqriTBVycepg==}
    engines: {node: '>=14.0.0'}
    peerDependencies:
      rollup: ^1.20.0||^2.0.0||^3.0.0||^4.0.0
    peerDependenciesMeta:
      rollup:
        optional: true

  '@rollup/plugin-json@6.1.0':
    resolution: {integrity: sha512-EGI2te5ENk1coGeADSIwZ7G2Q8CJS2sF120T7jLw4xFw9n7wIOXHo+kIYRAoVpJAN+kmqZSoO3Fp4JtoNF4ReA==}
    engines: {node: '>=14.0.0'}
    peerDependencies:
      rollup: ^1.20.0||^2.0.0||^3.0.0||^4.0.0
    peerDependenciesMeta:
      rollup:
        optional: true

  '@rollup/plugin-node-resolve@16.0.3':
    resolution: {integrity: sha512-lUYM3UBGuM93CnMPG1YocWu7X802BrNF3jW2zny5gQyLQgRFJhV1Sq0Zi74+dh/6NBx1DxFC4b4GXg9wUCG5Qg==}
    engines: {node: '>=14.0.0'}
    peerDependencies:
      rollup: ^2.78.0||^3.0.0||^4.0.0
    peerDependenciesMeta:
      rollup:
        optional: true

  '@rollup/plugin-replace@5.0.4':
    resolution: {integrity: sha512-E2hmRnlh09K8HGT0rOnnri9OTh+BILGr7NVJGB30S4E3cLRn3J0xjdiyOZ74adPs4NiAMgrjUMGAZNJDBgsdmQ==}
    engines: {node: '>=14.0.0'}
    peerDependencies:
      rollup: ^1.20.0||^2.0.0||^3.0.0||^4.0.0
    peerDependenciesMeta:
      rollup:
        optional: true

  '@rollup/pluginutils@5.3.0':
    resolution: {integrity: sha512-5EdhGZtnu3V88ces7s53hhfK5KSASnJZv8Lulpc04cWO3REESroJXg73DFsOmgbU2BhwV0E20bu2IDZb3VKW4Q==}
    engines: {node: '>=14.0.0'}
    peerDependencies:
      rollup: ^1.20.0||^2.0.0||^3.0.0||^4.0.0
    peerDependenciesMeta:
      rollup:
        optional: true

  '@rollup/rollup-android-arm-eabi@4.53.5':
    resolution: {integrity: sha512-iDGS/h7D8t7tvZ1t6+WPK04KD0MwzLZrG0se1hzBjSi5fyxlsiggoJHwh18PCFNn7tG43OWb6pdZ6Y+rMlmyNQ==}
    cpu: [arm]
    os: [android]

  '@rollup/rollup-android-arm64@4.53.5':
    resolution: {integrity: sha512-wrSAViWvZHBMMlWk6EJhvg8/rjxzyEhEdgfMMjREHEq11EtJ6IP6yfcCH57YAEca2Oe3FNCE9DSTgU70EIGmVw==}
    cpu: [arm64]
    os: [android]

  '@rollup/rollup-darwin-arm64@4.53.5':
    resolution: {integrity: sha512-S87zZPBmRO6u1YXQLwpveZm4JfPpAa6oHBX7/ghSiGH3rz/KDgAu1rKdGutV+WUI6tKDMbaBJomhnT30Y2t4VQ==}
    cpu: [arm64]
    os: [darwin]

  '@rollup/rollup-darwin-x64@4.53.5':
    resolution: {integrity: sha512-YTbnsAaHo6VrAczISxgpTva8EkfQus0VPEVJCEaboHtZRIb6h6j0BNxRBOwnDciFTZLDPW5r+ZBmhL/+YpTZgA==}
    cpu: [x64]
    os: [darwin]

  '@rollup/rollup-freebsd-arm64@4.53.5':
    resolution: {integrity: sha512-1T8eY2J8rKJWzaznV7zedfdhD1BqVs1iqILhmHDq/bqCUZsrMt+j8VCTHhP0vdfbHK3e1IQ7VYx3jlKqwlf+vw==}
    cpu: [arm64]
    os: [freebsd]

  '@rollup/rollup-freebsd-x64@4.53.5':
    resolution: {integrity: sha512-sHTiuXyBJApxRn+VFMaw1U+Qsz4kcNlxQ742snICYPrY+DDL8/ZbaC4DVIB7vgZmp3jiDaKA0WpBdP0aqPJoBQ==}
    cpu: [x64]
    os: [freebsd]

  '@rollup/rollup-linux-arm-gnueabihf@4.53.5':
    resolution: {integrity: sha512-dV3T9MyAf0w8zPVLVBptVlzaXxka6xg1f16VAQmjg+4KMSTWDvhimI/Y6mp8oHwNrmnmVl9XxJ/w/mO4uIQONA==}
    cpu: [arm]
    os: [linux]
    libc: [glibc]

  '@rollup/rollup-linux-arm-musleabihf@4.53.5':
    resolution: {integrity: sha512-wIGYC1x/hyjP+KAu9+ewDI+fi5XSNiUi9Bvg6KGAh2TsNMA3tSEs+Sh6jJ/r4BV/bx/CyWu2ue9kDnIdRyafcQ==}
    cpu: [arm]
    os: [linux]
    libc: [musl]

  '@rollup/rollup-linux-arm64-gnu@4.53.5':
    resolution: {integrity: sha512-Y+qVA0D9d0y2FRNiG9oM3Hut/DgODZbU9I8pLLPwAsU0tUKZ49cyV1tzmB/qRbSzGvY8lpgGkJuMyuhH7Ma+Vg==}
    cpu: [arm64]
    os: [linux]
    libc: [glibc]

  '@rollup/rollup-linux-arm64-musl@4.53.5':
    resolution: {integrity: sha512-juaC4bEgJsyFVfqhtGLz8mbopaWD+WeSOYr5E16y+1of6KQjc0BpwZLuxkClqY1i8sco+MdyoXPNiCkQou09+g==}
    cpu: [arm64]
    os: [linux]
    libc: [musl]

  '@rollup/rollup-linux-loong64-gnu@4.53.5':
    resolution: {integrity: sha512-rIEC0hZ17A42iXtHX+EPJVL/CakHo+tT7W0pbzdAGuWOt2jxDFh7A/lRhsNHBcqL4T36+UiAgwO8pbmn3dE8wA==}
    cpu: [loong64]
    os: [linux]
    libc: [glibc]

  '@rollup/rollup-linux-ppc64-gnu@4.53.5':
    resolution: {integrity: sha512-T7l409NhUE552RcAOcmJHj3xyZ2h7vMWzcwQI0hvn5tqHh3oSoclf9WgTl+0QqffWFG8MEVZZP1/OBglKZx52Q==}
    cpu: [ppc64]
    os: [linux]
    libc: [glibc]

  '@rollup/rollup-linux-riscv64-gnu@4.53.5':
    resolution: {integrity: sha512-7OK5/GhxbnrMcxIFoYfhV/TkknarkYC1hqUw1wU2xUN3TVRLNT5FmBv4KkheSG2xZ6IEbRAhTooTV2+R5Tk0lQ==}
    cpu: [riscv64]
    os: [linux]
    libc: [glibc]

  '@rollup/rollup-linux-riscv64-musl@4.53.5':
    resolution: {integrity: sha512-GwuDBE/PsXaTa76lO5eLJTyr2k8QkPipAyOrs4V/KJufHCZBJ495VCGJol35grx9xryk4V+2zd3Ri+3v7NPh+w==}
    cpu: [riscv64]
    os: [linux]
    libc: [musl]

  '@rollup/rollup-linux-s390x-gnu@4.53.5':
    resolution: {integrity: sha512-IAE1Ziyr1qNfnmiQLHBURAD+eh/zH1pIeJjeShleII7Vj8kyEm2PF77o+lf3WTHDpNJcu4IXJxNO0Zluro8bOw==}
    cpu: [s390x]
    os: [linux]
    libc: [glibc]

  '@rollup/rollup-linux-x64-gnu@4.53.5':
    resolution: {integrity: sha512-Pg6E+oP7GvZ4XwgRJBuSXZjcqpIW3yCBhK4BcsANvb47qMvAbCjR6E+1a/U2WXz1JJxp9/4Dno3/iSJLcm5auw==}
    cpu: [x64]
    os: [linux]
    libc: [glibc]

  '@rollup/rollup-linux-x64-musl@4.53.5':
    resolution: {integrity: sha512-txGtluxDKTxaMDzUduGP0wdfng24y1rygUMnmlUJ88fzCCULCLn7oE5kb2+tRB+MWq1QDZT6ObT5RrR8HFRKqg==}
    cpu: [x64]
    os: [linux]
    libc: [musl]

  '@rollup/rollup-openharmony-arm64@4.53.5':
    resolution: {integrity: sha512-3DFiLPnTxiOQV993fMc+KO8zXHTcIjgaInrqlG8zDp1TlhYl6WgrOHuJkJQ6M8zHEcntSJsUp1XFZSY8C1DYbg==}
    cpu: [arm64]
    os: [openharmony]

  '@rollup/rollup-win32-arm64-msvc@4.53.5':
    resolution: {integrity: sha512-nggc/wPpNTgjGg75hu+Q/3i32R00Lq1B6N1DO7MCU340MRKL3WZJMjA9U4K4gzy3dkZPXm9E1Nc81FItBVGRlA==}
    cpu: [arm64]
    os: [win32]

  '@rollup/rollup-win32-ia32-msvc@4.53.5':
    resolution: {integrity: sha512-U/54pTbdQpPLBdEzCT6NBCFAfSZMvmjr0twhnD9f4EIvlm9wy3jjQ38yQj1AGznrNO65EWQMgm/QUjuIVrYF9w==}
    cpu: [ia32]
    os: [win32]

  '@rollup/rollup-win32-x64-gnu@4.53.5':
    resolution: {integrity: sha512-2NqKgZSuLH9SXBBV2dWNRCZmocgSOx8OJSdpRaEcRlIfX8YrKxUT6z0F1NpvDVhOsl190UFTRh2F2WDWWCYp3A==}
    cpu: [x64]
    os: [win32]

  '@rollup/rollup-win32-x64-msvc@4.53.5':
    resolution: {integrity: sha512-JRpZUhCfhZ4keB5v0fe02gQJy05GqboPOaxvjugW04RLSYYoB/9t2lx2u/tMs/Na/1NXfY8QYjgRljRpN+MjTQ==}
    cpu: [x64]
    os: [win32]

  '@swc/core-darwin-arm64@1.15.6':
    resolution: {integrity: sha512-8pv6W49H70/yxNAC0k+W/Ko3nJW2Za706C1a8q6XhT4JtMLyaYqb+KeoBfIOR8F7qNhMdMa7wdOY5DLPk5cPSg==}
    engines: {node: '>=10'}
    cpu: [arm64]
    os: [darwin]

  '@swc/core-darwin-x64@1.15.6':
    resolution: {integrity: sha512-v4mDTwA+UdYEHKvzefc3VX/4a7QrRnAFZzNwL33PcLNUJhWbBg6ptcQpBDz/xWOjU6m+pC0IQfzcs16rkAFCHg==}
    engines: {node: '>=10'}
    cpu: [x64]
    os: [darwin]

  '@swc/core-linux-arm-gnueabihf@1.15.6':
    resolution: {integrity: sha512-OT8rIl24/mu4bgDPJT6FVcW+WF3ep9VTau69FspjeycNIa0U0est1ooHxxJyTcO8Qdv0Jy11oXHwtxslZ6KXcw==}
    engines: {node: '>=10'}
    cpu: [arm]
    os: [linux]

  '@swc/core-linux-arm64-gnu@1.15.6':
    resolution: {integrity: sha512-RKdeG9HBecClhtNJpGyZCYwvGrjzxDzQxGaVOQa44DbNSlVgupj6LnqNSt0RCTy8HEjra1WTD8dCJ9AR++dznQ==}
    engines: {node: '>=10'}
    cpu: [arm64]
    os: [linux]
    libc: [glibc]

  '@swc/core-linux-arm64-musl@1.15.6':
    resolution: {integrity: sha512-+llo+x7fRyyYd5qGfeYyHgDoZy7M9jKQKmYjTKTJ1BMoydeBoujUWtw+L3tOHyrzKBWOdmVhwdyK+Rx8DeOaGQ==}
    engines: {node: '>=10'}
    cpu: [arm64]
    os: [linux]
    libc: [musl]

  '@swc/core-linux-x64-gnu@1.15.6':
    resolution: {integrity: sha512-1Ufezv5CtJOZaIzYUVMWPORNXgY1MuBrU6LPIeACkdpIaY2wiyfvTiMF57yZ3/c6RQQAY5ZmgV44wCe4dhUFew==}
    engines: {node: '>=10'}
    cpu: [x64]
    os: [linux]
    libc: [glibc]

  '@swc/core-linux-x64-musl@1.15.6':
    resolution: {integrity: sha512-hKhR3mAvLvp1bmSrM68DyW+p8vKoFospxtffCTdC0fUR+Y6GEmSMTh+KcQ5vcGptnS2VB6QhZx3oLdzoBs0R6g==}
    engines: {node: '>=10'}
    cpu: [x64]
    os: [linux]
    libc: [musl]

  '@swc/core-win32-arm64-msvc@1.15.6':
    resolution: {integrity: sha512-s3AMvEOxS+H4l2+bEYwKkfDBf34u1/i+t7OgflFCaZ9wSDA3f693bptPO3m1/DrMTq1iEztEV2MPbjMmQqOmBw==}
    engines: {node: '>=10'}
    cpu: [arm64]
    os: [win32]

  '@swc/core-win32-ia32-msvc@1.15.6':
    resolution: {integrity: sha512-oD9REGtkA/kU+d9xBa0jddrn4BEIfWA7Jx+O+KD1Dhvgd23aYVWwR98kote6DbC/5nAbt201JnW73SkYHBm4pQ==}
    engines: {node: '>=10'}
    cpu: [ia32]
    os: [win32]

  '@swc/core-win32-x64-msvc@1.15.6':
    resolution: {integrity: sha512-oJ17Ouy1BkoUM5R8HJF8nX8IbiDror8tjW9x/PUoUVmtxxVb42vpXrS6xGDpH0mXx8K1wVVS6DOgH83uwKEBUQ==}
    engines: {node: '>=10'}
    cpu: [x64]
    os: [win32]

  '@swc/core@1.15.6':
    resolution: {integrity: sha512-BpSCKSwE5DG4N4Um+ZZwvJzJ/4iyMVlzvhJQoR0wJSgccca9ES3+P/7SbPxTM/jtV9vE1llfLPphw+Y+MFhnZg==}
    engines: {node: '>=10'}
    peerDependencies:
      '@swc/helpers': '>=0.5.17'
    peerDependenciesMeta:
      '@swc/helpers':
        optional: true

  '@swc/counter@0.1.3':
    resolution: {integrity: sha512-e2BR4lsJkkRlKZ/qCHPw9ZaSxc0MVUd7gtbtaB7aMvHeJVYe8sOB8DBZkP2DtISHGSku9sCK6T6cnY0CtXrOCQ==}

  '@swc/types@0.1.25':
    resolution: {integrity: sha512-iAoY/qRhNH8a/hBvm3zKj9qQ4oc2+3w1unPJa2XvTK3XjeLXtzcCingVPw/9e5mn1+0yPqxcBGp9Jf0pkfMb1g==}

  '@tootallnate/quickjs-emscripten@0.23.0':
    resolution: {integrity: sha512-C5Mc6rdnsaJDjO3UpGW/CQTHtCKaYlScZTly4JIu97Jxo/odCiH0ITnDXSJPTOrEKk/ycSZ0AOgTmkDtkOsvIA==}

  '@types/chai@5.2.3':
    resolution: {integrity: sha512-Mw558oeA9fFbv65/y4mHtXDs9bPnFMZAL/jxdPFUpOHHIXX91mcgEHbS5Lahr+pwZFR8A7GQleRWeI6cGFC2UA==}

  '@types/connect@3.4.38':
    resolution: {integrity: sha512-K6uROf1LD88uDQqJCktA4yzL1YYAK6NgfsI0v/mTgyPKWsX1CnJ0XPSDhViejru1GcRkLWb8RlzFYJRqGUbaug==}

  '@types/deep-eql@4.0.2':
    resolution: {integrity: sha512-c9h9dVVMigMPc4bwTvC5dxqtqJZwQPePsWjPlpSOnojbor6pGqdk541lfA7AqFQr5pB1BRdq0juY9db81BwyFw==}

  '@types/estree@1.0.8':
    resolution: {integrity: sha512-dWHzHa2WqEXI/O1E9OjrocMTKJl2mSrEolh1Iomrv6U+JuNwaHXsXx9bLu5gG7BUWFIN0skIQJQ/L1rIex4X6w==}

  '@types/hash-sum@1.0.2':
    resolution: {integrity: sha512-UP28RddqY8xcU0SCEp9YKutQICXpaAq9N8U2klqF5hegGha7KzTOL8EdhIIV3bOSGBzjEpN9bU/d+nNZBdJYVw==}

  '@types/node@24.10.4':
    resolution: {integrity: sha512-vnDVpYPMzs4wunl27jHrfmwojOGKya0xyM3sH+UE5iv5uPS6vX7UIoh6m+vQc5LGBq52HBKPIn/zcSZVzeDEZg==}

  '@types/normalize-package-data@2.4.4':
    resolution: {integrity: sha512-37i+OaWTh9qeK4LSHPsyRC7NahnGotNuZvjLSgcPzblpHB3rrCJxAOgI5gCdKm7coonsaX1Of0ILiTcnZjbfxA==}

  '@types/resolve@1.20.2':
    resolution: {integrity: sha512-60BCwRFOZCQhDncwQdxxeOEEkbc5dIMccYLwbxsS4TUNeVECQ/pBJ0j09mrHOl/JJvpRPGwO9SvE4nR2Nb/a4Q==}

  '@types/semver@7.7.1':
    resolution: {integrity: sha512-FmgJfu+MOcQ370SD0ev7EI8TlCAfKYU+B4m5T3yXc1CiRN94g/SZPtsCkk506aUDtlMnFZvasDwHHUcZUEaYuA==}

  '@types/serve-handler@6.1.4':
    resolution: {integrity: sha512-aXy58tNie0NkuSCY291xUxl0X+kGYy986l4kqW6Gi4kEXgr6Tx0fpSH7YwUSa5usPpG3s9DBeIR6hHcDtL2IvQ==}

  '@types/trusted-types@2.0.7':
    resolution: {integrity: sha512-ScaPdn1dQczgbl0QFTeTOmVHFULt394XJgOQNoyVhZ6r2vLnMLJfBPd53SB52T/3G36VI1/g2MZaX0cwDuXsfw==}

  '@types/web-bluetooth@0.0.20':
    resolution: {integrity: sha512-g9gZnnXVq7gM7v3tJCWV/qw7w+KeOlSHAhgF9RytFyifW6AF61hdT2ucrYhPq9hLs5JIryeupHV3qGk95dH9ow==}

  '@types/yauzl@2.10.3':
    resolution: {integrity: sha512-oJoftv0LSuaDZE3Le4DbKX+KS9G36NzOeSap90UIK0yMA/NhKJhqlSGtNDORNRaIbQfzjXDrQa0ytJ6mNRGz/Q==}

  '@vitejs/plugin-vue@6.0.3':
    resolution: {integrity: sha512-TlGPkLFLVOY3T7fZrwdvKpjprR3s4fxRln0ORDo1VQ7HHyxJwTlrjKU3kpVWTlaAjIEuCTokmjkZnr8Tpc925w==}
    engines: {node: ^20.19.0 || >=22.12.0}
    peerDependencies:
      vite: ^5.0.0 || ^6.0.0 || ^7.0.0 || ^8.0.0-0
      vue: ^3.2.25

  '@vitest/coverage-v8@3.2.4':
    resolution: {integrity: sha512-EyF9SXU6kS5Ku/U82E259WSnvg6c8KTjppUncuNdm5QHpe17mwREHnjDzozC8x9MZ0xfBUFSaLkRv4TMA75ALQ==}
    peerDependencies:
      '@vitest/browser': 3.2.4
      vitest: 3.2.4
    peerDependenciesMeta:
      '@vitest/browser':
        optional: true

  '@vitest/expect@3.2.4':
    resolution: {integrity: sha512-Io0yyORnB6sikFlt8QW5K7slY4OjqNX9jmJQ02QDda8lyM6B5oNgVWoSoKPac8/kgnCUzuHQKrSLtu/uOqqrig==}

  '@vitest/mocker@3.2.4':
    resolution: {integrity: sha512-46ryTE9RZO/rfDd7pEqFl7etuyzekzEhUbTW3BvmeO/BcCMEgq59BKhek3dXDWgAj4oMK6OZi+vRr1wPW6qjEQ==}
    peerDependencies:
      msw: ^2.4.9
      vite: ^5.0.0 || ^6.0.0 || ^7.0.0-0
    peerDependenciesMeta:
      msw:
        optional: true
      vite:
        optional: true

  '@vitest/pretty-format@3.2.4':
    resolution: {integrity: sha512-IVNZik8IVRJRTr9fxlitMKeJeXFFFN0JaB9PHPGQ8NKQbGpfjlTx9zO4RefN8gp7eqjNy8nyK3NZmBzOPeIxtA==}

  '@vitest/runner@3.2.4':
    resolution: {integrity: sha512-oukfKT9Mk41LreEW09vt45f8wx7DordoWUZMYdY/cyAk7w5TWkTRCNZYF7sX7n2wB7jyGAl74OxgwhPgKaqDMQ==}

  '@vitest/snapshot@3.2.4':
    resolution: {integrity: sha512-dEYtS7qQP2CjU27QBC5oUOxLE/v5eLkGqPE0ZKEIDGMs4vKWe7IjgLOeauHsR0D5YuuycGRO5oSRXnwnmA78fQ==}

  '@vitest/spy@3.2.4':
    resolution: {integrity: sha512-vAfasCOe6AIK70iP5UD11Ac4siNUNJ9i/9PZ3NKx07sG6sUxeag1LWdNrMWeKKYBLlzuK+Gn65Yd5nyL6ds+nw==}

  '@vitest/ui@3.2.4':
    resolution: {integrity: sha512-hGISOaP18plkzbWEcP/QvtRW1xDXF2+96HbEX6byqQhAUbiS5oH6/9JwW+QsQCIYON2bI6QZBF+2PvOmrRZ9wA==}
    peerDependencies:
      vitest: 3.2.4

  '@vitest/utils@3.2.4':
    resolution: {integrity: sha512-fB2V0JFrQSMsCo9HiSq3Ezpdv4iYaXRG1Sx8edX3MwxfyNn83mKiGzOcH+Fkxt4MHxr3y42fQi1oeAInqgX2QA==}

  '@vue/compiler-core@3.6.0-beta.1':
    resolution: {integrity: sha512-Oiki36gKyoxc0pPnazo83coH6I4KTenCbhcMjALVo+vhz3cPVylo5Y5PyzX/u45IiMHc/25t492VB6CrFYKEgQ==}

  '@vue/compiler-dom@3.6.0-beta.1':
    resolution: {integrity: sha512-6fbQSyjk6tdJO6UOvOtVl1BHw3CuzKSeNRU84LXvlyqm4K1LWJwKaceu5RZyi8+cFusuxtArpH6dwx9cPbejAg==}

  '@vue/compiler-sfc@3.6.0-beta.1':
    resolution: {integrity: sha512-ntC1t5lbbbA5122ONOVQiQVXgDwJQ/xkB/KGUpP7e59An9m/I2CONRtAEB9wB6QQmMMP4ThoOuRH9+t2o6dqjQ==}

  '@vue/compiler-ssr@3.6.0-beta.1':
    resolution: {integrity: sha512-8hvHjcNPcKYto87/vRCxFFCp6FEg9HAA/oQHQ6DZQe70xnJguCPvYhh+e59HuywN4E68RBOIPC9IYTXenTaIWA==}

  '@vue/compiler-vapor@3.6.0-beta.1':
    resolution: {integrity: sha512-NW1FMqjag5fPVf8uK199gw5qFzPBNc4OghchSffS7D2UOs5QMzIpC4XevGA5DeGEuxhpuG9ckisGN2r9BsnTzQ==}

  '@vue/consolidate@1.0.0':
    resolution: {integrity: sha512-oTyUE+QHIzLw2PpV14GD/c7EohDyP64xCniWTcqcEmTd699eFqTIwOmtDYjcO1j3QgdXoJEoWv1/cCdLrRoOfg==}
    engines: {node: '>= 0.12.0'}

  '@vue/reactivity@3.6.0-beta.1':
    resolution: {integrity: sha512-IbmZR0/UVlfRgDE8oVERx8pmYpG0CtE8CWfkdrnjnQckuCoImXCn7W9HiShzmmDNus371hGw6cXCctjQL7hkZw==}

  '@vue/repl@4.7.1':
    resolution: {integrity: sha512-8w5Z3cyqBJ5ufzXO2eut2stzb7aX/ZnSva2d3ee8eEINEB7FG2JYwc14eAHHHGGuoXOGN5v4cyb5ti/YZGcwlg==}

  '@vue/runtime-core@3.6.0-beta.1':
    resolution: {integrity: sha512-UtZCF+rPSPsKQUTOwB3EHd2y8mY9lD6nr78Gt/fqwnSdxaXY0ksbhc1Q9BjHZPaDMpn8NKzQKlMXf/h1w8VMkg==}

  '@vue/runtime-dom@3.6.0-beta.1':
    resolution: {integrity: sha512-+vv8WwxSFzXzjXWvZ92q1ec13fp+RBtAiOTu7M5dWRLqsDEHuVnuzmPB5O+gmiNU0YViLEXP5c/+gDCP3y5yUw==}

  '@vue/runtime-vapor@3.6.0-beta.1':
    resolution: {integrity: sha512-XVethfYDcowADbaq1XVEq6BAqnpKgc/75WL5xjy2ChwEB9slMa7B2PBpGSGwvEKKsNyAapYQoa/af5fyogaSlw==}
    peerDependencies:
      '@vue/runtime-dom': 3.6.0-beta.1

  '@vue/server-renderer@3.6.0-beta.1':
    resolution: {integrity: sha512-MpjAiqP/4JTDMswoDSWyS1PCDzR9+ud2aRAOhvtlpnsuNFLwYbf8tNOiPd3x3gty8ghWYMyKCP4isQHNcPRmLA==}
    peerDependencies:
      vue: 3.6.0-beta.1

  '@vue/shared@3.6.0-beta.1':
    resolution: {integrity: sha512-M+JCCPvuXgRGkgRYQ9LISH8eJXlQgz862OBtO2n7Ef2cyz+DgLQTGfZoNzf3WbVnNUP9/5x7/O0P1ED42IDCCw==}

  '@vueuse/core@11.3.0':
    resolution: {integrity: sha512-7OC4Rl1f9G8IT6rUfi9JrKiXy4bfmHhZ5x2Ceojy0jnd3mHNEvV4JaRygH362ror6/NZ+Nl+n13LPzGiPN8cKA==}

  '@vueuse/metadata@11.3.0':
    resolution: {integrity: sha512-pwDnDspTqtTo2HwfLw4Rp6yywuuBdYnPYDq+mO38ZYKGebCUQC/nVj/PXSiK9HX5otxLz8Fn7ECPbjiRz2CC3g==}

  '@vueuse/shared@11.3.0':
    resolution: {integrity: sha512-P8gSSWQeucH5821ek2mn/ciCk+MS/zoRKqdQIM3bHq6p7GXDAJLmnRRKmF5F65sAVJIfzQlwR3aDzwCn10s8hA==}

  '@zeit/schemas@2.36.0':
    resolution: {integrity: sha512-7kjMwcChYEzMKjeex9ZFXkt1AyNov9R5HZtjBKVsmVpw7pa7ZtlCGvCBC2vnnXctaYN+aRI61HjIqeetZW5ROg==}

  acorn@7.4.1:
    resolution: {integrity: sha512-nQyp0o1/mNdbTO1PO6kHkwSrmgZ0MT/jCCpNiwbUjGoRN4dlBhqJtoQuCnEOKzgTVwg0ZWiCoQy6SxMebQVh8A==}
    engines: {node: '>=0.4.0'}
    hasBin: true

  add-stream@1.0.0:
    resolution: {integrity: sha512-qQLMr+8o0WC4FZGQTcJiKBVC59JylcPSrTtk6usvmIDFUOCKegapy1VHQwRbFMOFyb/inzUVqHs+eMYKDM1YeQ==}

  agent-base@7.1.4:
    resolution: {integrity: sha512-MnA+YT8fwfJPgBx3m60MNqakm30XOkyIoH1y6huTQvC0PwZG7ki8NacLBcrPbNoo8vEZy7Jpuk7+jMO+CUovTQ==}
    engines: {node: '>= 14'}

  ajv@8.12.0:
    resolution: {integrity: sha512-sRu1kpcO9yLtYxBKvqfTeh9KzZEwO3STyX1HT+4CaDzC6HpTGYhIhPIzj9XuKU7KYDwnaeh5hcOwjy1QuJzBPA==}

  ansi-align@3.0.1:
    resolution: {integrity: sha512-IOfwwBF5iczOjp/WeY4YxyjqAFMQoZufdQWDd19SEExbVLNXqvpzSJ/M7Za4/sCPmQ0+GRquoA7bGcINcxew6w==}

  ansi-colors@4.1.3:
    resolution: {integrity: sha512-/6w/C21Pm1A7aZitlI5Ni/2J6FFQN8i1Cvz3kHABAAbw93v/NlvKdVOqz7CCWz/3iv/JplRSEEZ83XION15ovw==}
    engines: {node: '>=6'}

  ansi-escapes@7.2.0:
    resolution: {integrity: sha512-g6LhBsl+GBPRWGWsBtutpzBYuIIdBkLEvad5C/va/74Db018+5TZiyA26cZJAr3Rft5lprVqOIPxf5Vid6tqAw==}
    engines: {node: '>=18'}

  ansi-regex@5.0.1:
    resolution: {integrity: sha512-quJQXlTSUGL2LH9SUXo8VwsY4soanhgo6LNSm84E1LBcE8s3O0wpdiRzyR9z/ZZJMlMWv37qOOb9pdJlMUEKFQ==}
    engines: {node: '>=8'}

  ansi-regex@6.2.2:
    resolution: {integrity: sha512-Bq3SmSpyFHaWjPk8If9yc6svM8c56dB5BAtW4Qbw5jHTwwXXcTLoRMkpDJp6VL0XzlWaCHTXrkFURMYmD0sLqg==}
    engines: {node: '>=12'}

  ansi-styles@4.3.0:
    resolution: {integrity: sha512-zbB9rCJAT1rbjiVDb2hqKFHNYLxgtk8NURxZ3IZwD3F6NtxbXZQCnnSi1Lkx+IDohdPlFp222wVALIheZJQSEg==}
    engines: {node: '>=8'}

  ansi-styles@6.2.3:
    resolution: {integrity: sha512-4Dj6M28JB+oAH8kFkTLUo+a2jwOFkuqb3yucU0CANcRRUbxS0cP0nZYCGjcc3BNXwRIsUVmDGgzawme7zvJHvg==}
    engines: {node: '>=12'}

  arch@2.2.0:
    resolution: {integrity: sha512-Of/R0wqp83cgHozfIYLbBMnej79U/SVGOOyuB3VVFv1NRM/PSFMK12x9KVtiYzJqmnU5WR2qp0Z5rHb7sWGnFQ==}

  arg@5.0.2:
    resolution: {integrity: sha512-PYjyFOLKQ9y57JvQ6QLo8dAgNqswh8M1RMJYdQduT6xbWSgK36P/Z/v+p888pM69jMMfS8Xd8F6I1kQ/I9HUGg==}

  argparse@2.0.1:
    resolution: {integrity: sha512-8+9WqebbFzpX9OR+Wa6O29asIogeRMzcGtAINdpMHHyAg10f05aSFVBbcEqGf/PXw1EjAZ+q2/bEBg3DvurK3Q==}

  array-ify@1.0.0:
    resolution: {integrity: sha512-c5AMf34bKdvPhQ7tBGhqkgKNUzMr4WUs+WDtC2ZUGOUncbxKMTvqxYctiseW3+L4bA8ec+GcZ6/A/FW4m8ukng==}

  asap@2.0.6:
    resolution: {integrity: sha512-BSHWgDSAiKs50o2Re8ppvp3seVHXSRM44cdSsT9FfNEUUZLOGWVCsiWaRPWM1Znn+mqZ1OfVZ3z3DWEzSp7hRA==}

  assert-never@1.4.0:
    resolution: {integrity: sha512-5oJg84os6NMQNl27T9LnZkvvqzvAnHu03ShCnoj6bsJwS7L8AO4lf+C/XjK/nvzEqQB744moC6V128RucQd1jA==}

  assertion-error@2.0.1:
    resolution: {integrity: sha512-Izi8RQcffqCeNVgFigKli1ssklIbpHnCYc6AknXGYoB6grJqyeby7jv12JUQgmTAnIDnbck1uxksT4dzN3PWBA==}
    engines: {node: '>=12'}

  ast-types@0.13.4:
    resolution: {integrity: sha512-x1FCFnFifvYDDzTaLII71vG5uvDwgtmDTEVWAxrgeiR8VjMONcCXJx7E+USjDtHlwFmt9MysbqgF9b9Vjr6w+w==}
    engines: {node: '>=4'}

  ast-v8-to-istanbul@0.3.9:
    resolution: {integrity: sha512-dSC6tJeOJxbZrPzPbv5mMd6CMiQ1ugaVXXPRad2fXUSsy1kstFn9XQWemV9VW7Y7kpxgQ/4WMoZfwdH8XSU48w==}

  b4a@1.7.3:
    resolution: {integrity: sha512-5Q2mfq2WfGuFp3uS//0s6baOJLMoVduPYVeNmDYxu5OUA1/cBfvr2RIS7vi62LdNj/urk1hfmj867I3qt6uZ7Q==}
    peerDependencies:
      react-native-b4a: '*'
    peerDependenciesMeta:
      react-native-b4a:
        optional: true

  babel-walk@3.0.0-canary-5:
    resolution: {integrity: sha512-GAwkz0AihzY5bkwIY5QDR+LvsRQgB/B+1foMPvi0FZPMl5fjD7ICiznUiBdLYMH1QYe6vqu4gWYytZOccLouFw==}
    engines: {node: '>= 10.0.0'}

  balanced-match@1.0.2:
    resolution: {integrity: sha512-3oSeUO0TMV67hN1AmbXsK4yaqU7tjiHlbxRDZOpH0KW9+CeX4bRAaX0Anxt0tx2MrpRpWwQaPwIlISEJhYU5Pw==}

  bare-events@2.8.2:
    resolution: {integrity: sha512-riJjyv1/mHLIPX4RwiK+oW9/4c3TEUeORHKefKAKnZ5kyslbN+HXowtbaVEqt4IMUB7OXlfixcs6gsFeo/jhiQ==}
    peerDependencies:
      bare-abort-controller: '*'
    peerDependenciesMeta:
      bare-abort-controller:
        optional: true

  bare-fs@4.5.2:
    resolution: {integrity: sha512-veTnRzkb6aPHOvSKIOy60KzURfBdUflr5VReI+NSaPL6xf+XLdONQgZgpYvUuZLVQ8dCqxpBAudaOM1+KpAUxw==}
    engines: {bare: '>=1.16.0'}
    peerDependencies:
      bare-buffer: '*'
    peerDependenciesMeta:
      bare-buffer:
        optional: true

  bare-os@3.6.2:
    resolution: {integrity: sha512-T+V1+1srU2qYNBmJCXZkUY5vQ0B4FSlL3QDROnKQYOqeiQR8UbjNHlPa+TIbM4cuidiN9GaTaOZgSEgsvPbh5A==}
    engines: {bare: '>=1.14.0'}

  bare-path@3.0.0:
    resolution: {integrity: sha512-tyfW2cQcB5NN8Saijrhqn0Zh7AnFNsnczRcuWODH0eYAXBsJ5gVxAUuNr7tsHSC6IZ77cA0SitzT+s47kot8Mw==}

  bare-stream@2.7.0:
    resolution: {integrity: sha512-oyXQNicV1y8nc2aKffH+BUHFRXmx6VrPzlnaEvMhram0nPBrKcEdcyBg5r08D0i8VxngHFAiVyn1QKXpSG0B8A==}
    peerDependencies:
      bare-buffer: '*'
      bare-events: '*'
    peerDependenciesMeta:
      bare-buffer:
        optional: true
      bare-events:
        optional: true

  bare-url@2.3.2:
    resolution: {integrity: sha512-ZMq4gd9ngV5aTMa5p9+UfY0b3skwhHELaDkhEHetMdX0LRkW9kzaym4oo/Eh+Ghm0CCDuMTsRIGM/ytUc1ZYmw==}

  basic-ftp@5.0.5:
    resolution: {integrity: sha512-4Bcg1P8xhUuqcii/S0Z9wiHIrQVPMermM1any+MX5GeGD7faD3/msQUDGLol9wOcz4/jbg/WJnGqoJF6LiBdtg==}
    engines: {node: '>=10.0.0'}

  bidi-js@1.0.3:
    resolution: {integrity: sha512-RKshQI1R3YQ+n9YJz2QQ147P66ELpa1FQEg20Dk8oW9t2KgLbpDLLp9aGZ7y8WHSshDknG0bknqGw5/tyCs5tw==}

  boxen@7.0.0:
    resolution: {integrity: sha512-j//dBVuyacJbvW+tvZ9HuH03fZ46QcaKvvhZickZqtB271DxJ7SNRSNxrV/dZX0085m7hISRZWbzWlJvx/rHSg==}
    engines: {node: '>=14.16'}

  brace-expansion@1.1.12:
    resolution: {integrity: sha512-9T9UjW3r0UW5c1Q7GTwllptXwhvYmEzFhzMfZ9H7FQWt+uZePjZPjBP/W1ZEyZ1twGWom5/56TF4lPcqjnDHcg==}

  brace-expansion@2.0.2:
    resolution: {integrity: sha512-Jt0vHyM+jmUBqojB7E1NIYadt0vI0Qxjxd2TErW94wDz+E2LAm5vKMXXwg6ZZBTHPuUlDgQHKXvjGBdfcF1ZDQ==}

  braces@3.0.3:
    resolution: {integrity: sha512-yQbXgO/OSZVD2IsiLlro+7Hf6Q18EJrKSEsdoMzKePKXct3gvD8oLcOQdIzGupr5Fj+EDe8gO/lxc1BzfMpxvA==}
    engines: {node: '>=8'}

  buffer-crc32@0.2.13:
    resolution: {integrity: sha512-VO9Ht/+p3SN7SKWqcrgEzjGbRSJYTx+Q1pTQC0wrWqHx0vpJraQ6GtHx8tvcg1rlK1byhU5gccxgOgj7B0TDkQ==}

  bundle-name@4.1.0:
    resolution: {integrity: sha512-tjwM5exMg6BGRI+kNmTntNsvdZS1X8BFYS6tnJ2hdH0kVxM6/eVZ2xy+FqStSWvYmtfFMDLIxurorHwDKfDz5Q==}
    engines: {node: '>=18'}

  bytes@3.0.0:
    resolution: {integrity: sha512-pMhOfFDPiv9t5jjIXkHosWmkSyQbvsgEVNkz0ERHbuLh2T/7j4Mqqpz523Fe8MVY89KC6Sh/QfS2sM+SjgFDcw==}
    engines: {node: '>= 0.8'}

  bytes@3.1.2:
    resolution: {integrity: sha512-/Nf7TyzTx6S3yRJObOAV7956r8cr2+Oj8AC5dt8wSP3BQAoeX58NoHyCU8P8zGkNXStjTSi6fzO6F0pBdcYbEg==}
    engines: {node: '>= 0.8'}

  cac@6.7.14:
    resolution: {integrity: sha512-b6Ilus+c3RrdDk+JhLKUAQfzzgLEPy6wcXqS7f/xe1EETvsDP6GORG7SFuOs6cID5YkqchW/LXZbX5bc8j7ZcQ==}
    engines: {node: '>=8'}

  call-bind-apply-helpers@1.0.2:
    resolution: {integrity: sha512-Sp1ablJ0ivDkSzjcaJdxEunN5/XvksFJ2sMBFfq6x0ryhQV/2b/KwFe21cMpmHtPOSij8K99/wSfoEuTObmuMQ==}
    engines: {node: '>= 0.4'}

  call-bound@1.0.4:
    resolution: {integrity: sha512-+ys997U96po4Kx/ABpBCqhA9EuxJaQWDQg7295H4hBphv3IZg0boBKuwYpt4YXp6MZ5AmZQnU/tyMTlRpaSejg==}
    engines: {node: '>= 0.4'}

  callsites@3.1.0:
    resolution: {integrity: sha512-P8BjAsXvZS+VIDUI11hHCQEv74YT67YUi5JJFNWIqL235sBmjX4+qx9Muvls5ivyNENctx46xQLQ3aTuE7ssaQ==}
    engines: {node: '>=6'}

  camelcase@7.0.1:
    resolution: {integrity: sha512-xlx1yCK2Oc1APsPXDL2LdlNP6+uu8OCDdhOBSVT279M/S+y75O30C2VuD8T2ogdePBBl7PfPF4504tnLgX3zfw==}
    engines: {node: '>=14.16'}

  chai@5.3.3:
    resolution: {integrity: sha512-4zNhdJD/iOjSH0A05ea+Ke6MU5mmpQcbQsSOkgdaUMJ9zTlDTD/GYlwohmIE2u0gaxHYiVHEn1Fw9mZ/ktJWgw==}
    engines: {node: '>=18'}

  chalk-template@0.4.0:
    resolution: {integrity: sha512-/ghrgmhfY8RaSdeo43hNXxpoHAtxdbskUHjPpfqUWGttFgycUhYPGx3YZBCnUCvOa7Doivn1IZec3DEGFoMgLg==}
    engines: {node: '>=12'}

  chalk@4.1.2:
    resolution: {integrity: sha512-oKnbhFyRIXpUuez8iBMmyEa4nbj4IOQyuhc/wy9kY7/WVPcwIO9VA668Pu8RkO7+0G76SLROeyw9CpQ061i4mA==}
    engines: {node: '>=10'}

  chalk@5.0.1:
    resolution: {integrity: sha512-Fo07WOYGqMfCWHOzSXOt2CxDbC6skS/jO9ynEcmpANMoPrD+W1r1K6Vx7iNm+AQmETU1Xr2t+n8nzkV9t6xh3w==}
    engines: {node: ^12.17.0 || ^14.13 || >=16.0.0}

  character-parser@2.2.0:
    resolution: {integrity: sha512-+UqJQjFEFaTAs3bNsF2j2kEN1baG/zghZbdqoYEDxGZtJo9LBzl1A+m0D4n3qKx8N2FNv8/Xp6yV9mQmBuptaw==}

  check-error@2.1.1:
    resolution: {integrity: sha512-OAlb+T7V4Op9OwdkjmguYRqncdlx5JiofwOAUkmTF+jNdHwzTaTs4sRAGpzLF3oOz5xAyDGrPgeIDFQmDOTiJw==}
    engines: {node: '>= 16'}

  chokidar@4.0.3:
    resolution: {integrity: sha512-Qgzu8kfBvo+cA4962jnP1KkS6Dop5NS6g7R5LFYJr4b8Ub94PPQXUksCw9PvXoeXPRRddRNC5C1JQUR2SMGtnA==}
    engines: {node: '>= 14.16.0'}

  chromium-bidi@12.0.1:
    resolution: {integrity: sha512-fGg+6jr0xjQhzpy5N4ErZxQ4wF7KLEvhGZXD6EgvZKDhu7iOhZXnZhcDxPJDcwTcrD48NPzOCo84RP2lv3Z+Cg==}
    peerDependencies:
      devtools-protocol: '*'

  cli-boxes@3.0.0:
    resolution: {integrity: sha512-/lzGpEWL/8PfI0BmBOPRwp0c/wFNX1RdUML3jK/RcSBA9T8mZDdQpqYBKtCFTOfQbwPqWEOpjqW+Fnayc0969g==}
    engines: {node: '>=10'}

  cli-cursor@5.0.0:
    resolution: {integrity: sha512-aCj4O5wKyszjMmDT4tZj93kxyydN/K5zPWSCe6/0AV/AA1pqe5ZBIw0a2ZfPQV7lL5/yb5HsUreJ6UFAF1tEQw==}
    engines: {node: '>=18'}

  cli-truncate@5.1.1:
    resolution: {integrity: sha512-SroPvNHxUnk+vIW/dOSfNqdy1sPEFkrTk6TUtqLCnBlo3N7TNYYkzzN7uSD6+jVjrdO4+p8nH7JzH6cIvUem6A==}
    engines: {node: '>=20'}

  clipboardy@3.0.0:
    resolution: {integrity: sha512-Su+uU5sr1jkUy1sGRpLKjKrvEOVXgSgiSInwa/qeID6aJ07yh+5NWc3h2QfjHjBnfX4LhtFcuAWKUsJ3r+fjbg==}
    engines: {node: ^12.20.0 || ^14.13.1 || >=16.0.0}

  cliui@8.0.1:
    resolution: {integrity: sha512-BSeNnyus75C4//NQ9gQt1/csTXyo/8Sb+afLAkzAptFuMsod9HFokGNudZpi/oQV73hnVK+sR+5PVRMd+Dr7YQ==}
    engines: {node: '>=12'}

  color-convert@2.0.1:
    resolution: {integrity: sha512-RRECPsj7iu/xb5oKYcsFHSppFNnsj/52OVTRKb4zP5onXwVF3zVmmToNcOfGC+CRDpfK/U584fMg38ZHCaElKQ==}
    engines: {node: '>=7.0.0'}

  color-name@1.1.4:
    resolution: {integrity: sha512-dOy+3AuW3a2wNbZHIuMZpTcgjGuLU/uBL/ubcZF9OXbDo8ff4O8yVp5Bf0efS8uEoYo5q4Fx7dY9OgQGXgAsQA==}

  colorette@2.0.20:
    resolution: {integrity: sha512-IfEDxwoWIjkeXL1eXcDiow4UbKjhLdq6/EuSVR9GMN7KVH3r9gQ83e73hsz1Nd1T3ijd5xv1wcWRYO+D6kCI2w==}

  commander@14.0.2:
    resolution: {integrity: sha512-TywoWNNRbhoD0BXs1P3ZEScW8W5iKrnbithIl0YH+uCmBd0QpPOA8yc82DS3BIE5Ma6FnBVUsJ7wVUDz4dvOWQ==}
    engines: {node: '>=20'}

  commondir@1.0.1:
    resolution: {integrity: sha512-W9pAhw0ja1Edb5GVdIF1mjZw/ASI0AlShXM83UUGe2DVr5TdAPEA1OA8m/g8zWp9x6On7gqufY+FatDbC3MDQg==}

  compare-func@2.0.0:
    resolution: {integrity: sha512-zHig5N+tPWARooBnb0Zx1MFcdfpyJrfTJ3Y5L+IFvUm8rM74hHz66z0gw0x4tijh5CorKkKUCnW82R2vmpeCRA==}

  compressible@2.0.18:
    resolution: {integrity: sha512-AF3r7P5dWxL8MxyITRMlORQNaOA2IkAFaTr4k7BUumjPtRpGDTZpl0Pb1XCO6JeDCBdp126Cgs9sMxqSjgYyRg==}
    engines: {node: '>= 0.6'}

  compression@1.8.1:
    resolution: {integrity: sha512-9mAqGPHLakhCLeNyxPkK4xVo746zQ/czLH1Ky+vkitMnWfWZps8r0qXuwhwizagCRttsL4lfG4pIOvaWLpAP0w==}
    engines: {node: '>= 0.8.0'}

  concat-map@0.0.1:
    resolution: {integrity: sha512-/Srv4dswyQNBfohGpz9o6Yb3Gz3SrUDqBH5rTuhGR7ahtlbYKnVxw2bCFMRljaA7EXHaXZ8wsHdodFvbkhKmqg==}

  connect@3.7.0:
    resolution: {integrity: sha512-ZqRXc+tZukToSNmh5C2iWMSoV3X1YUcPbqEM4DkEG5tNQXrQUZCNVGGv3IuicnkMtPfGf3Xtp8WCXs295iQ1pQ==}
    engines: {node: '>= 0.10.0'}

  constantinople@4.0.1:
    resolution: {integrity: sha512-vCrqcSIq4//Gx74TXXCGnHpulY1dskqLTFGDmhrGxzeXL8lF8kvXv6mpNWlJj1uD4DW23D4ljAqbY4RRaaUZIw==}

  content-disposition@0.5.2:
    resolution: {integrity: sha512-kRGRZw3bLlFISDBgwTSA1TMBFN6J6GWDeubmDE3AF+3+yXL8hTWv8r5rkLbqYXY4RjPk/EzHnClI3zQf1cFmHA==}
    engines: {node: '>= 0.6'}

  conventional-changelog-angular@8.1.0:
    resolution: {integrity: sha512-GGf2Nipn1RUCAktxuVauVr1e3r8QrLP/B0lEUsFktmGqc3ddbQkhoJZHJctVU829U1c6mTSWftrVOCHaL85Q3w==}
    engines: {node: '>=18'}

  conventional-changelog-atom@5.0.0:
    resolution: {integrity: sha512-WfzCaAvSCFPkznnLgLnfacRAzjgqjLUjvf3MftfsJzQdDICqkOOpcMtdJF3wTerxSpv2IAAjX8doM3Vozqle3g==}
    engines: {node: '>=18'}

  conventional-changelog-cli@5.0.0:
    resolution: {integrity: sha512-9Y8fucJe18/6ef6ZlyIlT2YQUbczvoQZZuYmDLaGvcSBP+M6h+LAvf7ON7waRxKJemcCII8Yqu5/8HEfskTxJQ==}
    engines: {node: '>=18'}
    hasBin: true

  conventional-changelog-codemirror@5.0.0:
    resolution: {integrity: sha512-8gsBDI5Y3vrKUCxN6Ue8xr6occZ5nsDEc4C7jO/EovFGozx8uttCAyfhRrvoUAWi2WMm3OmYs+0mPJU7kQdYWQ==}
    engines: {node: '>=18'}

  conventional-changelog-conventionalcommits@8.0.0:
    resolution: {integrity: sha512-eOvlTO6OcySPyyyk8pKz2dP4jjElYunj9hn9/s0OB+gapTO8zwS9UQWrZ1pmF2hFs3vw1xhonOLGcGjy/zgsuA==}
    engines: {node: '>=18'}

  conventional-changelog-core@8.0.0:
    resolution: {integrity: sha512-EATUx5y9xewpEe10UEGNpbSHRC6cVZgO+hXQjofMqpy+gFIrcGvH3Fl6yk2VFKh7m+ffenup2N7SZJYpyD9evw==}
    engines: {node: '>=18'}

  conventional-changelog-ember@5.0.0:
    resolution: {integrity: sha512-RPflVfm5s4cSO33GH/Ey26oxhiC67akcxSKL8CLRT3kQX2W3dbE19sSOM56iFqUJYEwv9mD9r6k79weWe1urfg==}
    engines: {node: '>=18'}

  conventional-changelog-eslint@6.0.0:
    resolution: {integrity: sha512-eiUyULWjzq+ybPjXwU6NNRflApDWlPEQEHvI8UAItYW/h22RKkMnOAtfCZxMmrcMO1OKUWtcf2MxKYMWe9zJuw==}
    engines: {node: '>=18'}

  conventional-changelog-express@5.0.0:
    resolution: {integrity: sha512-D8Q6WctPkQpvr2HNCCmwU5GkX22BVHM0r4EW8vN0230TSyS/d6VQJDAxGb84lbg0dFjpO22MwmsikKL++Oo/oQ==}
    engines: {node: '>=18'}

  conventional-changelog-jquery@6.0.0:
    resolution: {integrity: sha512-2kxmVakyehgyrho2ZHBi90v4AHswkGzHuTaoH40bmeNqUt20yEkDOSpw8HlPBfvEQBwGtbE+5HpRwzj6ac2UfA==}
    engines: {node: '>=18'}

  conventional-changelog-jshint@5.0.0:
    resolution: {integrity: sha512-gGNphSb/opc76n2eWaO6ma4/Wqu3tpa2w7i9WYqI6Cs2fncDSI2/ihOfMvXveeTTeld0oFvwMVNV+IYQIk3F3g==}
    engines: {node: '>=18'}

  conventional-changelog-preset-loader@5.0.0:
    resolution: {integrity: sha512-SetDSntXLk8Jh1NOAl1Gu5uLiCNSYenB5tm0YVeZKePRIgDW9lQImromTwLa3c/Gae298tsgOM+/CYT9XAl0NA==}
    engines: {node: '>=18'}

  conventional-changelog-writer@8.2.0:
    resolution: {integrity: sha512-Y2aW4596l9AEvFJRwFGJGiQjt2sBYTjPD18DdvxX9Vpz0Z7HQ+g1Z+6iYDAm1vR3QOJrDBkRHixHK/+FhkR6Pw==}
    engines: {node: '>=18'}
    hasBin: true

  conventional-changelog@6.0.0:
    resolution: {integrity: sha512-tuUH8H/19VjtD9Ig7l6TQRh+Z0Yt0NZ6w/cCkkyzUbGQTnUEmKfGtkC9gGfVgCfOL1Rzno5NgNF4KY8vR+Jo3w==}
    engines: {node: '>=18'}

  conventional-commits-filter@5.0.0:
    resolution: {integrity: sha512-tQMagCOC59EVgNZcC5zl7XqO30Wki9i9J3acbUvkaosCT6JX3EeFwJD7Qqp4MCikRnzS18WXV3BLIQ66ytu6+Q==}
    engines: {node: '>=18'}

  conventional-commits-parser@6.2.1:
    resolution: {integrity: sha512-20pyHgnO40rvfI0NGF/xiEoFMkXDtkF8FwHvk5BokoFoCuTQRI8vrNCNFWUOfuolKJMm1tPCHc8GgYEtr1XRNA==}
    engines: {node: '>=18'}
    hasBin: true

  core-util-is@1.0.3:
    resolution: {integrity: sha512-ZQBvi1DcpJ4GDqanjucZ2Hj3wEO5pZDS89BWbkcrvdxksJorwUDDZamX9ldFkp9aw2lmBDLgkObEA4DWNJ9FYQ==}

  cosmiconfig@9.0.0:
    resolution: {integrity: sha512-itvL5h8RETACmOTFc4UfIyB2RfEHi71Ax6E/PivVxq9NseKbOWpeyHEOIbmAw1rs8Ak0VursQNww7lf7YtUwzg==}
    engines: {node: '>=14'}
    peerDependencies:
      typescript: '>=4.9.5'
    peerDependenciesMeta:
      typescript:
        optional: true

  cross-spawn@7.0.6:
    resolution: {integrity: sha512-uV2QOWP2nWzsy2aMp8aRibhi9dlzF5Hgh5SHaB9OiTGEyDTiJJyx0uy51QXdyWbtAHNua4XJzUKca3OzKUd3vA==}
    engines: {node: '>= 8'}

  css-tree@3.1.0:
    resolution: {integrity: sha512-0eW44TGN5SQXU1mWSkKwFstI/22X2bG1nYzZTYMAWjylYURhse752YgbE4Cx46AC+bAvI+/dYTPRk1LqSUnu6w==}
    engines: {node: ^10 || ^12.20.0 || ^14.13.0 || >=15.0.0}

  cssesc@3.0.0:
    resolution: {integrity: sha512-/Tb/JcjK111nNScGob5MNtsntNM1aCNUDipB/TkwZFhyDrrE47SOx/18wF2bbjgc3ZzCSKW1T5nt5EbFoAz/Vg==}
    engines: {node: '>=4'}
    hasBin: true

  cssstyle@5.3.5:
    resolution: {integrity: sha512-GlsEptulso7Jg0VaOZ8BXQi3AkYM5BOJKEO/rjMidSCq70FkIC5y0eawrCXeYzxgt3OCf4Ls+eoxN+/05vN0Ag==}
    engines: {node: '>=20'}

  csstype@3.2.3:
    resolution: {integrity: sha512-z1HGKcYy2xA8AGQfwrn0PAy+PB7X/GSj3UVJW9qKyn43xWa+gl5nXmU4qqLMRzWVLFC8KusUX8T/0kCiOYpAIQ==}

  data-uri-to-buffer@6.0.2:
    resolution: {integrity: sha512-7hvf7/GW8e86rW0ptuwS3OcBGDjIi6SZva7hCyWC0yYry2cOPmLIjXAUHI6DK2HsnwJd9ifmt57i8eV2n4YNpw==}
    engines: {node: '>= 14'}

  data-urls@6.0.0:
    resolution: {integrity: sha512-BnBS08aLUM+DKamupXs3w2tJJoqU+AkaE/+6vQxi/G/DPmIZFJJp9Dkb1kM03AZx8ADehDUZgsNxju3mPXZYIA==}
    engines: {node: '>=20'}

  debug@2.6.9:
    resolution: {integrity: sha512-bC7ElrdJaJnPbAP+1EotYvqZsb3ecl5wi6Bfi6BJTUcNowp6cvspg0jXznRTKDjm/E7AdgFBVeAPVMNcKGsHMA==}
    peerDependencies:
      supports-color: '*'
    peerDependenciesMeta:
      supports-color:
        optional: true

  debug@4.4.3:
    resolution: {integrity: sha512-RGwwWnwQvkVfavKVt22FGLw+xYSdzARwm0ru6DhTVA3umU5hZc28V3kO4stgYryrTlLpuvgI9GiijltAjNbcqA==}
    engines: {node: '>=6.0'}
    peerDependencies:
      supports-color: '*'
    peerDependenciesMeta:
      supports-color:
        optional: true

  decimal.js@10.6.0:
    resolution: {integrity: sha512-YpgQiITW3JXGntzdUmyUR1V812Hn8T1YVXhCu+wO3OpS4eU9l4YdD3qjyiKdV6mvV29zapkMeD390UVEf2lkUg==}

  deep-eql@5.0.2:
    resolution: {integrity: sha512-h5k/5U50IJJFpzfL6nO9jaaumfjO/f2NjK/oYB2Djzm4p9L+3T9qWpZqZ2hAbLPuuYq9wrU08WQyBTL5GbPk5Q==}
    engines: {node: '>=6'}

  deep-extend@0.6.0:
    resolution: {integrity: sha512-LOHxIOaPYdHlJRtCQfDIVZtfw/ufM8+rVj649RIHzcm/vGwQRXFt6OPqIFWsm2XEMrNIEtWR64sY1LEKD2vAOA==}
    engines: {node: '>=4.0.0'}

  deepmerge@4.3.1:
    resolution: {integrity: sha512-3sUqbMEc77XqpdNO7FRyRog+eW3ph+GYCbj+rK+uYyRMuwsVy0rMiVtPn+QJlKFvWP/1PYpapqYn0Me2knFn+A==}
    engines: {node: '>=0.10.0'}

  default-browser-id@5.0.1:
    resolution: {integrity: sha512-x1VCxdX4t+8wVfd1so/9w+vQ4vx7lKd2Qp5tDRutErwmR85OgmfX7RlLRMWafRMY7hbEiXIbudNrjOAPa/hL8Q==}
    engines: {node: '>=18'}

  default-browser@5.4.0:
    resolution: {integrity: sha512-XDuvSq38Hr1MdN47EDvYtx3U0MTqpCEn+F6ft8z2vYDzMrvQhVp0ui9oQdqW3MvK3vqUETglt1tVGgjLuJ5izg==}
    engines: {node: '>=18'}

  define-lazy-prop@3.0.0:
    resolution: {integrity: sha512-N+MeXYoqr3pOgn8xfyRPREN7gHakLYjhsHhWGT3fWAiL4IkAt0iDw14QiiEm2bE30c5XX5q0FtAA3CK5f9/BUg==}
    engines: {node: '>=12'}

  degenerator@5.0.1:
    resolution: {integrity: sha512-TllpMR/t0M5sqCXfj85i4XaAzxmS5tVA16dqvdkMwGmzI+dXLXnw3J+3Vdv7VKw+ThlTMboK6i9rnZ6Nntj5CQ==}
    engines: {node: '>= 14'}

  detect-libc@1.0.3:
    resolution: {integrity: sha512-pGjwhsmsp4kL2RTz08wcOlGN83otlqHeD/Z5T8GXZB+/YcpQ/dgo+lbU8ZsGxV0HIvqqxo9l7mqYwyYMD9bKDg==}
    engines: {node: '>=0.10'}
    hasBin: true

  devtools-protocol@0.0.1534754:
    resolution: {integrity: sha512-26T91cV5dbOYnXdJi5qQHoTtUoNEqwkHcAyu/IKtjIAxiEqPMrDiRkDOPWVsGfNZGmlQVHQbZRSjD8sxagWVsQ==}

  doctypes@1.1.0:
    resolution: {integrity: sha512-LLBi6pEqS6Do3EKQ3J0NqHWV5hhb78Pi8vvESYwyOy2c31ZEZVdtitdzsQsKb7878PEERhzUk0ftqGhG6Mz+pQ==}

  dompurify@3.2.7:
    resolution: {integrity: sha512-WhL/YuveyGXJaerVlMYGWhvQswa7myDG17P7Vu65EWC05o8vfeNbvNf4d/BOvH99+ZW+LlQsc1GDKMa1vNK6dw==}

  dot-prop@5.3.0:
    resolution: {integrity: sha512-QM8q3zDe58hqUqjraQOmzZ1LIH9SWQJTlEKCH4kJ2oQvLZk7RbQXvtDM2XEq3fwkV9CCvvH4LA0AV+ogFsBM2Q==}
    engines: {node: '>=8'}

  dunder-proto@1.0.1:
    resolution: {integrity: sha512-KIN/nDJBQRcXw0MLVhZE9iQHmG68qAVIBg9CqmUYjmQIhgij9U5MFvrqkUL5FbtyyzZuOeOt0zdeRe4UY7ct+A==}
    engines: {node: '>= 0.4'}

  eastasianwidth@0.2.0:
    resolution: {integrity: sha512-I88TYZWc9XiYHRQ4/3c5rjjfgkjhLyW2luGIheGERbNQ6OY7yTybanSpDXZa8y7VUP9YmDcYa+eyq4ca7iLqWA==}

  ee-first@1.1.1:
    resolution: {integrity: sha512-WMwm9LhRUo+WUaRN+vRuETqG89IgZphVSNkdFgeb6sS/E4OrDIN7t48CAewSHXc6C8lefD8KKfr5vY61brQlow==}

  emoji-regex@10.6.0:
    resolution: {integrity: sha512-toUI84YS5YmxW219erniWD0CIVOo46xGKColeNQRgOzDorgBi1v4D71/OFzgD9GO2UGKIv1C3Sp8DAn0+j5w7A==}

  emoji-regex@8.0.0:
    resolution: {integrity: sha512-MSjYzcWNOA0ewAHpz0MxpYFvwg6yjy1NG3xteoqz644VCo/RPgnr1/GGt+ic3iJTzQ8Eu3TdM14SawnVUmGE6A==}

  emoji-regex@9.2.2:
    resolution: {integrity: sha512-L18DaJsXSUk2+42pv8mLs5jJT2hqFkFE4j21wOmgbUqsZ2hL72NsUU785g9RXgo3s0ZNgVl42TiHp3ZtOv/Vyg==}

  encodeurl@1.0.2:
    resolution: {integrity: sha512-TPJXq8JqFaVYm2CWmPvnP2Iyo4ZSM7/QKcSmuMLDObfpH5fi7RUGmd/rTDf+rut/saiDiQEeVTNgAmJEdAOx0w==}
    engines: {node: '>= 0.8'}

  end-of-stream@1.4.5:
    resolution: {integrity: sha512-ooEGc6HP26xXq/N+GCGOT0JKCLDGrq2bQUZrQ7gyrJiZANJ/8YDTxTpQBXGMn+WbIQXNVpyWymm7KYVICQnyOg==}

  enquirer@2.4.1:
    resolution: {integrity: sha512-rRqJg/6gd538VHvR3PSrdRBb/1Vy2YfzHqzvbhGIQpDRKIa4FgV/54b5Q1xYSxOOwKvjXweS26E0Q+nAMwp2pQ==}
    engines: {node: '>=8.6'}

  entities@6.0.1:
    resolution: {integrity: sha512-aN97NXWF6AWBTahfVOIrB/NShkzi5H7F9r1s9mD3cDj4Ko5f2qhhVoYMibXF7GlLveb/D2ioWay8lxI97Ven3g==}
    engines: {node: '>=0.12'}

  entities@7.0.0:
    resolution: {integrity: sha512-FDWG5cmEYf2Z00IkYRhbFrwIwvdFKH07uV8dvNy0omp/Qb1xcyCWp2UDtcwJF4QZZvk0sLudP6/hAu42TaqVhQ==}
    engines: {node: '>=0.12'}

  env-paths@2.2.1:
    resolution: {integrity: sha512-+h1lkLKhZMTYjog1VEpJNG7NZJWcuc2DDk/qsqSTRRCOXiLjeQ1d1/udrUGhqMxUgAlwKNZ0cf2uqan5GLuS2A==}
    engines: {node: '>=6'}

  environment@1.1.0:
    resolution: {integrity: sha512-xUtoPkMggbz0MPyPiIWr1Kp4aeWJjDZ6SMvURhimjdZgsRuDplF5/s9hcgGhyXMhs+6vpnuoiZ2kFiu3FMnS8Q==}
    engines: {node: '>=18'}

  error-ex@1.3.4:
    resolution: {integrity: sha512-sqQamAnR14VgCr1A618A3sGrygcpK+HEbenA/HiEAkkUwcZIIB/tgWqHFxWgOyDh4nB4JCRimh79dR5Ywc9MDQ==}

  error-stack-parser-es@0.1.5:
    resolution: {integrity: sha512-xHku1X40RO+fO8yJ8Wh2f2rZWVjqyhb1zgq1yZ8aZRQkv6OOKhKWRUaht3eSCUbAOBaKIgM+ykwFLE+QUxgGeg==}

  es-define-property@1.0.1:
    resolution: {integrity: sha512-e3nRfgfUZ4rNGL232gUgX06QNyyez04KdjFrF+LTRoOXmrOgFKDg4BCdsjW8EnT69eqdYGmRpJwiPVYNrCaW3g==}
    engines: {node: '>= 0.4'}

  es-errors@1.3.0:
    resolution: {integrity: sha512-Zf5H2Kxt2xjTvbJvP2ZWLEICxA6j+hAmMzIlypy4xcBg1vKVnx89Wy0GbS+kf5cwCVFFzdCFh2XSCFNULS6csw==}
    engines: {node: '>= 0.4'}

  es-module-lexer@1.7.0:
    resolution: {integrity: sha512-jEQoCwk8hyb2AZziIOLhDqpm5+2ww5uIE6lkO/6jcOCusfk6LhMHpXXfBLXTZ7Ydyt0j4VoUQv6uGNYbdW+kBA==}

  es-object-atoms@1.1.1:
    resolution: {integrity: sha512-FGgH2h8zKNim9ljj7dankFPcICIK9Cp5bm+c2gQSYePhpaG5+esrLODihIorn+Pe6FGJzWhXQotPv73jTaldXA==}
    engines: {node: '>= 0.4'}

  esbuild-plugin-polyfill-node@0.3.0:
    resolution: {integrity: sha512-SHG6CKUfWfYyYXGpW143NEZtcVVn8S/WHcEOxk62LuDXnY4Zpmc+WmxJKN6GMTgTClXJXhEM5KQlxKY6YjbucQ==}
    peerDependencies:
      esbuild: '*'

  esbuild@0.21.5:
    resolution: {integrity: sha512-mg3OPMV4hXywwpoDxu3Qda5xCKQi+vCTZq8S9J/EpkhB2HzKXq4SNFZE3+NK93JYxc8VMSep+lOUSC/RVKaBqw==}
    engines: {node: '>=12'}
    hasBin: true

  esbuild@0.25.12:
    resolution: {integrity: sha512-bbPBYYrtZbkt6Os6FiTLCTFxvq4tt3JKall1vRwshA3fdVztsLAatFaZobhkBC8/BrPetoa0oksYoKXoG4ryJg==}
    engines: {node: '>=18'}
    hasBin: true

  esbuild@0.27.2:
    resolution: {integrity: sha512-HyNQImnsOC7X9PMNaCIeAm4ISCQXs5a5YasTXVliKv4uuBo1dKrG0A+uQS8M5eXjVMnLg3WgXaKvprHlFJQffw==}
    engines: {node: '>=18'}
    hasBin: true

  escalade@3.2.0:
    resolution: {integrity: sha512-WUj2qlxaQtO4g6Pq5c29GTcWGDyd8itL8zTlipgECz3JesAiiOKotd8JU6otB3PACgG6xkJUyVhboMS+bje/jA==}
    engines: {node: '>=6'}

  escape-html@1.0.3:
    resolution: {integrity: sha512-NiSupZ4OeuGwr68lGIeym/ksIZMJodUGOSCZ/FSnTxcrekbvqrgdUxlJOMpijaKZVjAJrWrGs/6Jy8OMuyj9ow==}

  escodegen@2.1.0:
    resolution: {integrity: sha512-2NlIDTwUWJN0mRPQOdtQBzbUHvdGY2P1VXSyU83Q3xKxM7WHX2Ql8dKq782Q9TgQUNOLEzEYu9bzLNj1q88I5w==}
    engines: {node: '>=6.0'}
    hasBin: true

  esprima@4.0.1:
    resolution: {integrity: sha512-eGuFFw7Upda+g4p+QHvnW0RyTX/SVeJBDM/gCtMARO0cLuT2HcEKnTPvhjV6aGeqrCB/sbNop0Kszm0jsaWU4A==}
    engines: {node: '>=4'}
    hasBin: true

  estraverse@5.3.0:
    resolution: {integrity: sha512-MMdARuVEQziNTeJD8DgMqmhwR11BRQ/cBP+pLtYdSTnf3MIO8fFeiINEbX36ZdNlfU/7A9f3gUw49B3oQsvwBA==}
    engines: {node: '>=4.0'}

  estree-walker@2.0.2:
    resolution: {integrity: sha512-Rfkk/Mp/DL7JVje3u18FxFujQlTNR2q6QfMSMB7AvCBx91NGj/ba3kCfza0f6dVDbw7YlRf/nDrn7pQrCCyQ/w==}

  estree-walker@3.0.3:
    resolution: {integrity: sha512-7RUKfXgSMMkzt6ZuXmqapOurLGPPfgj6l9uRZ7lRGolvk0y2yocc35LdcxKC5PQZdn2DMqioAQ2NoWcrTKmm6g==}

  esutils@2.0.3:
    resolution: {integrity: sha512-kVscqXk4OCp68SZ0dkgEKVi6/8ij300KBWTJq32P/dYeWTSwK41WyTxalN1eRmA5Z9UU/LX9D7FWSmV9SAYx6g==}
    engines: {node: '>=0.10.0'}

  eventemitter3@5.0.1:
    resolution: {integrity: sha512-GWkBvjiSZK87ELrYOSESUYeVIc9mvLLf/nXalMOS5dYrgZq9o5OVkbZAVM06CVxYsCwH9BDZFPlQTlPA1j4ahA==}

  events-universal@1.0.1:
    resolution: {integrity: sha512-LUd5euvbMLpwOF8m6ivPCbhQeSiYVNb8Vs0fQ8QjXo0JTkEHpz8pxdQf0gStltaPpw0Cca8b39KxvK9cfKRiAw==}

  execa@5.1.1:
    resolution: {integrity: sha512-8uSpZZocAZRBAPIEINJj3Lo9HyGitllczc27Eh5YYojjMFMn8yHMDMaUHE2Jqfq05D/wucwI4JGURyXt1vchyg==}
    engines: {node: '>=10'}

  expect-type@1.3.0:
    resolution: {integrity: sha512-knvyeauYhqjOYvQ66MznSMs83wmHrCycNEN6Ao+2AeYEfxUIkuiVxdEa1qlGEPK+We3n0THiDciYSsCcgW/DoA==}
    engines: {node: '>=12.0.0'}

  extract-zip@2.0.1:
    resolution: {integrity: sha512-GDhU9ntwuKyGXdZBUgTIe+vXnWj0fppUEtMDL0+idd5Sta8TGpHssn/eusA9mrPr9qNDym6SxAYZjNvCn/9RBg==}
    engines: {node: '>= 10.17.0'}
    hasBin: true

  fast-deep-equal@3.1.3:
    resolution: {integrity: sha512-f3qQ9oQy9j2AhBe/H9VC91wLmKBCCU/gDOnKNAYG5hswO7BLKj09Hc5HYNz9cGI++xlpDCIgDaitVs03ATR84Q==}

  fast-fifo@1.3.2:
    resolution: {integrity: sha512-/d9sfos4yxzpwkDkuN7k2SqFKtYNmCTzgfEpz82x34IM9/zc8KGxQoXg1liNC/izpRM/MBdt44Nmx41ZWqk+FQ==}

  fd-slicer@1.1.0:
    resolution: {integrity: sha512-cE1qsB/VwyQozZ+q1dGxR8LBYNZeofhEdUNGSMbQD3Gw2lAzX9Zb3uIU6Ebc/Fmyjo9AWWfnn0AUCHqtevs/8g==}

  fdir@6.5.0:
    resolution: {integrity: sha512-tIbYtZbucOs0BRGqPJkshJUYdL+SDH7dVM8gjy+ERp3WAUjLEFJE+02kanyHtwjWOnwrKYBiwAmM0p4kLJAnXg==}
    engines: {node: '>=12.0.0'}
    peerDependencies:
      picomatch: ^3 || ^4
    peerDependenciesMeta:
      picomatch:
        optional: true

  fflate@0.8.2:
    resolution: {integrity: sha512-cPJU47OaAoCbg0pBvzsgpTPhmhqI5eJjh/JIu8tPj5q+T7iLvW/JAYUqmE7KOB4R1ZyEhzBaIQpQpardBF5z8A==}

  file-saver@2.0.5:
    resolution: {integrity: sha512-P9bmyZ3h/PRG+Nzga+rbdI4OEpNDzAVyy74uVO9ATgzLK6VtAsYybF/+TOCvrc0MO793d6+42lLyZTw7/ArVzA==}

  fill-range@7.1.1:
    resolution: {integrity: sha512-YsGpe3WHLK8ZYi4tWDg2Jy3ebRz2rXowDxnld4bkQB00cc/1Zw9AWnC0i9ztDJitivtQvaI9KaLyKrc+hBW0yg==}
    engines: {node: '>=8'}

  finalhandler@1.1.2:
    resolution: {integrity: sha512-aAWcW57uxVNrQZqFXjITpW3sIUQmHGG3qSb9mUah9MgMC4NeWhNOlNjXEYq3HjRAvL6arUviZGGJsBg6z0zsWA==}
    engines: {node: '>= 0.8'}

  find-up-simple@1.0.1:
    resolution: {integrity: sha512-afd4O7zpqHeRyg4PfDQsXmlDe2PfdHtJt6Akt8jOWaApLOZk5JXs6VMR29lz03pRe9mpykrRCYIYxaJYcfpncQ==}
    engines: {node: '>=18'}

  flatted@3.3.3:
    resolution: {integrity: sha512-GX+ysw4PBCz0PzosHDepZGANEuFCMLrnRTiEy9McGjmkCQYwRq4A/X786G/fjM/+OjsWSU1ZrY5qyARZmO/uwg==}

  foreground-child@3.3.1:
    resolution: {integrity: sha512-gIXjKqtFuWEgzFRJA9WCQeSJLZDjgJUOMCMzxtvFq/37KojM1BFGufqsCy0r4qSQmYLsZYMeyRqzIWOMup03sw==}
    engines: {node: '>=14'}

  fs-extra@11.3.2:
    resolution: {integrity: sha512-Xr9F6z6up6Ws+NjzMCZc6WXg2YFRlrLP9NQDO3VQrWrfiojdhS56TzueT88ze0uBdCTwEIhQ3ptnmKeWGFAe0A==}
    engines: {node: '>=14.14'}

  fsevents@2.3.3:
    resolution: {integrity: sha512-5xoDfX+fL7faATnagmWPpbFtwh/R77WmMMqqHGS65C3vvB0YHrgF+B1YmZ3441tMj5n63k0212XNoJwzlhffQw==}
    engines: {node: ^8.16.0 || ^10.6.0 || >=11.0.0}
    os: [darwin]

  function-bind@1.1.2:
    resolution: {integrity: sha512-7XHNxH7qX9xG5mIwxkhumTox/MIRNcOgDrxWsMt2pAr23WHp6MrRlN7FBSFpCpr+oVO0F744iUgR82nJMfG2SA==}

  generic-names@4.0.0:
    resolution: {integrity: sha512-ySFolZQfw9FoDb3ed9d80Cm9f0+r7qj+HJkWjeD9RBfpxEVTlVhol+gvaQB/78WbwYfbnNh8nWHHBSlg072y6A==}

  get-caller-file@2.0.5:
    resolution: {integrity: sha512-DyFP3BM/3YHTQOCUL/w0OZHR0lpKeGrxotcHWcqNEdnltqFwXVfhEBQ94eIo34AfQpo0rGki4cyIiftY06h2Fg==}
    engines: {node: 6.* || 8.* || >= 10.*}

  get-east-asian-width@1.4.0:
    resolution: {integrity: sha512-QZjmEOC+IT1uk6Rx0sX22V6uHWVwbdbxf1faPqJ1QhLdGgsRGCZoyaQBm/piRdJy/D2um6hM1UP7ZEeQ4EkP+Q==}
    engines: {node: '>=18'}

  get-intrinsic@1.3.0:
    resolution: {integrity: sha512-9fSjSaos/fRIVIp+xSJlE6lfwhES7LNtKaCBIamHsjr2na1BiABJPo0mOjjz8GJDURarmCPGqaiVg5mfjb98CQ==}
    engines: {node: '>= 0.4'}

  get-proto@1.0.1:
    resolution: {integrity: sha512-sTSfBjoXBp89JvIKIefqw7U2CCebsc74kiY6awiGogKtoSGbgjYE/G/+l9sF3MWFPNc9IcoOC4ODfKHfxFmp0g==}
    engines: {node: '>= 0.4'}

  get-stream@5.2.0:
    resolution: {integrity: sha512-nBF+F1rAZVCu/p7rjzgA+Yb4lfYXrpl7a6VmJrU8wF9I1CKvP/QwPNZHnOlwbTkY6dvtFIzFMSyQXbLoTQPRpA==}
    engines: {node: '>=8'}

  get-stream@6.0.1:
    resolution: {integrity: sha512-ts6Wi+2j3jQjqi70w5AlN8DFnkSwC+MqmxEzdEALB2qXZYV3X/b1CTfgPLGJNMeAWxdPfU8FO1ms3NUfaHCPYg==}
    engines: {node: '>=10'}

  get-tsconfig@4.13.0:
    resolution: {integrity: sha512-1VKTZJCwBrvbd+Wn3AOgQP/2Av+TfTCOlE4AcRJE72W1ksZXbAx8PPBR9RzgTeSPzlPMHrbANMH3LbltH73wxQ==}

  get-uri@6.0.5:
    resolution: {integrity: sha512-b1O07XYq8eRuVzBNgJLstU6FYc1tS6wnMtF1I1D9lE8LxZSOGZ7LhxN54yPP6mGw5f2CkXY2BQUL9Fx41qvcIg==}
    engines: {node: '>= 14'}

  git-raw-commits@5.0.0:
    resolution: {integrity: sha512-I2ZXrXeOc0KrCvC7swqtIFXFN+rbjnC7b2T943tvemIOVNl+XP8YnA9UVwqFhzzLClnSA60KR/qEjLpXzs73Qg==}
    engines: {node: '>=18'}
    hasBin: true

  git-semver-tags@8.0.0:
    resolution: {integrity: sha512-N7YRIklvPH3wYWAR2vysaqGLPRcpwQ0GKdlqTiVN5w1UmCdaeY3K8s6DMKRCh54DDdzyt/OAB6C8jgVtb7Y2Fg==}
    engines: {node: '>=18'}
    hasBin: true

  glob@10.5.0:
    resolution: {integrity: sha512-DfXN8DfhJ7NH3Oe7cFmu3NCu1wKbkReJ8TorzSAFbSKrlNaQSKfIzqYqVY8zlbs2NLBbWpRiU52GX2PbaBVNkg==}
    hasBin: true

  glob@13.0.0:
    resolution: {integrity: sha512-tvZgpqk6fz4BaNZ66ZsRaZnbHvP/jG3uKJvAZOwEVUL4RTA5nJeeLYfyN9/VA8NX/V3IBG+hkeuGpKjvELkVhA==}
    engines: {node: 20 || >=22}

  gopd@1.2.0:
    resolution: {integrity: sha512-ZUKRh6/kUFoAiTAtTYPZJ3hw9wNxx+BIBOijnlG9PnrJsCcSjs1wyyD6vJpaYtgnzDrKYRSqf3OO6Rfa93xsRg==}
    engines: {node: '>= 0.4'}

  graceful-fs@4.2.11:
    resolution: {integrity: sha512-RbJ5/jmFcNNCcDV5o9eTnBLJ/HszWV0P73bc+Ff4nS/rJj+YaS6IGyiOL0VoBYX+l1Wrl3k63h/KrH+nhJ0XvQ==}

  handlebars@4.7.8:
    resolution: {integrity: sha512-vafaFqs8MZkRrSX7sFVUdo3ap/eNiLnb4IakshzvP56X5Nr1iGKAIqdX6tMlm6HcNRIkr6AxO5jFEoJzzpT8aQ==}
    engines: {node: '>=0.4.7'}
    hasBin: true

  has-flag@4.0.0:
    resolution: {integrity: sha512-EykJT/Q1KjTWctppgIAgfSO0tKVuZUjhgMr17kqTumMl6Afv3EISleU7qZUzoXDFTAHTDC4NOoG/ZxU3EvlMPQ==}
    engines: {node: '>=8'}

  has-symbols@1.1.0:
    resolution: {integrity: sha512-1cDNdwJ2Jaohmb3sg4OmKaMBwuC48sYni5HUw2DvsC8LjGTLK9h+eb1X6RyuOHe4hT0ULCW68iomhjUoKUqlPQ==}
    engines: {node: '>= 0.4'}

  has-tostringtag@1.0.2:
    resolution: {integrity: sha512-NqADB8VjPFLM2V0VvHUewwwsw0ZWBaIdgo+ieHtK3hasLz4qeCRjYcqfB6AQrBggRKppKF8L52/VqdVsO47Dlw==}
    engines: {node: '>= 0.4'}

  hash-sum@2.0.0:
    resolution: {integrity: sha512-WdZTbAByD+pHfl/g9QSsBIIwy8IT+EsPiKDs0KNX+zSHhdDLFKdZu0BQHljvO+0QI/BasbMSUa8wYNCZTvhslg==}

  hasown@2.0.2:
    resolution: {integrity: sha512-0hJU9SCPvmMzIBdZFqNPXWa6dqh7WdH0cII9y+CyS8rG3nL48Bclra9HmKhVVUHyPWNH5Y7xDwAB7bfgSjkUMQ==}
    engines: {node: '>= 0.4'}

  hosted-git-info@7.0.2:
    resolution: {integrity: sha512-puUZAUKT5m8Zzvs72XWy3HtvVbTWljRE66cP60bxJzAqf2DgICo7lYTY2IHUmLnNpjYvw5bvmoHvPc0QO2a62w==}
    engines: {node: ^16.14.0 || >=18.0.0}

  html-encoding-sniffer@4.0.0:
    resolution: {integrity: sha512-Y22oTqIU4uuPgEemfz7NDJz6OeKf12Lsu+QC+s3BVpda64lTiMYCyGwg5ki4vFxkMwQdeZDl2adZoqUgdFuTgQ==}
    engines: {node: '>=18'}

  html-escaper@2.0.2:
    resolution: {integrity: sha512-H2iMtd0I4Mt5eYiapRdIDjp+XzelXQ0tFE4JS7YFwFevXXMmOp9myNrUvCg0D6ws8iqkRPBfKHgbwig1SmlLfg==}

  http-proxy-agent@7.0.2:
    resolution: {integrity: sha512-T1gkAiYYDWYx3V5Bmyu7HcfcvL7mUrTWiM6yOfa3PIphViJ/gFPbvidQ+veqSOHci/PxBcDabeUNCzpOODJZig==}
    engines: {node: '>= 14'}

  https-proxy-agent@7.0.6:
    resolution: {integrity: sha512-vK9P5/iUfdl95AI+JVyUuIcVtd4ofvtrOr3HNtM2yxC9bnMbEdp3x01OhQNnjb8IJYi38VlTE3mBXwcfvywuSw==}
    engines: {node: '>= 14'}

  human-signals@2.1.0:
    resolution: {integrity: sha512-B4FFZ6q/T2jhhksgkbEW3HBvWIfDW85snkQgawt07S7J5QXTk6BkNV+0yAeZrM5QpMAdYlocGoljn0sJ/WQkFw==}
    engines: {node: '>=10.17.0'}

  iconv-lite@0.6.3:
    resolution: {integrity: sha512-4fCk79wshMdzMp2rH06qWrJE4iolqLhCUH+OiuIgU++RB0+94NlDL81atO7GX55uUKueo0txHNtvEyI6D7WdMw==}
    engines: {node: '>=0.10.0'}

  icss-utils@5.1.0:
    resolution: {integrity: sha512-soFhflCVWLfRNOPU3iv5Z9VUdT44xFRbzjLsEzSr5AQmgqPMTHdU3PMT1Cf1ssx8fLNJDA1juftYl+PUcv3MqA==}
    engines: {node: ^10 || ^12 || >= 14}
    peerDependencies:
      postcss: ^8.1.0

  immediate@3.0.6:
    resolution: {integrity: sha512-XXOFtyqDjNDAQxVfYxuF7g9Il/IbWmmlQg2MYKOH8ExIT1qg6xc4zyS3HaEEATgs1btfzxq15ciUiY7gjSXRGQ==}

  immutable@5.1.4:
    resolution: {integrity: sha512-p6u1bG3YSnINT5RQmx/yRZBpenIl30kVxkTLDyHLIMk0gict704Q9n+thfDI7lTRm9vXdDYutVzXhzcThxTnXA==}

  import-fresh@3.3.1:
    resolution: {integrity: sha512-TR3KfrTZTYLPB6jUjfx6MF9WcWrHL9su5TObK4ZkYgBdWKPOFoSoQIdEuTuR82pmtxH2spWG9h6etwfr1pLBqQ==}
    engines: {node: '>=6'}

  import-meta-resolve@3.1.1:
    resolution: {integrity: sha512-qeywsE/KC3w9Fd2ORrRDUw6nS/nLwZpXgfrOc2IILvZYnCaEMd+D56Vfg9k4G29gIeVi3XKql1RQatME8iYsiw==}

  index-to-position@1.2.0:
    resolution: {integrity: sha512-Yg7+ztRkqslMAS2iFaU+Oa4KTSidr63OsFGlOrJoW981kIYO3CGCS3wA95P1mUi/IVSJkn0D479KTJpVpvFNuw==}
    engines: {node: '>=18'}

  inherits@2.0.4:
    resolution: {integrity: sha512-k/vGaX4/Yla3WzyMCvTQOXYeIHvqOKtnqBduzTHpzpQZzAskKMhZ2K+EnBiSM9zGSoIFeMpXKxa4dYeZIQqewQ==}

  ini@1.3.8:
    resolution: {integrity: sha512-JV/yugV2uzW5iMRSiZAyDtQd+nxtUnjeLt0acNdw98kKLrvuRVyB80tsREOE7yvGVgalhZ6RNXCmEHkUKBKxew==}

  ip-address@10.1.0:
    resolution: {integrity: sha512-XXADHxXmvT9+CRxhXg56LJovE+bmWnEWB78LB83VZTprKTmaC5QfruXocxzTZ2Kl0DNwKuBdlIhjL8LeY8Sf8Q==}
    engines: {node: '>= 12'}

  is-arrayish@0.2.1:
    resolution: {integrity: sha512-zz06S8t0ozoDXMG+ube26zeCTNXcKIPJZJi8hBrF4idCLms4CG9QtK7qBl1boi5ODzFpjswb5JPmHCbMpjaYzg==}

  is-core-module@2.16.1:
    resolution: {integrity: sha512-UfoeMA6fIJ8wTYFEUjelnaGI67v6+N7qXJEvQuIGa99l4xsCruSYOVSQ0uPANn4dAzm8lkYPaKLrrijLq7x23w==}
    engines: {node: '>= 0.4'}

  is-docker@2.2.1:
    resolution: {integrity: sha512-F+i2BKsFrH66iaUFc0woD8sLy8getkwTwtOBjvs56Cx4CgJDeKQeqfz8wAYiSb8JOprWhHH5p77PbmYCvvUuXQ==}
    engines: {node: '>=8'}
    hasBin: true

  is-docker@3.0.0:
    resolution: {integrity: sha512-eljcgEDlEns/7AXFosB5K/2nCM4P7FQPkGc/DWLy5rmFEWvZayGrik1d9/QIY5nJ4f9YsVvBkA6kJpHn9rISdQ==}
    engines: {node: ^12.20.0 || ^14.13.1 || >=16.0.0}
    hasBin: true

  is-expression@4.0.0:
    resolution: {integrity: sha512-zMIXX63sxzG3XrkHkrAPvm/OVZVSCPNkwMHU8oTX7/U3AL78I0QXCEICXUM13BIa8TYGZ68PiTKfQz3yaTNr4A==}

  is-extglob@2.1.1:
    resolution: {integrity: sha512-SbKbANkN603Vi4jEZv49LeVJMn4yGwsbzZworEoyEiutsN3nJYdbO36zfhGJ6QEDpOZIFkDtnq5JRxmvl3jsoQ==}
    engines: {node: '>=0.10.0'}

  is-fullwidth-code-point@3.0.0:
    resolution: {integrity: sha512-zymm5+u+sCsSWyD9qNaejV3DFvhCKclKdizYaJUuHA83RLjb7nSuGnddCHGv0hk+KY7BMAlsWeK4Ueg6EV6XQg==}
    engines: {node: '>=8'}

  is-fullwidth-code-point@5.1.0:
    resolution: {integrity: sha512-5XHYaSyiqADb4RnZ1Bdad6cPp8Toise4TzEjcOYDHZkTCbKgiUl7WTUCpNWHuxmDt91wnsZBc9xinNzopv3JMQ==}
    engines: {node: '>=18'}

  is-glob@4.0.3:
    resolution: {integrity: sha512-xelSayHH36ZgE7ZWhli7pW34hNbNl8Ojv5KVmkJD4hBdD3th8Tfk9vYasLM+mXWOZhFkgZfxhLSnrwRr4elSSg==}
    engines: {node: '>=0.10.0'}

  is-inside-container@1.0.0:
    resolution: {integrity: sha512-KIYLCCJghfHZxqjYBE7rEy0OBuTd5xCHS7tHVgvCLkx7StIoaxwNW3hCALgEUjFfeRk+MG/Qxmp/vtETEF3tRA==}
    engines: {node: '>=14.16'}
    hasBin: true

  is-module@1.0.0:
    resolution: {integrity: sha512-51ypPSPCoTEIN9dy5Oy+h4pShgJmPCygKfyRCISBI+JoWT/2oJvK8QPxmwv7b/p239jXrm9M1mlQbyKJ5A152g==}

  is-number@7.0.0:
    resolution: {integrity: sha512-41Cifkg6e8TylSpdtTpeLVMqvSBEVzTttHvERD741+pnZ8ANv0004MRL43QKPDlK9cGvNp6NZWZUBlbGXYxxng==}
    engines: {node: '>=0.12.0'}

  is-obj@2.0.0:
    resolution: {integrity: sha512-drqDG3cbczxxEJRoOXcOjtdp1J/lyp1mNn0xaznRs8+muBhgQcrnbspox5X5fOw0HnMnbfDzvnEMEtqDEJEo8w==}
    engines: {node: '>=8'}

  is-port-reachable@4.0.0:
    resolution: {integrity: sha512-9UoipoxYmSk6Xy7QFgRv2HDyaysmgSG75TFQs6S+3pDM7ZhKTF/bskZV+0UlABHzKjNVhPjYCLfeZUEg1wXxig==}
    engines: {node: ^12.20.0 || ^14.13.1 || >=16.0.0}

  is-potential-custom-element-name@1.0.1:
    resolution: {integrity: sha512-bCYeRA2rVibKZd+s2625gGnGF/t7DSqDs4dP7CrLA1m7jKWz6pps0LpYLJN8Q64HtmPKJ1hrN3nzPNKFEKOUiQ==}

  is-promise@2.2.2:
    resolution: {integrity: sha512-+lP4/6lKUBfQjZ2pdxThZvLUAafmZb8OAxFb8XXtiQmS35INgr85hdOGoEs124ez1FCnZJt6jau/T+alh58QFQ==}

  is-reference@1.2.1:
    resolution: {integrity: sha512-U82MsXXiFIrjCK4otLT+o2NA2Cd2g5MLoOVXUZjIOhLurrRxpEXzI8O0KZHr3IjLvlAH1kTPYSuqer5T9ZVBKQ==}

  is-regex@1.2.1:
    resolution: {integrity: sha512-MjYsKHO5O7mCsmRGxWcLWheFqN9DJ/2TmngvjKXihe6efViPqc274+Fx/4fYj/r03+ESvBdTXK0V6tA3rgez1g==}
    engines: {node: '>= 0.4'}

  is-stream@2.0.1:
    resolution: {integrity: sha512-hFoiJiTl63nn+kstHGBtewWSKnQLpyb155KHheA1l39uvtO9nWIop1p3udqPcUd/xbF1VLMO4n7OI6p7RbngDg==}
    engines: {node: '>=8'}

  is-wsl@2.2.0:
    resolution: {integrity: sha512-fKzAra0rGJUUBwGBgNkHZuToZcn+TtXHpeCgmkMJMMYx1sQDYaCSyjJBSCa2nH1DGm7s3n1oBnohoVTBaN7Lww==}
    engines: {node: '>=8'}

  is-wsl@3.1.0:
    resolution: {integrity: sha512-UcVfVfaK4Sc4m7X3dUSoHoozQGBEFeDC+zVo06t98xe8CzHSZZBekNXH+tu0NalHolcJ/QAGqS46Hef7QXBIMw==}
    engines: {node: '>=16'}

  isarray@1.0.0:
    resolution: {integrity: sha512-VLghIWNM6ELQzo7zwmcg0NmTVyWKYjvIeM83yjp0wRDTmUnrM678fQbcKBo6n2CJEF0szoG//ytg+TKla89ALQ==}

  isexe@2.0.0:
    resolution: {integrity: sha512-RHxMLp9lnKHGHRng9QFhRCMbYAcVpn69smSGcq3f36xjgVVWThj4qqLbTLlq7Ssj8B+fIQ1EuCEGI2lKsyQeIw==}

  isexe@3.1.1:
    resolution: {integrity: sha512-LpB/54B+/2J5hqQ7imZHfdU31OlgQqx7ZicVlkm9kzg9/w8GKLEcFfJl/t7DCEDueOyBAD6zCCwTO6Fzs0NoEQ==}
    engines: {node: '>=16'}

  istanbul-lib-coverage@3.2.2:
    resolution: {integrity: sha512-O8dpsF+r0WV/8MNRKfnmrtCWhuKjxrq2w+jpzBL5UZKTi2LeVWnWOmWRxFlesJONmc+wLAGvKQZEOanko0LFTg==}
    engines: {node: '>=8'}

  istanbul-lib-report@3.0.1:
    resolution: {integrity: sha512-GCfE1mtsHGOELCU8e/Z7YWzpmybrx/+dSTfLrvY8qRmaY6zXTKWn6WQIjaAFw069icm6GVMNkgu0NzI4iPZUNw==}
    engines: {node: '>=10'}

  istanbul-lib-source-maps@5.0.6:
    resolution: {integrity: sha512-yg2d+Em4KizZC5niWhQaIomgf5WlL4vOOjZ5xGCmF8SnPE/mDWWXgvRExdcpCgh9lLRRa1/fSYp2ymmbJ1pI+A==}
    engines: {node: '>=10'}

  istanbul-reports@3.2.0:
    resolution: {integrity: sha512-HGYWWS/ehqTV3xN10i23tkPkpH46MLCIMFNCaaKNavAXTF1RkqxawEPtnjnGZ6XKSInBKkiOA5BKS+aZiY3AvA==}
    engines: {node: '>=8'}

  jackspeak@3.4.3:
    resolution: {integrity: sha512-OGlZQpz2yfahA/Rd1Y8Cd9SIEsqvXkLVoSw/cgwhnhFMDbsQFeZYoJJ7bIZBS9BcamUW96asq/npPWugM+RQBw==}

  js-stringify@1.0.2:
    resolution: {integrity: sha512-rtS5ATOo2Q5k1G+DADISilDA6lv79zIiwFd6CcjuIxGKLFm5C+RLImRscVap9k55i+MOZwgliw+NejvkLuGD5g==}

  js-tokens@4.0.0:
    resolution: {integrity: sha512-RdJUflcE3cUzKiMqQgsCu06FPu9UdIJO0beYbPhHN4k6apgJtifcoCtT9bcxOpYBtpD2kCM6Sbzg4CausW/PKQ==}

  js-tokens@9.0.1:
    resolution: {integrity: sha512-mxa9E9ITFOt0ban3j6L5MpjwegGz6lBQmM1IJkWeBZGcMxto50+eWdjC/52xDbS2vy0k7vIMK0Fe2wfL9OQSpQ==}

  js-yaml@4.1.1:
    resolution: {integrity: sha512-qQKT4zQxXl8lLwBtHMWwaTcGfFOZviOJet3Oy/xmGk2gZH677CJM9EvtfdSkgWcATZhj/55JZ0rmy3myCT5lsA==}
    hasBin: true

  jsdom@27.3.0:
    resolution: {integrity: sha512-GtldT42B8+jefDUC4yUKAvsaOrH7PDHmZxZXNgF2xMmymjUbRYJvpAybZAKEmXDGTM0mCsz8duOa4vTm5AY2Kg==}
    engines: {node: ^20.19.0 || ^22.12.0 || >=24.0.0}
    peerDependencies:
      canvas: ^3.0.0
    peerDependenciesMeta:
      canvas:
        optional: true

  json-parse-even-better-errors@2.3.1:
    resolution: {integrity: sha512-xyFwyhro/JEof6Ghe2iz2NcXoj2sloNsWr/XsERDK/oiPCfaNhl5ONfp+jQdAZRQQ0IJWNzH9zIZF7li91kh2w==}

  json-parse-even-better-errors@4.0.0:
    resolution: {integrity: sha512-lR4MXjGNgkJc7tkQ97kb2nuEMnNCyU//XYVH0MKTGcXEiSudQ5MKGKen3C5QubYy0vmq+JGitUg92uuywGEwIA==}
    engines: {node: ^18.17.0 || >=20.5.0}

  json-schema-traverse@1.0.0:
    resolution: {integrity: sha512-NM8/P9n3XjXhIZn1lLhkFaACTOURQXjWhV4BA/RnOv8xvgqtqpAX9IO4mRQxSx1Rlo4tqzeqb0sOlruaOy3dug==}

  jsonfile@6.2.0:
    resolution: {integrity: sha512-FGuPw30AdOIUTRMC2OMRtQV+jkVj2cfPqSeWXv1NEAJ1qZ5zb1X6z1mFhbfOB/iy3ssJCD+3KuZ8r8C3uVFlAg==}

  jstransformer@1.0.0:
    resolution: {integrity: sha512-C9YK3Rf8q6VAPDCCU9fnqo3mAfOH6vUGnMcP4AQAYIEpWtfGLpwOTmZ+igtdK5y+VvI2n3CyYSzy4Qh34eq24A==}

  jszip@3.10.1:
    resolution: {integrity: sha512-xXDvecyTpGLrqFrvkrUSoxxfJI5AH7U8zxxtVclpsUtMCq4JQ290LY8AW5c7Ggnr/Y/oK+bQMbqK2qmtk3pN4g==}

  lie@3.3.0:
    resolution: {integrity: sha512-UaiMJzeWRlEujzAuw5LokY1L5ecNQYZKfmyZ9L7wDHb/p5etKaxXhohBcrw0EYby+G/NA52vRSN4N39dxHAIwQ==}

  lines-and-columns@1.2.4:
    resolution: {integrity: sha512-7ylylesZQ/PV29jhEDl3Ufjo6ZX7gCqJr5F7PKrqc93v7fzSymt1BpwEU8nAUXs8qzzvqhbjhK5QZg6Mt/HkBg==}

  lint-staged@16.2.7:
    resolution: {integrity: sha512-lDIj4RnYmK7/kXMya+qJsmkRFkGolciXjrsZ6PC25GdTfWOAWetR0ZbsNXRAj1EHHImRSalc+whZFg56F5DVow==}
    engines: {node: '>=20.17'}
    hasBin: true

  listr2@9.0.5:
    resolution: {integrity: sha512-ME4Fb83LgEgwNw96RKNvKV4VTLuXfoKudAmm2lP8Kk87KaMK0/Xrx/aAkMWmT8mDb+3MlFDspfbCs7adjRxA2g==}
    engines: {node: '>=20.0.0'}

  loader-utils@3.3.1:
    resolution: {integrity: sha512-FMJTLMXfCLMLfJxcX9PFqX5qD88Z5MRGaZCVzfuqeZSPsyiBzs+pahDQjbIWz2QIzPZz0NX9Zy4FX3lmK6YHIg==}
    engines: {node: '>= 12.13.0'}

  lodash.camelcase@4.3.0:
    resolution: {integrity: sha512-TwuEnCnxbc3rAvhf/LbG7tJUDzhqXyFnv3dtzLOPgCG/hODL7WFnsbwktkD7yUV0RrreP/l1PALq/YSg6VvjlA==}

  lodash@4.17.21:
    resolution: {integrity: sha512-v2kDEe57lecTulaDIuNTPy3Ry4gLGJ6Z1O3vE1krgXZNrsQ+LFTGHVxVjcXPs17LhbZVGedAJv8XZ1tvj5FvSg==}

  log-update@6.1.0:
    resolution: {integrity: sha512-9ie8ItPR6tjY5uYJh8K/Zrv/RMZ5VOlOWvtZdEHYSTFKZfIBPQa9tOAEeAWhd+AnIneLJ22w5fjOYtoutpWq5w==}
    engines: {node: '>=18'}

  loupe@3.2.1:
    resolution: {integrity: sha512-CdzqowRJCeLU72bHvWqwRBBlLcMEtIvGrlvef74kMnV2AolS9Y8xUv1I0U/MNAWMhBlKIoyuEgoJ0t/bbwHbLQ==}

  lru-cache@10.1.0:
    resolution: {integrity: sha512-/1clY/ui8CzjKFyjdvwPWJUYKiFVXG2I2cY0ssG7h4+hwk+XOIX7ZSG9Q7TW8TW3Kp3BUSqgFWBLgL4PJ+Blag==}
    engines: {node: 14 || >=16.14}

  lru-cache@10.4.3:
    resolution: {integrity: sha512-JNAzZcXrCt42VGLuYz0zfAzDfAvJWW6AfYlDBQyDV5DClI2m5sAmK+OIO7s59XfsRsWHp02jAJrRadPRGTt6SQ==}

  lru-cache@11.2.4:
    resolution: {integrity: sha512-B5Y16Jr9LB9dHVkh6ZevG+vAbOsNOYCX+sXvFWFu7B3Iz5mijW3zdbMyhsh8ANd2mSWBYdJgnqi+mL7/LrOPYg==}
    engines: {node: 20 || >=22}

  lru-cache@7.18.3:
    resolution: {integrity: sha512-jumlc0BIUrS3qJGgIkWZsyfAM7NCWiBcCDhnd+3NNM5KbBmLTgHVfWBcg6W+rLUsIpzpERPsvwUP7CckAQSOoA==}
    engines: {node: '>=12'}

  magic-string@0.30.21:
    resolution: {integrity: sha512-vd2F4YUyEXKGcLHoq+TEyCjxueSeHnFxyyjNp80yg0XV4vUhnDer/lvvlqM/arB5bXQN5K2/3oinyCRyx8T2CQ==}

  magicast@0.3.5:
    resolution: {integrity: sha512-L0WhttDl+2BOsybvEOLK7fW3UA0OQ0IQ2d6Zl2x/a6vVRs3bAY0ECOSHHeL5jD+SbOpOCUEi0y1DgHEn9Qn1AQ==}

  make-dir@4.0.0:
    resolution: {integrity: sha512-hXdUTZYIVOt1Ex//jAQi+wTZZpUpwBj/0QsOzqegb3rGMMeJiSEu5xLHnYfBrRV4RH2+OCSOO95Is/7x1WJ4bw==}
    engines: {node: '>=10'}

  markdown-table@3.0.4:
    resolution: {integrity: sha512-wiYz4+JrLyb/DqW2hkFJxP7Vd7JuTDm77fvbM8VfEQdmSMqcImWeeRbHwZjBjIFki/VaMK2BhFi7oUUZeM5bqw==}

  marked@13.0.3:
    resolution: {integrity: sha512-rqRix3/TWzE9rIoFGIn8JmsVfhiuC8VIQ8IdX5TfzmeBucdY05/0UlzKaw0eVtpcN/OdVFpBk7CjKGo9iHJ/zA==}
    engines: {node: '>= 18'}
    hasBin: true

  marked@14.0.0:
    resolution: {integrity: sha512-uIj4+faQ+MgHgwUW1l2PsPglZLOLOT1uErt06dAPtx2kjteLAkbsd/0FiYg/MGS+i7ZKLb7w2WClxHkzOOuryQ==}
    engines: {node: '>= 18'}
    hasBin: true

  math-intrinsics@1.1.0:
    resolution: {integrity: sha512-/IXtbwEk5HTPyEwyKX6hGkYXxM9nbj64B+ilVJnC/R6B0pH5G4V3b0pVbL7DBj4tkhBAppbQUlf6F6Xl9LHu1g==}
    engines: {node: '>= 0.4'}

  mdn-data@2.12.2:
    resolution: {integrity: sha512-IEn+pegP1aManZuckezWCO+XZQDplx1366JoVhTpMpBB1sPey/SbveZQUosKiKiGYjg1wH4pMlNgXbCiYgihQA==}

  memorystream@0.3.1:
    resolution: {integrity: sha512-S3UwM3yj5mtUSEfP41UZmt/0SCoVYUcU1rkXv+BQ5Ig8ndL4sPoJNBUJERafdPb5jjHJGuMgytgKvKIf58XNBw==}
    engines: {node: '>= 0.10.0'}

  meow@13.2.0:
    resolution: {integrity: sha512-pxQJQzB6djGPXh08dacEloMFopsOqGVRKFPYvPOt9XDZ1HasbgDZA74CJGreSU4G3Ak7EFJGoiH2auq+yXISgA==}
    engines: {node: '>=18'}

  merge-source-map@1.1.0:
    resolution: {integrity: sha512-Qkcp7P2ygktpMPh2mCQZaf3jhN6D3Z/qVZHSdWvQ+2Ef5HgRAPBO57A77+ENm0CPx2+1Ce/MYKi3ymqdfuqibw==}

  merge-stream@2.0.0:
    resolution: {integrity: sha512-abv/qOcuPfk3URPfDzmZU1LKmuw8kT+0nIHvKrKgFrwifol/doWcdA4ZqsWQ8ENrFKkd67Mfpo/LovbIUsbt3w==}

  micromatch@4.0.8:
    resolution: {integrity: sha512-PXwfBhYu0hBCPw8Dn0E+WDYb7af3dSLVWKi3HGv84IdF4TyFoC0ysxFd0Goxw7nSv4T/PzEJQxsYsEiFCKo2BA==}
    engines: {node: '>=8.6'}

  mime-db@1.33.0:
    resolution: {integrity: sha512-BHJ/EKruNIqJf/QahvxwQZXKygOQ256myeN/Ew+THcAa5q+PjyTTMMeNQC4DZw5AwfvelsUrA6B67NKMqXDbzQ==}
    engines: {node: '>= 0.6'}

  mime-db@1.54.0:
    resolution: {integrity: sha512-aU5EJuIN2WDemCcAp2vFBfp/m4EAhWJnUNSSw0ixs7/kXbd6Pg64EmwJkNdFhB8aWt1sH2CTXrLxo/iAGV3oPQ==}
    engines: {node: '>= 0.6'}

  mime-types@2.1.18:
    resolution: {integrity: sha512-lc/aahn+t4/SWV/qcmumYjymLsWfN3ELhpmVuUFjgsORruuZPVSwAQryq+HHGvO/SI2KVX26bx+En+zhM8g8hQ==}
    engines: {node: '>= 0.6'}

  mimic-fn@2.1.0:
    resolution: {integrity: sha512-OqbOk5oEQeAZ8WXWydlu9HJjz9WVdEIvamMCcXmuqUYjTknH/sqsWvhQ3vgwKFRR1HpjvNBKQ37nbJgYzGqGcg==}
    engines: {node: '>=6'}

  mimic-function@5.0.1:
    resolution: {integrity: sha512-VP79XUPxV2CigYP3jWwAUFSku2aKqBH7uTAapFWCBqutsbmDo96KY5o8uh6U+/YSIn5OxJnXp73beVkpqMIGhA==}
    engines: {node: '>=18'}

  minimatch@10.1.1:
    resolution: {integrity: sha512-enIvLvRAFZYXJzkCYG5RKmPfrFArdLv+R+lbQ53BmIMLIry74bjKzX6iHAm8WYamJkhSSEabrWN5D97XnKObjQ==}
    engines: {node: 20 || >=22}

  minimatch@3.1.2:
    resolution: {integrity: sha512-J7p63hRiAjw1NDEww1W7i37+ByIrOWO5XQQAzZ3VOcL0PNybwpfmV/N05zFAzwQ9USyEcX6t3UO+K5aqBQOIHw==}

  minimatch@9.0.5:
    resolution: {integrity: sha512-G6T0ZX48xgozx7587koeX9Ys2NYy6Gmv//P89sEte9V9whIapMNF4idKxnW2QtCcLiTWlb/wfCabAtAFWhhBow==}
    engines: {node: '>=16 || 14 >=14.17'}

  minimist@1.2.8:
    resolution: {integrity: sha512-2yyAR8qBkN3YuheJanUpWC5U3bb5osDywNB8RzDVlDwDHbocAJveqqj1u8+SVD7jkWT4yvsHCpWqqWqAxb0zCA==}

  minipass@7.1.2:
    resolution: {integrity: sha512-qOOzS1cBTWYF4BH8fVePDBOO9iptMnGUEZwNc/cMWnTV2nVLZ7VoNWEPHkYczZA0pdoA7dl6e7FL659nX9S2aw==}
    engines: {node: '>=16 || 14 >=14.17'}

  mitt@3.0.1:
    resolution: {integrity: sha512-vKivATfr97l2/QBCYAkXYDbrIWPM2IIKEl7YPhjCvKlG3kE2gm+uBo6nEXK3M5/Ffh/FLpKExzOQ3JJoJGFKBw==}

  monaco-editor@0.55.1:
    resolution: {integrity: sha512-jz4x+TJNFHwHtwuV9vA9rMujcZRb0CEilTEwG2rRSpe/A7Jdkuj8xPKttCgOh+v/lkHy7HsZ64oj+q3xoAFl9A==}

  mrmime@2.0.1:
    resolution: {integrity: sha512-Y3wQdFg2Va6etvQ5I82yUhGdsKrcYox6p7FfL1LbK2J4V01F9TGlepTIhnK24t7koZibmg82KGglhA1XK5IsLQ==}
    engines: {node: '>=10'}

  ms@2.0.0:
    resolution: {integrity: sha512-Tpp60P6IUJDTuOq/5Z8cdskzJujfwqfOTkrwIwj7IRISpnkJnT6SyJ4PCPnGMoFjC9ddhal5KVIYtAt97ix05A==}

  ms@2.1.3:
    resolution: {integrity: sha512-6FlzubTLZG3J2a/NVCAleEhjzq5oxgHyaCU9yYXvcLsvoVaHJq/s5xXI6/XXP6tz7R9xAOtHnSO/tXtF3WRTlA==}

  nano-spawn@2.0.0:
    resolution: {integrity: sha512-tacvGzUY5o2D8CBh2rrwxyNojUsZNU2zjNTzKQrkgGJQTbGAfArVWXSKMBokBeeg6C7OLRGUEyoFlYbfeWQIqw==}
    engines: {node: '>=20.17'}

  nanoid@3.3.11:
    resolution: {integrity: sha512-N8SpfPUnUp1bK+PMYW8qSWdl9U+wwNWI4QKxOYDy9JAro3WMX7p2OeVRF9v+347pnakNevPmiHhNmZ2HbFA76w==}
    engines: {node: ^10 || ^12 || ^13.7 || ^14 || >=15.0.1}
    hasBin: true

  negotiator@0.6.4:
    resolution: {integrity: sha512-myRT3DiWPHqho5PrJaIRyaMv2kgYf0mUVgBNOYMuCH5Ki1yEiQaf/ZJuQ62nvpc44wL5WDbTX7yGJi1Neevw8w==}
    engines: {node: '>= 0.6'}

  neo-async@2.6.2:
    resolution: {integrity: sha512-Yd3UES5mWCSqR+qNT93S3UoYUkqAZ9lLg8a7g9rimsWmYGK8cVToA4/sF3RrshdyV3sAGMXVUmpMYOw+dLpOuw==}

  netmask@2.0.2:
    resolution: {integrity: sha512-dBpDMdxv9Irdq66304OLfEmQ9tbNRFnFTuZiLo+bD+r332bBmMJ8GBLXklIXXgxd3+v9+KUnZaUR5PJMa75Gsg==}
    engines: {node: '>= 0.4.0'}

  node-addon-api@7.1.1:
    resolution: {integrity: sha512-5m3bsyrjFWE1xf7nz7YXdN4udnVtXK6/Yfgn5qnahL6bCkf2yKt4k3nuTKAtT4r3IG8JNR2ncsIMdZuAzJjHQQ==}

  normalize-package-data@6.0.2:
    resolution: {integrity: sha512-V6gygoYb/5EmNI+MEGrWkC+e6+Rr7mTmfHrxDbLzxQogBkgzo76rkok0Am6thgSF7Mv2nLOajAJj5vDJZEFn7g==}
    engines: {node: ^16.14.0 || >=18.0.0}

  npm-normalize-package-bin@4.0.0:
    resolution: {integrity: sha512-TZKxPvItzai9kN9H/TkmCtx/ZN/hvr3vUycjlfmH0ootY9yFBzNOpiXAdIn1Iteqsvk4lQn6B5PTrt+n6h8k/w==}
    engines: {node: ^18.17.0 || >=20.5.0}

  npm-run-all2@8.0.4:
    resolution: {integrity: sha512-wdbB5My48XKp2ZfJUlhnLVihzeuA1hgBnqB2J9ahV77wLS+/YAJAlN8I+X3DIFIPZ3m5L7nplmlbhNiFDmXRDA==}
    engines: {node: ^20.5.0 || >=22.0.0, npm: '>= 10'}
    hasBin: true

  npm-run-path@4.0.1:
    resolution: {integrity: sha512-S48WzZW777zhNIrn7gxOlISNAqi9ZC/uQFnRdbeIHhZhCA6UqpkOT8T1G7BvfdgP4Er8gF4sUbaS0i7QvIfCWw==}
    engines: {node: '>=8'}

  object-assign@4.1.1:
    resolution: {integrity: sha512-rJgTQnkUnH1sFw8yT6VSU3zD3sWmu6sZhIseY8VX+GRu3P6F7Fu+JNDoXfklElbLJSnc3FUQHVe4cU5hj+BcUg==}
    engines: {node: '>=0.10.0'}

  on-finished@2.3.0:
    resolution: {integrity: sha512-ikqdkGAAyf/X/gPhXGvfgAytDZtDbr+bkNUJ0N9h5MI/dmdgCs3l6hoHrcUv41sRKew3jIwrp4qQDXiK99Utww==}
    engines: {node: '>= 0.8'}

  on-headers@1.1.0:
    resolution: {integrity: sha512-737ZY3yNnXy37FHkQxPzt4UZ2UWPWiCZWLvFZ4fu5cueciegX0zGPnrlY6bwRg4FdQOe9YU8MkmJwGhoMybl8A==}
    engines: {node: '>= 0.8'}

  once@1.4.0:
    resolution: {integrity: sha512-lNaJgI+2Q5URQBkccEKHTQOPaXdUxnZZElQTZY0MFUAuaEqe1E+Nyvgdz/aIyNi6Z9MzO5dv1H8n58/GELp3+w==}

  onetime@5.1.2:
    resolution: {integrity: sha512-kbpaSSGJTWdAY5KPVeMOKXSrPtr8C8C7wodJbcsd51jRnmD+GZu8Y0VoU6Dm5Z4vWr0Ig/1NKuWRKf7j5aaYSg==}
    engines: {node: '>=6'}

  onetime@7.0.0:
    resolution: {integrity: sha512-VXJjc87FScF88uafS3JllDgvAm+c/Slfz06lorj2uAY34rlUu0Nt+v8wreiImcrgAjjIHp1rXpTDlLOGw29WwQ==}
    engines: {node: '>=18'}

  open@10.2.0:
    resolution: {integrity: sha512-YgBpdJHPyQ2UE5x+hlSXcnejzAvD0b22U2OuAP+8OnlJT+PjWPxtgmGqKKc+RgTM63U9gN0YzrYc71R2WT/hTA==}
    engines: {node: '>=18'}

<<<<<<< HEAD
  optionator@0.9.4:
    resolution: {integrity: sha512-6IpQ7mKUxRcZNLIObR0hz7lxsapSSIYNZJwXPGeF0mTVqGKFIXj1DQcMoT22S3ROcLyY/rz0PWaWZ9ayWmad9g==}
    engines: {node: '>= 0.8.0'}

  oxfmt@0.20.0:
    resolution: {integrity: sha512-+7f8eV8iaK3tENN/FUVxZM1g78HjPehybN8/+/dvEA1O893Dcvk6O7/Q1wTQOHMD7wvdwWdujKl+Uo8QMiKDrQ==}
    engines: {node: ^20.19.0 || >=22.12.0}
    hasBin: true

  p-limit@3.1.0:
    resolution: {integrity: sha512-TYOanM3wGwNGsZN2cVTYPArw454xnXj5qmWF1bEoAc4+cU/ol7GVh7odevjp1FNHduHc3KZMcFduxU5Xc6uJRQ==}
    engines: {node: '>=10'}

  p-locate@5.0.0:
    resolution: {integrity: sha512-LaNjtRWUBY++zB5nE/NwcaoMylSPk+S+ZHNB1TzdbMJMny6dynpAGt7X/tl/QYq3TIeE6nxHppbo2LGymrG5Pw==}
    engines: {node: '>=10'}
=======
  oxlint@1.24.0:
    resolution: {integrity: sha512-swXlnHT7ywcCApkctIbgOSjDYHwMa12yMU0iXevfDuHlYkRUcbQrUv6nhM5v6B0+Be3zTBMNDGPAMQv0oznzRQ==}
    engines: {node: ^20.19.0 || >=22.12.0}
    hasBin: true
    peerDependencies:
      oxlint-tsgolint: '>=0.2.0'
    peerDependenciesMeta:
      oxlint-tsgolint:
        optional: true
>>>>>>> 08598a6b

  pac-proxy-agent@7.2.0:
    resolution: {integrity: sha512-TEB8ESquiLMc0lV8vcd5Ql/JAKAoyzHFXaStwjkzpOpC5Yv+pIzLfHvjTSdf3vpa2bMiUQrg9i6276yn8666aA==}
    engines: {node: '>= 14'}

  pac-resolver@7.0.1:
    resolution: {integrity: sha512-5NPgf87AT2STgwa2ntRMr45jTKrYBGkVU36yT0ig/n/GMAa3oPqhZfIQ2kMEimReg0+t9kZViDVZ83qfVUlckg==}
    engines: {node: '>= 14'}

  package-json-from-dist@1.0.1:
    resolution: {integrity: sha512-UEZIS3/by4OC8vL3P2dTXRETpebLI2NiI5vIrjaD/5UtrkFX/tNbwjTSRAGC/+7CAo2pIcBaRgWmcBBHcsaCIw==}

  pako@1.0.11:
    resolution: {integrity: sha512-4hLB8Py4zZce5s4yd9XzopqwVv/yGNhV1Bl8NTmCq1763HeK2+EwVTv+leGeL13Dnh2wfbqowVPXCIO0z4taYw==}

  parent-module@1.0.1:
    resolution: {integrity: sha512-GQ2EWRpQV8/o+Aw8YqtfZZPfNRWZYkbidE9k5rpl/hC3vtHHBfGm2Ifi6qWV+coDGkrUKZAxE3Lot5kcsRlh+g==}
    engines: {node: '>=6'}

  parse-json@5.2.0:
    resolution: {integrity: sha512-ayCKvm/phCGxOkYRSCM82iDwct8/EonSEgCSxWxD7ve6jHggsFl4fZVQBPRNgQoKiuV/odhFrGzQXZwbifC8Rg==}
    engines: {node: '>=8'}

  parse-json@8.3.0:
    resolution: {integrity: sha512-ybiGyvspI+fAoRQbIPRddCcSTV9/LsJbf0e/S85VLowVGzRmokfneg2kwVW/KU5rOXrPSbF1qAKPMgNTqqROQQ==}
    engines: {node: '>=18'}

  parse5@8.0.0:
    resolution: {integrity: sha512-9m4m5GSgXjL4AjumKzq1Fgfp3Z8rsvjRNbnkVwfu2ImRqE5D0LnY2QfDen18FSY9C573YU5XxSapdHZTZ2WolA==}

  parseurl@1.3.3:
    resolution: {integrity: sha512-CiyeOxFT/JZyN5m0z9PfXw4SCBJ6Sygz1Dpl0wqjlhDEGGBP1GnsUVEL0p63hoG1fcj3fHynXi9NYO4nWOL+qQ==}
    engines: {node: '>= 0.8'}

  path-is-inside@1.0.2:
    resolution: {integrity: sha512-DUWJr3+ULp4zXmol/SZkFf3JGsS9/SIv+Y3Rt93/UjPpDpklB5f1er4O3POIbUuUJ3FXgqte2Q7SrU6zAqwk8w==}

  path-key@3.1.1:
    resolution: {integrity: sha512-ojmeN0qd+y0jszEtoY48r0Peq5dwMEkIlCOu6Q5f41lfkswXuKtYrhgoTpLnyIcHm24Uhqx+5Tqm2InSwLhE6Q==}
    engines: {node: '>=8'}

  path-parse@1.0.7:
    resolution: {integrity: sha512-LDJzPVEEEPR+y48z93A0Ed0yXb8pAByGWo/k5YYdYgpY2/2EsOsksJrq7lOHxryrVOn1ejG6oAp8ahvOIQD8sw==}

  path-scurry@1.11.1:
    resolution: {integrity: sha512-Xa4Nw17FS9ApQFJ9umLiJS4orGjm7ZzwUrwamcGQuHSzDyth9boKDaycYdDcZDuqYATXw4HFXgaqWTctW/v1HA==}
    engines: {node: '>=16 || 14 >=14.18'}

  path-scurry@2.0.1:
    resolution: {integrity: sha512-oWyT4gICAu+kaA7QWk/jvCHWarMKNs6pXOGWKDTr7cw4IGcUbW+PeTfbaQiLGheFRpjo6O9J0PmyMfQPjH71oA==}
    engines: {node: 20 || >=22}

  path-to-regexp@3.3.0:
    resolution: {integrity: sha512-qyCH421YQPS2WFDxDjftfc1ZR5WKQzVzqsp4n9M2kQhVOo/ByahFoUNJfl58kOcEGfQ//7weFTDhm+ss8Ecxgw==}

  pathe@1.1.2:
    resolution: {integrity: sha512-whLdWMYL2TwI08hn8/ZqAbrVemu0LNaNNJZX73O6qaIdCTfXutsLhMkjdENX0qhsQ9uIimo4/aQOmXkoon2nDQ==}

  pathe@2.0.3:
    resolution: {integrity: sha512-WUjGcAqP1gQacoQe+OBJsFA7Ld4DyXuUIjZ5cc75cLHvJ7dtNsTugphxIADwspS+AraAUePCKrSVtPLFj/F88w==}

  pathval@2.0.1:
    resolution: {integrity: sha512-//nshmD55c46FuFw26xV/xFAaB5HF9Xdap7HJBBnrKdAd6/GxDBaNA1870O79+9ueg61cZLSVc+OaFlfmObYVQ==}
    engines: {node: '>= 14.16'}

  pend@1.2.0:
    resolution: {integrity: sha512-F3asv42UuXchdzt+xXqfW1OGlVBe+mxa2mqI0pg5yAHZPvFmY3Y6drSf/GQ1A86WgWEN9Kzh/WrgKa6iGcHXLg==}

  perfect-debounce@1.0.0:
    resolution: {integrity: sha512-xCy9V055GLEqoFaHoC1SoLIaLmWctgCUaBaWxDZ7/Zx4CTyX7cJQLJOok/orfjZAh9kEYpjJa4d0KcJmCbctZA==}

  picocolors@1.1.1:
    resolution: {integrity: sha512-xceH2snhtb5M9liqDsmEw56le376mTZkEX/jEb/RxNFyegNul7eNslCXP9FDj/Lcu0X8KEyMceP2ntpaHrDEVA==}

  picomatch@2.3.1:
    resolution: {integrity: sha512-JU3teHTNjmE2VCGFzuY8EXzCDVwEqB2a8fsIvwaStHhAWJEeVd1o1QD80CU6+ZdEXXSLbSsuLwJjkCBWqRQUVA==}
    engines: {node: '>=8.6'}

  picomatch@4.0.3:
    resolution: {integrity: sha512-5gTmgEY/sqK6gFXLIsQNH19lWb4ebPDLA4SdLP7dsWkIXHWlG66oPuVvXSGFPppYZz8ZDZq0dYYrbHfBCVUb1Q==}
    engines: {node: '>=12'}

  pidtree@0.6.0:
    resolution: {integrity: sha512-eG2dWTVw5bzqGRztnHExczNxt5VGsE6OwTeCG3fdUf9KBsZzO3R5OIIIzWR+iZA0NtZ+RDVdaoE2dK1cn6jH4g==}
    engines: {node: '>=0.10'}
    hasBin: true

  postcss-modules-extract-imports@3.1.0:
    resolution: {integrity: sha512-k3kNe0aNFQDAZGbin48pL2VNidTF0w4/eASDsxlyspobzU3wZQLOGj7L9gfRe0Jo9/4uud09DsjFNH7winGv8Q==}
    engines: {node: ^10 || ^12 || >= 14}
    peerDependencies:
      postcss: ^8.1.0

  postcss-modules-local-by-default@4.2.0:
    resolution: {integrity: sha512-5kcJm/zk+GJDSfw+V/42fJ5fhjL5YbFDl8nVdXkJPLLW+Vf9mTD5Xe0wqIaDnLuL2U6cDNpTr+UQ+v2HWIBhzw==}
    engines: {node: ^10 || ^12 || >= 14}
    peerDependencies:
      postcss: ^8.1.0

  postcss-modules-scope@3.2.1:
    resolution: {integrity: sha512-m9jZstCVaqGjTAuny8MdgE88scJnCiQSlSrOWcTQgM2t32UBe+MUmFSO5t7VMSfAf/FJKImAxBav8ooCHJXCJA==}
    engines: {node: ^10 || ^12 || >= 14}
    peerDependencies:
      postcss: ^8.1.0

  postcss-modules-values@4.0.0:
    resolution: {integrity: sha512-RDxHkAiEGI78gS2ofyvCsu7iycRv7oqw5xMWn9iMoR0N/7mf9D50ecQqUo5BZ9Zh2vH4bCUR/ktCqbB9m8vJjQ==}
    engines: {node: ^10 || ^12 || >= 14}
    peerDependencies:
      postcss: ^8.1.0

  postcss-modules@6.0.1:
    resolution: {integrity: sha512-zyo2sAkVvuZFFy0gc2+4O+xar5dYlaVy/ebO24KT0ftk/iJevSNyPyQellsBLlnccwh7f6V6Y4GvuKRYToNgpQ==}
    peerDependencies:
      postcss: ^8.0.0

  postcss-selector-parser@7.1.1:
    resolution: {integrity: sha512-orRsuYpJVw8LdAwqqLykBj9ecS5/cRHlI5+nvTo8LcCKmzDmqVORXtOIYEEQuL9D4BxtA1lm5isAqzQZCoQ6Eg==}
    engines: {node: '>=4'}

  postcss-value-parser@4.2.0:
    resolution: {integrity: sha512-1NNCs6uurfkVbeXG4S8JFT9t19m45ICnif8zWLd5oPSZ50QnwMfK+H3jv408d4jw/7Bttv5axS5IiHoLaVNHeQ==}

  postcss@8.5.6:
    resolution: {integrity: sha512-3Ybi1tAuwAP9s0r1UQ2J4n5Y0G05bJkpUIO0/bI9MhwmD70S5aTWbXGBwxHrelT+XM1k6dM0pk+SwNkpTRN7Pg==}
    engines: {node: ^10 || ^12 || >=14}

<<<<<<< HEAD
  prelude-ls@1.2.1:
    resolution: {integrity: sha512-vkcDPrRZo1QZLbn5RLGPpg/WmIQ65qoWWhcGKf/b5eplkkarX0m9z8ppCat4mlOqUsWpyNuYgO3VRyrYHSzX5g==}
    engines: {node: '>= 0.8.0'}
=======
  prettier@3.7.4:
    resolution: {integrity: sha512-v6UNi1+3hSlVvv8fSaoUbggEM5VErKmmpGA7Pl3HF8V6uKY7rvClBOJlH6yNwQtfTueNkGVpOv/mtWL9L4bgRA==}
    engines: {node: '>=14'}
    hasBin: true
>>>>>>> 08598a6b

  pretty-bytes@7.1.0:
    resolution: {integrity: sha512-nODzvTiYVRGRqAOvE84Vk5JDPyyxsVk0/fbA/bq7RqlnhksGpset09XTxbpvLTIjoaF7K8Z8DG8yHtKGTPSYRw==}
    engines: {node: '>=20'}

  process-nextick-args@2.0.1:
    resolution: {integrity: sha512-3ouUOpQhtgrbOa17J7+uxOTpITYWaGP7/AhoR3+A+/1e9skrzelGi/dXzEYyvbxubEF6Wn2ypscTKiKJFFn1ag==}

  progress@2.0.3:
    resolution: {integrity: sha512-7PiHtLll5LdnKIMw100I+8xJXR5gW2QwWYkT6iJva0bXitZKa/XMrSbdmg3r2Xnaidz9Qumd0VPaMrZlF9V9sA==}
    engines: {node: '>=0.4.0'}

  promise@7.3.1:
    resolution: {integrity: sha512-nolQXZ/4L+bP/UGlkfaIujX9BKxGwmQ9OT4mOt5yvy8iK1h3wqTEJCijzGANTCCl9nWjY41juyAn2K3Q1hLLTg==}

  proxy-agent@6.5.0:
    resolution: {integrity: sha512-TmatMXdr2KlRiA2CyDu8GqR8EjahTG3aY3nXjdzFyoZbmB8hrBsTyMezhULIXKnC0jpfjlmiZ3+EaCzoInSu/A==}
    engines: {node: '>= 14'}

  proxy-from-env@1.1.0:
    resolution: {integrity: sha512-D+zkORCbA9f1tdWRK0RaCR3GPv50cMxcrz4X8k5LTSUD1Dkw47mKJEZQNunItRTkWwgtaUSo1RVFRIG9ZXiFYg==}

  pug-attrs@3.0.0:
    resolution: {integrity: sha512-azINV9dUtzPMFQktvTXciNAfAuVh/L/JCl0vtPCwvOA21uZrC08K/UnmrL+SXGEVc1FwzjW62+xw5S/uaLj6cA==}

  pug-code-gen@3.0.3:
    resolution: {integrity: sha512-cYQg0JW0w32Ux+XTeZnBEeuWrAY7/HNE6TWnhiHGnnRYlCgyAUPoyh9KzCMa9WhcJlJ1AtQqpEYHc+vbCzA+Aw==}

  pug-error@2.1.0:
    resolution: {integrity: sha512-lv7sU9e5Jk8IeUheHata6/UThZ7RK2jnaaNztxfPYUY+VxZyk/ePVaNZ/vwmH8WqGvDz3LrNYt/+gA55NDg6Pg==}

  pug-filters@4.0.0:
    resolution: {integrity: sha512-yeNFtq5Yxmfz0f9z2rMXGw/8/4i1cCFecw/Q7+D0V2DdtII5UvqE12VaZ2AY7ri6o5RNXiweGH79OCq+2RQU4A==}

  pug-lexer@5.0.1:
    resolution: {integrity: sha512-0I6C62+keXlZPZkOJeVam9aBLVP2EnbeDw3An+k0/QlqdwH6rv8284nko14Na7c0TtqtogfWXcRoFE4O4Ff20w==}

  pug-linker@4.0.0:
    resolution: {integrity: sha512-gjD1yzp0yxbQqnzBAdlhbgoJL5qIFJw78juN1NpTLt/mfPJ5VgC4BvkoD3G23qKzJtIIXBbcCt6FioLSFLOHdw==}

  pug-load@3.0.0:
    resolution: {integrity: sha512-OCjTEnhLWZBvS4zni/WUMjH2YSUosnsmjGBB1An7CsKQarYSWQ0GCVyd4eQPMFJqZ8w9xgs01QdiZXKVjk92EQ==}

  pug-parser@6.0.0:
    resolution: {integrity: sha512-ukiYM/9cH6Cml+AOl5kETtM9NR3WulyVP2y4HOU45DyMim1IeP/OOiyEWRr6qk5I5klpsBnbuHpwKmTx6WURnw==}

  pug-runtime@3.0.1:
    resolution: {integrity: sha512-L50zbvrQ35TkpHwv0G6aLSuueDRwc/97XdY8kL3tOT0FmhgG7UypU3VztfV/LATAvmUfYi4wNxSajhSAeNN+Kg==}

  pug-strip-comments@2.0.0:
    resolution: {integrity: sha512-zo8DsDpH7eTkPHCXFeAk1xZXJbyoTfdPlNR0bK7rpOMuhBYb0f5qUVCO1xlsitYd3w5FQTK7zpNVKb3rZoUrrQ==}

  pug-walk@2.0.0:
    resolution: {integrity: sha512-yYELe9Q5q9IQhuvqsZNwA5hfPkMJ8u92bQLIMcsMxf/VADjNtEYptU+inlufAFYcWdHlwNfZOEnOOQrZrcyJCQ==}

  pug@3.0.3:
    resolution: {integrity: sha512-uBi6kmc9f3SZ3PXxqcHiUZLmIXgfgWooKWXcwSGwQd2Zi5Rb0bT14+8CJjJgI8AB+nndLaNgHGrcc6bPIB665g==}

  pump@3.0.3:
    resolution: {integrity: sha512-todwxLMY7/heScKmntwQG8CXVkWUOdYxIvY2s0VWAAMh/nd8SoYiRaKjlr7+iCs984f2P8zvrfWcDDYVb73NfA==}

  punycode@2.3.1:
    resolution: {integrity: sha512-vYt7UD1U9Wg6138shLtLOvdAu+8DsC/ilFtEVHcH+wydcSpNE20AfSOduf6MkRFahL5FY7X1oU7nKVZFtfq8Fg==}
    engines: {node: '>=6'}

  puppeteer-core@24.33.1:
    resolution: {integrity: sha512-MZjFLeGMBFbSkc1xKfcv6hjFlfNi1bmQly++HyqxGPYzLIMY0mSYyjqkAzT1PtomTYHq7SEonciIKkeyHExA1g==}
    engines: {node: '>=18'}

  puppeteer@24.33.1:
    resolution: {integrity: sha512-2KiSIXk+zFzmYsScv+hx/I3TODFGPcNpyJsWMQk1EQ2y8KZ2X6225/NingyqYxekzceSUnq5qX39dUezVDZ9EQ==}
    engines: {node: '>=18'}
    hasBin: true

  range-parser@1.2.0:
    resolution: {integrity: sha512-kA5WQoNVo4t9lNx2kQNFCxKeBl5IbbSNBl1M/tLkw9WCn+hxNBAW5Qh8gdhs63CJnhjJ2zQWFoqPJP2sK1AV5A==}
    engines: {node: '>= 0.6'}

  rc@1.2.8:
    resolution: {integrity: sha512-y3bGgqKj3QBdxLbLkomlohkvsA8gdAiUQlSBJnBhfn+BPxg4bc62d8TcBW15wavDfgexCgccckhcZvywyQYPOw==}
    hasBin: true

  read-package-json-fast@4.0.0:
    resolution: {integrity: sha512-qpt8EwugBWDw2cgE2W+/3oxC+KTez2uSVR8JU9Q36TXPAGCaozfQUs59v4j4GFpWTaw0i6hAZSvOmu1J0uOEUg==}
    engines: {node: ^18.17.0 || >=20.5.0}

  read-package-up@11.0.0:
    resolution: {integrity: sha512-MbgfoNPANMdb4oRBNg5eqLbB2t2r+o5Ua1pNt8BqGp4I0FJZhuVSOj3PaBPni4azWuSzEdNn2evevzVmEk1ohQ==}
    engines: {node: '>=18'}

  read-pkg@9.0.1:
    resolution: {integrity: sha512-9viLL4/n1BJUCT1NXVTdS1jtm80yDEgR5T4yCelII49Mbj0v1rZdKqj7zCiYdbB0CuCgdrvHcNogAKTFPBocFA==}
    engines: {node: '>=18'}

  readable-stream@2.3.8:
    resolution: {integrity: sha512-8p0AUk4XODgIewSi0l8Epjs+EVnWiK7NoDIEGU0HhE7+ZyY8D1IMY7odu5lRrFXGg71L15KG8QrPmum45RTtdA==}

  readdirp@4.1.2:
    resolution: {integrity: sha512-GDhwkLfywWL2s6vEjyhri+eXmfH6j1L7JE27WhqLeYzoh/A3DBaYGEj2H/HFZCn/kMfim73FXxEJTw06WtxQwg==}
    engines: {node: '>= 14.18.0'}

  registry-auth-token@3.3.2:
    resolution: {integrity: sha512-JL39c60XlzCVgNrO+qq68FoNb56w/m7JYvGR2jT5iR1xBrUA3Mfx5Twk5rqTThPmQKMWydGmq8oFtDlxfrmxnQ==}

  registry-url@3.1.0:
    resolution: {integrity: sha512-ZbgR5aZEdf4UKZVBPYIgaglBmSF2Hi94s2PcIHhRGFjKYu+chjJdYfHn4rt3hB6eCKLJ8giVIIfgMa1ehDfZKA==}
    engines: {node: '>=0.10.0'}

  require-directory@2.1.1:
    resolution: {integrity: sha512-fGxEI7+wsG9xrvdjsrlmL22OMTTiHRwAMroiEeMgq8gzoLC/PQr7RsRDSTLUg/bZAZtF+TVIkHc6/4RIKrui+Q==}
    engines: {node: '>=0.10.0'}

  require-from-string@2.0.2:
    resolution: {integrity: sha512-Xf0nWe6RseziFMu+Ap9biiUbmplq6S9/p+7w7YXP/JBHhrUDDUhwa+vANyubuqfZWTveU//DYVGsDG7RKL/vEw==}
    engines: {node: '>=0.10.0'}

  resolve-from@4.0.0:
    resolution: {integrity: sha512-pb/MYmXstAkysRFx8piNI1tGFNQIFA3vkE3Gq4EuA1dF6gHp/+vgZqsCGJapvy8N3Q+4o7FwvquPJcnZ7RYy4g==}
    engines: {node: '>=4'}

  resolve-pkg-maps@1.0.0:
    resolution: {integrity: sha512-seS2Tj26TBVOC2NIc2rOe2y2ZO7efxITtLZcGSOnHHNOQ7CkiUBfw0Iw2ck6xkIhPwLhKNLS8BO+hEpngQlqzw==}

  resolve@1.22.11:
    resolution: {integrity: sha512-RfqAvLnMl313r7c9oclB1HhUEAezcpLjz95wFH4LVuhk9JF/r22qmVP9AMmOU4vMX7Q8pN8jwNg/CSpdFnMjTQ==}
    engines: {node: '>= 0.4'}
    hasBin: true

  restore-cursor@5.1.0:
    resolution: {integrity: sha512-oMA2dcrw6u0YfxJQXm342bFKX/E4sG9rbTzO9ptUcR/e8A33cHuvStiYOwH7fszkZlZ1z/ta9AAoPk2F4qIOHA==}
    engines: {node: '>=18'}

  rfdc@1.4.1:
    resolution: {integrity: sha512-q1b3N5QkRUWUl7iyylaaj3kOpIT0N2i9MqIEQXP73GVsN9cw3fdx8X63cEmWhJGi2PPCF23Ijp7ktmd39rawIA==}

  rimraf@6.1.2:
    resolution: {integrity: sha512-cFCkPslJv7BAXJsYlK1dZsbP8/ZNLkCAQ0bi1hf5EKX2QHegmDFEFA6QhuYJlk7UDdc+02JjO80YSOrWPpw06g==}
    engines: {node: 20 || >=22}
    hasBin: true

  rollup-plugin-dts@6.3.0:
    resolution: {integrity: sha512-d0UrqxYd8KyZ6i3M2Nx7WOMy708qsV/7fTHMHxCMCBOAe3V/U7OMPu5GkX8hC+cmkHhzGnfeYongl1IgiooddA==}
    engines: {node: '>=16'}
    peerDependencies:
      rollup: ^3.29.4 || ^4
      typescript: ^4.5 || ^5.0

  rollup-plugin-esbuild@6.2.1:
    resolution: {integrity: sha512-jTNOMGoMRhs0JuueJrJqbW8tOwxumaWYq+V5i+PD+8ecSCVkuX27tGW7BXqDgoULQ55rO7IdNxPcnsWtshz3AA==}
    engines: {node: '>=14.18.0'}
    peerDependencies:
      esbuild: '>=0.18.0'
      rollup: ^1.20.0 || ^2.0.0 || ^3.0.0 || ^4.0.0

  rollup-plugin-polyfill-node@0.13.0:
    resolution: {integrity: sha512-FYEvpCaD5jGtyBuBFcQImEGmTxDTPbiHjJdrYIp+mFIwgXiXabxvKUK7ZT9P31ozu2Tqm9llYQMRWsfvTMTAOw==}
    peerDependencies:
      rollup: ^1.20.0 || ^2.0.0 || ^3.0.0 || ^4.0.0

  rollup@4.53.5:
    resolution: {integrity: sha512-iTNAbFSlRpcHeeWu73ywU/8KuU/LZmNCSxp6fjQkJBD3ivUb8tpDrXhIxEzA05HlYMEwmtaUnb3RP+YNv162OQ==}
    engines: {node: '>=18.0.0', npm: '>=8.0.0'}
    hasBin: true

  run-applescript@7.1.0:
    resolution: {integrity: sha512-DPe5pVFaAsinSaV6QjQ6gdiedWDcRCbUuiQfQa2wmWV7+xC9bGulGI8+TdRmoFkAPaBXk8CrAbnlY2ISniJ47Q==}
    engines: {node: '>=18'}

  safe-buffer@5.1.2:
    resolution: {integrity: sha512-Gd2UZBJDkXlY7GbJxfsE8/nvKkUEU1G38c1siN6QP6a9PT9MmHB8GnpscSmMJSoF8LOIrt8ud/wPtojys4G6+g==}

  safe-buffer@5.2.1:
    resolution: {integrity: sha512-rp3So07KcdmmKbGvgaNxQSJr7bGVSVk5S9Eq1F+ppbRo70+YeaDxkw5Dd8NPN+GD6bjnYm2VuPuCXmpuYvmCXQ==}

  safer-buffer@2.1.2:
    resolution: {integrity: sha512-YZo3K82SD7Riyi0E1EQPojLz7kpepnSQI9IyPbHHg1XXXevb5dJI7tpyN2ADxGcQbHG7vcyRHk0cbwqcQriUtg==}

  sass@1.97.0:
    resolution: {integrity: sha512-KR0igP1z4avUJetEuIeOdDlwaUDvkH8wSx7FdSjyYBS3dpyX3TzHfAMO0G1Q4/3cdjcmi3r7idh+KCmKqS+KeQ==}
    engines: {node: '>=14.0.0'}
    hasBin: true

  saxes@6.0.0:
    resolution: {integrity: sha512-xAg7SOnEhrm5zI3puOOKyy1OMcMlIJZYNJY7xLBwSze0UjhPLnWfj2GF2EpT0jmzaJKIWKHLsaSSajf35bcYnA==}
    engines: {node: '>=v12.22.7'}

  semver@7.7.3:
    resolution: {integrity: sha512-SdsKMrI9TdgjdweUSR9MweHA4EJ8YxHn8DFaDisvhVlUOe4BF1tLD7GAj0lIqWVl+dPb/rExr0Btby5loQm20Q==}
    engines: {node: '>=10'}
    hasBin: true

  serve-handler@6.1.6:
    resolution: {integrity: sha512-x5RL9Y2p5+Sh3D38Fh9i/iQ5ZK+e4xuXRd/pGbM4D13tgo/MGwbttUk8emytcr1YYzBYs+apnUngBDFYfpjPuQ==}

  serve@14.2.5:
    resolution: {integrity: sha512-Qn/qMkzCcMFVPb60E/hQy+iRLpiU8PamOfOSYoAHmmF+fFFmpPpqa6Oci2iWYpTdOUM3VF+TINud7CfbQnsZbA==}
    engines: {node: '>= 14'}
    hasBin: true

  setimmediate@1.0.5:
    resolution: {integrity: sha512-MATJdZp8sLqDl/68LfQmbP8zKPLQNV6BIZoIgrscFDQ+RsvK/BxeDQOgyxKKoh0y/8h3BqVFnCqQ/gd+reiIXA==}

  shebang-command@2.0.0:
    resolution: {integrity: sha512-kHxr2zZpYtdmrN1qDjrrX/Z1rR1kG8Dx+gkpK1G4eXmvXswmcE1hTWBWYUzlraYw1/yZp6YuDY77YtvbN0dmDA==}
    engines: {node: '>=8'}

  shebang-regex@3.0.0:
    resolution: {integrity: sha512-7++dFhtcx3353uBaq8DDR4NuxBetBzC7ZQOhmTQInHEd6bSrXdiEyzCvG07Z44UYdLShWUyXt5M/yhz8ekcb1A==}
    engines: {node: '>=8'}

  shell-quote@1.8.3:
    resolution: {integrity: sha512-ObmnIF4hXNg1BqhnHmgbDETF8dLPCggZWBjkQfhZpbszZnYur5DUljTcCHii5LC3J5E0yeO/1LIMyH+UvHQgyw==}
    engines: {node: '>= 0.4'}

  siginfo@2.0.0:
    resolution: {integrity: sha512-ybx0WO1/8bSBLEWXZvEd7gMW3Sn3JFlW3TvX1nREbDLRNQNaeNN8WK0meBwPdAaOI7TtRRRJn/Es1zhrrCHu7g==}

  signal-exit@3.0.7:
    resolution: {integrity: sha512-wnD2ZE+l+SPC/uoS0vXeE9L1+0wuaMqKlfz9AMUo38JsyLSBWSFcHR1Rri62LZc12vLr1gb3jl7iwQhgwpAbGQ==}

  signal-exit@4.1.0:
    resolution: {integrity: sha512-bzyZ1e88w9O1iNJbKnOlvYTrWPDl46O1bG0D3XInv+9tkPrxrN8jUUTiFlDkkmKWgn1M6CfIA13SuGqOa9Korw==}
    engines: {node: '>=14'}

  simple-git-hooks@2.13.1:
    resolution: {integrity: sha512-WszCLXwT4h2k1ufIXAgsbiTOazqqevFCIncOuUBZJ91DdvWcC5+OFkluWRQPrcuSYd8fjq+o2y1QfWqYMoAToQ==}
    hasBin: true

  sirv@2.0.4:
    resolution: {integrity: sha512-94Bdh3cC2PKrbgSOUqTiGPWVZeSiXfKOVZNJniWoqrWrRkB1CJzBU3NEbiTsPcYy1lDsANA/THzS+9WBiy5nfQ==}
    engines: {node: '>= 10'}

  sirv@3.0.2:
    resolution: {integrity: sha512-2wcC/oGxHis/BoHkkPwldgiPSYcpZK3JU28WoMVv55yHJgcZ8rlXvuG9iZggz+sU1d4bRgIGASwyWqjxu3FM0g==}
    engines: {node: '>=18'}

  slice-ansi@7.1.2:
    resolution: {integrity: sha512-iOBWFgUX7caIZiuutICxVgX1SdxwAVFFKwt1EvMYYec/NWO5meOJ6K5uQxhrYBdQJne4KxiqZc+KptFOWFSI9w==}
    engines: {node: '>=18'}

  smart-buffer@4.2.0:
    resolution: {integrity: sha512-94hK0Hh8rPqQl2xXc3HsaBoOXKV20MToPkcXvwbISWLEs+64sBq5kFgn2kJDHb1Pry9yrP0dxrCI9RRci7RXKg==}
    engines: {node: '>= 6.0.0', npm: '>= 3.0.0'}

  socks-proxy-agent@8.0.5:
    resolution: {integrity: sha512-HehCEsotFqbPW9sJ8WVYB6UbmIMv7kUUORIF2Nncq4VQvBfNBLibW9YZR5dlYCSUhwcD628pRllm7n+E+YTzJw==}
    engines: {node: '>= 14'}

  socks@2.8.7:
    resolution: {integrity: sha512-HLpt+uLy/pxB+bum/9DzAgiKS8CX1EvbWxI4zlmgGCExImLdiad2iCwXT5Z4c9c3Eq8rP2318mPW2c+QbtjK8A==}
    engines: {node: '>= 10.0.0', npm: '>= 3.0.0'}

  source-map-js@1.2.1:
    resolution: {integrity: sha512-UXWMKhLOwVKb728IUtQPXxfYU+usdybtUrK/8uGE8CQMvrhOpwvzDBwj0QhSL7MQc7vIsISBG8VQ8+IDQxpfQA==}
    engines: {node: '>=0.10.0'}

  source-map@0.6.1:
    resolution: {integrity: sha512-UjgapumWlbMhkBgzT7Ykc5YXUT46F0iKu8SGXq0bcwP5dz/h0Plj6enJqjz1Zbq2l5WaqYnrVbwWOWMyF3F47g==}
    engines: {node: '>=0.10.0'}

  spdx-correct@3.2.0:
    resolution: {integrity: sha512-kN9dJbvnySHULIluDHy32WHRUu3Og7B9sbY7tsFLctQkIqnMh3hErYgdMjTYuqmcXX+lK5T1lnUt3G7zNswmZA==}

  spdx-exceptions@2.5.0:
    resolution: {integrity: sha512-PiU42r+xO4UbUS1buo3LPJkjlO7430Xn5SVAhdpzzsPHsjbYVflnnFdATgabnLude+Cqu25p6N+g2lw/PFsa4w==}

  spdx-expression-parse@3.0.1:
    resolution: {integrity: sha512-cbqHunsQWnJNE6KhVSMsMeH5H/L9EpymbzqTQ3uLwNCLZ1Q481oWaofqH7nO6V07xlXwY6PhQdQ2IedWx/ZK4Q==}

  spdx-license-ids@3.0.22:
    resolution: {integrity: sha512-4PRT4nh1EImPbt2jASOKHX7PB7I+e4IWNLvkKFDxNhJlfjbYlleYQh285Z/3mPTHSAK/AvdMmw5BNNuYH8ShgQ==}

  stackback@0.0.2:
    resolution: {integrity: sha512-1XMJE5fQo1jGH6Y/7ebnwPOBEkIEnT4QF32d5R1+VXdXveM0IBMJt8zfaxX1P3QhVwrYe+576+jkANtSS2mBbw==}

  statuses@1.5.0:
    resolution: {integrity: sha512-OpZ3zP+jT1PI7I8nemJX4AKmAX070ZkYPVWV/AaKTJl+tXCTGyVdC1a4SL8RUQYEwk/f34ZX8UTykN68FwrqAA==}
    engines: {node: '>= 0.6'}

  std-env@3.10.0:
    resolution: {integrity: sha512-5GS12FdOZNliM5mAOxFRg7Ir0pWz8MdpYm6AY6VPkGpbA7ZzmbzNcBJQ0GPvvyWgcY7QAhCgf9Uy89I03faLkg==}

  streamx@2.23.0:
    resolution: {integrity: sha512-kn+e44esVfn2Fa/O0CPFcex27fjIL6MkVae0Mm6q+E6f0hWv578YCERbv+4m02cjxvDsPKLnmxral/rR6lBMAg==}

  string-argv@0.3.2:
    resolution: {integrity: sha512-aqD2Q0144Z+/RqG52NeHEkZauTAUWJO8c6yTftGJKO3Tja5tUgIfmIl6kExvhtxSDP7fXB6DvzkfMpCd/F3G+Q==}
    engines: {node: '>=0.6.19'}

  string-hash@1.1.3:
    resolution: {integrity: sha512-kJUvRUFK49aub+a7T1nNE66EJbZBMnBgoC1UbCZ5n6bsZKBRga4KgBRTMn/pFkeCZSYtNeSyMxPDM0AXWELk2A==}

  string-width@4.2.3:
    resolution: {integrity: sha512-wKyQRQpjJ0sIp62ErSZdGsjMJWsap5oRNihHhu6G7JVO/9jIB6UyevL+tXuOqrng8j/cxKTWyWUwvSTriiZz/g==}
    engines: {node: '>=8'}

  string-width@5.1.2:
    resolution: {integrity: sha512-HnLOCR3vjcY8beoNLtcjZ5/nxn2afmME6lhrDrebokqMap+XbeW8n9TXpPDOqdGK5qcI3oT0GKTW6wC7EMiVqA==}
    engines: {node: '>=12'}

  string-width@7.2.0:
    resolution: {integrity: sha512-tsaTIkKW9b4N+AEj+SVA+WhJzV7/zMhcSu78mLKWSk7cXMOSHsBKFWUs0fWwq8QyK3MgJBQRX6Gbi4kYbdvGkQ==}
    engines: {node: '>=18'}

  string-width@8.1.0:
    resolution: {integrity: sha512-Kxl3KJGb/gxkaUMOjRsQ8IrXiGW75O4E3RPjFIINOVH8AMl2SQ/yWdTzWwF3FevIX9LcMAjJW+GRwAlAbTSXdg==}
    engines: {node: '>=20'}

  string_decoder@1.1.1:
    resolution: {integrity: sha512-n/ShnvDi6FHbbVfviro+WojiFzv+s8MPMHBczVePfUpDJLwoLT0ht1l4YwBCbi8pJAveEEdnkHyPyTP/mzRfwg==}

  strip-ansi@6.0.1:
    resolution: {integrity: sha512-Y38VPSHcqkFrCpFnQ9vuSXmquuv5oXOKpGeT6aGrr3o3Gc9AlVa6JBfUSOCnbxGGZF+/0ooI7KrPuUSztUdU5A==}
    engines: {node: '>=8'}

  strip-ansi@7.1.2:
    resolution: {integrity: sha512-gmBGslpoQJtgnMAvOVqGZpEz9dyoKTCzy2nfz/n8aIFhN/jCE/rCmcxabB6jOOHV+0WNnylOxaxBQPSvcWklhA==}
    engines: {node: '>=12'}

  strip-final-newline@2.0.0:
    resolution: {integrity: sha512-BrpvfNAE3dcvq7ll3xVumzjKjZQ5tI1sEUIKr3Uoks0XUl45St3FlatVqef9prk4jRDzhW6WZg+3bk93y6pLjA==}
    engines: {node: '>=6'}

  strip-json-comments@2.0.1:
    resolution: {integrity: sha512-4gB8na07fecVVkOI6Rs4e7T6NOTki5EmL7TUduTs6bu3EdnSycntVJ4re8kgZA+wx9IueI2Y11bfbgwtzuE0KQ==}
    engines: {node: '>=0.10.0'}

  strip-literal@3.1.0:
    resolution: {integrity: sha512-8r3mkIM/2+PpjHoOtiAW8Rg3jJLHaV7xPwG+YRGrv6FP0wwk/toTpATxWYOW0BKdWwl82VT2tFYi5DlROa0Mxg==}

  supports-color@7.2.0:
    resolution: {integrity: sha512-qpCAvRl9stuOHveKsn7HncJRvv501qIacKzQlO/+Lwxc9+0q2wLyv4Dfvt80/DPn2pqOBsJdDiogXGR9+OvwRw==}
    engines: {node: '>=8'}

  supports-preserve-symlinks-flag@1.0.0:
    resolution: {integrity: sha512-ot0WnXS9fgdkgIcePe6RHNk1WA8+muPa6cSjeR3V8K27q9BB1rTE3R1p7Hv0z1ZyAc8s6Vvv8DIyWf681MAt0w==}
    engines: {node: '>= 0.4'}

  symbol-tree@3.2.4:
    resolution: {integrity: sha512-9QNk5KwDF+Bvz+PyObkmSYjI5ksVUYtjW7AU22r2NKcfLJcXp96hkDWU3+XndOsUb+AQ9QhfzfCT2O+CNWT5Tw==}

  tar-fs@3.1.1:
    resolution: {integrity: sha512-LZA0oaPOc2fVo82Txf3gw+AkEd38szODlptMYejQUhndHMLQ9M059uXR+AfS7DNo0NpINvSqDsvyaCrBVkptWg==}

  tar-stream@3.1.7:
    resolution: {integrity: sha512-qJj60CXt7IU1Ffyc3NJMjh6EkuCFej46zUqJ4J7pqYlThyd9bO0XBTmcOIhSzZJVWfsLks0+nle/j538YAW9RQ==}

  temp-dir@3.0.0:
    resolution: {integrity: sha512-nHc6S/bwIilKHNRgK/3jlhDoIHcp45YgyiwcAk46Tr0LfEqGBVpmiAyuiuxeVE44m3mXnEeVhaipLOEWmH+Njw==}
    engines: {node: '>=14.16'}

  tempfile@5.0.0:
    resolution: {integrity: sha512-bX655WZI/F7EoTDw9JvQURqAXiPHi8o8+yFxPF2lWYyz1aHnmMRuXWqL6YB6GmeO0o4DIYWHLgGNi/X64T+X4Q==}
    engines: {node: '>=14.18'}

  test-exclude@7.0.1:
    resolution: {integrity: sha512-pFYqmTw68LXVjeWJMST4+borgQP2AyMNbg1BpZh9LbyhUeNkeaPF9gzfPGUAnSMV3qPYdWUwDIjjCLiSDOl7vg==}
    engines: {node: '>=18'}

  text-decoder@1.2.3:
    resolution: {integrity: sha512-3/o9z3X0X0fTupwsYvR03pJ/DjWuqqrfwBgTQzdWDiQSm9KitAyz/9WqsT2JQW7KV2m+bC2ol/zqpW37NHxLaA==}

  tinybench@2.9.0:
    resolution: {integrity: sha512-0+DUvqWMValLmha6lr4kD8iAMK1HzV0/aKnCtWb9v9641TnP/MFb7Pc2bxoxQjTXAErryXVgUOfv2YqNllqGeg==}

  tinyexec@0.3.2:
    resolution: {integrity: sha512-KQQR9yN7R5+OSwaK0XQoj22pwHoTlgYqmUscPYoknOoWCWfj/5/ABTMRi69FrKU5ffPVh5QcFikpWJI/P1ocHA==}

  tinyglobby@0.2.15:
    resolution: {integrity: sha512-j2Zq4NyQYG5XMST4cbs02Ak8iJUdxRM0XI5QyxXuZOzKOINmWurp3smXu3y5wDcJrptwpSjgXHzIQxR0omXljQ==}
    engines: {node: '>=12.0.0'}

  tinypool@1.1.1:
    resolution: {integrity: sha512-Zba82s87IFq9A9XmjiX5uZA/ARWDrB03OHlq+Vw1fSdt0I+4/Kutwy8BP4Y/y/aORMo61FQ0vIb5j44vSo5Pkg==}
    engines: {node: ^18.0.0 || >=20.0.0}

  tinypool@2.0.0:
    resolution: {integrity: sha512-/RX9RzeH2xU5ADE7n2Ykvmi9ED3FBGPAjw9u3zucrNNaEBIO0HPSYgL0NT7+3p147ojeSdaVu08F6hjpv31HJg==}
    engines: {node: ^20.0.0 || >=22.0.0}

  tinyrainbow@2.0.0:
    resolution: {integrity: sha512-op4nsTR47R6p0vMUUoYl/a+ljLFVtlfaXkLQmqfLR1qHma1h/ysYk4hEXZ880bf2CYgTskvTa/e196Vd5dDQXw==}
    engines: {node: '>=14.0.0'}

  tinyspy@4.0.4:
    resolution: {integrity: sha512-azl+t0z7pw/z958Gy9svOTuzqIk6xq+NSheJzn5MMWtWTFywIacg2wUlzKFGtt3cthx0r2SxMK0yzJOR0IES7Q==}
    engines: {node: '>=14.0.0'}

  tldts-core@7.0.19:
    resolution: {integrity: sha512-lJX2dEWx0SGH4O6p+7FPwYmJ/bu1JbcGJ8RLaG9b7liIgZ85itUVEPbMtWRVrde/0fnDPEPHW10ZsKW3kVsE9A==}

  tldts@7.0.19:
    resolution: {integrity: sha512-8PWx8tvC4jDB39BQw1m4x8y5MH1BcQ5xHeL2n7UVFulMPH/3Q0uiamahFJ3lXA0zO2SUyRXuVVbWSDmstlt9YA==}
    hasBin: true

  to-regex-range@5.0.1:
    resolution: {integrity: sha512-65P7iz6X5yEr1cwcgvQxbbIw7Uk3gOy5dIdtZ4rDveLqhrdJP+Li/Hx6tyK0NEb+2GCyneCMJiGqrADCSNk8sQ==}
    engines: {node: '>=8.0'}

  todomvc-app-css@2.4.3:
    resolution: {integrity: sha512-mSnWZaKBWj9aQcFRsGguY/a8O8NR8GmecD48yU1rzwNemgZa/INLpIsxxMiToFGVth+uEKBrQ7IhWkaXZxwq5Q==}
    engines: {node: '>=4'}

  token-stream@1.0.0:
    resolution: {integrity: sha512-VSsyNPPW74RpHwR8Fc21uubwHY7wMDeJLys2IX5zJNih+OnAnaifKHo+1LHT7DAdloQ7apeaaWg8l7qnf/TnEg==}

  totalist@3.0.1:
    resolution: {integrity: sha512-sf4i37nQ2LBx4m3wB74y+ubopq6W/dIzXg0FDGjsYnZHVa1Da8FH853wlL2gtUhg+xJXjfk3kUZS3BRoQeoQBQ==}
    engines: {node: '>=6'}

  tough-cookie@6.0.0:
    resolution: {integrity: sha512-kXuRi1mtaKMrsLUxz3sQYvVl37B0Ns6MzfrtV5DvJceE9bPyspOqk9xxv7XbZWcfLWbFmm997vl83qUWVJA64w==}
    engines: {node: '>=16'}

  tr46@6.0.0:
    resolution: {integrity: sha512-bLVMLPtstlZ4iMQHpFHTR7GAGj2jxi8Dg0s2h2MafAE4uSWF98FC/3MomU51iQAMf8/qDUbKWf5GxuvvVcXEhw==}
    engines: {node: '>=20'}

  tslib@2.8.1:
    resolution: {integrity: sha512-oJFu94HQb+KVduSUQL7wnpmqnfmLsOA/nAh6b6EH0wCEoK0/mPeXU6c3wKDV83MkOuHPRHtSXKKU99IBazS/2w==}

  type-fest@2.19.0:
    resolution: {integrity: sha512-RAH822pAdBgcNMAfWnCBU3CFZcfZ/i1eZjwFU/dsLKumyuuP3niueg2UAukXYF0E2AAoc82ZSSf9J0WQBinzHA==}
    engines: {node: '>=12.20'}

  type-fest@4.41.0:
    resolution: {integrity: sha512-TeTSQ6H5YHvpqVwBRcnLDCBnDOHWYu7IvGbHT6N8AOymcr9PJGjc1GTtiWZTYg0NCgYwvnYWEkVChQAr9bjfwA==}
    engines: {node: '>=16'}

  typed-query-selector@2.12.0:
    resolution: {integrity: sha512-SbklCd1F0EiZOyPiW192rrHZzZ5sBijB6xM+cpmrwDqObvdtunOHHIk9fCGsoK5JVIYXoyEp4iEdE3upFH3PAg==}

  typescript@5.6.3:
    resolution: {integrity: sha512-hjcS1mhfuyi4WW8IWtjP7brDrG2cuDZukyrYrSauoXGNgx0S7zceP07adYkJycEr56BOUTNPzbInooiN3fn1qw==}
    engines: {node: '>=14.17'}
    hasBin: true

  uglify-js@3.19.3:
    resolution: {integrity: sha512-v3Xu+yuwBXisp6QYTcH4UbH+xYJXqnq2m/LtQVWKWzYc1iehYnLixoQDN9FH6/j9/oybfd6W9Ghwkl8+UMKTKQ==}
    engines: {node: '>=0.8.0'}
    hasBin: true

  undici-types@7.16.0:
    resolution: {integrity: sha512-Zz+aZWSj8LE6zoxD+xrjh4VfkIG8Ya6LvYkZqtUQGJPZjYl53ypCaUwWqo7eI0x66KBGeRo+mlBEkMSeSZ38Nw==}

  unicorn-magic@0.1.0:
    resolution: {integrity: sha512-lRfVq8fE8gz6QMBuDM6a+LO3IAzTi05H6gCVaUpir2E1Rwpo4ZUog45KpNXKC/Mn3Yb9UDuHumeFTo9iV/D9FQ==}
    engines: {node: '>=18'}

  universalify@2.0.1:
    resolution: {integrity: sha512-gptHNQghINnc/vTGIk0SOFGFNXw7JVrlRUtConJRlvaw6DuX0wO5Jeko9sWrMBhh+PsYAZ7oXAiOnf/UKogyiw==}
    engines: {node: '>= 10.0.0'}

  unpipe@1.0.0:
    resolution: {integrity: sha512-pjy2bYhSsufwWlKwPc+l3cN7+wuJlK6uz0YdJEOlQDbl6jo/YlPi4mb8agUkVC8BF7V8NuzeyPNqRksA3hztKQ==}
    engines: {node: '>= 0.8'}

  unplugin-utils@0.2.5:
    resolution: {integrity: sha512-gwXJnPRewT4rT7sBi/IvxKTjsms7jX7QIDLOClApuZwR49SXbrB1z2NLUZ+vDHyqCj/n58OzRRqaW+B8OZi8vg==}
    engines: {node: '>=18.12.0'}

  update-check@1.5.4:
    resolution: {integrity: sha512-5YHsflzHP4t1G+8WGPlvKbJEbAJGCgw+Em+dGR1KmBUbr1J36SJBqlHLjR7oob7sco5hWHGQVcr9B2poIVDDTQ==}

  uri-js@4.4.1:
    resolution: {integrity: sha512-7rKUyy33Q1yc98pQ1DAmLtwX109F7TIfWlW1Ydo8Wl1ii1SeHieeh0HHfPeL2fMXK6z0s8ecKs9frCuLJvndBg==}

  util-deprecate@1.0.2:
    resolution: {integrity: sha512-EPD5q1uXyFxJpCrLnCc1nHnq3gOa6DZBocAIiI2TaSCA7VCJ1UJDMagCzIkXNsUYfD1daK//LTEQ8xiIbrHtcw==}

  utils-merge@1.0.1:
    resolution: {integrity: sha512-pMZTvIkT1d+TFGvDOqodOclx0QWkkgi6Tdoa8gC8ffGAAqz9pzPTZWAybbsHHoED/ztMtkv/VoYTYyShUn81hA==}
    engines: {node: '>= 0.4.0'}

  validate-npm-package-license@3.0.4:
    resolution: {integrity: sha512-DpKm2Ui/xN7/HQKCtpZxoRWBhZ9Z0kqtygG8XCgNQ8ZlDnxuQmWhj566j8fN4Cu3/JmbhsDo7fcAJq4s9h27Ew==}

  vary@1.1.2:
    resolution: {integrity: sha512-BNGbWLfd0eUPabhkXUVm0j8uuvREyTh5ovRa/dyow/BqAbZJyC+5fU+IzQOzmAKzYqYRAISoRhdQr3eIZ/PXqg==}
    engines: {node: '>= 0.8'}

  vite-hyper-config@0.4.1:
    resolution: {integrity: sha512-w9D4g0+5Km8XCgkBY/BZrXZAl8FF2q1UpDXT/Fsm6VLEU5tkkzDCko8fjLPOaSbvirUJgbY5OsD5wuuZ6581Fg==}
    engines: {node: '>=18.0.0'}
    peerDependencies:
      vite: ^4.0.0 || ^5.0.0 || ^6.0.0

  vite-node@2.1.9:
    resolution: {integrity: sha512-AM9aQ/IPrW/6ENLQg3AGY4K1N2TGZdR5e4gu/MmmR2xR3Ll1+dib+nook92g4TV3PXVyeyxdWwtaCAiUL0hMxA==}
    engines: {node: ^18.0.0 || >=20.0.0}
    hasBin: true

  vite-node@3.2.4:
    resolution: {integrity: sha512-EbKSKh+bh1E1IFxeO0pg1n4dvoOTt0UDiXMd/qn++r98+jPO1xtJilvXldeuQ8giIB5IkpjCgMleHMNEsGH6pg==}
    engines: {node: ^18.0.0 || ^20.0.0 || >=22.0.0}
    hasBin: true

  vite-plugin-inspect@0.8.9:
    resolution: {integrity: sha512-22/8qn+LYonzibb1VeFZmISdVao5kC22jmEKm24vfFE8siEn47EpVcCLYMv6iKOYMJfjSvSJfueOwcFCkUnV3A==}
    engines: {node: '>=14'}
    peerDependencies:
      '@nuxt/kit': '*'
      vite: ^3.1.0 || ^4.0.0 || ^5.0.0-0 || ^6.0.1
    peerDependenciesMeta:
      '@nuxt/kit':
        optional: true

  vite@5.4.21:
    resolution: {integrity: sha512-o5a9xKjbtuhY6Bi5S3+HvbRERmouabWbyUcpXXUA1u+GNUKoROi9byOJ8M0nHbHYHkYICiMlqxkg1KkYmm25Sw==}
    engines: {node: ^18.0.0 || >=20.0.0}
    hasBin: true
    peerDependencies:
      '@types/node': ^18.0.0 || >=20.0.0
      less: '*'
      lightningcss: ^1.21.0
      sass: '*'
      sass-embedded: '*'
      stylus: '*'
      sugarss: '*'
      terser: ^5.4.0
    peerDependenciesMeta:
      '@types/node':
        optional: true
      less:
        optional: true
      lightningcss:
        optional: true
      sass:
        optional: true
      sass-embedded:
        optional: true
      stylus:
        optional: true
      sugarss:
        optional: true
      terser:
        optional: true

  vite@6.4.1:
    resolution: {integrity: sha512-+Oxm7q9hDoLMyJOYfUYBuHQo+dkAloi33apOPP56pzj+vsdJDzr+j1NISE5pyaAuKL4A3UD34qd0lx5+kfKp2g==}
    engines: {node: ^18.0.0 || ^20.0.0 || >=22.0.0}
    hasBin: true
    peerDependencies:
      '@types/node': ^18.0.0 || ^20.0.0 || >=22.0.0
      jiti: '>=1.21.0'
      less: '*'
      lightningcss: ^1.21.0
      sass: '*'
      sass-embedded: '*'
      stylus: '*'
      sugarss: '*'
      terser: ^5.16.0
      tsx: ^4.8.1
      yaml: ^2.4.2
    peerDependenciesMeta:
      '@types/node':
        optional: true
      jiti:
        optional: true
      less:
        optional: true
      lightningcss:
        optional: true
      sass:
        optional: true
      sass-embedded:
        optional: true
      stylus:
        optional: true
      sugarss:
        optional: true
      terser:
        optional: true
      tsx:
        optional: true
      yaml:
        optional: true

  vitest@3.2.4:
    resolution: {integrity: sha512-LUCP5ev3GURDysTWiP47wRRUpLKMOfPh+yKTx3kVIEiu5KOMeqzpnYNsKyOoVrULivR8tLcks4+lga33Whn90A==}
    engines: {node: ^18.0.0 || ^20.0.0 || >=22.0.0}
    hasBin: true
    peerDependencies:
      '@edge-runtime/vm': '*'
      '@types/debug': ^4.1.12
      '@types/node': ^18.0.0 || ^20.0.0 || >=22.0.0
      '@vitest/browser': 3.2.4
      '@vitest/ui': 3.2.4
      happy-dom: '*'
      jsdom: '*'
    peerDependenciesMeta:
      '@edge-runtime/vm':
        optional: true
      '@types/debug':
        optional: true
      '@types/node':
        optional: true
      '@vitest/browser':
        optional: true
      '@vitest/ui':
        optional: true
      happy-dom:
        optional: true
      jsdom:
        optional: true

  void-elements@3.1.0:
    resolution: {integrity: sha512-Dhxzh5HZuiHQhbvTW9AMetFfBHDMYpo23Uo9btPXgdYP+3T5S+p+jgNy7spra+veYhBP2dCSgxR/i2Y02h5/6w==}
    engines: {node: '>=0.10.0'}

  vue-demi@0.14.10:
    resolution: {integrity: sha512-nMZBOwuzabUO0nLgIcc6rycZEebF6eeUfaiQx9+WSk8e29IbLvPU9feI6tqW4kTo3hvoYAJkMh8n8D0fuISphg==}
    engines: {node: '>=12'}
    hasBin: true
    peerDependencies:
      '@vue/composition-api': ^1.0.0-rc.1
      vue: ^3.0.0-0 || ^2.6.0
    peerDependenciesMeta:
      '@vue/composition-api':
        optional: true

  vue@3.6.0-beta.1:
    resolution: {integrity: sha512-z2VKatkexJ9XZ/eYbUUQaitaYC1MpTtE+7zESy7bBvfcExlF5ubBmCB001I6GznEw4vRR1WMZbDqT482QJEJHw==}
    peerDependencies:
      typescript: '*'
    peerDependenciesMeta:
      typescript:
        optional: true

  w3c-xmlserializer@5.0.0:
    resolution: {integrity: sha512-o8qghlI8NZHU1lLPrpi2+Uq7abh4GGPpYANlalzWxyWteJOCsr/P+oPBA49TOLu5FTZO4d3F9MnWJfiMo4BkmA==}
    engines: {node: '>=18'}

  webdriver-bidi-protocol@0.3.10:
    resolution: {integrity: sha512-5LAE43jAVLOhB/QqX4bwSiv0Hg1HBfMmOuwBSXHdvg4GMGu9Y0lIq7p4R/yySu6w74WmaR4GM4H9t2IwLW7hgw==}

  webidl-conversions@8.0.0:
    resolution: {integrity: sha512-n4W4YFyz5JzOfQeA8oN7dUYpR+MBP3PIUsn2jLjWXwK5ASUzt0Jc/A5sAUZoCYFJRGF0FBKJ+1JjN43rNdsQzA==}
    engines: {node: '>=20'}

  whatwg-encoding@3.1.1:
    resolution: {integrity: sha512-6qN4hJdMwfYBtE3YBTTHhoeuUrDBPZmbQaxWAqSALV/MeEnR5z1xd8UKud2RAkFoPkmB+hli1TZSnyi84xz1vQ==}
    engines: {node: '>=18'}

  whatwg-mimetype@4.0.0:
    resolution: {integrity: sha512-QaKxh0eNIi2mE9p2vEdzfagOKHCcj1pJ56EEHGQOVxp8r9/iszLUUV7v89x9O1p/T+NlTM5W7jW6+cz4Fq1YVg==}
    engines: {node: '>=18'}

  whatwg-url@15.1.0:
    resolution: {integrity: sha512-2ytDk0kiEj/yu90JOAp44PVPUkO9+jVhyf+SybKlRHSDlvOOZhdPIrr7xTH64l4WixO2cP+wQIcgujkGBPPz6g==}
    engines: {node: '>=20'}

  which@2.0.2:
    resolution: {integrity: sha512-BLI3Tl1TW3Pvl70l3yq3Y64i+awpwXqsGBYWkkqMtnbXgrMD+yj7rhW0kuEDxzJaYXGjEW5ogapKNMEKNMjibA==}
    engines: {node: '>= 8'}
    hasBin: true

  which@5.0.0:
    resolution: {integrity: sha512-JEdGzHwwkrbWoGOlIHqQ5gtprKGOenpDHpxE9zVR1bWbOtYRyPPHMe9FaP6x61CmNaTThSkb0DAJte5jD+DmzQ==}
    engines: {node: ^18.17.0 || >=20.5.0}
    hasBin: true

  why-is-node-running@2.3.0:
    resolution: {integrity: sha512-hUrmaWBdVDcxvYqnyh09zunKzROWjbZTiNy8dBEjkS7ehEDQibXJ7XvlmtbwuTclUiIyN+CyXQD4Vmko8fNm8w==}
    engines: {node: '>=8'}
    hasBin: true

  widest-line@4.0.1:
    resolution: {integrity: sha512-o0cyEG0e8GPzT4iGHphIOh0cJOV8fivsXxddQasHPHfoZf1ZexrfeA21w2NaEN1RHE+fXlfISmOE8R9N3u3Qig==}
    engines: {node: '>=12'}

  with@7.0.2:
    resolution: {integrity: sha512-RNGKj82nUPg3g5ygxkQl0R937xLyho1J24ItRCBTr/m1YnZkzJy1hUiHUJrc/VlsDQzsCnInEGSg3bci0Lmd4w==}
    engines: {node: '>= 10.0.0'}

  wordwrap@1.0.0:
    resolution: {integrity: sha512-gvVzJFlPycKc5dZN4yPkP8w7Dc37BtP1yczEneOb4uq34pXZcvrtRTmWV8W+Ume+XCxKgbjM+nevkyFPMybd4Q==}

  wrap-ansi@7.0.0:
    resolution: {integrity: sha512-YVGIj2kamLSTxw6NsZjoBxfSwsn0ycdesmc4p+Q21c5zPuZ1pl+NfxVdxPtdHvmNVOQ6XSYG4AUtyt/Fi7D16Q==}
    engines: {node: '>=10'}

  wrap-ansi@8.1.0:
    resolution: {integrity: sha512-si7QWI6zUMq56bESFvagtmzMdGOtoxfR+Sez11Mobfc7tm+VkUckk9bW2UeffTGVUbOksxmSw0AA2gs8g71NCQ==}
    engines: {node: '>=12'}

  wrap-ansi@9.0.2:
    resolution: {integrity: sha512-42AtmgqjV+X1VpdOfyTGOYRi0/zsoLqtXQckTmqTeybT+BDIbM/Guxo7x3pE2vtpr1ok6xRqM9OpBe+Jyoqyww==}
    engines: {node: '>=18'}

  wrappy@1.0.2:
    resolution: {integrity: sha512-l4Sp/DRseor9wL6EvV2+TuQn63dMkPjZ/sp9XkghTEbV9KlPS1xUsZ3u7/IQO4wxtcFB4bgpQPRcR3QCvezPcQ==}

  ws@8.18.3:
    resolution: {integrity: sha512-PEIGCY5tSlUt50cqyMXfCzX+oOPqN0vuGqWzbcJ2xvnkzkq46oOpz7dQaTDBdfICb4N14+GARUDw2XV2N4tvzg==}
    engines: {node: '>=10.0.0'}
    peerDependencies:
      bufferutil: ^4.0.1
      utf-8-validate: '>=5.0.2'
    peerDependenciesMeta:
      bufferutil:
        optional: true
      utf-8-validate:
        optional: true

  wsl-utils@0.1.0:
    resolution: {integrity: sha512-h3Fbisa2nKGPxCpm89Hk33lBLsnaGBvctQopaBSOW/uIs6FTe1ATyAnKFJrzVs9vpGdsTe73WF3V4lIsk4Gacw==}
    engines: {node: '>=18'}

  xml-name-validator@5.0.0:
    resolution: {integrity: sha512-EvGK8EJ3DhaHfbRlETOWAS5pO9MZITeauHKJyb8wyajUfQUenkIg2MvLDTZ4T/TgIcm3HU0TFBgWWboAZ30UHg==}
    engines: {node: '>=18'}

  xmlchars@2.2.0:
    resolution: {integrity: sha512-JZnDKK8B0RCDw84FNdDAIpZK+JuJw+s7Lz8nksI7SIuU3UXJJslUthsi+uWBUYOwPFwW7W7PRLRfUKpxjtjFCw==}

  y18n@5.0.8:
    resolution: {integrity: sha512-0pfFzegeDWJHJIAmTLRP2DwHjdF5s7jo9tuztdQxAhINCdvS+3nGINqPd00AphqJR/0LhANUS6/+7SCb98YOfA==}
    engines: {node: '>=10'}

  yaml@2.8.2:
    resolution: {integrity: sha512-mplynKqc1C2hTVYxd0PU2xQAc22TI1vShAYGksCCfxbn/dFwnHTNi1bvYsBTkhdUNtGIf5xNOg938rrSSYvS9A==}
    engines: {node: '>= 14.6'}
    hasBin: true

  yargs-parser@21.1.1:
    resolution: {integrity: sha512-tVpsJW7DdjecAiFpbIB1e3qxIQsE6NoPc5/eTdrbbIC4h0LVsWhnoa3g+m2HclBIujHzsxZ4VJVA+GUuc2/LBw==}
    engines: {node: '>=12'}

  yargs@17.7.2:
    resolution: {integrity: sha512-7dSzzRQ++CKnNI/krKnYRV7JKKPUXMEh61soaHKg9mrWEhzFWhFnxPxGl+69cD1Ou63C13NUPCnmIcrvqCuM6w==}
    engines: {node: '>=12'}

  yauzl@2.10.0:
    resolution: {integrity: sha512-p4a9I6X6nu6IhoGmBqAcbJy1mlC4j27vEPZX9F4L4/vZT3Lyq1VkFHw/V/PUcB9Buo+DG3iHkT0x3Qya58zc3g==}

  zod@3.25.76:
    resolution: {integrity: sha512-gzUt/qt81nXsFGKIFcC3YnfEAx5NkunCfnDlvuBSSFS02bcXu4Lmea0AFIUwbLWxWPx3d9p8S5QoaujKcNQxcQ==}

snapshots:

  '@acemir/cssom@0.9.29': {}

  '@ampproject/remapping@2.3.0':
    dependencies:
      '@jridgewell/gen-mapping': 0.3.13
      '@jridgewell/trace-mapping': 0.3.31

  '@antfu/utils@0.7.10': {}

  '@asamuzakjp/css-color@4.1.1':
    dependencies:
      '@csstools/css-calc': 2.1.4(@csstools/css-parser-algorithms@3.0.5(@csstools/css-tokenizer@3.0.4))(@csstools/css-tokenizer@3.0.4)
      '@csstools/css-color-parser': 3.1.0(@csstools/css-parser-algorithms@3.0.5(@csstools/css-tokenizer@3.0.4))(@csstools/css-tokenizer@3.0.4)
      '@csstools/css-parser-algorithms': 3.0.5(@csstools/css-tokenizer@3.0.4)
      '@csstools/css-tokenizer': 3.0.4
      lru-cache: 11.2.4

  '@asamuzakjp/dom-selector@6.7.6':
    dependencies:
      '@asamuzakjp/nwsapi': 2.3.9
      bidi-js: 1.0.3
      css-tree: 3.1.0
      is-potential-custom-element-name: 1.0.1
      lru-cache: 11.2.4

  '@asamuzakjp/nwsapi@2.3.9': {}

  '@babel/code-frame@7.27.1':
    dependencies:
      '@babel/helper-validator-identifier': 7.28.5
      js-tokens: 4.0.0
      picocolors: 1.1.1

  '@babel/helper-string-parser@7.27.1': {}

  '@babel/helper-validator-identifier@7.28.5': {}

  '@babel/parser@7.28.5':
    dependencies:
      '@babel/types': 7.28.5

  '@babel/types@7.28.5':
    dependencies:
      '@babel/helper-string-parser': 7.27.1
      '@babel/helper-validator-identifier': 7.28.5

  '@bcoe/v8-coverage@1.0.2': {}

  '@conventional-changelog/git-client@1.0.1(conventional-commits-filter@5.0.0)(conventional-commits-parser@6.2.1)':
    dependencies:
      '@types/semver': 7.7.1
      semver: 7.7.3
    optionalDependencies:
      conventional-commits-filter: 5.0.0
      conventional-commits-parser: 6.2.1

  '@csstools/color-helpers@5.1.0': {}

  '@csstools/css-calc@2.1.4(@csstools/css-parser-algorithms@3.0.5(@csstools/css-tokenizer@3.0.4))(@csstools/css-tokenizer@3.0.4)':
    dependencies:
      '@csstools/css-parser-algorithms': 3.0.5(@csstools/css-tokenizer@3.0.4)
      '@csstools/css-tokenizer': 3.0.4

  '@csstools/css-color-parser@3.1.0(@csstools/css-parser-algorithms@3.0.5(@csstools/css-tokenizer@3.0.4))(@csstools/css-tokenizer@3.0.4)':
    dependencies:
      '@csstools/color-helpers': 5.1.0
      '@csstools/css-calc': 2.1.4(@csstools/css-parser-algorithms@3.0.5(@csstools/css-tokenizer@3.0.4))(@csstools/css-tokenizer@3.0.4)
      '@csstools/css-parser-algorithms': 3.0.5(@csstools/css-tokenizer@3.0.4)
      '@csstools/css-tokenizer': 3.0.4

  '@csstools/css-parser-algorithms@3.0.5(@csstools/css-tokenizer@3.0.4)':
    dependencies:
      '@csstools/css-tokenizer': 3.0.4

  '@csstools/css-syntax-patches-for-csstree@1.0.21': {}

  '@csstools/css-tokenizer@3.0.4': {}

  '@esbuild/aix-ppc64@0.21.5':
    optional: true

  '@esbuild/aix-ppc64@0.25.12':
    optional: true

  '@esbuild/aix-ppc64@0.27.2':
    optional: true

  '@esbuild/android-arm64@0.21.5':
    optional: true

  '@esbuild/android-arm64@0.25.12':
    optional: true

  '@esbuild/android-arm64@0.27.2':
    optional: true

  '@esbuild/android-arm@0.21.5':
    optional: true

  '@esbuild/android-arm@0.25.12':
    optional: true

  '@esbuild/android-arm@0.27.2':
    optional: true

  '@esbuild/android-x64@0.21.5':
    optional: true

  '@esbuild/android-x64@0.25.12':
    optional: true

  '@esbuild/android-x64@0.27.2':
    optional: true

  '@esbuild/darwin-arm64@0.21.5':
    optional: true

  '@esbuild/darwin-arm64@0.25.12':
    optional: true

  '@esbuild/darwin-arm64@0.27.2':
    optional: true

  '@esbuild/darwin-x64@0.21.5':
    optional: true

  '@esbuild/darwin-x64@0.25.12':
    optional: true

  '@esbuild/darwin-x64@0.27.2':
    optional: true

  '@esbuild/freebsd-arm64@0.21.5':
    optional: true

  '@esbuild/freebsd-arm64@0.25.12':
    optional: true

  '@esbuild/freebsd-arm64@0.27.2':
    optional: true

  '@esbuild/freebsd-x64@0.21.5':
    optional: true

  '@esbuild/freebsd-x64@0.25.12':
    optional: true

  '@esbuild/freebsd-x64@0.27.2':
    optional: true

  '@esbuild/linux-arm64@0.21.5':
    optional: true

  '@esbuild/linux-arm64@0.25.12':
    optional: true

  '@esbuild/linux-arm64@0.27.2':
    optional: true

  '@esbuild/linux-arm@0.21.5':
    optional: true

  '@esbuild/linux-arm@0.25.12':
    optional: true

  '@esbuild/linux-arm@0.27.2':
    optional: true

  '@esbuild/linux-ia32@0.21.5':
    optional: true

  '@esbuild/linux-ia32@0.25.12':
    optional: true

  '@esbuild/linux-ia32@0.27.2':
    optional: true

  '@esbuild/linux-loong64@0.21.5':
    optional: true

  '@esbuild/linux-loong64@0.25.12':
    optional: true

  '@esbuild/linux-loong64@0.27.2':
    optional: true

  '@esbuild/linux-mips64el@0.21.5':
    optional: true

  '@esbuild/linux-mips64el@0.25.12':
    optional: true

  '@esbuild/linux-mips64el@0.27.2':
    optional: true

  '@esbuild/linux-ppc64@0.21.5':
    optional: true

  '@esbuild/linux-ppc64@0.25.12':
    optional: true

  '@esbuild/linux-ppc64@0.27.2':
    optional: true

  '@esbuild/linux-riscv64@0.21.5':
    optional: true

  '@esbuild/linux-riscv64@0.25.12':
    optional: true

  '@esbuild/linux-riscv64@0.27.2':
    optional: true

  '@esbuild/linux-s390x@0.21.5':
    optional: true

  '@esbuild/linux-s390x@0.25.12':
    optional: true

  '@esbuild/linux-s390x@0.27.2':
    optional: true

  '@esbuild/linux-x64@0.21.5':
    optional: true

  '@esbuild/linux-x64@0.25.12':
    optional: true

  '@esbuild/linux-x64@0.27.2':
    optional: true

  '@esbuild/netbsd-arm64@0.25.12':
    optional: true

  '@esbuild/netbsd-arm64@0.27.2':
    optional: true

  '@esbuild/netbsd-x64@0.21.5':
    optional: true

  '@esbuild/netbsd-x64@0.25.12':
    optional: true

  '@esbuild/netbsd-x64@0.27.2':
    optional: true

  '@esbuild/openbsd-arm64@0.25.12':
    optional: true

  '@esbuild/openbsd-arm64@0.27.2':
    optional: true

  '@esbuild/openbsd-x64@0.21.5':
    optional: true

  '@esbuild/openbsd-x64@0.25.12':
    optional: true

  '@esbuild/openbsd-x64@0.27.2':
    optional: true

  '@esbuild/openharmony-arm64@0.25.12':
    optional: true

  '@esbuild/openharmony-arm64@0.27.2':
    optional: true

  '@esbuild/sunos-x64@0.21.5':
    optional: true

  '@esbuild/sunos-x64@0.25.12':
    optional: true

  '@esbuild/sunos-x64@0.27.2':
    optional: true

  '@esbuild/win32-arm64@0.21.5':
    optional: true

  '@esbuild/win32-arm64@0.25.12':
    optional: true

  '@esbuild/win32-arm64@0.27.2':
    optional: true

  '@esbuild/win32-ia32@0.21.5':
    optional: true

  '@esbuild/win32-ia32@0.25.12':
    optional: true

  '@esbuild/win32-ia32@0.27.2':
    optional: true

  '@esbuild/win32-x64@0.21.5':
    optional: true

  '@esbuild/win32-x64@0.25.12':
    optional: true

  '@esbuild/win32-x64@0.27.2':
    optional: true

  '@hutson/parse-repository-url@5.0.0': {}

  '@isaacs/balanced-match@4.0.1': {}

  '@isaacs/brace-expansion@5.0.0':
    dependencies:
      '@isaacs/balanced-match': 4.0.1

  '@isaacs/cliui@8.0.2':
    dependencies:
      string-width: 5.1.2
      string-width-cjs: string-width@4.2.3
      strip-ansi: 7.1.2
      strip-ansi-cjs: strip-ansi@6.0.1
      wrap-ansi: 8.1.0
      wrap-ansi-cjs: wrap-ansi@7.0.0

  '@istanbuljs/schema@0.1.3': {}

  '@jridgewell/gen-mapping@0.3.13':
    dependencies:
      '@jridgewell/sourcemap-codec': 1.5.5
      '@jridgewell/trace-mapping': 0.3.31

  '@jridgewell/resolve-uri@3.1.2': {}

  '@jridgewell/sourcemap-codec@1.5.5': {}

  '@jridgewell/trace-mapping@0.3.31':
    dependencies:
      '@jridgewell/resolve-uri': 3.1.2
      '@jridgewell/sourcemap-codec': 1.5.5

  '@jspm/core@2.1.0': {}

  '@oxlint/darwin-arm64@1.24.0':
    optional: true

  '@oxlint/darwin-x64@1.24.0':
    optional: true

  '@oxlint/linux-arm64-gnu@1.24.0':
    optional: true

  '@oxlint/linux-arm64-musl@1.24.0':
    optional: true

  '@oxlint/linux-x64-gnu@1.24.0':
    optional: true

  '@oxlint/linux-x64-musl@1.24.0':
    optional: true

  '@oxlint/win32-arm64@1.24.0':
    optional: true

  '@oxlint/win32-x64@1.24.0':
    optional: true

  '@oxfmt/darwin-arm64@0.20.0':
    optional: true

  '@oxfmt/darwin-x64@0.20.0':
    optional: true

  '@oxfmt/linux-arm64-gnu@0.20.0':
    optional: true

  '@oxfmt/linux-arm64-musl@0.20.0':
    optional: true

  '@oxfmt/linux-x64-gnu@0.20.0':
    optional: true

  '@oxfmt/linux-x64-musl@0.20.0':
    optional: true

  '@oxfmt/win32-arm64@0.20.0':
    optional: true

  '@oxfmt/win32-x64@0.20.0':
    optional: true

  '@parcel/watcher-android-arm64@2.5.1':
    optional: true

  '@parcel/watcher-darwin-arm64@2.5.1':
    optional: true

  '@parcel/watcher-darwin-x64@2.5.1':
    optional: true

  '@parcel/watcher-freebsd-x64@2.5.1':
    optional: true

  '@parcel/watcher-linux-arm-glibc@2.5.1':
    optional: true

  '@parcel/watcher-linux-arm-musl@2.5.1':
    optional: true

  '@parcel/watcher-linux-arm64-glibc@2.5.1':
    optional: true

  '@parcel/watcher-linux-arm64-musl@2.5.1':
    optional: true

  '@parcel/watcher-linux-x64-glibc@2.5.1':
    optional: true

  '@parcel/watcher-linux-x64-musl@2.5.1':
    optional: true

  '@parcel/watcher-win32-arm64@2.5.1':
    optional: true

  '@parcel/watcher-win32-ia32@2.5.1':
    optional: true

  '@parcel/watcher-win32-x64@2.5.1':
    optional: true

  '@parcel/watcher@2.5.1':
    dependencies:
      detect-libc: 1.0.3
      is-glob: 4.0.3
      micromatch: 4.0.8
      node-addon-api: 7.1.1
    optionalDependencies:
      '@parcel/watcher-android-arm64': 2.5.1
      '@parcel/watcher-darwin-arm64': 2.5.1
      '@parcel/watcher-darwin-x64': 2.5.1
      '@parcel/watcher-freebsd-x64': 2.5.1
      '@parcel/watcher-linux-arm-glibc': 2.5.1
      '@parcel/watcher-linux-arm-musl': 2.5.1
      '@parcel/watcher-linux-arm64-glibc': 2.5.1
      '@parcel/watcher-linux-arm64-musl': 2.5.1
      '@parcel/watcher-linux-x64-glibc': 2.5.1
      '@parcel/watcher-linux-x64-musl': 2.5.1
      '@parcel/watcher-win32-arm64': 2.5.1
      '@parcel/watcher-win32-ia32': 2.5.1
      '@parcel/watcher-win32-x64': 2.5.1
    optional: true

  '@pkgjs/parseargs@0.11.0':
    optional: true

  '@polka/url@1.0.0-next.29': {}

  '@puppeteer/browsers@2.11.0':
    dependencies:
      debug: 4.4.3
      extract-zip: 2.0.1
      progress: 2.0.3
      proxy-agent: 6.5.0
      semver: 7.7.3
      tar-fs: 3.1.1
      yargs: 17.7.2
    transitivePeerDependencies:
      - bare-abort-controller
      - bare-buffer
      - react-native-b4a
      - supports-color

  '@rolldown/pluginutils@1.0.0-beta.53': {}

  '@rollup/plugin-alias@6.0.0(rollup@4.53.5)':
    optionalDependencies:
      rollup: 4.53.5

  '@rollup/plugin-commonjs@29.0.0(rollup@4.53.5)':
    dependencies:
      '@rollup/pluginutils': 5.3.0(rollup@4.53.5)
      commondir: 1.0.1
      estree-walker: 2.0.2
      fdir: 6.5.0(picomatch@4.0.3)
      is-reference: 1.2.1
      magic-string: 0.30.21
      picomatch: 4.0.3
    optionalDependencies:
      rollup: 4.53.5

  '@rollup/plugin-inject@5.0.5(rollup@4.53.5)':
    dependencies:
      '@rollup/pluginutils': 5.3.0(rollup@4.53.5)
      estree-walker: 2.0.2
      magic-string: 0.30.21
    optionalDependencies:
      rollup: 4.53.5

  '@rollup/plugin-json@6.1.0(rollup@4.53.5)':
    dependencies:
      '@rollup/pluginutils': 5.3.0(rollup@4.53.5)
    optionalDependencies:
      rollup: 4.53.5

  '@rollup/plugin-node-resolve@16.0.3(rollup@4.53.5)':
    dependencies:
      '@rollup/pluginutils': 5.3.0(rollup@4.53.5)
      '@types/resolve': 1.20.2
      deepmerge: 4.3.1
      is-module: 1.0.0
      resolve: 1.22.11
    optionalDependencies:
      rollup: 4.53.5

  '@rollup/plugin-replace@5.0.4(rollup@4.53.5)':
    dependencies:
      '@rollup/pluginutils': 5.3.0(rollup@4.53.5)
      magic-string: 0.30.21
    optionalDependencies:
      rollup: 4.53.5

  '@rollup/pluginutils@5.3.0(rollup@4.53.5)':
    dependencies:
      '@types/estree': 1.0.8
      estree-walker: 2.0.2
      picomatch: 4.0.3
    optionalDependencies:
      rollup: 4.53.5

  '@rollup/rollup-android-arm-eabi@4.53.5':
    optional: true

  '@rollup/rollup-android-arm64@4.53.5':
    optional: true

  '@rollup/rollup-darwin-arm64@4.53.5':
    optional: true

  '@rollup/rollup-darwin-x64@4.53.5':
    optional: true

  '@rollup/rollup-freebsd-arm64@4.53.5':
    optional: true

  '@rollup/rollup-freebsd-x64@4.53.5':
    optional: true

  '@rollup/rollup-linux-arm-gnueabihf@4.53.5':
    optional: true

  '@rollup/rollup-linux-arm-musleabihf@4.53.5':
    optional: true

  '@rollup/rollup-linux-arm64-gnu@4.53.5':
    optional: true

  '@rollup/rollup-linux-arm64-musl@4.53.5':
    optional: true

  '@rollup/rollup-linux-loong64-gnu@4.53.5':
    optional: true

  '@rollup/rollup-linux-ppc64-gnu@4.53.5':
    optional: true

  '@rollup/rollup-linux-riscv64-gnu@4.53.5':
    optional: true

  '@rollup/rollup-linux-riscv64-musl@4.53.5':
    optional: true

  '@rollup/rollup-linux-s390x-gnu@4.53.5':
    optional: true

  '@rollup/rollup-linux-x64-gnu@4.53.5':
    optional: true

  '@rollup/rollup-linux-x64-musl@4.53.5':
    optional: true

  '@rollup/rollup-openharmony-arm64@4.53.5':
    optional: true

  '@rollup/rollup-win32-arm64-msvc@4.53.5':
    optional: true

  '@rollup/rollup-win32-ia32-msvc@4.53.5':
    optional: true

  '@rollup/rollup-win32-x64-gnu@4.53.5':
    optional: true

  '@rollup/rollup-win32-x64-msvc@4.53.5':
    optional: true

  '@swc/core-darwin-arm64@1.15.6':
    optional: true

  '@swc/core-darwin-x64@1.15.6':
    optional: true

  '@swc/core-linux-arm-gnueabihf@1.15.6':
    optional: true

  '@swc/core-linux-arm64-gnu@1.15.6':
    optional: true

  '@swc/core-linux-arm64-musl@1.15.6':
    optional: true

  '@swc/core-linux-x64-gnu@1.15.6':
    optional: true

  '@swc/core-linux-x64-musl@1.15.6':
    optional: true

  '@swc/core-win32-arm64-msvc@1.15.6':
    optional: true

  '@swc/core-win32-ia32-msvc@1.15.6':
    optional: true

  '@swc/core-win32-x64-msvc@1.15.6':
    optional: true

  '@swc/core@1.15.6':
    dependencies:
      '@swc/counter': 0.1.3
      '@swc/types': 0.1.25
    optionalDependencies:
      '@swc/core-darwin-arm64': 1.15.6
      '@swc/core-darwin-x64': 1.15.6
      '@swc/core-linux-arm-gnueabihf': 1.15.6
      '@swc/core-linux-arm64-gnu': 1.15.6
      '@swc/core-linux-arm64-musl': 1.15.6
      '@swc/core-linux-x64-gnu': 1.15.6
      '@swc/core-linux-x64-musl': 1.15.6
      '@swc/core-win32-arm64-msvc': 1.15.6
      '@swc/core-win32-ia32-msvc': 1.15.6
      '@swc/core-win32-x64-msvc': 1.15.6

  '@swc/counter@0.1.3': {}

  '@swc/types@0.1.25':
    dependencies:
      '@swc/counter': 0.1.3

  '@tootallnate/quickjs-emscripten@0.23.0': {}

  '@types/chai@5.2.3':
    dependencies:
      '@types/deep-eql': 4.0.2
      assertion-error: 2.0.1

  '@types/connect@3.4.38':
    dependencies:
      '@types/node': 24.10.4

  '@types/deep-eql@4.0.2': {}

  '@types/estree@1.0.8': {}

  '@types/hash-sum@1.0.2': {}

  '@types/node@24.10.4':
    dependencies:
      undici-types: 7.16.0

  '@types/normalize-package-data@2.4.4': {}

  '@types/resolve@1.20.2': {}

  '@types/semver@7.7.1': {}

  '@types/serve-handler@6.1.4':
    dependencies:
      '@types/node': 24.10.4

  '@types/trusted-types@2.0.7': {}

  '@types/web-bluetooth@0.0.20': {}

  '@types/yauzl@2.10.3':
    dependencies:
      '@types/node': 24.10.4
    optional: true

  '@vitejs/plugin-vue@6.0.3(vite@6.4.1(@types/node@24.10.4)(sass@1.97.0)(yaml@2.8.2))(vue@3.6.0-beta.1(typescript@5.6.3))':
    dependencies:
      '@rolldown/pluginutils': 1.0.0-beta.53
      vite: 6.4.1(@types/node@24.10.4)(sass@1.97.0)(yaml@2.8.2)
      vue: 3.6.0-beta.1(typescript@5.6.3)

  '@vitejs/plugin-vue@6.0.3(vite@6.4.1(@types/node@24.10.4)(sass@1.97.0)(yaml@2.8.2))(vue@packages+vue)':
    dependencies:
      '@rolldown/pluginutils': 1.0.0-beta.53
      vite: 6.4.1(@types/node@24.10.4)(sass@1.97.0)(yaml@2.8.2)
      vue: link:packages/vue

  '@vitest/coverage-v8@3.2.4(vitest@3.2.4)':
    dependencies:
      '@ampproject/remapping': 2.3.0
      '@bcoe/v8-coverage': 1.0.2
      ast-v8-to-istanbul: 0.3.9
      debug: 4.4.3
      istanbul-lib-coverage: 3.2.2
      istanbul-lib-report: 3.0.1
      istanbul-lib-source-maps: 5.0.6
      istanbul-reports: 3.2.0
      magic-string: 0.30.21
      magicast: 0.3.5
      std-env: 3.10.0
      test-exclude: 7.0.1
      tinyrainbow: 2.0.0
      vitest: 3.2.4(@types/node@24.10.4)(@vitest/ui@3.2.4)(jsdom@27.3.0)(sass@1.97.0)(yaml@2.8.2)
    transitivePeerDependencies:
      - supports-color

  '@vitest/expect@3.2.4':
    dependencies:
      '@types/chai': 5.2.3
      '@vitest/spy': 3.2.4
      '@vitest/utils': 3.2.4
      chai: 5.3.3
      tinyrainbow: 2.0.0

  '@vitest/mocker@3.2.4(vite@6.4.1(@types/node@24.10.4)(sass@1.97.0)(yaml@2.8.2))':
    dependencies:
      '@vitest/spy': 3.2.4
      estree-walker: 3.0.3
      magic-string: 0.30.21
    optionalDependencies:
      vite: 6.4.1(@types/node@24.10.4)(sass@1.97.0)(yaml@2.8.2)

  '@vitest/pretty-format@3.2.4':
    dependencies:
      tinyrainbow: 2.0.0

  '@vitest/runner@3.2.4':
    dependencies:
      '@vitest/utils': 3.2.4
      pathe: 2.0.3
      strip-literal: 3.1.0

  '@vitest/snapshot@3.2.4':
    dependencies:
      '@vitest/pretty-format': 3.2.4
      magic-string: 0.30.21
      pathe: 2.0.3

  '@vitest/spy@3.2.4':
    dependencies:
      tinyspy: 4.0.4

  '@vitest/ui@3.2.4(vitest@3.2.4)':
    dependencies:
      '@vitest/utils': 3.2.4
      fflate: 0.8.2
      flatted: 3.3.3
      pathe: 2.0.3
      sirv: 3.0.2
      tinyglobby: 0.2.15
      tinyrainbow: 2.0.0
      vitest: 3.2.4(@types/node@24.10.4)(@vitest/ui@3.2.4)(jsdom@27.3.0)(sass@1.97.0)(yaml@2.8.2)

  '@vitest/utils@3.2.4':
    dependencies:
      '@vitest/pretty-format': 3.2.4
      loupe: 3.2.1
      tinyrainbow: 2.0.0

  '@vue/compiler-core@3.6.0-beta.1':
    dependencies:
      '@babel/parser': 7.28.5
      '@vue/shared': 3.6.0-beta.1
      entities: 7.0.0
      estree-walker: 2.0.2
      source-map-js: 1.2.1

  '@vue/compiler-dom@3.6.0-beta.1':
    dependencies:
      '@vue/compiler-core': 3.6.0-beta.1
      '@vue/shared': 3.6.0-beta.1

  '@vue/compiler-sfc@3.6.0-beta.1':
    dependencies:
      '@babel/parser': 7.28.5
      '@vue/compiler-core': 3.6.0-beta.1
      '@vue/compiler-dom': 3.6.0-beta.1
      '@vue/compiler-ssr': 3.6.0-beta.1
      '@vue/compiler-vapor': 3.6.0-beta.1
      '@vue/shared': 3.6.0-beta.1
      estree-walker: 2.0.2
      magic-string: 0.30.21
      postcss: 8.5.6
      source-map-js: 1.2.1

  '@vue/compiler-ssr@3.6.0-beta.1':
    dependencies:
      '@vue/compiler-dom': 3.6.0-beta.1
      '@vue/shared': 3.6.0-beta.1

  '@vue/compiler-vapor@3.6.0-beta.1':
    dependencies:
      '@babel/parser': 7.28.5
      '@vue/compiler-dom': 3.6.0-beta.1
      '@vue/shared': 3.6.0-beta.1
      estree-walker: 2.0.2
      source-map-js: 1.2.1

  '@vue/consolidate@1.0.0': {}

  '@vue/reactivity@3.6.0-beta.1':
    dependencies:
      '@vue/shared': 3.6.0-beta.1

  '@vue/repl@4.7.1': {}

  '@vue/runtime-core@3.6.0-beta.1':
    dependencies:
      '@vue/reactivity': 3.6.0-beta.1
      '@vue/shared': 3.6.0-beta.1

  '@vue/runtime-dom@3.6.0-beta.1':
    dependencies:
      '@vue/reactivity': 3.6.0-beta.1
      '@vue/runtime-core': 3.6.0-beta.1
      '@vue/shared': 3.6.0-beta.1
      csstype: 3.2.3

  '@vue/runtime-vapor@3.6.0-beta.1(@vue/runtime-dom@3.6.0-beta.1)':
    dependencies:
      '@vue/reactivity': 3.6.0-beta.1
      '@vue/runtime-dom': 3.6.0-beta.1
      '@vue/shared': 3.6.0-beta.1

  '@vue/server-renderer@3.6.0-beta.1(vue@3.6.0-beta.1(typescript@5.6.3))':
    dependencies:
      '@vue/compiler-ssr': 3.6.0-beta.1
      '@vue/shared': 3.6.0-beta.1
      vue: 3.6.0-beta.1(typescript@5.6.3)

  '@vue/shared@3.6.0-beta.1': {}

  '@vueuse/core@11.3.0(vue@packages+vue)':
    dependencies:
      '@types/web-bluetooth': 0.0.20
      '@vueuse/metadata': 11.3.0
      '@vueuse/shared': 11.3.0(vue@packages+vue)
      vue-demi: 0.14.10(vue@packages+vue)
    transitivePeerDependencies:
      - '@vue/composition-api'
      - vue

  '@vueuse/metadata@11.3.0': {}

  '@vueuse/shared@11.3.0(vue@packages+vue)':
    dependencies:
      vue-demi: 0.14.10(vue@packages+vue)
    transitivePeerDependencies:
      - '@vue/composition-api'
      - vue

  '@zeit/schemas@2.36.0': {}

  acorn@7.4.1: {}

  add-stream@1.0.0: {}

  agent-base@7.1.4: {}

  ajv@8.12.0:
    dependencies:
      fast-deep-equal: 3.1.3
      json-schema-traverse: 1.0.0
      require-from-string: 2.0.2
      uri-js: 4.4.1

  ansi-align@3.0.1:
    dependencies:
      string-width: 4.2.3

  ansi-colors@4.1.3: {}

  ansi-escapes@7.2.0:
    dependencies:
      environment: 1.1.0

  ansi-regex@5.0.1: {}

  ansi-regex@6.2.2: {}

  ansi-styles@4.3.0:
    dependencies:
      color-convert: 2.0.1

  ansi-styles@6.2.3: {}

  arch@2.2.0: {}

  arg@5.0.2: {}

  argparse@2.0.1: {}

  array-ify@1.0.0: {}

  asap@2.0.6: {}

  assert-never@1.4.0: {}

  assertion-error@2.0.1: {}

  ast-types@0.13.4:
    dependencies:
      tslib: 2.8.1

  ast-v8-to-istanbul@0.3.9:
    dependencies:
      '@jridgewell/trace-mapping': 0.3.31
      estree-walker: 3.0.3
      js-tokens: 9.0.1

  b4a@1.7.3: {}

  babel-walk@3.0.0-canary-5:
    dependencies:
      '@babel/types': 7.28.5

  balanced-match@1.0.2: {}

  bare-events@2.8.2: {}

  bare-fs@4.5.2:
    dependencies:
      bare-events: 2.8.2
      bare-path: 3.0.0
      bare-stream: 2.7.0(bare-events@2.8.2)
      bare-url: 2.3.2
      fast-fifo: 1.3.2
    transitivePeerDependencies:
      - bare-abort-controller
      - react-native-b4a
    optional: true

  bare-os@3.6.2:
    optional: true

  bare-path@3.0.0:
    dependencies:
      bare-os: 3.6.2
    optional: true

  bare-stream@2.7.0(bare-events@2.8.2):
    dependencies:
      streamx: 2.23.0
    optionalDependencies:
      bare-events: 2.8.2
    transitivePeerDependencies:
      - bare-abort-controller
      - react-native-b4a
    optional: true

  bare-url@2.3.2:
    dependencies:
      bare-path: 3.0.0
    optional: true

  basic-ftp@5.0.5: {}

  bidi-js@1.0.3:
    dependencies:
      require-from-string: 2.0.2

  boxen@7.0.0:
    dependencies:
      ansi-align: 3.0.1
      camelcase: 7.0.1
      chalk: 5.0.1
      cli-boxes: 3.0.0
      string-width: 5.1.2
      type-fest: 2.19.0
      widest-line: 4.0.1
      wrap-ansi: 8.1.0

  brace-expansion@1.1.12:
    dependencies:
      balanced-match: 1.0.2
      concat-map: 0.0.1

  brace-expansion@2.0.2:
    dependencies:
      balanced-match: 1.0.2

  braces@3.0.3:
    dependencies:
      fill-range: 7.1.1

  buffer-crc32@0.2.13: {}

  bundle-name@4.1.0:
    dependencies:
      run-applescript: 7.1.0

  bytes@3.0.0: {}

  bytes@3.1.2: {}

  cac@6.7.14: {}

  call-bind-apply-helpers@1.0.2:
    dependencies:
      es-errors: 1.3.0
      function-bind: 1.1.2

  call-bound@1.0.4:
    dependencies:
      call-bind-apply-helpers: 1.0.2
      get-intrinsic: 1.3.0

  callsites@3.1.0: {}

  camelcase@7.0.1: {}

  chai@5.3.3:
    dependencies:
      assertion-error: 2.0.1
      check-error: 2.1.1
      deep-eql: 5.0.2
      loupe: 3.2.1
      pathval: 2.0.1

  chalk-template@0.4.0:
    dependencies:
      chalk: 4.1.2

  chalk@4.1.2:
    dependencies:
      ansi-styles: 4.3.0
      supports-color: 7.2.0

  chalk@5.0.1: {}

  character-parser@2.2.0:
    dependencies:
      is-regex: 1.2.1

  check-error@2.1.1: {}

  chokidar@4.0.3:
    dependencies:
      readdirp: 4.1.2

  chromium-bidi@12.0.1(devtools-protocol@0.0.1534754):
    dependencies:
      devtools-protocol: 0.0.1534754
      mitt: 3.0.1
      zod: 3.25.76

  cli-boxes@3.0.0: {}

  cli-cursor@5.0.0:
    dependencies:
      restore-cursor: 5.1.0

  cli-truncate@5.1.1:
    dependencies:
      slice-ansi: 7.1.2
      string-width: 8.1.0

  clipboardy@3.0.0:
    dependencies:
      arch: 2.2.0
      execa: 5.1.1
      is-wsl: 2.2.0

  cliui@8.0.1:
    dependencies:
      string-width: 4.2.3
      strip-ansi: 6.0.1
      wrap-ansi: 7.0.0

  color-convert@2.0.1:
    dependencies:
      color-name: 1.1.4

  color-name@1.1.4: {}

  colorette@2.0.20: {}

  commander@14.0.2: {}

  commondir@1.0.1: {}

  compare-func@2.0.0:
    dependencies:
      array-ify: 1.0.0
      dot-prop: 5.3.0

  compressible@2.0.18:
    dependencies:
      mime-db: 1.54.0

  compression@1.8.1:
    dependencies:
      bytes: 3.1.2
      compressible: 2.0.18
      debug: 2.6.9
      negotiator: 0.6.4
      on-headers: 1.1.0
      safe-buffer: 5.2.1
      vary: 1.1.2
    transitivePeerDependencies:
      - supports-color

  concat-map@0.0.1: {}

  connect@3.7.0:
    dependencies:
      debug: 2.6.9
      finalhandler: 1.1.2
      parseurl: 1.3.3
      utils-merge: 1.0.1
    transitivePeerDependencies:
      - supports-color

  constantinople@4.0.1:
    dependencies:
      '@babel/parser': 7.28.5
      '@babel/types': 7.28.5

  content-disposition@0.5.2: {}

  conventional-changelog-angular@8.1.0:
    dependencies:
      compare-func: 2.0.0

  conventional-changelog-atom@5.0.0: {}

  conventional-changelog-cli@5.0.0(conventional-commits-filter@5.0.0):
    dependencies:
      add-stream: 1.0.0
      conventional-changelog: 6.0.0(conventional-commits-filter@5.0.0)
      meow: 13.2.0
      tempfile: 5.0.0
    transitivePeerDependencies:
      - conventional-commits-filter

  conventional-changelog-codemirror@5.0.0: {}

  conventional-changelog-conventionalcommits@8.0.0:
    dependencies:
      compare-func: 2.0.0

  conventional-changelog-core@8.0.0(conventional-commits-filter@5.0.0):
    dependencies:
      '@hutson/parse-repository-url': 5.0.0
      add-stream: 1.0.0
      conventional-changelog-writer: 8.2.0
      conventional-commits-parser: 6.2.1
      git-raw-commits: 5.0.0(conventional-commits-filter@5.0.0)(conventional-commits-parser@6.2.1)
      git-semver-tags: 8.0.0(conventional-commits-filter@5.0.0)(conventional-commits-parser@6.2.1)
      hosted-git-info: 7.0.2
      normalize-package-data: 6.0.2
      read-package-up: 11.0.0
      read-pkg: 9.0.1
    transitivePeerDependencies:
      - conventional-commits-filter

  conventional-changelog-ember@5.0.0: {}

  conventional-changelog-eslint@6.0.0: {}

  conventional-changelog-express@5.0.0: {}

  conventional-changelog-jquery@6.0.0: {}

  conventional-changelog-jshint@5.0.0:
    dependencies:
      compare-func: 2.0.0

  conventional-changelog-preset-loader@5.0.0: {}

  conventional-changelog-writer@8.2.0:
    dependencies:
      conventional-commits-filter: 5.0.0
      handlebars: 4.7.8
      meow: 13.2.0
      semver: 7.7.3

  conventional-changelog@6.0.0(conventional-commits-filter@5.0.0):
    dependencies:
      conventional-changelog-angular: 8.1.0
      conventional-changelog-atom: 5.0.0
      conventional-changelog-codemirror: 5.0.0
      conventional-changelog-conventionalcommits: 8.0.0
      conventional-changelog-core: 8.0.0(conventional-commits-filter@5.0.0)
      conventional-changelog-ember: 5.0.0
      conventional-changelog-eslint: 6.0.0
      conventional-changelog-express: 5.0.0
      conventional-changelog-jquery: 6.0.0
      conventional-changelog-jshint: 5.0.0
      conventional-changelog-preset-loader: 5.0.0
    transitivePeerDependencies:
      - conventional-commits-filter

  conventional-commits-filter@5.0.0: {}

  conventional-commits-parser@6.2.1:
    dependencies:
      meow: 13.2.0

  core-util-is@1.0.3: {}

  cosmiconfig@9.0.0(typescript@5.6.3):
    dependencies:
      env-paths: 2.2.1
      import-fresh: 3.3.1
      js-yaml: 4.1.1
      parse-json: 5.2.0
    optionalDependencies:
      typescript: 5.6.3

  cross-spawn@7.0.6:
    dependencies:
      path-key: 3.1.1
      shebang-command: 2.0.0
      which: 2.0.2

  css-tree@3.1.0:
    dependencies:
      mdn-data: 2.12.2
      source-map-js: 1.2.1

  cssesc@3.0.0: {}

  cssstyle@5.3.5:
    dependencies:
      '@asamuzakjp/css-color': 4.1.1
      '@csstools/css-syntax-patches-for-csstree': 1.0.21
      css-tree: 3.1.0

  csstype@3.2.3: {}

  data-uri-to-buffer@6.0.2: {}

  data-urls@6.0.0:
    dependencies:
      whatwg-mimetype: 4.0.0
      whatwg-url: 15.1.0

  debug@2.6.9:
    dependencies:
      ms: 2.0.0

  debug@4.4.3:
    dependencies:
      ms: 2.1.3

  decimal.js@10.6.0: {}

  deep-eql@5.0.2: {}

  deep-extend@0.6.0: {}

  deepmerge@4.3.1: {}

  default-browser-id@5.0.1: {}

  default-browser@5.4.0:
    dependencies:
      bundle-name: 4.1.0
      default-browser-id: 5.0.1

  define-lazy-prop@3.0.0: {}

  degenerator@5.0.1:
    dependencies:
      ast-types: 0.13.4
      escodegen: 2.1.0
      esprima: 4.0.1

  detect-libc@1.0.3:
    optional: true

  devtools-protocol@0.0.1534754: {}

  doctypes@1.1.0: {}

  dompurify@3.2.7:
    optionalDependencies:
      '@types/trusted-types': 2.0.7

  dot-prop@5.3.0:
    dependencies:
      is-obj: 2.0.0

  dunder-proto@1.0.1:
    dependencies:
      call-bind-apply-helpers: 1.0.2
      es-errors: 1.3.0
      gopd: 1.2.0

  eastasianwidth@0.2.0: {}

  ee-first@1.1.1: {}

  emoji-regex@10.6.0: {}

  emoji-regex@8.0.0: {}

  emoji-regex@9.2.2: {}

  encodeurl@1.0.2: {}

  end-of-stream@1.4.5:
    dependencies:
      once: 1.4.0

  enquirer@2.4.1:
    dependencies:
      ansi-colors: 4.1.3
      strip-ansi: 6.0.1

  entities@6.0.1: {}

  entities@7.0.0: {}

  env-paths@2.2.1: {}

  environment@1.1.0: {}

  error-ex@1.3.4:
    dependencies:
      is-arrayish: 0.2.1

  error-stack-parser-es@0.1.5: {}

  es-define-property@1.0.1: {}

  es-errors@1.3.0: {}

  es-module-lexer@1.7.0: {}

  es-object-atoms@1.1.1:
    dependencies:
      es-errors: 1.3.0

  esbuild-plugin-polyfill-node@0.3.0(esbuild@0.27.2):
    dependencies:
      '@jspm/core': 2.1.0
      esbuild: 0.27.2
      import-meta-resolve: 3.1.1

  esbuild@0.21.5:
    optionalDependencies:
      '@esbuild/aix-ppc64': 0.21.5
      '@esbuild/android-arm': 0.21.5
      '@esbuild/android-arm64': 0.21.5
      '@esbuild/android-x64': 0.21.5
      '@esbuild/darwin-arm64': 0.21.5
      '@esbuild/darwin-x64': 0.21.5
      '@esbuild/freebsd-arm64': 0.21.5
      '@esbuild/freebsd-x64': 0.21.5
      '@esbuild/linux-arm': 0.21.5
      '@esbuild/linux-arm64': 0.21.5
      '@esbuild/linux-ia32': 0.21.5
      '@esbuild/linux-loong64': 0.21.5
      '@esbuild/linux-mips64el': 0.21.5
      '@esbuild/linux-ppc64': 0.21.5
      '@esbuild/linux-riscv64': 0.21.5
      '@esbuild/linux-s390x': 0.21.5
      '@esbuild/linux-x64': 0.21.5
      '@esbuild/netbsd-x64': 0.21.5
      '@esbuild/openbsd-x64': 0.21.5
      '@esbuild/sunos-x64': 0.21.5
      '@esbuild/win32-arm64': 0.21.5
      '@esbuild/win32-ia32': 0.21.5
      '@esbuild/win32-x64': 0.21.5

  esbuild@0.25.12:
    optionalDependencies:
      '@esbuild/aix-ppc64': 0.25.12
      '@esbuild/android-arm': 0.25.12
      '@esbuild/android-arm64': 0.25.12
      '@esbuild/android-x64': 0.25.12
      '@esbuild/darwin-arm64': 0.25.12
      '@esbuild/darwin-x64': 0.25.12
      '@esbuild/freebsd-arm64': 0.25.12
      '@esbuild/freebsd-x64': 0.25.12
      '@esbuild/linux-arm': 0.25.12
      '@esbuild/linux-arm64': 0.25.12
      '@esbuild/linux-ia32': 0.25.12
      '@esbuild/linux-loong64': 0.25.12
      '@esbuild/linux-mips64el': 0.25.12
      '@esbuild/linux-ppc64': 0.25.12
      '@esbuild/linux-riscv64': 0.25.12
      '@esbuild/linux-s390x': 0.25.12
      '@esbuild/linux-x64': 0.25.12
      '@esbuild/netbsd-arm64': 0.25.12
      '@esbuild/netbsd-x64': 0.25.12
      '@esbuild/openbsd-arm64': 0.25.12
      '@esbuild/openbsd-x64': 0.25.12
      '@esbuild/openharmony-arm64': 0.25.12
      '@esbuild/sunos-x64': 0.25.12
      '@esbuild/win32-arm64': 0.25.12
      '@esbuild/win32-ia32': 0.25.12
      '@esbuild/win32-x64': 0.25.12

  esbuild@0.27.2:
    optionalDependencies:
      '@esbuild/aix-ppc64': 0.27.2
      '@esbuild/android-arm': 0.27.2
      '@esbuild/android-arm64': 0.27.2
      '@esbuild/android-x64': 0.27.2
      '@esbuild/darwin-arm64': 0.27.2
      '@esbuild/darwin-x64': 0.27.2
      '@esbuild/freebsd-arm64': 0.27.2
      '@esbuild/freebsd-x64': 0.27.2
      '@esbuild/linux-arm': 0.27.2
      '@esbuild/linux-arm64': 0.27.2
      '@esbuild/linux-ia32': 0.27.2
      '@esbuild/linux-loong64': 0.27.2
      '@esbuild/linux-mips64el': 0.27.2
      '@esbuild/linux-ppc64': 0.27.2
      '@esbuild/linux-riscv64': 0.27.2
      '@esbuild/linux-s390x': 0.27.2
      '@esbuild/linux-x64': 0.27.2
      '@esbuild/netbsd-arm64': 0.27.2
      '@esbuild/netbsd-x64': 0.27.2
      '@esbuild/openbsd-arm64': 0.27.2
      '@esbuild/openbsd-x64': 0.27.2
      '@esbuild/openharmony-arm64': 0.27.2
      '@esbuild/sunos-x64': 0.27.2
      '@esbuild/win32-arm64': 0.27.2
      '@esbuild/win32-ia32': 0.27.2
      '@esbuild/win32-x64': 0.27.2

  escalade@3.2.0: {}

  escape-html@1.0.3: {}

  escodegen@2.1.0:
    dependencies:
      esprima: 4.0.1
      estraverse: 5.3.0
      esutils: 2.0.3
    optionalDependencies:
      source-map: 0.6.1

  esprima@4.0.1: {}

  estraverse@5.3.0: {}

  estree-walker@2.0.2: {}

  estree-walker@3.0.3:
    dependencies:
      '@types/estree': 1.0.8

  esutils@2.0.3: {}

  eventemitter3@5.0.1: {}

  events-universal@1.0.1:
    dependencies:
      bare-events: 2.8.2
    transitivePeerDependencies:
      - bare-abort-controller

  execa@5.1.1:
    dependencies:
      cross-spawn: 7.0.6
      get-stream: 6.0.1
      human-signals: 2.1.0
      is-stream: 2.0.1
      merge-stream: 2.0.0
      npm-run-path: 4.0.1
      onetime: 5.1.2
      signal-exit: 3.0.7
      strip-final-newline: 2.0.0

  expect-type@1.3.0: {}

  extract-zip@2.0.1:
    dependencies:
      debug: 4.4.3
      get-stream: 5.2.0
      yauzl: 2.10.0
    optionalDependencies:
      '@types/yauzl': 2.10.3
    transitivePeerDependencies:
      - supports-color

  fast-deep-equal@3.1.3: {}

  fast-fifo@1.3.2: {}

  fd-slicer@1.1.0:
    dependencies:
      pend: 1.2.0

  fdir@6.5.0(picomatch@4.0.3):
    optionalDependencies:
      picomatch: 4.0.3

  fflate@0.8.2: {}

  file-saver@2.0.5: {}

  fill-range@7.1.1:
    dependencies:
      to-regex-range: 5.0.1

  finalhandler@1.1.2:
    dependencies:
      debug: 2.6.9
      encodeurl: 1.0.2
      escape-html: 1.0.3
      on-finished: 2.3.0
      parseurl: 1.3.3
      statuses: 1.5.0
      unpipe: 1.0.0
    transitivePeerDependencies:
      - supports-color

  find-up-simple@1.0.1: {}

  flatted@3.3.3: {}

  foreground-child@3.3.1:
    dependencies:
      cross-spawn: 7.0.6
      signal-exit: 4.1.0

  fs-extra@11.3.2:
    dependencies:
      graceful-fs: 4.2.11
      jsonfile: 6.2.0
      universalify: 2.0.1

  fsevents@2.3.3:
    optional: true

  function-bind@1.1.2: {}

  generic-names@4.0.0:
    dependencies:
      loader-utils: 3.3.1

  get-caller-file@2.0.5: {}

  get-east-asian-width@1.4.0: {}

  get-intrinsic@1.3.0:
    dependencies:
      call-bind-apply-helpers: 1.0.2
      es-define-property: 1.0.1
      es-errors: 1.3.0
      es-object-atoms: 1.1.1
      function-bind: 1.1.2
      get-proto: 1.0.1
      gopd: 1.2.0
      has-symbols: 1.1.0
      hasown: 2.0.2
      math-intrinsics: 1.1.0

  get-proto@1.0.1:
    dependencies:
      dunder-proto: 1.0.1
      es-object-atoms: 1.1.1

  get-stream@5.2.0:
    dependencies:
      pump: 3.0.3

  get-stream@6.0.1: {}

  get-tsconfig@4.13.0:
    dependencies:
      resolve-pkg-maps: 1.0.0

  get-uri@6.0.5:
    dependencies:
      basic-ftp: 5.0.5
      data-uri-to-buffer: 6.0.2
      debug: 4.4.3
    transitivePeerDependencies:
      - supports-color

  git-raw-commits@5.0.0(conventional-commits-filter@5.0.0)(conventional-commits-parser@6.2.1):
    dependencies:
      '@conventional-changelog/git-client': 1.0.1(conventional-commits-filter@5.0.0)(conventional-commits-parser@6.2.1)
      meow: 13.2.0
    transitivePeerDependencies:
      - conventional-commits-filter
      - conventional-commits-parser

  git-semver-tags@8.0.0(conventional-commits-filter@5.0.0)(conventional-commits-parser@6.2.1):
    dependencies:
      '@conventional-changelog/git-client': 1.0.1(conventional-commits-filter@5.0.0)(conventional-commits-parser@6.2.1)
      meow: 13.2.0
    transitivePeerDependencies:
      - conventional-commits-filter
      - conventional-commits-parser

  glob@10.5.0:
    dependencies:
      foreground-child: 3.3.1
      jackspeak: 3.4.3
      minimatch: 9.0.5
      minipass: 7.1.2
      package-json-from-dist: 1.0.1
      path-scurry: 1.11.1

  glob@13.0.0:
    dependencies:
      minimatch: 10.1.1
      minipass: 7.1.2
      path-scurry: 2.0.1

  gopd@1.2.0: {}

  graceful-fs@4.2.11: {}

  handlebars@4.7.8:
    dependencies:
      minimist: 1.2.8
      neo-async: 2.6.2
      source-map: 0.6.1
      wordwrap: 1.0.0
    optionalDependencies:
      uglify-js: 3.19.3

  has-flag@4.0.0: {}

  has-symbols@1.1.0: {}

  has-tostringtag@1.0.2:
    dependencies:
      has-symbols: 1.1.0

  hash-sum@2.0.0: {}

  hasown@2.0.2:
    dependencies:
      function-bind: 1.1.2

  hosted-git-info@7.0.2:
    dependencies:
      lru-cache: 10.1.0

  html-encoding-sniffer@4.0.0:
    dependencies:
      whatwg-encoding: 3.1.1

  html-escaper@2.0.2: {}

  http-proxy-agent@7.0.2:
    dependencies:
      agent-base: 7.1.4
      debug: 4.4.3
    transitivePeerDependencies:
      - supports-color

  https-proxy-agent@7.0.6:
    dependencies:
      agent-base: 7.1.4
      debug: 4.4.3
    transitivePeerDependencies:
      - supports-color

  human-signals@2.1.0: {}

  iconv-lite@0.6.3:
    dependencies:
      safer-buffer: 2.1.2

  icss-utils@5.1.0(postcss@8.5.6):
    dependencies:
      postcss: 8.5.6

  immediate@3.0.6: {}

  immutable@5.1.4: {}

  import-fresh@3.3.1:
    dependencies:
      parent-module: 1.0.1
      resolve-from: 4.0.0

  import-meta-resolve@3.1.1: {}

  index-to-position@1.2.0: {}

  inherits@2.0.4: {}

  ini@1.3.8: {}

  ip-address@10.1.0: {}

  is-arrayish@0.2.1: {}

  is-core-module@2.16.1:
    dependencies:
      hasown: 2.0.2

  is-docker@2.2.1: {}

  is-docker@3.0.0: {}

  is-expression@4.0.0:
    dependencies:
      acorn: 7.4.1
      object-assign: 4.1.1

  is-extglob@2.1.1:
    optional: true

  is-fullwidth-code-point@3.0.0: {}

  is-fullwidth-code-point@5.1.0:
    dependencies:
      get-east-asian-width: 1.4.0

  is-glob@4.0.3:
    dependencies:
      is-extglob: 2.1.1
    optional: true

  is-inside-container@1.0.0:
    dependencies:
      is-docker: 3.0.0

  is-module@1.0.0: {}

  is-number@7.0.0: {}

  is-obj@2.0.0: {}

  is-port-reachable@4.0.0: {}

  is-potential-custom-element-name@1.0.1: {}

  is-promise@2.2.2: {}

  is-reference@1.2.1:
    dependencies:
      '@types/estree': 1.0.8

  is-regex@1.2.1:
    dependencies:
      call-bound: 1.0.4
      gopd: 1.2.0
      has-tostringtag: 1.0.2
      hasown: 2.0.2

  is-stream@2.0.1: {}

  is-wsl@2.2.0:
    dependencies:
      is-docker: 2.2.1

  is-wsl@3.1.0:
    dependencies:
      is-inside-container: 1.0.0

  isarray@1.0.0: {}

  isexe@2.0.0: {}

  isexe@3.1.1: {}

  istanbul-lib-coverage@3.2.2: {}

  istanbul-lib-report@3.0.1:
    dependencies:
      istanbul-lib-coverage: 3.2.2
      make-dir: 4.0.0
      supports-color: 7.2.0

  istanbul-lib-source-maps@5.0.6:
    dependencies:
      '@jridgewell/trace-mapping': 0.3.31
      debug: 4.4.3
      istanbul-lib-coverage: 3.2.2
    transitivePeerDependencies:
      - supports-color

  istanbul-reports@3.2.0:
    dependencies:
      html-escaper: 2.0.2
      istanbul-lib-report: 3.0.1

  jackspeak@3.4.3:
    dependencies:
      '@isaacs/cliui': 8.0.2
    optionalDependencies:
      '@pkgjs/parseargs': 0.11.0

  js-stringify@1.0.2: {}

  js-tokens@4.0.0: {}

  js-tokens@9.0.1: {}

  js-yaml@4.1.1:
    dependencies:
      argparse: 2.0.1

  jsdom@27.3.0:
    dependencies:
      '@acemir/cssom': 0.9.29
      '@asamuzakjp/dom-selector': 6.7.6
      cssstyle: 5.3.5
      data-urls: 6.0.0
      decimal.js: 10.6.0
      html-encoding-sniffer: 4.0.0
      http-proxy-agent: 7.0.2
      https-proxy-agent: 7.0.6
      is-potential-custom-element-name: 1.0.1
      parse5: 8.0.0
      saxes: 6.0.0
      symbol-tree: 3.2.4
      tough-cookie: 6.0.0
      w3c-xmlserializer: 5.0.0
      webidl-conversions: 8.0.0
      whatwg-encoding: 3.1.1
      whatwg-mimetype: 4.0.0
      whatwg-url: 15.1.0
      ws: 8.18.3
      xml-name-validator: 5.0.0
    transitivePeerDependencies:
      - bufferutil
      - supports-color
      - utf-8-validate

  json-parse-even-better-errors@2.3.1: {}

  json-parse-even-better-errors@4.0.0: {}

  json-schema-traverse@1.0.0: {}

  jsonfile@6.2.0:
    dependencies:
      universalify: 2.0.1
    optionalDependencies:
      graceful-fs: 4.2.11

  jstransformer@1.0.0:
    dependencies:
      is-promise: 2.2.2
      promise: 7.3.1

  jszip@3.10.1:
    dependencies:
      lie: 3.3.0
      pako: 1.0.11
      readable-stream: 2.3.8
      setimmediate: 1.0.5

  lie@3.3.0:
    dependencies:
      immediate: 3.0.6

  lines-and-columns@1.2.4: {}

  lint-staged@16.2.7:
    dependencies:
      commander: 14.0.2
      listr2: 9.0.5
      micromatch: 4.0.8
      nano-spawn: 2.0.0
      pidtree: 0.6.0
      string-argv: 0.3.2
      yaml: 2.8.2

  listr2@9.0.5:
    dependencies:
      cli-truncate: 5.1.1
      colorette: 2.0.20
      eventemitter3: 5.0.1
      log-update: 6.1.0
      rfdc: 1.4.1
      wrap-ansi: 9.0.2

  loader-utils@3.3.1: {}

  lodash.camelcase@4.3.0: {}

  lodash@4.17.21: {}

  log-update@6.1.0:
    dependencies:
      ansi-escapes: 7.2.0
      cli-cursor: 5.0.0
      slice-ansi: 7.1.2
      strip-ansi: 7.1.2
      wrap-ansi: 9.0.2

  loupe@3.2.1: {}

  lru-cache@10.1.0: {}

  lru-cache@10.4.3: {}

  lru-cache@11.2.4: {}

  lru-cache@7.18.3: {}

  magic-string@0.30.21:
    dependencies:
      '@jridgewell/sourcemap-codec': 1.5.5

  magicast@0.3.5:
    dependencies:
      '@babel/parser': 7.28.5
      '@babel/types': 7.28.5
      source-map-js: 1.2.1

  make-dir@4.0.0:
    dependencies:
      semver: 7.7.3

  markdown-table@3.0.4: {}

  marked@13.0.3: {}

  marked@14.0.0: {}

  math-intrinsics@1.1.0: {}

  mdn-data@2.12.2: {}

  memorystream@0.3.1: {}

  meow@13.2.0: {}

  merge-source-map@1.1.0:
    dependencies:
      source-map: 0.6.1

  merge-stream@2.0.0: {}

  micromatch@4.0.8:
    dependencies:
      braces: 3.0.3
      picomatch: 2.3.1

  mime-db@1.33.0: {}

  mime-db@1.54.0: {}

  mime-types@2.1.18:
    dependencies:
      mime-db: 1.33.0

  mimic-fn@2.1.0: {}

  mimic-function@5.0.1: {}

  minimatch@10.1.1:
    dependencies:
      '@isaacs/brace-expansion': 5.0.0

  minimatch@3.1.2:
    dependencies:
      brace-expansion: 1.1.12

  minimatch@9.0.5:
    dependencies:
      brace-expansion: 2.0.2

  minimist@1.2.8: {}

  minipass@7.1.2: {}

  mitt@3.0.1: {}

  monaco-editor@0.55.1:
    dependencies:
      dompurify: 3.2.7
      marked: 14.0.0

  mrmime@2.0.1: {}

  ms@2.0.0: {}

  ms@2.1.3: {}

  nano-spawn@2.0.0: {}

  nanoid@3.3.11: {}

  negotiator@0.6.4: {}

  neo-async@2.6.2: {}

  netmask@2.0.2: {}

  node-addon-api@7.1.1:
    optional: true

  normalize-package-data@6.0.2:
    dependencies:
      hosted-git-info: 7.0.2
      semver: 7.7.3
      validate-npm-package-license: 3.0.4

  npm-normalize-package-bin@4.0.0: {}

  npm-run-all2@8.0.4:
    dependencies:
      ansi-styles: 6.2.3
      cross-spawn: 7.0.6
      memorystream: 0.3.1
      picomatch: 4.0.3
      pidtree: 0.6.0
      read-package-json-fast: 4.0.0
      shell-quote: 1.8.3
      which: 5.0.0

  npm-run-path@4.0.1:
    dependencies:
      path-key: 3.1.1

  object-assign@4.1.1: {}

  on-finished@2.3.0:
    dependencies:
      ee-first: 1.1.1

  on-headers@1.1.0: {}

  once@1.4.0:
    dependencies:
      wrappy: 1.0.2

  onetime@5.1.2:
    dependencies:
      mimic-fn: 2.1.0

  onetime@7.0.0:
    dependencies:
      mimic-function: 5.0.1

  open@10.2.0:
    dependencies:
      default-browser: 5.4.0
      define-lazy-prop: 3.0.0
      is-inside-container: 1.0.0
      wsl-utils: 0.1.0

<<<<<<< HEAD
  optionator@0.9.4:
    dependencies:
      deep-is: 0.1.4
      fast-levenshtein: 2.0.6
      levn: 0.4.1
      prelude-ls: 1.2.1
      type-check: 0.4.0
      word-wrap: 1.2.5

  oxfmt@0.20.0:
    dependencies:
      tinypool: 2.0.0
    optionalDependencies:
      '@oxfmt/darwin-arm64': 0.20.0
      '@oxfmt/darwin-x64': 0.20.0
      '@oxfmt/linux-arm64-gnu': 0.20.0
      '@oxfmt/linux-arm64-musl': 0.20.0
      '@oxfmt/linux-x64-gnu': 0.20.0
      '@oxfmt/linux-x64-musl': 0.20.0
      '@oxfmt/win32-arm64': 0.20.0
      '@oxfmt/win32-x64': 0.20.0

  p-limit@3.1.0:
    dependencies:
      yocto-queue: 0.1.0

  p-locate@5.0.0:
    dependencies:
      p-limit: 3.1.0
=======
  oxlint@1.24.0:
    optionalDependencies:
      '@oxlint/darwin-arm64': 1.24.0
      '@oxlint/darwin-x64': 1.24.0
      '@oxlint/linux-arm64-gnu': 1.24.0
      '@oxlint/linux-arm64-musl': 1.24.0
      '@oxlint/linux-x64-gnu': 1.24.0
      '@oxlint/linux-x64-musl': 1.24.0
      '@oxlint/win32-arm64': 1.24.0
      '@oxlint/win32-x64': 1.24.0
>>>>>>> 08598a6b

  pac-proxy-agent@7.2.0:
    dependencies:
      '@tootallnate/quickjs-emscripten': 0.23.0
      agent-base: 7.1.4
      debug: 4.4.3
      get-uri: 6.0.5
      http-proxy-agent: 7.0.2
      https-proxy-agent: 7.0.6
      pac-resolver: 7.0.1
      socks-proxy-agent: 8.0.5
    transitivePeerDependencies:
      - supports-color

  pac-resolver@7.0.1:
    dependencies:
      degenerator: 5.0.1
      netmask: 2.0.2

  package-json-from-dist@1.0.1: {}

  pako@1.0.11: {}

  parent-module@1.0.1:
    dependencies:
      callsites: 3.1.0

  parse-json@5.2.0:
    dependencies:
      '@babel/code-frame': 7.27.1
      error-ex: 1.3.4
      json-parse-even-better-errors: 2.3.1
      lines-and-columns: 1.2.4

  parse-json@8.3.0:
    dependencies:
      '@babel/code-frame': 7.27.1
      index-to-position: 1.2.0
      type-fest: 4.41.0

  parse5@8.0.0:
    dependencies:
      entities: 6.0.1

  parseurl@1.3.3: {}

  path-is-inside@1.0.2: {}

  path-key@3.1.1: {}

  path-parse@1.0.7: {}

  path-scurry@1.11.1:
    dependencies:
      lru-cache: 10.4.3
      minipass: 7.1.2

  path-scurry@2.0.1:
    dependencies:
      lru-cache: 11.2.4
      minipass: 7.1.2

  path-to-regexp@3.3.0: {}

  pathe@1.1.2: {}

  pathe@2.0.3: {}

  pathval@2.0.1: {}

  pend@1.2.0: {}

  perfect-debounce@1.0.0: {}

  picocolors@1.1.1: {}

  picomatch@2.3.1: {}

  picomatch@4.0.3: {}

  pidtree@0.6.0: {}

  postcss-modules-extract-imports@3.1.0(postcss@8.5.6):
    dependencies:
      postcss: 8.5.6

  postcss-modules-local-by-default@4.2.0(postcss@8.5.6):
    dependencies:
      icss-utils: 5.1.0(postcss@8.5.6)
      postcss: 8.5.6
      postcss-selector-parser: 7.1.1
      postcss-value-parser: 4.2.0

  postcss-modules-scope@3.2.1(postcss@8.5.6):
    dependencies:
      postcss: 8.5.6
      postcss-selector-parser: 7.1.1

  postcss-modules-values@4.0.0(postcss@8.5.6):
    dependencies:
      icss-utils: 5.1.0(postcss@8.5.6)
      postcss: 8.5.6

  postcss-modules@6.0.1(postcss@8.5.6):
    dependencies:
      generic-names: 4.0.0
      icss-utils: 5.1.0(postcss@8.5.6)
      lodash.camelcase: 4.3.0
      postcss: 8.5.6
      postcss-modules-extract-imports: 3.1.0(postcss@8.5.6)
      postcss-modules-local-by-default: 4.2.0(postcss@8.5.6)
      postcss-modules-scope: 3.2.1(postcss@8.5.6)
      postcss-modules-values: 4.0.0(postcss@8.5.6)
      string-hash: 1.1.3

  postcss-selector-parser@7.1.1:
    dependencies:
      cssesc: 3.0.0
      util-deprecate: 1.0.2

  postcss-value-parser@4.2.0: {}

  postcss@8.5.6:
    dependencies:
      nanoid: 3.3.11
      picocolors: 1.1.1
      source-map-js: 1.2.1

<<<<<<< HEAD
  prelude-ls@1.2.1: {}
=======
  prettier@3.7.4: {}
>>>>>>> 08598a6b

  pretty-bytes@7.1.0: {}

  process-nextick-args@2.0.1: {}

  progress@2.0.3: {}

  promise@7.3.1:
    dependencies:
      asap: 2.0.6

  proxy-agent@6.5.0:
    dependencies:
      agent-base: 7.1.4
      debug: 4.4.3
      http-proxy-agent: 7.0.2
      https-proxy-agent: 7.0.6
      lru-cache: 7.18.3
      pac-proxy-agent: 7.2.0
      proxy-from-env: 1.1.0
      socks-proxy-agent: 8.0.5
    transitivePeerDependencies:
      - supports-color

  proxy-from-env@1.1.0: {}

  pug-attrs@3.0.0:
    dependencies:
      constantinople: 4.0.1
      js-stringify: 1.0.2
      pug-runtime: 3.0.1

  pug-code-gen@3.0.3:
    dependencies:
      constantinople: 4.0.1
      doctypes: 1.1.0
      js-stringify: 1.0.2
      pug-attrs: 3.0.0
      pug-error: 2.1.0
      pug-runtime: 3.0.1
      void-elements: 3.1.0
      with: 7.0.2

  pug-error@2.1.0: {}

  pug-filters@4.0.0:
    dependencies:
      constantinople: 4.0.1
      jstransformer: 1.0.0
      pug-error: 2.1.0
      pug-walk: 2.0.0
      resolve: 1.22.11

  pug-lexer@5.0.1:
    dependencies:
      character-parser: 2.2.0
      is-expression: 4.0.0
      pug-error: 2.1.0

  pug-linker@4.0.0:
    dependencies:
      pug-error: 2.1.0
      pug-walk: 2.0.0

  pug-load@3.0.0:
    dependencies:
      object-assign: 4.1.1
      pug-walk: 2.0.0

  pug-parser@6.0.0:
    dependencies:
      pug-error: 2.1.0
      token-stream: 1.0.0

  pug-runtime@3.0.1: {}

  pug-strip-comments@2.0.0:
    dependencies:
      pug-error: 2.1.0

  pug-walk@2.0.0: {}

  pug@3.0.3:
    dependencies:
      pug-code-gen: 3.0.3
      pug-filters: 4.0.0
      pug-lexer: 5.0.1
      pug-linker: 4.0.0
      pug-load: 3.0.0
      pug-parser: 6.0.0
      pug-runtime: 3.0.1
      pug-strip-comments: 2.0.0

  pump@3.0.3:
    dependencies:
      end-of-stream: 1.4.5
      once: 1.4.0

  punycode@2.3.1: {}

  puppeteer-core@24.33.1:
    dependencies:
      '@puppeteer/browsers': 2.11.0
      chromium-bidi: 12.0.1(devtools-protocol@0.0.1534754)
      debug: 4.4.3
      devtools-protocol: 0.0.1534754
      typed-query-selector: 2.12.0
      webdriver-bidi-protocol: 0.3.10
      ws: 8.18.3
    transitivePeerDependencies:
      - bare-abort-controller
      - bare-buffer
      - bufferutil
      - react-native-b4a
      - supports-color
      - utf-8-validate

  puppeteer@24.33.1(typescript@5.6.3):
    dependencies:
      '@puppeteer/browsers': 2.11.0
      chromium-bidi: 12.0.1(devtools-protocol@0.0.1534754)
      cosmiconfig: 9.0.0(typescript@5.6.3)
      devtools-protocol: 0.0.1534754
      puppeteer-core: 24.33.1
      typed-query-selector: 2.12.0
    transitivePeerDependencies:
      - bare-abort-controller
      - bare-buffer
      - bufferutil
      - react-native-b4a
      - supports-color
      - typescript
      - utf-8-validate

  range-parser@1.2.0: {}

  rc@1.2.8:
    dependencies:
      deep-extend: 0.6.0
      ini: 1.3.8
      minimist: 1.2.8
      strip-json-comments: 2.0.1

  read-package-json-fast@4.0.0:
    dependencies:
      json-parse-even-better-errors: 4.0.0
      npm-normalize-package-bin: 4.0.0

  read-package-up@11.0.0:
    dependencies:
      find-up-simple: 1.0.1
      read-pkg: 9.0.1
      type-fest: 4.41.0

  read-pkg@9.0.1:
    dependencies:
      '@types/normalize-package-data': 2.4.4
      normalize-package-data: 6.0.2
      parse-json: 8.3.0
      type-fest: 4.41.0
      unicorn-magic: 0.1.0

  readable-stream@2.3.8:
    dependencies:
      core-util-is: 1.0.3
      inherits: 2.0.4
      isarray: 1.0.0
      process-nextick-args: 2.0.1
      safe-buffer: 5.1.2
      string_decoder: 1.1.1
      util-deprecate: 1.0.2

  readdirp@4.1.2: {}

  registry-auth-token@3.3.2:
    dependencies:
      rc: 1.2.8
      safe-buffer: 5.2.1

  registry-url@3.1.0:
    dependencies:
      rc: 1.2.8

  require-directory@2.1.1: {}

  require-from-string@2.0.2: {}

  resolve-from@4.0.0: {}

  resolve-pkg-maps@1.0.0: {}

  resolve@1.22.11:
    dependencies:
      is-core-module: 2.16.1
      path-parse: 1.0.7
      supports-preserve-symlinks-flag: 1.0.0

  restore-cursor@5.1.0:
    dependencies:
      onetime: 7.0.0
      signal-exit: 4.1.0

  rfdc@1.4.1: {}

  rimraf@6.1.2:
    dependencies:
      glob: 13.0.0
      package-json-from-dist: 1.0.1

  rollup-plugin-dts@6.3.0(rollup@4.53.5)(typescript@5.6.3):
    dependencies:
      magic-string: 0.30.21
      rollup: 4.53.5
      typescript: 5.6.3
    optionalDependencies:
      '@babel/code-frame': 7.27.1

  rollup-plugin-esbuild@6.2.1(esbuild@0.27.2)(rollup@4.53.5):
    dependencies:
      debug: 4.4.3
      es-module-lexer: 1.7.0
      esbuild: 0.27.2
      get-tsconfig: 4.13.0
      rollup: 4.53.5
      unplugin-utils: 0.2.5
    transitivePeerDependencies:
      - supports-color

  rollup-plugin-polyfill-node@0.13.0(rollup@4.53.5):
    dependencies:
      '@rollup/plugin-inject': 5.0.5(rollup@4.53.5)
      rollup: 4.53.5

  rollup@4.53.5:
    dependencies:
      '@types/estree': 1.0.8
    optionalDependencies:
      '@rollup/rollup-android-arm-eabi': 4.53.5
      '@rollup/rollup-android-arm64': 4.53.5
      '@rollup/rollup-darwin-arm64': 4.53.5
      '@rollup/rollup-darwin-x64': 4.53.5
      '@rollup/rollup-freebsd-arm64': 4.53.5
      '@rollup/rollup-freebsd-x64': 4.53.5
      '@rollup/rollup-linux-arm-gnueabihf': 4.53.5
      '@rollup/rollup-linux-arm-musleabihf': 4.53.5
      '@rollup/rollup-linux-arm64-gnu': 4.53.5
      '@rollup/rollup-linux-arm64-musl': 4.53.5
      '@rollup/rollup-linux-loong64-gnu': 4.53.5
      '@rollup/rollup-linux-ppc64-gnu': 4.53.5
      '@rollup/rollup-linux-riscv64-gnu': 4.53.5
      '@rollup/rollup-linux-riscv64-musl': 4.53.5
      '@rollup/rollup-linux-s390x-gnu': 4.53.5
      '@rollup/rollup-linux-x64-gnu': 4.53.5
      '@rollup/rollup-linux-x64-musl': 4.53.5
      '@rollup/rollup-openharmony-arm64': 4.53.5
      '@rollup/rollup-win32-arm64-msvc': 4.53.5
      '@rollup/rollup-win32-ia32-msvc': 4.53.5
      '@rollup/rollup-win32-x64-gnu': 4.53.5
      '@rollup/rollup-win32-x64-msvc': 4.53.5
      fsevents: 2.3.3

  run-applescript@7.1.0: {}

  safe-buffer@5.1.2: {}

  safe-buffer@5.2.1: {}

  safer-buffer@2.1.2: {}

  sass@1.97.0:
    dependencies:
      chokidar: 4.0.3
      immutable: 5.1.4
      source-map-js: 1.2.1
    optionalDependencies:
      '@parcel/watcher': 2.5.1

  saxes@6.0.0:
    dependencies:
      xmlchars: 2.2.0

  semver@7.7.3: {}

  serve-handler@6.1.6:
    dependencies:
      bytes: 3.0.0
      content-disposition: 0.5.2
      mime-types: 2.1.18
      minimatch: 3.1.2
      path-is-inside: 1.0.2
      path-to-regexp: 3.3.0
      range-parser: 1.2.0

  serve@14.2.5:
    dependencies:
      '@zeit/schemas': 2.36.0
      ajv: 8.12.0
      arg: 5.0.2
      boxen: 7.0.0
      chalk: 5.0.1
      chalk-template: 0.4.0
      clipboardy: 3.0.0
      compression: 1.8.1
      is-port-reachable: 4.0.0
      serve-handler: 6.1.6
      update-check: 1.5.4
    transitivePeerDependencies:
      - supports-color

  setimmediate@1.0.5: {}

  shebang-command@2.0.0:
    dependencies:
      shebang-regex: 3.0.0

  shebang-regex@3.0.0: {}

  shell-quote@1.8.3: {}

  siginfo@2.0.0: {}

  signal-exit@3.0.7: {}

  signal-exit@4.1.0: {}

  simple-git-hooks@2.13.1: {}

  sirv@2.0.4:
    dependencies:
      '@polka/url': 1.0.0-next.29
      mrmime: 2.0.1
      totalist: 3.0.1

  sirv@3.0.2:
    dependencies:
      '@polka/url': 1.0.0-next.29
      mrmime: 2.0.1
      totalist: 3.0.1

  slice-ansi@7.1.2:
    dependencies:
      ansi-styles: 6.2.3
      is-fullwidth-code-point: 5.1.0

  smart-buffer@4.2.0: {}

  socks-proxy-agent@8.0.5:
    dependencies:
      agent-base: 7.1.4
      debug: 4.4.3
      socks: 2.8.7
    transitivePeerDependencies:
      - supports-color

  socks@2.8.7:
    dependencies:
      ip-address: 10.1.0
      smart-buffer: 4.2.0

  source-map-js@1.2.1: {}

  source-map@0.6.1: {}

  spdx-correct@3.2.0:
    dependencies:
      spdx-expression-parse: 3.0.1
      spdx-license-ids: 3.0.22

  spdx-exceptions@2.5.0: {}

  spdx-expression-parse@3.0.1:
    dependencies:
      spdx-exceptions: 2.5.0
      spdx-license-ids: 3.0.22

  spdx-license-ids@3.0.22: {}

  stackback@0.0.2: {}

  statuses@1.5.0: {}

  std-env@3.10.0: {}

  streamx@2.23.0:
    dependencies:
      events-universal: 1.0.1
      fast-fifo: 1.3.2
      text-decoder: 1.2.3
    transitivePeerDependencies:
      - bare-abort-controller
      - react-native-b4a

  string-argv@0.3.2: {}

  string-hash@1.1.3: {}

  string-width@4.2.3:
    dependencies:
      emoji-regex: 8.0.0
      is-fullwidth-code-point: 3.0.0
      strip-ansi: 6.0.1

  string-width@5.1.2:
    dependencies:
      eastasianwidth: 0.2.0
      emoji-regex: 9.2.2
      strip-ansi: 7.1.2

  string-width@7.2.0:
    dependencies:
      emoji-regex: 10.6.0
      get-east-asian-width: 1.4.0
      strip-ansi: 7.1.2

  string-width@8.1.0:
    dependencies:
      get-east-asian-width: 1.4.0
      strip-ansi: 7.1.2

  string_decoder@1.1.1:
    dependencies:
      safe-buffer: 5.1.2

  strip-ansi@6.0.1:
    dependencies:
      ansi-regex: 5.0.1

  strip-ansi@7.1.2:
    dependencies:
      ansi-regex: 6.2.2

  strip-final-newline@2.0.0: {}

  strip-json-comments@2.0.1: {}

  strip-literal@3.1.0:
    dependencies:
      js-tokens: 9.0.1

  supports-color@7.2.0:
    dependencies:
      has-flag: 4.0.0

  supports-preserve-symlinks-flag@1.0.0: {}

  symbol-tree@3.2.4: {}

  tar-fs@3.1.1:
    dependencies:
      pump: 3.0.3
      tar-stream: 3.1.7
    optionalDependencies:
      bare-fs: 4.5.2
      bare-path: 3.0.0
    transitivePeerDependencies:
      - bare-abort-controller
      - bare-buffer
      - react-native-b4a

  tar-stream@3.1.7:
    dependencies:
      b4a: 1.7.3
      fast-fifo: 1.3.2
      streamx: 2.23.0
    transitivePeerDependencies:
      - bare-abort-controller
      - react-native-b4a

  temp-dir@3.0.0: {}

  tempfile@5.0.0:
    dependencies:
      temp-dir: 3.0.0

  test-exclude@7.0.1:
    dependencies:
      '@istanbuljs/schema': 0.1.3
      glob: 10.5.0
      minimatch: 9.0.5

  text-decoder@1.2.3:
    dependencies:
      b4a: 1.7.3
    transitivePeerDependencies:
      - react-native-b4a

  tinybench@2.9.0: {}

  tinyexec@0.3.2: {}

  tinyglobby@0.2.15:
    dependencies:
      fdir: 6.5.0(picomatch@4.0.3)
      picomatch: 4.0.3

  tinypool@1.1.1: {}

  tinypool@2.0.0: {}

  tinyrainbow@2.0.0: {}

  tinyspy@4.0.4: {}

  tldts-core@7.0.19: {}

  tldts@7.0.19:
    dependencies:
      tldts-core: 7.0.19

  to-regex-range@5.0.1:
    dependencies:
      is-number: 7.0.0

  todomvc-app-css@2.4.3: {}

  token-stream@1.0.0: {}

  totalist@3.0.1: {}

  tough-cookie@6.0.0:
    dependencies:
      tldts: 7.0.19

  tr46@6.0.0:
    dependencies:
      punycode: 2.3.1

  tslib@2.8.1: {}

  type-fest@2.19.0: {}

  type-fest@4.41.0: {}

  typed-query-selector@2.12.0: {}

  typescript@5.6.3: {}

  uglify-js@3.19.3:
    optional: true

  undici-types@7.16.0: {}

  unicorn-magic@0.1.0: {}

  universalify@2.0.1: {}

  unpipe@1.0.0: {}

  unplugin-utils@0.2.5:
    dependencies:
      pathe: 2.0.3
      picomatch: 4.0.3

  update-check@1.5.4:
    dependencies:
      registry-auth-token: 3.3.2
      registry-url: 3.1.0

  uri-js@4.4.1:
    dependencies:
      punycode: 2.3.1

  util-deprecate@1.0.2: {}

  utils-merge@1.0.1: {}

  validate-npm-package-license@3.0.4:
    dependencies:
      spdx-correct: 3.2.0
      spdx-expression-parse: 3.0.1

  vary@1.1.2: {}

  vite-hyper-config@0.4.1(@types/node@24.10.4)(sass@1.97.0)(vite@6.4.1(@types/node@24.10.4)(sass@1.97.0)(yaml@2.8.2)):
    dependencies:
      cac: 6.7.14
      picocolors: 1.1.1
      vite: 6.4.1(@types/node@24.10.4)(sass@1.97.0)(yaml@2.8.2)
      vite-node: 2.1.9(@types/node@24.10.4)(sass@1.97.0)
    transitivePeerDependencies:
      - '@types/node'
      - less
      - lightningcss
      - sass
      - sass-embedded
      - stylus
      - sugarss
      - supports-color
      - terser

  vite-node@2.1.9(@types/node@24.10.4)(sass@1.97.0):
    dependencies:
      cac: 6.7.14
      debug: 4.4.3
      es-module-lexer: 1.7.0
      pathe: 1.1.2
      vite: 5.4.21(@types/node@24.10.4)(sass@1.97.0)
    transitivePeerDependencies:
      - '@types/node'
      - less
      - lightningcss
      - sass
      - sass-embedded
      - stylus
      - sugarss
      - supports-color
      - terser

  vite-node@3.2.4(@types/node@24.10.4)(sass@1.97.0)(yaml@2.8.2):
    dependencies:
      cac: 6.7.14
      debug: 4.4.3
      es-module-lexer: 1.7.0
      pathe: 2.0.3
      vite: 6.4.1(@types/node@24.10.4)(sass@1.97.0)(yaml@2.8.2)
    transitivePeerDependencies:
      - '@types/node'
      - jiti
      - less
      - lightningcss
      - sass
      - sass-embedded
      - stylus
      - sugarss
      - supports-color
      - terser
      - tsx
      - yaml

  vite-plugin-inspect@0.8.9(rollup@4.53.5)(vite@6.4.1(@types/node@24.10.4)(sass@1.97.0)(yaml@2.8.2)):
    dependencies:
      '@antfu/utils': 0.7.10
      '@rollup/pluginutils': 5.3.0(rollup@4.53.5)
      debug: 4.4.3
      error-stack-parser-es: 0.1.5
      fs-extra: 11.3.2
      open: 10.2.0
      perfect-debounce: 1.0.0
      picocolors: 1.1.1
      sirv: 3.0.2
      vite: 6.4.1(@types/node@24.10.4)(sass@1.97.0)(yaml@2.8.2)
    transitivePeerDependencies:
      - rollup
      - supports-color

  vite@5.4.21(@types/node@24.10.4)(sass@1.97.0):
    dependencies:
      esbuild: 0.21.5
      postcss: 8.5.6
      rollup: 4.53.5
    optionalDependencies:
      '@types/node': 24.10.4
      fsevents: 2.3.3
      sass: 1.97.0

  vite@6.4.1(@types/node@24.10.4)(sass@1.97.0)(yaml@2.8.2):
    dependencies:
      esbuild: 0.25.12
      fdir: 6.5.0(picomatch@4.0.3)
      picomatch: 4.0.3
      postcss: 8.5.6
      rollup: 4.53.5
      tinyglobby: 0.2.15
    optionalDependencies:
      '@types/node': 24.10.4
      fsevents: 2.3.3
      sass: 1.97.0
      yaml: 2.8.2

  vitest@3.2.4(@types/node@24.10.4)(@vitest/ui@3.2.4)(jsdom@27.3.0)(sass@1.97.0)(yaml@2.8.2):
    dependencies:
      '@types/chai': 5.2.3
      '@vitest/expect': 3.2.4
      '@vitest/mocker': 3.2.4(vite@6.4.1(@types/node@24.10.4)(sass@1.97.0)(yaml@2.8.2))
      '@vitest/pretty-format': 3.2.4
      '@vitest/runner': 3.2.4
      '@vitest/snapshot': 3.2.4
      '@vitest/spy': 3.2.4
      '@vitest/utils': 3.2.4
      chai: 5.3.3
      debug: 4.4.3
      expect-type: 1.3.0
      magic-string: 0.30.21
      pathe: 2.0.3
      picomatch: 4.0.3
      std-env: 3.10.0
      tinybench: 2.9.0
      tinyexec: 0.3.2
      tinyglobby: 0.2.15
      tinypool: 1.1.1
      tinyrainbow: 2.0.0
      vite: 6.4.1(@types/node@24.10.4)(sass@1.97.0)(yaml@2.8.2)
      vite-node: 3.2.4(@types/node@24.10.4)(sass@1.97.0)(yaml@2.8.2)
      why-is-node-running: 2.3.0
    optionalDependencies:
      '@types/node': 24.10.4
      '@vitest/ui': 3.2.4(vitest@3.2.4)
      jsdom: 27.3.0
    transitivePeerDependencies:
      - jiti
      - less
      - lightningcss
      - msw
      - sass
      - sass-embedded
      - stylus
      - sugarss
      - supports-color
      - terser
      - tsx
      - yaml

  void-elements@3.1.0: {}

  vue-demi@0.14.10(vue@packages+vue):
    dependencies:
      vue: link:packages/vue

  vue@3.6.0-beta.1(typescript@5.6.3):
    dependencies:
      '@vue/compiler-dom': 3.6.0-beta.1
      '@vue/compiler-sfc': 3.6.0-beta.1
      '@vue/runtime-dom': 3.6.0-beta.1
      '@vue/runtime-vapor': 3.6.0-beta.1(@vue/runtime-dom@3.6.0-beta.1)
      '@vue/server-renderer': 3.6.0-beta.1(vue@3.6.0-beta.1(typescript@5.6.3))
      '@vue/shared': 3.6.0-beta.1
    optionalDependencies:
      typescript: 5.6.3

  w3c-xmlserializer@5.0.0:
    dependencies:
      xml-name-validator: 5.0.0

  webdriver-bidi-protocol@0.3.10: {}

  webidl-conversions@8.0.0: {}

  whatwg-encoding@3.1.1:
    dependencies:
      iconv-lite: 0.6.3

  whatwg-mimetype@4.0.0: {}

  whatwg-url@15.1.0:
    dependencies:
      tr46: 6.0.0
      webidl-conversions: 8.0.0

  which@2.0.2:
    dependencies:
      isexe: 2.0.0

  which@5.0.0:
    dependencies:
      isexe: 3.1.1

  why-is-node-running@2.3.0:
    dependencies:
      siginfo: 2.0.0
      stackback: 0.0.2

  widest-line@4.0.1:
    dependencies:
      string-width: 5.1.2

  with@7.0.2:
    dependencies:
      '@babel/parser': 7.28.5
      '@babel/types': 7.28.5
      assert-never: 1.4.0
      babel-walk: 3.0.0-canary-5

  wordwrap@1.0.0: {}

  wrap-ansi@7.0.0:
    dependencies:
      ansi-styles: 4.3.0
      string-width: 4.2.3
      strip-ansi: 6.0.1

  wrap-ansi@8.1.0:
    dependencies:
      ansi-styles: 6.2.3
      string-width: 5.1.2
      strip-ansi: 7.1.2

  wrap-ansi@9.0.2:
    dependencies:
      ansi-styles: 6.2.3
      string-width: 7.2.0
      strip-ansi: 7.1.2

  wrappy@1.0.2: {}

  ws@8.18.3: {}

  wsl-utils@0.1.0:
    dependencies:
      is-wsl: 3.1.0

  xml-name-validator@5.0.0: {}

  xmlchars@2.2.0: {}

  y18n@5.0.8: {}

  yaml@2.8.2: {}

  yargs-parser@21.1.1: {}

  yargs@17.7.2:
    dependencies:
      cliui: 8.0.1
      escalade: 3.2.0
      get-caller-file: 2.0.5
      require-directory: 2.1.1
      string-width: 4.2.3
      y18n: 5.0.8
      yargs-parser: 21.1.1

  yauzl@2.10.0:
    dependencies:
      buffer-crc32: 0.2.13
      fd-slicer: 1.1.0

  zod@3.25.76: {}<|MERGE_RESOLUTION|>--- conflicted
+++ resolved
@@ -113,15 +113,12 @@
       npm-run-all2:
         specifier: ^8.0.4
         version: 8.0.4
-<<<<<<< HEAD
       oxfmt:
         specifier: ^0.20.0
         version: 0.20.0
-=======
       oxlint:
         specifier: ^1.24.0
         version: 1.24.0
->>>>>>> 08598a6b
       picocolors:
         specifier: ^1.1.1
         version: 1.1.1
@@ -1115,6 +1112,50 @@
   '@jspm/core@2.1.0':
     resolution: {integrity: sha512-3sRl+pkyFY/kLmHl0cgHiFp2xEqErA8N3ECjMs7serSUBmoJ70lBa0PG5t0IM6WJgdZNyyI0R8YFfi5wM8+mzg==}
 
+  '@oxfmt/darwin-arm64@0.20.0':
+    resolution: {integrity: sha512-bjR5dqvrd9gxKYfYR0ljUu3/T3+TuDVWcwA7d+tsfmx9lqidlw3zhgBTblnjF1mrd1zkPMoc5zzq86GeSEt1cA==}
+    cpu: [arm64]
+    os: [darwin]
+
+  '@oxfmt/darwin-x64@0.20.0':
+    resolution: {integrity: sha512-esUDes8FlJX3IY4TVjFLgZrnZlIIyPDlhkCaHgGR3+z2eHFZOvQu68kTSpZLCEJmGXdSpU5rlveycQ6n8tk9ew==}
+    cpu: [x64]
+    os: [darwin]
+
+  '@oxfmt/linux-arm64-gnu@0.20.0':
+    resolution: {integrity: sha512-irE0RO9B0R6ziQE6kUVZtZ6IuTdRyuumn1cPWhDfpa0XUa5sE0ly8pjVsvJbj/J9qerVtidU05txeXBB5CirQg==}
+    cpu: [arm64]
+    os: [linux]
+    libc: [glibc]
+
+  '@oxfmt/linux-arm64-musl@0.20.0':
+    resolution: {integrity: sha512-eXPBLwYJm26DCmwMwhelEwQMRwuGNaYhYZOhd+CYYsmVoF+h6L6dtjwj0Ovuu0Gqh18EL8vfsaoUvb+jr3vEBg==}
+    cpu: [arm64]
+    os: [linux]
+    libc: [musl]
+
+  '@oxfmt/linux-x64-gnu@0.20.0':
+    resolution: {integrity: sha512-dTPW38Hjgb7LoD2mNgyQGBaJ1hu5YgPrxImhl5Eb04eiws+ETCM0wrb2TWGduA+Nv3rHKn3vZEkMTEjklZXgRw==}
+    cpu: [x64]
+    os: [linux]
+    libc: [glibc]
+
+  '@oxfmt/linux-x64-musl@0.20.0':
+    resolution: {integrity: sha512-b4duw9JGDK/kZoqrPNU9tBOOZQdUW8KJPZ7gW7z54X1eGSqCJ1PT0XLNmZ7SOA1BzQwQ0a3qmQWfFVOsH3a5bw==}
+    cpu: [x64]
+    os: [linux]
+    libc: [musl]
+
+  '@oxfmt/win32-arm64@0.20.0':
+    resolution: {integrity: sha512-XAzvBhw4K+Fe16dBaFgYAdob9WaM8RYEXl0ibbm5NlNaQEq+5bH9xwc0oaYlHFnLfcgXWmn9ceTAYqNlONQRNA==}
+    cpu: [arm64]
+    os: [win32]
+
+  '@oxfmt/win32-x64@0.20.0':
+    resolution: {integrity: sha512-fkJqHbJaoOMRmrjHSljyb4/7BgXO3xPLBsJSFGtm3mpfW0HHFbAKvd4/6njhqJz9KY+b3RWP1WssjFshcqQQ4w==}
+    cpu: [x64]
+    os: [win32]
+
   '@oxlint/darwin-arm64@1.24.0':
     resolution: {integrity: sha512-1Kd2+Ai1ttskhbJR+DNU4Y4YEDyP/cd50nWt2rAe2aE78dMOalaVGps3s8UnJkXpDL9ZqkgOHVDE5Doj2lxatw==}
     cpu: [arm64]
@@ -1156,50 +1197,6 @@
 
   '@oxlint/win32-x64@1.24.0':
     resolution: {integrity: sha512-JMbMm7i1esFl12fRdOQwoeEeufWXxihOme8pZpI6jrwWK1kCIANMb5agI5Lkjf5vToQOP3DLXYc29aDm16fw6g==}
-    cpu: [x64]
-    os: [win32]
-
-  '@oxfmt/darwin-arm64@0.20.0':
-    resolution: {integrity: sha512-bjR5dqvrd9gxKYfYR0ljUu3/T3+TuDVWcwA7d+tsfmx9lqidlw3zhgBTblnjF1mrd1zkPMoc5zzq86GeSEt1cA==}
-    cpu: [arm64]
-    os: [darwin]
-
-  '@oxfmt/darwin-x64@0.20.0':
-    resolution: {integrity: sha512-esUDes8FlJX3IY4TVjFLgZrnZlIIyPDlhkCaHgGR3+z2eHFZOvQu68kTSpZLCEJmGXdSpU5rlveycQ6n8tk9ew==}
-    cpu: [x64]
-    os: [darwin]
-
-  '@oxfmt/linux-arm64-gnu@0.20.0':
-    resolution: {integrity: sha512-irE0RO9B0R6ziQE6kUVZtZ6IuTdRyuumn1cPWhDfpa0XUa5sE0ly8pjVsvJbj/J9qerVtidU05txeXBB5CirQg==}
-    cpu: [arm64]
-    os: [linux]
-    libc: [glibc]
-
-  '@oxfmt/linux-arm64-musl@0.20.0':
-    resolution: {integrity: sha512-eXPBLwYJm26DCmwMwhelEwQMRwuGNaYhYZOhd+CYYsmVoF+h6L6dtjwj0Ovuu0Gqh18EL8vfsaoUvb+jr3vEBg==}
-    cpu: [arm64]
-    os: [linux]
-    libc: [musl]
-
-  '@oxfmt/linux-x64-gnu@0.20.0':
-    resolution: {integrity: sha512-dTPW38Hjgb7LoD2mNgyQGBaJ1hu5YgPrxImhl5Eb04eiws+ETCM0wrb2TWGduA+Nv3rHKn3vZEkMTEjklZXgRw==}
-    cpu: [x64]
-    os: [linux]
-    libc: [glibc]
-
-  '@oxfmt/linux-x64-musl@0.20.0':
-    resolution: {integrity: sha512-b4duw9JGDK/kZoqrPNU9tBOOZQdUW8KJPZ7gW7z54X1eGSqCJ1PT0XLNmZ7SOA1BzQwQ0a3qmQWfFVOsH3a5bw==}
-    cpu: [x64]
-    os: [linux]
-    libc: [musl]
-
-  '@oxfmt/win32-arm64@0.20.0':
-    resolution: {integrity: sha512-XAzvBhw4K+Fe16dBaFgYAdob9WaM8RYEXl0ibbm5NlNaQEq+5bH9xwc0oaYlHFnLfcgXWmn9ceTAYqNlONQRNA==}
-    cpu: [arm64]
-    os: [win32]
-
-  '@oxfmt/win32-x64@0.20.0':
-    resolution: {integrity: sha512-fkJqHbJaoOMRmrjHSljyb4/7BgXO3xPLBsJSFGtm3mpfW0HHFbAKvd4/6njhqJz9KY+b3RWP1WssjFshcqQQ4w==}
     cpu: [x64]
     os: [win32]
 
@@ -2866,24 +2863,11 @@
     resolution: {integrity: sha512-YgBpdJHPyQ2UE5x+hlSXcnejzAvD0b22U2OuAP+8OnlJT+PjWPxtgmGqKKc+RgTM63U9gN0YzrYc71R2WT/hTA==}
     engines: {node: '>=18'}
 
-<<<<<<< HEAD
-  optionator@0.9.4:
-    resolution: {integrity: sha512-6IpQ7mKUxRcZNLIObR0hz7lxsapSSIYNZJwXPGeF0mTVqGKFIXj1DQcMoT22S3ROcLyY/rz0PWaWZ9ayWmad9g==}
-    engines: {node: '>= 0.8.0'}
-
   oxfmt@0.20.0:
     resolution: {integrity: sha512-+7f8eV8iaK3tENN/FUVxZM1g78HjPehybN8/+/dvEA1O893Dcvk6O7/Q1wTQOHMD7wvdwWdujKl+Uo8QMiKDrQ==}
     engines: {node: ^20.19.0 || >=22.12.0}
     hasBin: true
 
-  p-limit@3.1.0:
-    resolution: {integrity: sha512-TYOanM3wGwNGsZN2cVTYPArw454xnXj5qmWF1bEoAc4+cU/ol7GVh7odevjp1FNHduHc3KZMcFduxU5Xc6uJRQ==}
-    engines: {node: '>=10'}
-
-  p-locate@5.0.0:
-    resolution: {integrity: sha512-LaNjtRWUBY++zB5nE/NwcaoMylSPk+S+ZHNB1TzdbMJMny6dynpAGt7X/tl/QYq3TIeE6nxHppbo2LGymrG5Pw==}
-    engines: {node: '>=10'}
-=======
   oxlint@1.24.0:
     resolution: {integrity: sha512-swXlnHT7ywcCApkctIbgOSjDYHwMa12yMU0iXevfDuHlYkRUcbQrUv6nhM5v6B0+Be3zTBMNDGPAMQv0oznzRQ==}
     engines: {node: ^20.19.0 || >=22.12.0}
@@ -2893,7 +2877,6 @@
     peerDependenciesMeta:
       oxlint-tsgolint:
         optional: true
->>>>>>> 08598a6b
 
   pac-proxy-agent@7.2.0:
     resolution: {integrity: sha512-TEB8ESquiLMc0lV8vcd5Ql/JAKAoyzHFXaStwjkzpOpC5Yv+pIzLfHvjTSdf3vpa2bMiUQrg9i6276yn8666aA==}
@@ -3020,17 +3003,6 @@
   postcss@8.5.6:
     resolution: {integrity: sha512-3Ybi1tAuwAP9s0r1UQ2J4n5Y0G05bJkpUIO0/bI9MhwmD70S5aTWbXGBwxHrelT+XM1k6dM0pk+SwNkpTRN7Pg==}
     engines: {node: ^10 || ^12 || >=14}
-
-<<<<<<< HEAD
-  prelude-ls@1.2.1:
-    resolution: {integrity: sha512-vkcDPrRZo1QZLbn5RLGPpg/WmIQ65qoWWhcGKf/b5eplkkarX0m9z8ppCat4mlOqUsWpyNuYgO3VRyrYHSzX5g==}
-    engines: {node: '>= 0.8.0'}
-=======
-  prettier@3.7.4:
-    resolution: {integrity: sha512-v6UNi1+3hSlVvv8fSaoUbggEM5VErKmmpGA7Pl3HF8V6uKY7rvClBOJlH6yNwQtfTueNkGVpOv/mtWL9L4bgRA==}
-    engines: {node: '>=14'}
-    hasBin: true
->>>>>>> 08598a6b
 
   pretty-bytes@7.1.0:
     resolution: {integrity: sha512-nODzvTiYVRGRqAOvE84Vk5JDPyyxsVk0/fbA/bq7RqlnhksGpset09XTxbpvLTIjoaF7K8Z8DG8yHtKGTPSYRw==}
@@ -4110,6 +4082,30 @@
 
   '@jspm/core@2.1.0': {}
 
+  '@oxfmt/darwin-arm64@0.20.0':
+    optional: true
+
+  '@oxfmt/darwin-x64@0.20.0':
+    optional: true
+
+  '@oxfmt/linux-arm64-gnu@0.20.0':
+    optional: true
+
+  '@oxfmt/linux-arm64-musl@0.20.0':
+    optional: true
+
+  '@oxfmt/linux-x64-gnu@0.20.0':
+    optional: true
+
+  '@oxfmt/linux-x64-musl@0.20.0':
+    optional: true
+
+  '@oxfmt/win32-arm64@0.20.0':
+    optional: true
+
+  '@oxfmt/win32-x64@0.20.0':
+    optional: true
+
   '@oxlint/darwin-arm64@1.24.0':
     optional: true
 
@@ -4132,30 +4128,6 @@
     optional: true
 
   '@oxlint/win32-x64@1.24.0':
-    optional: true
-
-  '@oxfmt/darwin-arm64@0.20.0':
-    optional: true
-
-  '@oxfmt/darwin-x64@0.20.0':
-    optional: true
-
-  '@oxfmt/linux-arm64-gnu@0.20.0':
-    optional: true
-
-  '@oxfmt/linux-arm64-musl@0.20.0':
-    optional: true
-
-  '@oxfmt/linux-x64-gnu@0.20.0':
-    optional: true
-
-  '@oxfmt/linux-x64-musl@0.20.0':
-    optional: true
-
-  '@oxfmt/win32-arm64@0.20.0':
-    optional: true
-
-  '@oxfmt/win32-x64@0.20.0':
     optional: true
 
   '@parcel/watcher-android-arm64@2.5.1':
@@ -5819,16 +5791,6 @@
       is-inside-container: 1.0.0
       wsl-utils: 0.1.0
 
-<<<<<<< HEAD
-  optionator@0.9.4:
-    dependencies:
-      deep-is: 0.1.4
-      fast-levenshtein: 2.0.6
-      levn: 0.4.1
-      prelude-ls: 1.2.1
-      type-check: 0.4.0
-      word-wrap: 1.2.5
-
   oxfmt@0.20.0:
     dependencies:
       tinypool: 2.0.0
@@ -5842,14 +5804,6 @@
       '@oxfmt/win32-arm64': 0.20.0
       '@oxfmt/win32-x64': 0.20.0
 
-  p-limit@3.1.0:
-    dependencies:
-      yocto-queue: 0.1.0
-
-  p-locate@5.0.0:
-    dependencies:
-      p-limit: 3.1.0
-=======
   oxlint@1.24.0:
     optionalDependencies:
       '@oxlint/darwin-arm64': 1.24.0
@@ -5860,7 +5814,6 @@
       '@oxlint/linux-x64-musl': 1.24.0
       '@oxlint/win32-arm64': 1.24.0
       '@oxlint/win32-x64': 1.24.0
->>>>>>> 08598a6b
 
   pac-proxy-agent@7.2.0:
     dependencies:
@@ -5988,12 +5941,6 @@
       nanoid: 3.3.11
       picocolors: 1.1.1
       source-map-js: 1.2.1
-
-<<<<<<< HEAD
-  prelude-ls@1.2.1: {}
-=======
-  prettier@3.7.4: {}
->>>>>>> 08598a6b
 
   pretty-bytes@7.1.0: {}
 
