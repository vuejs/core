--- conflicted
+++ resolved
@@ -37,14 +37,10 @@
         version: 1.0.0
       '@types/node':
         specifier: ^16.4.7
-<<<<<<< HEAD
-        version: 16.18.11
+        version: 16.18.38
       '@typescript-eslint/eslint-plugin':
         specifier: ^5.59.11
-        version: 5.59.11(@typescript-eslint/parser@5.56.0)(eslint@8.33.0)(typescript@5.0.2)
-=======
-        version: 16.18.38
->>>>>>> 623ba514
+        version: 5.59.11(@typescript-eslint/parser@5.56.0)(eslint@8.33.0)(typescript@5.1.6)
       '@typescript-eslint/parser':
         specifier: ^5.56.0
         version: 5.56.0(eslint@8.33.0)(typescript@5.1.6)
@@ -74,11 +70,7 @@
         version: 8.33.0
       eslint-plugin-jest:
         specifier: ^27.2.1
-<<<<<<< HEAD
-        version: 27.2.1(@typescript-eslint/eslint-plugin@5.59.11)(eslint@8.33.0)(typescript@5.0.2)
-=======
-        version: 27.2.2(eslint@8.33.0)(typescript@5.1.6)
->>>>>>> 623ba514
+        version: 27.2.2(@typescript-eslint/eslint-plugin@5.59.11)(eslint@8.33.0)(typescript@5.1.6)
       estree-walker:
         specifier: ^2.0.2
         version: 2.0.2
@@ -1035,8 +1027,8 @@
       eslint-visitor-keys: 3.3.0
     dev: true
 
-  /@eslint-community/regexpp@4.5.1:
-    resolution: {integrity: sha512-Z5ba73P98O1KUYCCJTUeVpja9RcGoMdncZ6T49FCUl2lN38JtCJ+3WgIDBv0AuY4WChU5PmtJmOCTlN6FZTFKQ==}
+  /@eslint-community/regexpp@4.6.2:
+    resolution: {integrity: sha512-pPTNuaAG3QMH+buKyBIGJs3g/S5y0caxw0ygM3YyE6yJFySwiGGSzA+mM3KJ8QQvzeLh3blwgSonkFjgQdxzMw==}
     engines: {node: ^12.0.0 || ^14.0.0 || >=16.0.0}
     dev: true
 
@@ -1344,8 +1336,7 @@
     dev: true
     optional: true
 
-<<<<<<< HEAD
-  /@typescript-eslint/eslint-plugin@5.59.11(@typescript-eslint/parser@5.56.0)(eslint@8.33.0)(typescript@5.0.2):
+  /@typescript-eslint/eslint-plugin@5.59.11(@typescript-eslint/parser@5.56.0)(eslint@8.33.0)(typescript@5.1.6):
     resolution: {integrity: sha512-XxuOfTkCUiOSyBWIvHlUraLw/JT/6Io1365RO6ZuI88STKMavJZPNMU0lFcUTeQXEhHiv64CbxYxBNoDVSmghg==}
     engines: {node: ^12.22.0 || ^14.17.0 || >=16.0.0}
     peerDependencies:
@@ -1356,27 +1347,24 @@
       typescript:
         optional: true
     dependencies:
-      '@eslint-community/regexpp': 4.5.1
-      '@typescript-eslint/parser': 5.56.0(eslint@8.33.0)(typescript@5.0.2)
+      '@eslint-community/regexpp': 4.6.2
+      '@typescript-eslint/parser': 5.56.0(eslint@8.33.0)(typescript@5.1.6)
       '@typescript-eslint/scope-manager': 5.59.11
-      '@typescript-eslint/type-utils': 5.59.11(eslint@8.33.0)(typescript@5.0.2)
-      '@typescript-eslint/utils': 5.59.11(eslint@8.33.0)(typescript@5.0.2)
+      '@typescript-eslint/type-utils': 5.59.11(eslint@8.33.0)(typescript@5.1.6)
+      '@typescript-eslint/utils': 5.59.11(eslint@8.33.0)(typescript@5.1.6)
       debug: 4.3.4
       eslint: 8.33.0
       grapheme-splitter: 1.0.4
       ignore: 5.2.4
       natural-compare-lite: 1.4.0
-      semver: 7.3.8
-      tsutils: 3.21.0(typescript@5.0.2)
-      typescript: 5.0.2
+      semver: 7.5.3
+      tsutils: 3.21.0(typescript@5.1.6)
+      typescript: 5.1.6
     transitivePeerDependencies:
       - supports-color
     dev: true
 
-  /@typescript-eslint/parser@5.56.0(eslint@8.33.0)(typescript@5.0.2):
-=======
   /@typescript-eslint/parser@5.56.0(eslint@8.33.0)(typescript@5.1.6):
->>>>>>> 623ba514
     resolution: {integrity: sha512-sn1OZmBxUsgxMmR8a8U5QM/Wl+tyqlH//jTqCg8daTAmhAk26L2PFhcqPLlYBhYUJMZJK276qLXlHN3a83o2cg==}
     engines: {node: ^12.22.0 || ^14.17.0 || >=16.0.0}
     peerDependencies:
@@ -1420,7 +1408,7 @@
       '@typescript-eslint/visitor-keys': 5.59.11
     dev: true
 
-  /@typescript-eslint/type-utils@5.59.11(eslint@8.33.0)(typescript@5.0.2):
+  /@typescript-eslint/type-utils@5.59.11(eslint@8.33.0)(typescript@5.1.6):
     resolution: {integrity: sha512-LZqVY8hMiVRF2a7/swmkStMYSoXMFlzL6sXV6U/2gL5cwnLWQgLEG8tjWPpaE4rMIdZ6VKWwcffPlo1jPfk43g==}
     engines: {node: ^12.22.0 || ^14.17.0 || >=16.0.0}
     peerDependencies:
@@ -1430,12 +1418,12 @@
       typescript:
         optional: true
     dependencies:
-      '@typescript-eslint/typescript-estree': 5.59.11(typescript@5.0.2)
-      '@typescript-eslint/utils': 5.59.11(eslint@8.33.0)(typescript@5.0.2)
+      '@typescript-eslint/typescript-estree': 5.59.11(typescript@5.1.6)
+      '@typescript-eslint/utils': 5.59.11(eslint@8.33.0)(typescript@5.1.6)
       debug: 4.3.4
       eslint: 8.33.0
-      tsutils: 3.21.0(typescript@5.0.2)
-      typescript: 5.0.2
+      tsutils: 3.21.0(typescript@5.1.6)
+      typescript: 5.1.6
     transitivePeerDependencies:
       - supports-color
     dev: true
@@ -1450,16 +1438,12 @@
     engines: {node: ^12.22.0 || ^14.17.0 || >=16.0.0}
     dev: true
 
-<<<<<<< HEAD
   /@typescript-eslint/types@5.59.11:
     resolution: {integrity: sha512-epoN6R6tkvBYSc+cllrz+c2sOFWkbisJZWkOE+y3xHtvYaOE6Wk6B8e114McRJwFRjGvYdJwLXQH5c9osME/AA==}
     engines: {node: ^12.22.0 || ^14.17.0 || >=16.0.0}
     dev: true
 
-  /@typescript-eslint/typescript-estree@5.50.0(typescript@5.0.2):
-=======
   /@typescript-eslint/typescript-estree@5.50.0(typescript@5.1.6):
->>>>>>> 623ba514
     resolution: {integrity: sha512-Gq4zapso+OtIZlv8YNAStFtT6d05zyVCK7Fx3h5inlLBx2hWuc/0465C2mg/EQDDU2LKe52+/jN4f0g9bd+kow==}
     engines: {node: ^12.22.0 || ^14.17.0 || >=16.0.0}
     peerDependencies:
@@ -1501,8 +1485,7 @@
       - supports-color
     dev: true
 
-<<<<<<< HEAD
-  /@typescript-eslint/typescript-estree@5.59.11(typescript@5.0.2):
+  /@typescript-eslint/typescript-estree@5.59.11(typescript@5.1.6):
     resolution: {integrity: sha512-YupOpot5hJO0maupJXixi6l5ETdrITxeo5eBOeuV7RSKgYdU3G5cxO49/9WRnJq9EMrB7AuTSLH/bqOsXi7wPA==}
     engines: {node: ^12.22.0 || ^14.17.0 || >=16.0.0}
     peerDependencies:
@@ -1516,17 +1499,14 @@
       debug: 4.3.4
       globby: 11.1.0
       is-glob: 4.0.3
-      semver: 7.3.8
-      tsutils: 3.21.0(typescript@5.0.2)
-      typescript: 5.0.2
+      semver: 7.5.3
+      tsutils: 3.21.0(typescript@5.1.6)
+      typescript: 5.1.6
     transitivePeerDependencies:
       - supports-color
     dev: true
 
-  /@typescript-eslint/utils@5.50.0(eslint@8.33.0)(typescript@5.0.2):
-=======
   /@typescript-eslint/utils@5.50.0(eslint@8.33.0)(typescript@5.1.6):
->>>>>>> 623ba514
     resolution: {integrity: sha512-v/AnUFImmh8G4PH0NDkf6wA8hujNNcrwtecqW4vtQ1UOSNBaZl49zP1SHoZ/06e+UiwzHpgb5zP5+hwlYYWYAw==}
     engines: {node: ^12.22.0 || ^14.17.0 || >=16.0.0}
     peerDependencies:
@@ -1546,7 +1526,7 @@
       - typescript
     dev: true
 
-  /@typescript-eslint/utils@5.59.11(eslint@8.33.0)(typescript@5.0.2):
+  /@typescript-eslint/utils@5.59.11(eslint@8.33.0)(typescript@5.1.6):
     resolution: {integrity: sha512-didu2rHSOMUdJThLk4aZ1Or8IcO3HzCw/ZvEjTTIfjIrcdd5cvSIwwDy2AOlE7htSNp7QIZ10fLMyRCveesMLg==}
     engines: {node: ^12.22.0 || ^14.17.0 || >=16.0.0}
     peerDependencies:
@@ -1557,10 +1537,10 @@
       '@types/semver': 7.3.13
       '@typescript-eslint/scope-manager': 5.59.11
       '@typescript-eslint/types': 5.59.11
-      '@typescript-eslint/typescript-estree': 5.59.11(typescript@5.0.2)
+      '@typescript-eslint/typescript-estree': 5.59.11(typescript@5.1.6)
       eslint: 8.33.0
       eslint-scope: 5.1.1
-      semver: 7.3.8
+      semver: 7.5.3
     transitivePeerDependencies:
       - supports-color
       - typescript
@@ -1582,7 +1562,6 @@
       eslint-visitor-keys: 3.3.0
     dev: true
 
-<<<<<<< HEAD
   /@typescript-eslint/visitor-keys@5.59.11:
     resolution: {integrity: sha512-KGYniTGG3AMTuKF9QBD7EIrvufkB6O6uX3knP73xbKLMpH+QRPcgnCxjWXSHjMRuOxFLovljqQgQpR0c7GvjoA==}
     engines: {node: ^12.22.0 || ^14.17.0 || >=16.0.0}
@@ -1591,10 +1570,7 @@
       eslint-visitor-keys: 3.3.0
     dev: true
 
-  /@vitejs/plugin-vue@4.2.3(vite@4.3.9)(vue@packages+vue):
-=======
   /@vitejs/plugin-vue@4.2.3(vite@4.4.2)(vue@packages+vue):
->>>>>>> 623ba514
     resolution: {integrity: sha512-R6JDUfiZbJA9cMiguQ7jxALsgiprjBeHL5ikpXfJCH62pPHtI+JdJ5xWj6Ev73yXSlYl86+blXn1kZHQ7uElxw==}
     engines: {node: ^14.18.0 || >=16.0.0}
     peerDependencies:
@@ -2795,13 +2771,8 @@
       source-map: 0.6.1
     dev: true
 
-<<<<<<< HEAD
-  /eslint-plugin-jest@27.2.1(@typescript-eslint/eslint-plugin@5.59.11)(eslint@8.33.0)(typescript@5.0.2):
-    resolution: {integrity: sha512-l067Uxx7ZT8cO9NJuf+eJHvt6bqJyz2Z29wykyEdz/OtmcELQl2MQGQLX8J94O1cSJWAwUSEvCjwjA7KEK3Hmg==}
-=======
-  /eslint-plugin-jest@27.2.2(eslint@8.33.0)(typescript@5.1.6):
+  /eslint-plugin-jest@27.2.2(@typescript-eslint/eslint-plugin@5.59.11)(eslint@8.33.0)(typescript@5.1.6):
     resolution: {integrity: sha512-euzbp06F934Z7UDl5ZUaRPLAc9MKjh0rMPERrHT7UhlCEwgb25kBj37TvMgWeHZVkR5I9CayswrpoaqZU1RImw==}
->>>>>>> 623ba514
     engines: {node: ^14.15.0 || ^16.10.0 || >=18.0.0}
     peerDependencies:
       '@typescript-eslint/eslint-plugin': ^5.0.0
@@ -2813,12 +2784,8 @@
       jest:
         optional: true
     dependencies:
-<<<<<<< HEAD
-      '@typescript-eslint/eslint-plugin': 5.59.11(@typescript-eslint/parser@5.56.0)(eslint@8.33.0)(typescript@5.0.2)
-      '@typescript-eslint/utils': 5.50.0(eslint@8.33.0)(typescript@5.0.2)
-=======
+      '@typescript-eslint/eslint-plugin': 5.59.11(@typescript-eslint/parser@5.56.0)(eslint@8.33.0)(typescript@5.1.6)
       '@typescript-eslint/utils': 5.50.0(eslint@8.33.0)(typescript@5.1.6)
->>>>>>> 623ba514
       eslint: 8.33.0
     transitivePeerDependencies:
       - supports-color
