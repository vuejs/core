--- conflicted
+++ resolved
@@ -54,13 +54,8 @@
         specifier: 5.0.4
         version: 5.0.4(rollup@4.44.1)
       '@swc/core':
-<<<<<<< HEAD
-        specifier: ^1.11.24
-        version: 1.12.4
-=======
         specifier: ^1.12.9
         version: 1.12.9
->>>>>>> d95fc186
       '@types/hash-sum':
         specifier: ^1.0.2
         version: 1.0.2
@@ -1294,123 +1289,68 @@
     cpu: [x64]
     os: [win32]
 
-<<<<<<< HEAD
-  '@swc/core-darwin-arm64@1.12.4':
-    resolution: {integrity: sha512-HihKfeitjZU2ab94Zf893sxzFryLKX0TweGsNXXOLNtkSMLw50auuYfpRM0BOL9/uXXtuCWgRIF6P030SAX5xQ==}
-=======
   '@swc/core-darwin-arm64@1.12.9':
     resolution: {integrity: sha512-GACFEp4nD6V+TZNR2JwbMZRHB+Yyvp14FrcmB6UCUYmhuNWjkxi+CLnEvdbuiKyQYv0zA+TRpCHZ+whEs6gwfA==}
->>>>>>> d95fc186
     engines: {node: '>=10'}
     cpu: [arm64]
     os: [darwin]
 
-<<<<<<< HEAD
-  '@swc/core-darwin-x64@1.12.4':
-    resolution: {integrity: sha512-meYCXHyYb6RDdu2N5PNAf0EelyxPBFhRcVo4kBFLuvuNb0m6EUg///VWy8MUMXq9/s9uzGS9kJVXXdRdr/d6FA==}
-=======
   '@swc/core-darwin-x64@1.12.9':
     resolution: {integrity: sha512-hv2kls7Ilkm2EpeJz+I9MCil7pGS3z55ZAgZfxklEuYsxpICycxeH+RNRv4EraggN44ms+FWCjtZFu0LGg2V3g==}
->>>>>>> d95fc186
     engines: {node: '>=10'}
     cpu: [x64]
     os: [darwin]
 
-<<<<<<< HEAD
-  '@swc/core-linux-arm-gnueabihf@1.12.4':
-    resolution: {integrity: sha512-szfDbf7mE8V64of0q/LSqbk+em+T+TD3uqnH40Z7Qu/aL8vi5CHgyLjWG2SLkLLpyjgkAUF6AKrupgnBYcC2NA==}
-=======
   '@swc/core-linux-arm-gnueabihf@1.12.9':
     resolution: {integrity: sha512-od9tDPiG+wMU9wKtd6y3nYJdNqgDOyLdgRRcrj1/hrbHoUPOM8wZQZdwQYGarw63iLXGgsw7t5HAF9Yc51ilFA==}
->>>>>>> d95fc186
     engines: {node: '>=10'}
     cpu: [arm]
     os: [linux]
 
-<<<<<<< HEAD
-  '@swc/core-linux-arm64-gnu@1.12.4':
-    resolution: {integrity: sha512-n0IY76w+Scx8m3HIVRvLkoResuwsQgjDfAk9bxn99dq4leQO+mE0fkPl0Yw/1BIsPh+kxGfopIJH9zsZ1Z2YrA==}
-=======
   '@swc/core-linux-arm64-gnu@1.12.9':
     resolution: {integrity: sha512-6qx1ka9LHcLzxIgn2Mros+CZLkHK2TawlXzi/h7DJeNnzi8F1Hw0Yzjp8WimxNCg6s2n+o3jnmin1oXB7gg8rw==}
->>>>>>> d95fc186
     engines: {node: '>=10'}
     cpu: [arm64]
     os: [linux]
 
-<<<<<<< HEAD
-  '@swc/core-linux-arm64-musl@1.12.4':
-    resolution: {integrity: sha512-wE5jmFi5cEQyLy8WmCWmNwfKETrnzy2D8YNi/xpYWpLPWqPhcelpa6tswkfYlbsMmmOh7hQNoTba1QdGu0jvHQ==}
-=======
   '@swc/core-linux-arm64-musl@1.12.9':
     resolution: {integrity: sha512-yghFZWKPVVGbUdqiD7ft23G0JX6YFGDJPz9YbLLAwGuKZ9th3/jlWoQDAw1Naci31LQhVC+oIji6ozihSuwB2A==}
->>>>>>> d95fc186
     engines: {node: '>=10'}
     cpu: [arm64]
     os: [linux]
 
-<<<<<<< HEAD
-  '@swc/core-linux-x64-gnu@1.12.4':
-    resolution: {integrity: sha512-6S50Xd/7ePjEwrXyHMxpKTZ+KBrgUwMA8hQPbArUOwH4S5vHBr51heL0iXbUkppn1bkSr0J0IbOove5hzn+iqQ==}
-=======
   '@swc/core-linux-x64-gnu@1.12.9':
     resolution: {integrity: sha512-SFUxyhWLZRNL8QmgGNqdi2Q43PNyFVkRZ2zIif30SOGFSxnxcf2JNeSeBgKIGVgaLSuk6xFVVCtJ3KIeaStgRg==}
->>>>>>> d95fc186
     engines: {node: '>=10'}
     cpu: [x64]
     os: [linux]
 
-<<<<<<< HEAD
-  '@swc/core-linux-x64-musl@1.12.4':
-    resolution: {integrity: sha512-hbYRyaHhC13vYKuGG5BrAG5fjjWEQFfQetuFp/4QKEoXDzdnabJoixxWTQACDL3m0JW32nJ+gUzsYIPtFYkwXg==}
-=======
   '@swc/core-linux-x64-musl@1.12.9':
     resolution: {integrity: sha512-9FB0wM+6idCGTI20YsBNBg9xSWtkDBymnpaTCsZM3qDc0l4uOpJMqbfWhQvp17x7r/ulZfb2QY8RDvQmCL6AcQ==}
->>>>>>> d95fc186
     engines: {node: '>=10'}
     cpu: [x64]
     os: [linux]
 
-<<<<<<< HEAD
-  '@swc/core-win32-arm64-msvc@1.12.4':
-    resolution: {integrity: sha512-e6EbfjPL8GA/bb1lc9Omtxjlz+1ThTsAuBsy4Q3Kpbuh6B3jclg8KzxU/6t91v23wG593mieTyR5f3Pr7X3AWw==}
-=======
   '@swc/core-win32-arm64-msvc@1.12.9':
     resolution: {integrity: sha512-zHOusMVbOH9ik5RtRrMiGzLpKwxrPXgXkBm3SbUCa65HAdjV33NZ0/R9Rv1uPESALtEl2tzMYLUxYA5ECFDFhA==}
->>>>>>> d95fc186
     engines: {node: '>=10'}
     cpu: [arm64]
     os: [win32]
 
-<<<<<<< HEAD
-  '@swc/core-win32-ia32-msvc@1.12.4':
-    resolution: {integrity: sha512-RG2FzmllBTUf4EksANlIvLckcBrLZEA0t13LIa6L213UZKQfEuDNHezqESgoVhJMg2S/tWauitATOCFgZNSmjg==}
-=======
   '@swc/core-win32-ia32-msvc@1.12.9':
     resolution: {integrity: sha512-aWZf0PqE0ot7tCuhAjRkDFf41AzzSQO0x2xRfTbnhpROp57BRJ/N5eee1VULO/UA2PIJRG7GKQky5bSGBYlFug==}
->>>>>>> d95fc186
     engines: {node: '>=10'}
     cpu: [ia32]
     os: [win32]
 
-<<<<<<< HEAD
-  '@swc/core-win32-x64-msvc@1.12.4':
-    resolution: {integrity: sha512-oRHKnZlR83zaMeVUCmHENa4j5uNRAWbmEpjYbzRcfC45LPFNWKGWGAGERLx0u87XMUtTGqnVYxnBTHN/rzDHOw==}
-=======
   '@swc/core-win32-x64-msvc@1.12.9':
     resolution: {integrity: sha512-C25fYftXOras3P3anSUeXXIpxmEkdAcsIL9yrr0j1xepTZ/yKwpnQ6g3coj8UXdeJy4GTVlR6+Ow/QiBgZQNOg==}
->>>>>>> d95fc186
     engines: {node: '>=10'}
     cpu: [x64]
     os: [win32]
 
-<<<<<<< HEAD
-  '@swc/core@1.12.4':
-    resolution: {integrity: sha512-hn30ebV4njAn0NAUM+3a0qCF+MJgqTNSrfA/hUAbC6TVjOQy2OYGQwkUvCu/V7S2+rZxrUsTpKOnZ7qqECZV9Q==}
-=======
   '@swc/core@1.12.9':
     resolution: {integrity: sha512-O+LfT2JlVMsIMWG9x+rdxg8GzpzeGtCZQfXV7cKc1PjIKUkLFf1QJ7okuseA4f/9vncu37dQ2ZcRrPKy0Ndd5g==}
->>>>>>> d95fc186
     engines: {node: '>=10'}
     peerDependencies:
       '@swc/helpers': '>=0.5.17'
@@ -4508,39 +4448,6 @@
   '@rollup/rollup-win32-x64-msvc@4.44.1':
     optional: true
 
-<<<<<<< HEAD
-  '@swc/core-darwin-arm64@1.12.4':
-    optional: true
-
-  '@swc/core-darwin-x64@1.12.4':
-    optional: true
-
-  '@swc/core-linux-arm-gnueabihf@1.12.4':
-    optional: true
-
-  '@swc/core-linux-arm64-gnu@1.12.4':
-    optional: true
-
-  '@swc/core-linux-arm64-musl@1.12.4':
-    optional: true
-
-  '@swc/core-linux-x64-gnu@1.12.4':
-    optional: true
-
-  '@swc/core-linux-x64-musl@1.12.4':
-    optional: true
-
-  '@swc/core-win32-arm64-msvc@1.12.4':
-    optional: true
-
-  '@swc/core-win32-ia32-msvc@1.12.4':
-    optional: true
-
-  '@swc/core-win32-x64-msvc@1.12.4':
-    optional: true
-
-  '@swc/core@1.12.4':
-=======
   '@swc/core-darwin-arm64@1.12.9':
     optional: true
 
@@ -4572,23 +4479,10 @@
     optional: true
 
   '@swc/core@1.12.9':
->>>>>>> d95fc186
     dependencies:
       '@swc/counter': 0.1.3
       '@swc/types': 0.1.23
     optionalDependencies:
-<<<<<<< HEAD
-      '@swc/core-darwin-arm64': 1.12.4
-      '@swc/core-darwin-x64': 1.12.4
-      '@swc/core-linux-arm-gnueabihf': 1.12.4
-      '@swc/core-linux-arm64-gnu': 1.12.4
-      '@swc/core-linux-arm64-musl': 1.12.4
-      '@swc/core-linux-x64-gnu': 1.12.4
-      '@swc/core-linux-x64-musl': 1.12.4
-      '@swc/core-win32-arm64-msvc': 1.12.4
-      '@swc/core-win32-ia32-msvc': 1.12.4
-      '@swc/core-win32-x64-msvc': 1.12.4
-=======
       '@swc/core-darwin-arm64': 1.12.9
       '@swc/core-darwin-x64': 1.12.9
       '@swc/core-linux-arm-gnueabihf': 1.12.9
@@ -4599,7 +4493,6 @@
       '@swc/core-win32-arm64-msvc': 1.12.9
       '@swc/core-win32-ia32-msvc': 1.12.9
       '@swc/core-win32-x64-msvc': 1.12.9
->>>>>>> d95fc186
 
   '@swc/counter@0.1.3': {}
 
