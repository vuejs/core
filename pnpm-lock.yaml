--- conflicted
+++ resolved
@@ -16,11 +16,7 @@
         version: 7.23.6
       '@codspeed/vitest-plugin':
         specifier: ^2.3.1
-<<<<<<< HEAD
         version: 2.3.1(vite@5.0.10)(vitest@1.2.0)
-=======
-        version: 2.3.1(vite@5.0.7)(vitest@1.2.0)
->>>>>>> ee4cd78a
       '@rollup/plugin-alias':
         specifier: ^5.0.1
         version: 5.0.1(rollup@4.4.1)
@@ -46,28 +42,19 @@
         specifier: ^1.2.5
         version: 1.2.5
       '@types/node':
-<<<<<<< HEAD
-        specifier: ^20.10.7
-        version: 20.11.0
-=======
         specifier: ^20.11.1
-        version: 20.11.1
->>>>>>> ee4cd78a
+        version: 20.11.5
       '@types/semver':
         specifier: ^7.5.6
         version: 7.5.6
       '@typescript-eslint/eslint-plugin':
         specifier: ^6.18.1
-        version: 6.18.1(@typescript-eslint/parser@6.18.1)(eslint@8.56.0)(typescript@5.2.2)
+        version: 6.19.0(@typescript-eslint/parser@6.19.0)(eslint@8.56.0)(typescript@5.2.2)
       '@typescript-eslint/parser':
         specifier: ^6.18.1
-        version: 6.18.1(eslint@8.56.0)(typescript@5.2.2)
+        version: 6.19.0(eslint@8.56.0)(typescript@5.2.2)
       '@vitest/coverage-istanbul':
-<<<<<<< HEAD
-        specifier: ^1.1.3
-=======
         specifier: ^1.2.0
->>>>>>> ee4cd78a
         version: 1.2.0(vitest@1.2.0)
       '@vue/consolidate':
         specifier: 0.17.3
@@ -92,10 +79,10 @@
         version: 1.24.1
       eslint-plugin-import:
         specifier: npm:eslint-plugin-i@^2.29.1
-        version: /eslint-plugin-i@2.29.1(@typescript-eslint/parser@6.18.1)(eslint@8.56.0)
+        version: /eslint-plugin-i@2.29.1(@typescript-eslint/parser@6.19.0)(eslint@8.56.0)
       eslint-plugin-jest:
         specifier: ^27.6.3
-        version: 27.6.3(@typescript-eslint/eslint-plugin@6.18.1)(eslint@8.56.0)(typescript@5.2.2)
+        version: 27.6.3(@typescript-eslint/eslint-plugin@6.19.0)(eslint@8.56.0)(typescript@5.2.2)
       estree-walker:
         specifier: ^2.0.2
         version: 2.0.2
@@ -131,7 +118,7 @@
         version: 1.0.0
       prettier:
         specifier: ^3.2.2
-        version: 3.2.2
+        version: 3.2.4
       pretty-bytes:
         specifier: ^6.1.1
         version: 6.1.1
@@ -182,17 +169,10 @@
         version: 5.2.2
       vite:
         specifier: ^5.0.5
-<<<<<<< HEAD
-        version: 5.0.10(@types/node@20.11.0)(terser@5.22.0)
-      vitest:
-        specifier: ^1.1.3
-        version: 1.2.0(@types/node@20.11.0)(jsdom@23.2.0)(terser@5.22.0)
-=======
-        version: 5.0.7(@types/node@20.11.1)(terser@5.22.0)
+        version: 5.0.10(@types/node@20.11.5)(terser@5.22.0)
       vitest:
         specifier: ^1.2.0
-        version: 1.2.0(@types/node@20.11.1)(jsdom@23.2.0)(terser@5.22.0)
->>>>>>> ee4cd78a
+        version: 1.2.0(@types/node@20.11.5)(jsdom@23.2.0)(terser@5.22.0)
 
   packages/compiler-core:
     dependencies:
@@ -405,11 +385,7 @@
         version: 4.4.0(vite@5.0.10)(vue@packages+vue)
       vite:
         specifier: ^5.0.5
-<<<<<<< HEAD
-        version: 5.0.10(@types/node@20.11.0)(terser@5.22.0)
-=======
-        version: 5.0.7(@types/node@20.11.1)(terser@5.22.0)
->>>>>>> ee4cd78a
+        version: 5.0.10(@types/node@20.11.5)(terser@5.22.0)
 
   packages/shared: {}
 
@@ -484,10 +460,10 @@
         version: 4.5.0(vite@5.0.2)(vue@packages+vue)
       vite:
         specifier: ^5.0.2
-        version: 5.0.2(@types/node@20.11.0)(terser@5.22.0)
+        version: 5.0.2(@types/node@20.11.5)(terser@5.22.0)
       vite-hyper-config:
         specifier: ^0.2.1
-        version: 0.2.1(@types/node@20.11.0)(terser@5.22.0)(vite@5.0.2)
+        version: 0.2.1(@types/node@20.11.5)(terser@5.22.0)(vite@5.0.2)
       vite-plugin-inspect:
         specifier: ^0.7.42
         version: 0.7.42(rollup@4.4.1)(vite@5.0.2)
@@ -716,24 +692,15 @@
       node-gyp-build: 4.7.1
     dev: true
 
-<<<<<<< HEAD
   /@codspeed/vitest-plugin@2.3.1(vite@5.0.10)(vitest@1.2.0):
-=======
-  /@codspeed/vitest-plugin@2.3.1(vite@5.0.7)(vitest@1.2.0):
->>>>>>> ee4cd78a
     resolution: {integrity: sha512-/e4G2B/onX/hG/EjUU/NpDxnIryeTDamVRTBeWfgQDoex3g7GDzTwoQktaU5l/Asw3ZjEErQg+oQVToQ6jYZlA==}
     peerDependencies:
       vite: ^4.2.0 || ^5.0.0
       vitest: '>=1.0.0-beta.4 || >=1'
     dependencies:
       '@codspeed/core': 2.3.1
-<<<<<<< HEAD
-      vite: 5.0.10(@types/node@20.11.0)(terser@5.22.0)
-      vitest: 1.2.0(@types/node@20.11.0)(jsdom@23.2.0)(terser@5.22.0)
-=======
-      vite: 5.0.7(@types/node@20.11.1)(terser@5.22.0)
-      vitest: 1.2.0(@types/node@20.11.1)(jsdom@23.2.0)(terser@5.22.0)
->>>>>>> ee4cd78a
+      vite: 5.0.10(@types/node@20.11.5)(terser@5.22.0)
+      vitest: 1.2.0(@types/node@20.11.5)(jsdom@23.2.0)(terser@5.22.0)
     dev: true
 
   /@esbuild/aix-ppc64@0.19.10:
@@ -1358,13 +1325,8 @@
     resolution: {integrity: sha512-hov8bUuiLiyFPGyFPE1lwWhmzYbirOXQNNo40+y3zow8aFVTeyn3VWL0VFFfdNddA8S4Vf0Tc062rzyNr7Paag==}
     dev: true
 
-<<<<<<< HEAD
-  /@types/node@20.11.0:
-    resolution: {integrity: sha512-o9bjXmDNcF7GbM4CNQpmi+TutCgap/K3w1JyKgxAjqx41zp9qlIAVFi0IhCNsJcXolEqLWhbFbEeL0PvYm4pcQ==}
-=======
-  /@types/node@20.11.1:
-    resolution: {integrity: sha512-DsXojJUES2M+FE8CpptJTKpg+r54moV9ZEncPstni1WHFmTcCzeFLnMFfyhCVS8XNOy/OQG+8lVxRLRrVHmV5A==}
->>>>>>> ee4cd78a
+  /@types/node@20.11.5:
+    resolution: {integrity: sha512-g557vgQjUUfN76MZAN/dt1z3dzcUsimuysco0KeluHgrPdJXkP/XdAURgyO2W9fZWHRtRBiVKzKn8vyOAwlG+w==}
     dependencies:
       undici-types: 5.26.5
     dev: true
@@ -1385,16 +1347,12 @@
     resolution: {integrity: sha512-Km7XAtUIduROw7QPgvcft0lIupeG8a8rdKL8RiSyKvlE7dYY31fEn41HVuQsRFDuROA8tA4K2UVL+WdfFmErBA==}
     requiresBuild: true
     dependencies:
-<<<<<<< HEAD
-      '@types/node': 20.11.0
-=======
-      '@types/node': 20.11.1
->>>>>>> ee4cd78a
+      '@types/node': 20.11.5
     dev: true
     optional: true
 
-  /@typescript-eslint/eslint-plugin@6.18.1(@typescript-eslint/parser@6.18.1)(eslint@8.56.0)(typescript@5.2.2):
-    resolution: {integrity: sha512-nISDRYnnIpk7VCFrGcu1rnZfM1Dh9LRHnfgdkjcbi/l7g16VYRri3TjXi9Ir4lOZSw5N/gnV/3H7jIPQ8Q4daA==}
+  /@typescript-eslint/eslint-plugin@6.19.0(@typescript-eslint/parser@6.19.0)(eslint@8.56.0)(typescript@5.2.2):
+    resolution: {integrity: sha512-DUCUkQNklCQYnrBSSikjVChdc84/vMPDQSgJTHBZ64G9bA9w0Crc0rd2diujKbTdp6w2J47qkeHQLoi0rpLCdg==}
     engines: {node: ^16.0.0 || >=18.0.0}
     peerDependencies:
       '@typescript-eslint/parser': ^6.0.0 || ^6.0.0-alpha
@@ -1405,11 +1363,11 @@
         optional: true
     dependencies:
       '@eslint-community/regexpp': 4.9.1
-      '@typescript-eslint/parser': 6.18.1(eslint@8.56.0)(typescript@5.2.2)
-      '@typescript-eslint/scope-manager': 6.18.1
-      '@typescript-eslint/type-utils': 6.18.1(eslint@8.56.0)(typescript@5.2.2)
-      '@typescript-eslint/utils': 6.18.1(eslint@8.56.0)(typescript@5.2.2)
-      '@typescript-eslint/visitor-keys': 6.18.1
+      '@typescript-eslint/parser': 6.19.0(eslint@8.56.0)(typescript@5.2.2)
+      '@typescript-eslint/scope-manager': 6.19.0
+      '@typescript-eslint/type-utils': 6.19.0(eslint@8.56.0)(typescript@5.2.2)
+      '@typescript-eslint/utils': 6.19.0(eslint@8.56.0)(typescript@5.2.2)
+      '@typescript-eslint/visitor-keys': 6.19.0
       debug: 4.3.4
       eslint: 8.56.0
       graphemer: 1.4.0
@@ -1422,8 +1380,8 @@
       - supports-color
     dev: true
 
-  /@typescript-eslint/parser@6.18.1(eslint@8.56.0)(typescript@5.2.2):
-    resolution: {integrity: sha512-zct/MdJnVaRRNy9e84XnVtRv9Vf91/qqe+hZJtKanjojud4wAVy/7lXxJmMyX6X6J+xc6c//YEWvpeif8cAhWA==}
+  /@typescript-eslint/parser@6.19.0(eslint@8.56.0)(typescript@5.2.2):
+    resolution: {integrity: sha512-1DyBLG5SH7PYCd00QlroiW60YJ4rWMuUGa/JBV0iZuqi4l4IK3twKPq5ZkEebmGqRjXWVgsUzfd3+nZveewgow==}
     engines: {node: ^16.0.0 || >=18.0.0}
     peerDependencies:
       eslint: ^7.0.0 || ^8.0.0
@@ -1432,10 +1390,10 @@
       typescript:
         optional: true
     dependencies:
-      '@typescript-eslint/scope-manager': 6.18.1
-      '@typescript-eslint/types': 6.18.1
-      '@typescript-eslint/typescript-estree': 6.18.1(typescript@5.2.2)
-      '@typescript-eslint/visitor-keys': 6.18.1
+      '@typescript-eslint/scope-manager': 6.19.0
+      '@typescript-eslint/types': 6.19.0
+      '@typescript-eslint/typescript-estree': 6.19.0(typescript@5.2.2)
+      '@typescript-eslint/visitor-keys': 6.19.0
       debug: 4.3.4
       eslint: 8.56.0
       typescript: 5.2.2
@@ -1451,16 +1409,16 @@
       '@typescript-eslint/visitor-keys': 5.62.0
     dev: true
 
-  /@typescript-eslint/scope-manager@6.18.1:
-    resolution: {integrity: sha512-BgdBwXPFmZzaZUuw6wKiHKIovms97a7eTImjkXCZE04TGHysG+0hDQPmygyvgtkoB/aOQwSM/nWv3LzrOIQOBw==}
+  /@typescript-eslint/scope-manager@6.19.0:
+    resolution: {integrity: sha512-dO1XMhV2ehBI6QN8Ufi7I10wmUovmLU0Oru3n5LVlM2JuzB4M+dVphCPLkVpKvGij2j/pHBWuJ9piuXx+BhzxQ==}
     engines: {node: ^16.0.0 || >=18.0.0}
     dependencies:
-      '@typescript-eslint/types': 6.18.1
-      '@typescript-eslint/visitor-keys': 6.18.1
-    dev: true
-
-  /@typescript-eslint/type-utils@6.18.1(eslint@8.56.0)(typescript@5.2.2):
-    resolution: {integrity: sha512-wyOSKhuzHeU/5pcRDP2G2Ndci+4g653V43gXTpt4nbyoIOAASkGDA9JIAgbQCdCkcr1MvpSYWzxTz0olCn8+/Q==}
+      '@typescript-eslint/types': 6.19.0
+      '@typescript-eslint/visitor-keys': 6.19.0
+    dev: true
+
+  /@typescript-eslint/type-utils@6.19.0(eslint@8.56.0)(typescript@5.2.2):
+    resolution: {integrity: sha512-mcvS6WSWbjiSxKCwBcXtOM5pRkPQ6kcDds/juxcy/727IQr3xMEcwr/YLHW2A2+Fp5ql6khjbKBzOyjuPqGi/w==}
     engines: {node: ^16.0.0 || >=18.0.0}
     peerDependencies:
       eslint: ^7.0.0 || ^8.0.0
@@ -1469,8 +1427,8 @@
       typescript:
         optional: true
     dependencies:
-      '@typescript-eslint/typescript-estree': 6.18.1(typescript@5.2.2)
-      '@typescript-eslint/utils': 6.18.1(eslint@8.56.0)(typescript@5.2.2)
+      '@typescript-eslint/typescript-estree': 6.19.0(typescript@5.2.2)
+      '@typescript-eslint/utils': 6.19.0(eslint@8.56.0)(typescript@5.2.2)
       debug: 4.3.4
       eslint: 8.56.0
       ts-api-utils: 1.0.3(typescript@5.2.2)
@@ -1484,8 +1442,8 @@
     engines: {node: ^12.22.0 || ^14.17.0 || >=16.0.0}
     dev: true
 
-  /@typescript-eslint/types@6.18.1:
-    resolution: {integrity: sha512-4TuMAe+tc5oA7wwfqMtB0Y5OrREPF1GeJBAjqwgZh1lEMH5PJQgWgHGfYufVB51LtjD+peZylmeyxUXPfENLCw==}
+  /@typescript-eslint/types@6.19.0:
+    resolution: {integrity: sha512-lFviGV/vYhOy3m8BJ/nAKoAyNhInTdXpftonhWle66XHAtT1ouBlkjL496b5H5hb8dWXHwtypTqgtb/DEa+j5A==}
     engines: {node: ^16.0.0 || >=18.0.0}
     dev: true
 
@@ -1510,8 +1468,8 @@
       - supports-color
     dev: true
 
-  /@typescript-eslint/typescript-estree@6.18.1(typescript@5.2.2):
-    resolution: {integrity: sha512-fv9B94UAhywPRhUeeV/v+3SBDvcPiLxRZJw/xZeeGgRLQZ6rLMG+8krrJUyIf6s1ecWTzlsbp0rlw7n9sjufHA==}
+  /@typescript-eslint/typescript-estree@6.19.0(typescript@5.2.2):
+    resolution: {integrity: sha512-o/zefXIbbLBZ8YJ51NlkSAt2BamrK6XOmuxSR3hynMIzzyMY33KuJ9vuMdFSXW+H0tVvdF9qBPTHA91HDb4BIQ==}
     engines: {node: ^16.0.0 || >=18.0.0}
     peerDependencies:
       typescript: '*'
@@ -1519,8 +1477,8 @@
       typescript:
         optional: true
     dependencies:
-      '@typescript-eslint/types': 6.18.1
-      '@typescript-eslint/visitor-keys': 6.18.1
+      '@typescript-eslint/types': 6.19.0
+      '@typescript-eslint/visitor-keys': 6.19.0
       debug: 4.3.4
       globby: 11.1.0
       is-glob: 4.0.3
@@ -1552,8 +1510,8 @@
       - typescript
     dev: true
 
-  /@typescript-eslint/utils@6.18.1(eslint@8.56.0)(typescript@5.2.2):
-    resolution: {integrity: sha512-zZmTuVZvD1wpoceHvoQpOiewmWu3uP9FuTWo8vqpy2ffsmfCE8mklRPi+vmnIYAIk9t/4kOThri2QCDgor+OpQ==}
+  /@typescript-eslint/utils@6.19.0(eslint@8.56.0)(typescript@5.2.2):
+    resolution: {integrity: sha512-QR41YXySiuN++/dC9UArYOg4X86OAYP83OWTewpVx5ct1IZhjjgTLocj7QNxGhWoTqknsgpl7L+hGygCO+sdYw==}
     engines: {node: ^16.0.0 || >=18.0.0}
     peerDependencies:
       eslint: ^7.0.0 || ^8.0.0
@@ -1561,9 +1519,9 @@
       '@eslint-community/eslint-utils': 4.4.0(eslint@8.56.0)
       '@types/json-schema': 7.0.14
       '@types/semver': 7.5.6
-      '@typescript-eslint/scope-manager': 6.18.1
-      '@typescript-eslint/types': 6.18.1
-      '@typescript-eslint/typescript-estree': 6.18.1(typescript@5.2.2)
+      '@typescript-eslint/scope-manager': 6.19.0
+      '@typescript-eslint/types': 6.19.0
+      '@typescript-eslint/typescript-estree': 6.19.0(typescript@5.2.2)
       eslint: 8.56.0
       semver: 7.5.4
     transitivePeerDependencies:
@@ -1579,11 +1537,11 @@
       eslint-visitor-keys: 3.4.3
     dev: true
 
-  /@typescript-eslint/visitor-keys@6.18.1:
-    resolution: {integrity: sha512-/kvt0C5lRqGoCfsbmm7/CwMqoSkY3zzHLIjdhHZQW3VFrnz7ATecOHR7nb7V+xn4286MBxfnQfQhAmCI0u+bJA==}
+  /@typescript-eslint/visitor-keys@6.19.0:
+    resolution: {integrity: sha512-hZaUCORLgubBvtGpp1JEFEazcuEdfxta9j4iUwdSAr7mEsYYAp3EAUyCZk3VEEqGj6W+AV4uWyrDGtrlawAsgQ==}
     engines: {node: ^16.0.0 || >=18.0.0}
     dependencies:
-      '@typescript-eslint/types': 6.18.1
+      '@typescript-eslint/types': 6.19.0
       eslint-visitor-keys: 3.4.3
     dev: true
 
@@ -1598,8 +1556,7 @@
       vite: ^4.0.0
       vue: ^3.2.25
     dependencies:
-<<<<<<< HEAD
-      vite: 5.0.10(@types/node@20.11.0)(terser@5.22.0)
+      vite: 5.0.10(@types/node@20.11.5)(terser@5.22.0)
       vue: link:packages/vue
     dev: true
 
@@ -1610,10 +1567,7 @@
       vite: ^4.0.0 || ^5.0.0
       vue: ^3.2.25
     dependencies:
-      vite: 5.0.2(@types/node@20.11.0)(terser@5.22.0)
-=======
-      vite: 5.0.7(@types/node@20.11.1)(terser@5.22.0)
->>>>>>> ee4cd78a
+      vite: 5.0.2(@types/node@20.11.5)(terser@5.22.0)
       vue: link:packages/vue
     dev: true
 
@@ -1631,11 +1585,7 @@
       magicast: 0.3.2
       picocolors: 1.0.0
       test-exclude: 6.0.0
-<<<<<<< HEAD
-      vitest: 1.2.0(@types/node@20.11.0)(jsdom@23.2.0)(terser@5.22.0)
-=======
-      vitest: 1.2.0(@types/node@20.11.1)(jsdom@23.2.0)(terser@5.22.0)
->>>>>>> ee4cd78a
+      vitest: 1.2.0(@types/node@20.11.5)(jsdom@23.2.0)(terser@5.22.0)
     transitivePeerDependencies:
       - supports-color
     dev: true
@@ -2826,7 +2776,7 @@
       - supports-color
     dev: true
 
-  /eslint-module-utils@2.8.0(@typescript-eslint/parser@6.18.1)(eslint-import-resolver-node@0.3.9)(eslint@8.56.0):
+  /eslint-module-utils@2.8.0(@typescript-eslint/parser@6.19.0)(eslint-import-resolver-node@0.3.9)(eslint@8.56.0):
     resolution: {integrity: sha512-aWajIYfsqCKRDgUfjEXNN/JlrzauMuSEy5sbd7WXbtW3EH6A6MpwEh42c7qD+MqQo9QMJ6fWLAeIJynx0g6OAw==}
     engines: {node: '>=4'}
     peerDependencies:
@@ -2847,7 +2797,7 @@
       eslint-import-resolver-webpack:
         optional: true
     dependencies:
-      '@typescript-eslint/parser': 6.18.1(eslint@8.56.0)(typescript@5.2.2)
+      '@typescript-eslint/parser': 6.19.0(eslint@8.56.0)(typescript@5.2.2)
       debug: 3.2.7
       eslint: 8.56.0
       eslint-import-resolver-node: 0.3.9
@@ -2855,7 +2805,7 @@
       - supports-color
     dev: true
 
-  /eslint-plugin-i@2.29.1(@typescript-eslint/parser@6.18.1)(eslint@8.56.0):
+  /eslint-plugin-i@2.29.1(@typescript-eslint/parser@6.19.0)(eslint@8.56.0):
     resolution: {integrity: sha512-ORizX37MelIWLbMyqI7hi8VJMf7A0CskMmYkB+lkCX3aF4pkGV7kwx5bSEb4qx7Yce2rAf9s34HqDRPjGRZPNQ==}
     engines: {node: '>=12'}
     peerDependencies:
@@ -2865,7 +2815,7 @@
       doctrine: 3.0.0
       eslint: 8.56.0
       eslint-import-resolver-node: 0.3.9
-      eslint-module-utils: 2.8.0(@typescript-eslint/parser@6.18.1)(eslint-import-resolver-node@0.3.9)(eslint@8.56.0)
+      eslint-module-utils: 2.8.0(@typescript-eslint/parser@6.19.0)(eslint-import-resolver-node@0.3.9)(eslint@8.56.0)
       get-tsconfig: 4.7.2
       is-glob: 4.0.3
       minimatch: 3.1.2
@@ -2877,7 +2827,7 @@
       - supports-color
     dev: true
 
-  /eslint-plugin-jest@27.6.3(@typescript-eslint/eslint-plugin@6.18.1)(eslint@8.56.0)(typescript@5.2.2):
+  /eslint-plugin-jest@27.6.3(@typescript-eslint/eslint-plugin@6.19.0)(eslint@8.56.0)(typescript@5.2.2):
     resolution: {integrity: sha512-+YsJFVH6R+tOiO3gCJon5oqn4KWc+mDq2leudk8mrp8RFubLOo9CVyi3cib4L7XMpxExmkmBZQTPDYVBzgpgOA==}
     engines: {node: ^14.15.0 || ^16.10.0 || >=18.0.0}
     peerDependencies:
@@ -2890,7 +2840,7 @@
       jest:
         optional: true
     dependencies:
-      '@typescript-eslint/eslint-plugin': 6.18.1(@typescript-eslint/parser@6.18.1)(eslint@8.56.0)(typescript@5.2.2)
+      '@typescript-eslint/eslint-plugin': 6.19.0(@typescript-eslint/parser@6.19.0)(eslint@8.56.0)(typescript@5.2.2)
       '@typescript-eslint/utils': 5.62.0(eslint@8.56.0)(typescript@5.2.2)
       eslint: 8.56.0
     transitivePeerDependencies:
@@ -4850,6 +4800,15 @@
     resolution: {integrity: sha512-1NNCs6uurfkVbeXG4S8JFT9t19m45ICnif8zWLd5oPSZ50QnwMfK+H3jv408d4jw/7Bttv5axS5IiHoLaVNHeQ==}
     dev: true
 
+  /postcss@8.4.32:
+    resolution: {integrity: sha512-D/kj5JNu6oo2EIy+XL/26JEDTlIbB8hw85G8StOE6L74RQAVVP5rej6wxCNqyMbR4RkPfqvezVbPw81Ngd6Kcw==}
+    engines: {node: ^10 || ^12 || >=14}
+    dependencies:
+      nanoid: 3.3.7
+      picocolors: 1.0.0
+      source-map-js: 1.0.2
+    dev: true
+
   /postcss@8.4.33:
     resolution: {integrity: sha512-Kkpbhhdjw2qQs2O2DGX+8m5OVqEcbB9HRBvuYM9pgrjEFUg30A9LmXNlTAUj4S9kgtGyrMbTzVjH7E+s5Re2yg==}
     engines: {node: ^10 || ^12 || >=14}
@@ -4863,8 +4822,8 @@
     engines: {node: '>= 0.8.0'}
     dev: true
 
-  /prettier@3.2.2:
-    resolution: {integrity: sha512-HTByuKZzw7utPiDO523Tt2pLtEyK7OibUD9suEJQrPUCYQqrHr74GGX6VidMrovbf/I50mPqr8j/II6oBAuc5A==}
+  /prettier@3.2.4:
+    resolution: {integrity: sha512-FWu1oLHKCrtpO1ypU6J0SbK2d9Ckwysq6bHj/uaCP26DxrPpppCLQRGVuqAxSTvhF00AcvDRyYrLNW7ocBhFFQ==}
     engines: {node: '>=14'}
     hasBin: true
     dev: true
@@ -6098,8 +6057,7 @@
     engines: {node: '>= 0.8'}
     dev: true
 
-<<<<<<< HEAD
-  /vite-hyper-config@0.2.1(@types/node@20.11.0)(terser@5.22.0)(vite@5.0.2):
+  /vite-hyper-config@0.2.1(@types/node@20.11.5)(terser@5.22.0)(vite@5.0.2):
     resolution: {integrity: sha512-ItRIpzWp0XMh/Sn1H0GCWnQIUcBjnSaZy/EbOpJcRr9H/KTBHUSTCEOigE9K0KTN01Z0GDi/8WgVT9+RPL932A==}
     engines: {node: '>=18.0.0'}
     peerDependencies:
@@ -6107,8 +6065,8 @@
     dependencies:
       cac: 6.7.14
       picocolors: 1.0.0
-      vite: 5.0.2(@types/node@20.11.0)(terser@5.22.0)
-      vite-node: 1.1.1(@types/node@20.11.0)(terser@5.22.0)
+      vite: 5.0.2(@types/node@20.11.5)(terser@5.22.0)
+      vite-node: 1.1.1(@types/node@20.11.5)(terser@5.22.0)
     transitivePeerDependencies:
       - '@types/node'
       - less
@@ -6120,7 +6078,7 @@
       - terser
     dev: true
 
-  /vite-node@1.1.1(@types/node@20.11.0)(terser@5.22.0):
+  /vite-node@1.1.1(@types/node@20.11.5)(terser@5.22.0):
     resolution: {integrity: sha512-2bGE5w4jvym5v8llF6Gu1oBrmImoNSs4WmRVcavnG2me6+8UQntTqLiAMFyiAobp+ZXhj5ZFhI7SmLiFr/jrow==}
     engines: {node: ^18.0.0 || >=20.0.0}
     hasBin: true
@@ -6129,7 +6087,7 @@
       debug: 4.3.4
       pathe: 1.1.1
       picocolors: 1.0.0
-      vite: 5.0.10(@types/node@20.11.0)(terser@5.22.0)
+      vite: 5.0.10(@types/node@20.11.5)(terser@5.22.0)
     transitivePeerDependencies:
       - '@types/node'
       - less
@@ -6141,10 +6099,7 @@
       - terser
     dev: true
 
-  /vite-node@1.2.0(@types/node@20.11.0)(terser@5.22.0):
-=======
-  /vite-node@1.2.0(@types/node@20.11.1)(terser@5.22.0):
->>>>>>> ee4cd78a
+  /vite-node@1.2.0(@types/node@20.11.5)(terser@5.22.0):
     resolution: {integrity: sha512-ETnQTHeAbbOxl7/pyBck9oAPZZZo+kYnFt1uQDD+hPReOc+wCjXw4r4jHriBRuVDB5isHmPXxrfc1yJnfBERqg==}
     engines: {node: ^18.0.0 || >=20.0.0}
     hasBin: true
@@ -6153,11 +6108,7 @@
       debug: 4.3.4
       pathe: 1.1.1
       picocolors: 1.0.0
-<<<<<<< HEAD
-      vite: 5.0.10(@types/node@20.11.0)(terser@5.22.0)
-=======
-      vite: 5.0.7(@types/node@20.11.1)(terser@5.22.0)
->>>>>>> ee4cd78a
+      vite: 5.0.10(@types/node@20.11.5)(terser@5.22.0)
     transitivePeerDependencies:
       - '@types/node'
       - less
@@ -6169,7 +6120,6 @@
       - terser
     dev: true
 
-<<<<<<< HEAD
   /vite-plugin-inspect@0.7.42(rollup@4.4.1)(vite@5.0.2):
     resolution: {integrity: sha512-JCyX86wr3siQc+p9Kd0t8VkFHAJag0RaQVIpdFGSv5FEaePEVB6+V/RGtz2dQkkGSXQzRWrPs4cU3dRKg32bXw==}
     engines: {node: '>=14'}
@@ -6188,13 +6138,13 @@
       open: 9.1.0
       picocolors: 1.0.0
       sirv: 2.0.3
-      vite: 5.0.2(@types/node@20.11.0)(terser@5.22.0)
+      vite: 5.0.2(@types/node@20.11.5)(terser@5.22.0)
     transitivePeerDependencies:
       - rollup
       - supports-color
     dev: true
 
-  /vite@5.0.10(@types/node@20.11.0)(terser@5.22.0):
+  /vite@5.0.10(@types/node@20.11.5)(terser@5.22.0):
     resolution: {integrity: sha512-2P8J7WWgmc355HUMlFrwofacvr98DAjoE52BfdbwQtyLH06XKwaL/FMnmKM2crF0iX4MpmMKoDlNCB1ok7zHCw==}
     engines: {node: ^18.0.0 || >=20.0.0}
     hasBin: true
@@ -6222,7 +6172,7 @@
       terser:
         optional: true
     dependencies:
-      '@types/node': 20.11.0
+      '@types/node': 20.11.5
       esbuild: 0.19.10
       postcss: 8.4.32
       rollup: 4.4.1
@@ -6231,12 +6181,8 @@
       fsevents: 2.3.3
     dev: true
 
-  /vite@5.0.2(@types/node@20.11.0)(terser@5.22.0):
+  /vite@5.0.2(@types/node@20.11.5)(terser@5.22.0):
     resolution: {integrity: sha512-6CCq1CAJCNM1ya2ZZA7+jS2KgnhbzvxakmlIjN24cF/PXhRMzpM/z8QgsVJA/Dm5fWUWnVEsmtBoMhmerPxT0g==}
-=======
-  /vite@5.0.7(@types/node@20.11.1)(terser@5.22.0):
-    resolution: {integrity: sha512-B4T4rJCDPihrQo2B+h1MbeGL/k/GMAHzhQ8S0LjQ142s6/+l3hHTT095ORvsshj4QCkoWu3Xtmob5mazvakaOw==}
->>>>>>> ee4cd78a
     engines: {node: ^18.0.0 || >=20.0.0}
     hasBin: true
     peerDependencies:
@@ -6263,11 +6209,7 @@
       terser:
         optional: true
     dependencies:
-<<<<<<< HEAD
-      '@types/node': 20.11.0
-=======
-      '@types/node': 20.11.1
->>>>>>> ee4cd78a
+      '@types/node': 20.11.5
       esbuild: 0.19.10
       postcss: 8.4.33
       rollup: 4.4.1
@@ -6276,11 +6218,7 @@
       fsevents: 2.3.3
     dev: true
 
-<<<<<<< HEAD
-  /vitest@1.2.0(@types/node@20.11.0)(jsdom@23.2.0)(terser@5.22.0):
-=======
-  /vitest@1.2.0(@types/node@20.11.1)(jsdom@23.2.0)(terser@5.22.0):
->>>>>>> ee4cd78a
+  /vitest@1.2.0(@types/node@20.11.5)(jsdom@23.2.0)(terser@5.22.0):
     resolution: {integrity: sha512-Ixs5m7BjqvLHXcibkzKRQUvD/XLw0E3rvqaCMlrm/0LMsA0309ZqYvTlPzkhh81VlEyVZXFlwWnkhb6/UMtcaQ==}
     engines: {node: ^18.0.0 || >=20.0.0}
     hasBin: true
@@ -6305,11 +6243,7 @@
       jsdom:
         optional: true
     dependencies:
-<<<<<<< HEAD
-      '@types/node': 20.11.0
-=======
-      '@types/node': 20.11.1
->>>>>>> ee4cd78a
+      '@types/node': 20.11.5
       '@vitest/expect': 1.2.0
       '@vitest/runner': 1.2.0
       '@vitest/snapshot': 1.2.0
@@ -6329,13 +6263,8 @@
       strip-literal: 1.3.0
       tinybench: 2.5.1
       tinypool: 0.8.1
-<<<<<<< HEAD
-      vite: 5.0.10(@types/node@20.11.0)(terser@5.22.0)
-      vite-node: 1.2.0(@types/node@20.11.0)(terser@5.22.0)
-=======
-      vite: 5.0.7(@types/node@20.11.1)(terser@5.22.0)
-      vite-node: 1.2.0(@types/node@20.11.1)(terser@5.22.0)
->>>>>>> ee4cd78a
+      vite: 5.0.10(@types/node@20.11.5)(terser@5.22.0)
+      vite-node: 1.2.0(@types/node@20.11.5)(terser@5.22.0)
       why-is-node-running: 2.2.2
     transitivePeerDependencies:
       - less
