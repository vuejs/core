--- conflicted
+++ resolved
@@ -13,8 +13,8 @@
       specifier: ^7.27.0
       version: 7.27.0
     '@vitejs/plugin-vue':
-      specifier: ^5.2.3
-      version: 5.2.3
+      specifier: https://pkg.pr.new/@vitejs/plugin-vue@c156992
+      version: 5.2.1
     estree-walker:
       specifier: ^2.0.2
       version: 2.0.2
@@ -25,8 +25,8 @@
       specifier: ^1.2.1
       version: 1.2.1
     vite:
-      specifier: ^5.4.15
-      version: 5.4.15
+      specifier: ^6.1.0
+      version: 6.3.5
 
 importers:
 
@@ -69,22 +69,14 @@
         specifier: ^6.1.4
         version: 6.1.4
       '@vitest/coverage-v8':
-<<<<<<< HEAD
-        specifier: ^3.0.2
-        version: 3.0.2(vitest@3.0.2)
+        specifier: ^3.0.9
+        version: 3.0.9(vitest@3.0.9)
       '@vitest/eslint-plugin':
-        specifier: ^1.1.25
-        version: 1.1.25(@typescript-eslint/utils@8.20.0(eslint@9.18.0)(typescript@5.6.2))(eslint@9.18.0)(typescript@5.6.2)(vitest@3.0.2)
+        specifier: ^1.1.38
+        version: 1.1.38(@typescript-eslint/utils@8.28.0(eslint@9.23.0)(typescript@5.6.2))(eslint@9.23.0)(typescript@5.6.2)(vitest@3.0.9)
       '@vitest/ui':
         specifier: ^3.0.2
-        version: 3.0.4(vitest@3.0.2)
-=======
-        specifier: ^3.0.9
-        version: 3.0.9(vitest@3.0.9(@types/node@22.13.14)(jsdom@26.0.0)(sass@1.86.0))
-      '@vitest/eslint-plugin':
-        specifier: ^1.1.38
-        version: 1.1.38(@typescript-eslint/utils@8.28.0(eslint@9.23.0)(typescript@5.6.2))(eslint@9.23.0)(typescript@5.6.2)(vitest@3.0.9(@types/node@22.13.14)(jsdom@26.0.0)(sass@1.86.0))
->>>>>>> ff31f50b
+        version: 3.1.3(vitest@3.0.9)
       '@vue/consolidate':
         specifier: 1.0.0
         version: 1.0.0
@@ -186,17 +178,16 @@
         version: 8.28.0(eslint@9.23.0)(typescript@5.6.2)
       vite:
         specifier: 'catalog:'
-<<<<<<< HEAD
-        version: 6.1.0(@types/node@22.10.7)(sass@1.83.4)(terser@5.33.0)(yaml@2.6.1)
+        version: 6.3.5(@types/node@22.13.14)(sass@1.86.0)(terser@5.33.0)(yaml@2.7.0)
       vitest:
-        specifier: ^3.0.2
-        version: 3.0.2(@types/node@22.10.7)(@vitest/ui@3.0.4)(jsdom@26.0.0)(sass@1.83.4)(terser@5.33.0)(yaml@2.6.1)
+        specifier: ^3.0.9
+        version: 3.0.9(@types/node@22.13.14)(@vitest/ui@3.1.3)(jsdom@26.0.0)(sass@1.86.0)(terser@5.33.0)(yaml@2.7.0)
 
   packages-private/benchmark:
     dependencies:
       '@vitejs/plugin-vue':
         specifier: 'catalog:'
-        version: https://pkg.pr.new/@vitejs/plugin-vue@c156992(vite@6.1.0(@types/node@22.10.7)(sass@1.83.4)(terser@5.33.0)(yaml@2.6.1))(vue@3.5.13(typescript@5.6.2))
+        version: https://pkg.pr.new/@vitejs/plugin-vue@c156992(vite@6.3.5(@types/node@22.13.14)(sass@1.86.0)(terser@5.33.0)(yaml@2.7.0))(vue@3.5.13(typescript@5.6.2))
       connect:
         specifier: ^3.7.0
         version: 3.7.0
@@ -205,17 +196,11 @@
         version: 2.0.4
       vite:
         specifier: 'catalog:'
-        version: 6.1.0(@types/node@22.10.7)(sass@1.83.4)(terser@5.33.0)(yaml@2.6.1)
+        version: 6.3.5(@types/node@22.13.14)(sass@1.86.0)(terser@5.33.0)(yaml@2.7.0)
     devDependencies:
       '@types/connect':
         specifier: ^3.4.38
         version: 3.4.38
-=======
-        version: 5.4.15(@types/node@22.13.14)(sass@1.86.0)
-      vitest:
-        specifier: ^3.0.9
-        version: 3.0.9(@types/node@22.13.14)(jsdom@26.0.0)(sass@1.86.0)
->>>>>>> ff31f50b
 
   packages-private/dts-built-test:
     dependencies:
@@ -242,26 +227,26 @@
     dependencies:
       '@vueuse/core':
         specifier: ^11.1.0
-        version: 11.1.0(vue@packages+vue)
+        version: 11.3.0(vue@packages+vue)
       vue:
         specifier: workspace:*
         version: link:../../packages/vue
     devDependencies:
       '@vitejs/plugin-vue':
         specifier: 'catalog:'
-        version: https://pkg.pr.new/@vitejs/plugin-vue@c156992(vite@6.1.0(@types/node@22.10.7)(sass@1.83.4)(terser@5.33.0)(yaml@2.6.1))(vue@packages+vue)
+        version: https://pkg.pr.new/@vitejs/plugin-vue@c156992(vite@6.3.5(@types/node@22.13.14)(sass@1.86.0)(terser@5.33.0)(yaml@2.7.0))(vue@packages+vue)
       '@vue/compiler-sfc':
         specifier: workspace:*
         version: link:../../packages/compiler-sfc
       vite:
         specifier: 'catalog:'
-        version: 6.1.0(@types/node@22.10.7)(sass@1.83.4)(terser@5.33.0)(yaml@2.6.1)
+        version: 6.3.5(@types/node@22.13.14)(sass@1.86.0)(terser@5.33.0)(yaml@2.7.0)
       vite-hyper-config:
         specifier: ^0.4.0
-        version: 0.4.0(@types/node@22.10.7)(sass@1.83.4)(terser@5.33.0)(vite@6.1.0(@types/node@22.10.7)(sass@1.83.4)(terser@5.33.0)(yaml@2.6.1))
+        version: 0.4.1(@types/node@22.13.14)(sass@1.86.0)(terser@5.33.0)(vite@6.3.5(@types/node@22.13.14)(sass@1.86.0)(terser@5.33.0)(yaml@2.7.0))
       vite-plugin-inspect:
         specifier: ^0.8.7
-        version: 0.8.7(rollup@4.31.0)(vite@6.1.0(@types/node@22.10.7)(sass@1.83.4)(terser@5.33.0)(yaml@2.6.1))
+        version: 0.8.7(rollup@4.38.0)(vite@6.3.5(@types/node@22.13.14)(sass@1.86.0)(terser@5.33.0)(yaml@2.7.0))
 
   packages-private/sfc-playground:
     dependencies:
@@ -280,17 +265,10 @@
     devDependencies:
       '@vitejs/plugin-vue':
         specifier: 'catalog:'
-<<<<<<< HEAD
-        version: https://pkg.pr.new/@vitejs/plugin-vue@c156992(vite@6.1.0(@types/node@22.10.7)(sass@1.83.4)(terser@5.33.0)(yaml@2.6.1))(vue@packages+vue)
+        version: https://pkg.pr.new/@vitejs/plugin-vue@c156992(vite@6.3.5(@types/node@22.13.14)(sass@1.86.0)(terser@5.33.0)(yaml@2.7.0))(vue@packages+vue)
       vite:
         specifier: 'catalog:'
-        version: 6.1.0(@types/node@22.10.7)(sass@1.83.4)(terser@5.33.0)(yaml@2.6.1)
-=======
-        version: 5.2.3(vite@5.4.15(@types/node@22.13.14)(sass@1.86.0))(vue@packages+vue)
-      vite:
-        specifier: 'catalog:'
-        version: 5.4.15(@types/node@22.13.14)(sass@1.86.0)
->>>>>>> ff31f50b
+        version: 6.3.5(@types/node@22.13.14)(sass@1.86.0)(terser@5.33.0)(yaml@2.7.0)
 
   packages-private/template-explorer:
     dependencies:
@@ -311,7 +289,7 @@
         version: 3.4.38
       '@vitejs/plugin-vue':
         specifier: 'catalog:'
-        version: https://pkg.pr.new/@vitejs/plugin-vue@c156992(vite@6.1.0(@types/node@22.10.7)(sass@1.83.4)(terser@5.33.0)(yaml@2.6.1))(vue@packages+vue)
+        version: https://pkg.pr.new/@vitejs/plugin-vue@c156992(vite@6.3.5(@types/node@22.13.14)(sass@1.86.0)(terser@5.33.0)(yaml@2.7.0))(vue@packages+vue)
       connect:
         specifier: ^3.7.0
         version: 3.7.0
@@ -320,7 +298,7 @@
         version: 2.0.4
       vite:
         specifier: 'catalog:'
-        version: 6.1.0(@types/node@22.10.7)(sass@1.83.4)(terser@5.33.0)(yaml@2.6.1)
+        version: 6.3.5(@types/node@22.13.14)(sass@1.86.0)(terser@5.33.0)(yaml@2.7.0)
       vue:
         specifier: workspace:*
         version: link:../../packages/vue
@@ -329,10 +307,10 @@
     devDependencies:
       '@vitejs/plugin-vue':
         specifier: 'catalog:'
-        version: 5.2.3(vite@5.4.15(@types/node@22.13.14)(sass@1.86.0))(vue@packages+vue)
+        version: https://pkg.pr.new/@vitejs/plugin-vue@c156992(vite@6.3.5(@types/node@22.13.14)(sass@1.86.0)(terser@5.33.0)(yaml@2.7.0))(vue@packages+vue)
       vite:
         specifier: 'catalog:'
-        version: 5.4.15(@types/node@22.13.14)(sass@1.86.0)
+        version: 6.3.5(@types/node@22.13.14)(sass@1.86.0)(terser@5.33.0)(yaml@2.7.0)
       vue:
         specifier: workspace:*
         version: link:../../packages/vue
@@ -1137,6 +1115,9 @@
     resolution: {integrity: sha512-+1VkjdD0QBLPodGrJUeqarH8VAIvQODIbwh9XpP5Syisf7YoQgsJKPNFoqqLQlu+VQ/tVSshMR6loPMn8U+dPg==}
     engines: {node: '>=14'}
 
+  '@polka/url@1.0.0-next.29':
+    resolution: {integrity: sha512-wwQAWhWSuHaag8c4q/KN/vCoeOJYshAIvMQwD4GpSb3OiZklFfvAgmj0VCBBImRpuF/aFgIRzllXlVX93Jevww==}
+
   '@puppeteer/browsers@2.8.0':
     resolution: {integrity: sha512-yTwt2KWRmCQAfhvbCRjebaSX8pV1//I0Y3g+A7f/eS7gf0l4eRJoUCvcYdVtboeU4CTOZQuqYbZNS8aBYb8ROQ==}
     engines: {node: '>=18'}
@@ -1239,72 +1220,67 @@
     resolution: {integrity: sha512-mimPH43mHl4JdOTD7bUMFhBdrg6f9HzMTOEnzRmXbOZqjijCw8LA5z8uL6LCjxSa67H2xiLFvvO67PT05PRKGg==}
     cpu: [arm]
     os: [linux]
+    libc: [glibc]
 
   '@rollup/rollup-linux-arm-musleabihf@4.38.0':
     resolution: {integrity: sha512-tPiJtiOoNuIH8XGG8sWoMMkAMm98PUwlriOFCCbZGc9WCax+GLeVRhmaxjJtz6WxrPKACgrwoZ5ia/uapq3ZVg==}
     cpu: [arm]
     os: [linux]
+    libc: [musl]
 
   '@rollup/rollup-linux-arm64-gnu@4.38.0':
     resolution: {integrity: sha512-wZco59rIVuB0tjQS0CSHTTUcEde+pXQWugZVxWaQFdQQ1VYub/sTrNdY76D1MKdN2NB48JDuGABP6o6fqos8mA==}
     cpu: [arm64]
     os: [linux]
+    libc: [glibc]
 
   '@rollup/rollup-linux-arm64-musl@4.38.0':
     resolution: {integrity: sha512-fQgqwKmW0REM4LomQ+87PP8w8xvU9LZfeLBKybeli+0yHT7VKILINzFEuggvnV9M3x1Ed4gUBmGUzCo/ikmFbQ==}
     cpu: [arm64]
     os: [linux]
-
-<<<<<<< HEAD
-  '@rollup/rollup-linux-arm64-musl@4.37.0':
-    resolution: {integrity: sha512-pfxLBMls+28Ey2enpX3JvjEjaJMBX5XlPCZNGxj4kdJyHduPBXtxYeb8alo0a7bqOoWZW2uKynhHxF/MWoHaGQ==}
-    cpu: [arm64]
-    os: [linux]
     libc: [musl]
 
-  '@rollup/rollup-linux-loongarch64-gnu@4.34.2':
-    resolution: {integrity: sha512-hJhfsD9ykx59jZuuoQgYT1GEcNNi3RCoEmbo5OGfG8RlHOiVS7iVNev9rhLKh7UBYq409f4uEw0cclTXx8nh8Q==}
+  '@rollup/rollup-linux-loongarch64-gnu@4.38.0':
+    resolution: {integrity: sha512-hz5oqQLXTB3SbXpfkKHKXLdIp02/w3M+ajp8p4yWOWwQRtHWiEOCKtc9U+YXahrwdk+3qHdFMDWR5k+4dIlddg==}
     cpu: [loong64]
     os: [linux]
-
-  '@rollup/rollup-linux-loongarch64-gnu@4.37.0':
-    resolution: {integrity: sha512-yCE0NnutTC/7IGUq/PUHmoeZbIwq3KRh02e9SfFh7Vmc1Z7atuJRYWhRME5fKgT8aS20mwi1RyChA23qSyRGpA==}
-=======
-  '@rollup/rollup-linux-loongarch64-gnu@4.38.0':
-    resolution: {integrity: sha512-hz5oqQLXTB3SbXpfkKHKXLdIp02/w3M+ajp8p4yWOWwQRtHWiEOCKtc9U+YXahrwdk+3qHdFMDWR5k+4dIlddg==}
->>>>>>> ff31f50b
-    cpu: [loong64]
-    os: [linux]
+    libc: [glibc]
 
   '@rollup/rollup-linux-powerpc64le-gnu@4.38.0':
     resolution: {integrity: sha512-NXqygK/dTSibQ+0pzxsL3r4Xl8oPqVoWbZV9niqOnIHV/J92fe65pOir0xjkUZDRSPyFRvu+4YOpJF9BZHQImw==}
     cpu: [ppc64]
     os: [linux]
+    libc: [glibc]
 
   '@rollup/rollup-linux-riscv64-gnu@4.38.0':
     resolution: {integrity: sha512-GEAIabR1uFyvf/jW/5jfu8gjM06/4kZ1W+j1nWTSSB3w6moZEBm7iBtzwQ3a1Pxos2F7Gz+58aVEnZHU295QTg==}
     cpu: [riscv64]
     os: [linux]
+    libc: [glibc]
 
   '@rollup/rollup-linux-riscv64-musl@4.38.0':
     resolution: {integrity: sha512-9EYTX+Gus2EGPbfs+fh7l95wVADtSQyYw4DfSBcYdUEAmP2lqSZY0Y17yX/3m5VKGGJ4UmIH5LHLkMJft3bYoA==}
     cpu: [riscv64]
     os: [linux]
+    libc: [musl]
 
   '@rollup/rollup-linux-s390x-gnu@4.38.0':
     resolution: {integrity: sha512-Mpp6+Z5VhB9VDk7RwZXoG2qMdERm3Jw07RNlXHE0bOnEeX+l7Fy4bg+NxfyN15ruuY3/7Vrbpm75J9QHFqj5+Q==}
     cpu: [s390x]
     os: [linux]
+    libc: [glibc]
 
   '@rollup/rollup-linux-x64-gnu@4.38.0':
     resolution: {integrity: sha512-vPvNgFlZRAgO7rwncMeE0+8c4Hmc+qixnp00/Uv3ht2x7KYrJ6ERVd3/R0nUtlE6/hu7/HiiNHJ/rP6knRFt1w==}
     cpu: [x64]
     os: [linux]
+    libc: [glibc]
 
   '@rollup/rollup-linux-x64-musl@4.38.0':
     resolution: {integrity: sha512-q5Zv+goWvQUGCaL7fU8NuTw8aydIL/C9abAVGCzRReuj5h30TPx4LumBtAidrVOtXnlB+RZkBtExMsfqkMfb8g==}
     cpu: [x64]
     os: [linux]
+    libc: [musl]
 
   '@rollup/rollup-win32-arm64-msvc@4.38.0':
     resolution: {integrity: sha512-u/Jbm1BU89Vftqyqbmxdq14nBaQjQX1HhmsdBWqSdGClNaKwhjsg5TpW+5Ibs1mb8Es9wJiMdl86BcmtUVXNZg==}
@@ -1406,6 +1382,9 @@
   '@tybys/wasm-util@0.9.0':
     resolution: {integrity: sha512-6+7nlbMVX/PVDCwaIQ8nTOPveOcFLSt8GcXdx8hD0bt39uWxYT88uXzqTd4fTvqta7oeUJqudepapKNt2DYJFw==}
 
+  '@types/connect@3.4.38':
+    resolution: {integrity: sha512-K6uROf1LD88uDQqJCktA4yzL1YYAK6NgfsI0v/mTgyPKWsX1CnJ0XPSDhViejru1GcRkLWb8RlzFYJRqGUbaug==}
+
   '@types/doctrine@0.0.9':
     resolution: {integrity: sha512-eOIHzCUSH7SMfonMG1LsC2f8vxBFtho6NGBznK41R84YzPuvSBzrhEps33IsQiOW9+VL6NQ9DbjQJznk/S4uRA==}
 
@@ -1521,31 +1500,37 @@
     resolution: {integrity: sha512-v81R2wjqcWXJlQY23byqYHt9221h4anQ6wwN64oMD/WAE+FmxPHFZee5bhRkNVtzqO/q7wki33VFWlhiADwUeQ==}
     cpu: [arm64]
     os: [linux]
+    libc: [glibc]
 
   '@unrs/resolver-binding-linux-arm64-musl@1.3.3':
     resolution: {integrity: sha512-cAOx/j0u5coMg4oct/BwMzvWJdVciVauUvsd+GQB/1FZYKQZmqPy0EjJzJGbVzFc6gbnfEcSqvQE6gvbGf2N8Q==}
     cpu: [arm64]
     os: [linux]
+    libc: [musl]
 
   '@unrs/resolver-binding-linux-ppc64-gnu@1.3.3':
     resolution: {integrity: sha512-mq2blqwErgDJD4gtFDlTX/HZ7lNP8YCHYFij2gkXPtMzrXxPW1hOtxL6xg4NWxvnj4bppppb0W3s/buvM55yfg==}
     cpu: [ppc64]
     os: [linux]
+    libc: [glibc]
 
   '@unrs/resolver-binding-linux-s390x-gnu@1.3.3':
     resolution: {integrity: sha512-u0VRzfFYysarYHnztj2k2xr+eu9rmgoTUUgCCIT37Nr+j0A05Xk2c3RY8Mh5+DhCl2aYibihnaAEJHeR0UOFIQ==}
     cpu: [s390x]
     os: [linux]
+    libc: [glibc]
 
   '@unrs/resolver-binding-linux-x64-gnu@1.3.3':
     resolution: {integrity: sha512-OrVo5ZsG29kBF0Ug95a2KidS16PqAMmQNozM6InbquOfW/udouk063e25JVLqIBhHLB2WyBnixOQ19tmeC/hIg==}
     cpu: [x64]
     os: [linux]
+    libc: [glibc]
 
   '@unrs/resolver-binding-linux-x64-musl@1.3.3':
     resolution: {integrity: sha512-PYnmrwZ4HMp9SkrOhqPghY/aoL+Rtd4CQbr93GlrRTjK6kDzfMfgz3UH3jt6elrQAfupa1qyr1uXzeVmoEAxUA==}
     cpu: [x64]
     os: [linux]
+    libc: [musl]
 
   '@unrs/resolver-binding-wasm32-wasi@1.3.3':
     resolution: {integrity: sha512-81AnQY6fShmktQw4hWDUIilsKSdvr/acdJ5azAreu2IWNlaJOKphJSsUVWE+yCk6kBMoQyG9ZHCb/krb5K0PEA==}
@@ -1567,8 +1552,9 @@
     cpu: [x64]
     os: [win32]
 
-  '@vitejs/plugin-vue@5.2.3':
-    resolution: {integrity: sha512-IYSLEQj4LgZZuoVpdSUCw3dIynTWQgPlaRP6iAvMle4My0HdYwr5g5wQAfwOeHQBmYwEkqF70nRpSilr6PoUDg==}
+  '@vitejs/plugin-vue@https://pkg.pr.new/@vitejs/plugin-vue@c156992':
+    resolution: {tarball: https://pkg.pr.new/@vitejs/plugin-vue@c156992}
+    version: 5.2.1
     engines: {node: ^18.0.0 || >=20.0.0}
     peerDependencies:
       vite: ^5.0.0 || ^6.0.0
@@ -1613,6 +1599,9 @@
   '@vitest/pretty-format@3.0.9':
     resolution: {integrity: sha512-OW9F8t2J3AwFEwENg3yMyKWweF7oRJlMyHOMIhO5F3n0+cgQAJZBjNgrF8dLwFTEXl5jUqBLXd9QyyKv8zEcmA==}
 
+  '@vitest/pretty-format@3.1.3':
+    resolution: {integrity: sha512-i6FDiBeJUGLDKADw2Gb01UtUNb12yyXAqC/mmRWuYl+m/U9GS7s8us5ONmGkGpUUo7/iAYzI2ePVfOZTYvUifA==}
+
   '@vitest/runner@3.0.9':
     resolution: {integrity: sha512-NX9oUXgF9HPfJSwl8tUZCMP1oGx2+Sf+ru6d05QjzQz4OwWg0psEzwY6VexP2tTHWdOkhKHUIZH+fS6nA7jfOw==}
 
@@ -1622,11 +1611,16 @@
   '@vitest/spy@3.0.9':
     resolution: {integrity: sha512-/CcK2UDl0aQ2wtkp3YVWldrpLRNCfVcIOFGlVGKO4R5eajsH393Z1yiXLVQ7vWsj26JOEjeZI0x5sm5P4OGUNQ==}
 
+  '@vitest/ui@3.1.3':
+    resolution: {integrity: sha512-IipSzX+8DptUdXN/GWq3hq5z18MwnpphYdOMm0WndkRGYELzfq7NDP8dMpZT7JGW1uXFrIGxOW2D0Xi++ulByg==}
+    peerDependencies:
+      vitest: 3.1.3
+
   '@vitest/utils@3.0.9':
     resolution: {integrity: sha512-ilHM5fHhZ89MCp5aAaM9uhfl1c2JdxVxl3McqsdVyVNN6JffnEen8UMCdRTzOhGXNQGo5GNL9QugHrz727Wnng==}
 
-  '@vitest/utils@3.0.4':
-    resolution: {integrity: sha512-8BqC1ksYsHtbWH+DfpOAKrFw3jl3Uf9J7yeFh85Pz52IWuh1hBBtyfEbRNNZNjl8H8A5yMLH9/t+k7HIKzQcZQ==}
+  '@vitest/utils@3.1.3':
+    resolution: {integrity: sha512-2Ltrpht4OmHO9+c/nmHtF09HWiyWdworqnHIwjfvDyWjuwKbdkcS9AnhsDn+8E2RM4x++foD1/tNuLPVvWG1Rg==}
 
   '@vue/compiler-core@3.5.13':
     resolution: {integrity: sha512-oOdAkwqUfW1WqpwSYJce06wvt6HljgY3fGeM9NcVA1HaYOij3mZG9Rkysn0OHuyUAGMbEbARIpsG+LPVlBJ5/Q==}
@@ -1644,8 +1638,34 @@
     resolution: {integrity: sha512-oTyUE+QHIzLw2PpV14GD/c7EohDyP64xCniWTcqcEmTd699eFqTIwOmtDYjcO1j3QgdXoJEoWv1/cCdLrRoOfg==}
     engines: {node: '>= 0.12.0'}
 
+  '@vue/reactivity@3.5.13':
+    resolution: {integrity: sha512-NaCwtw8o48B9I6L1zl2p41OHo/2Z4wqYGGIK1Khu5T7yxrn+ATOixn/Udn2m+6kZKB/J7cuT9DbWWhRxqixACg==}
+
   '@vue/repl@4.5.1':
     resolution: {integrity: sha512-YYXvFue2GOrZ6EWnoA8yQVKzdCIn45+tpwJHzMof1uwrgyYAVY9ynxCsDYeAuWcpaAeylg/nybhFuqiFy2uvYA==}
+
+  '@vue/runtime-core@3.5.13':
+    resolution: {integrity: sha512-Fj4YRQ3Az0WTZw1sFe+QDb0aXCerigEpw418pw1HBUKFtnQHWzwojaukAs2X/c9DQz4MQ4bsXTGlcpGxU/RCIw==}
+
+  '@vue/runtime-dom@3.5.13':
+    resolution: {integrity: sha512-dLaj94s93NYLqjLiyFzVs9X6dWhTdAlEAciC3Moq7gzAc13VJUdCnjjRurNM6uTLFATRHexHCTu/Xp3eW6yoog==}
+
+  '@vue/server-renderer@3.5.13':
+    resolution: {integrity: sha512-wAi4IRJV/2SAW3htkTlB+dHeRmpTiVIK1OGLWV1yeStVSebSQQOwGwIq0D3ZIoBj2C2qpgz5+vX9iEBkTdk5YA==}
+    peerDependencies:
+      vue: 3.5.13
+
+  '@vue/shared@3.5.13':
+    resolution: {integrity: sha512-/hnE/qP5ZoGpol0a5mDi45bOd7t3tjYJBjsgCsivow7D48cJeV5l05RD82lPqi7gRiphZM37rnhW1l6ZoCNNnQ==}
+
+  '@vueuse/core@11.3.0':
+    resolution: {integrity: sha512-7OC4Rl1f9G8IT6rUfi9JrKiXy4bfmHhZ5x2Ceojy0jnd3mHNEvV4JaRygH362ror6/NZ+Nl+n13LPzGiPN8cKA==}
+
+  '@vueuse/metadata@11.3.0':
+    resolution: {integrity: sha512-pwDnDspTqtTo2HwfLw4Rp6yywuuBdYnPYDq+mO38ZYKGebCUQC/nVj/PXSiK9HX5otxLz8Fn7ECPbjiRz2CC3g==}
+
+  '@vueuse/shared@11.3.0':
+    resolution: {integrity: sha512-P8gSSWQeucH5821ek2mn/ciCk+MS/zoRKqdQIM3bHq6p7GXDAJLmnRRKmF5F65sAVJIfzQlwR3aDzwCn10s8hA==}
 
   '@zeit/schemas@2.36.0':
     resolution: {integrity: sha512-7kjMwcChYEzMKjeex9ZFXkt1AyNov9R5HZtjBKVsmVpw7pa7ZtlCGvCBC2vnnXctaYN+aRI61HjIqeetZW5ROg==}
@@ -1789,6 +1809,13 @@
 
   buffer-crc32@0.2.13:
     resolution: {integrity: sha512-VO9Ht/+p3SN7SKWqcrgEzjGbRSJYTx+Q1pTQC0wrWqHx0vpJraQ6GtHx8tvcg1rlK1byhU5gccxgOgj7B0TDkQ==}
+
+  buffer-from@1.1.2:
+    resolution: {integrity: sha512-E+XQCRwSbaaiChtv6k6Dwgc+bx+Bs6vuKJHHl5kox/BaKbhiXzqQOwK4cO22yElGp2OCmjwVhT3HmxgyPGnJfQ==}
+
+  bundle-name@4.1.0:
+    resolution: {integrity: sha512-tjwM5exMg6BGRI+kNmTntNsvdZS1X8BFYS6tnJ2hdH0kVxM6/eVZ2xy+FqStSWvYmtfFMDLIxurorHwDKfDz5Q==}
+    engines: {node: '>=18'}
 
   bytes@3.0.0:
     resolution: {integrity: sha512-pMhOfFDPiv9t5jjIXkHosWmkSyQbvsgEVNkz0ERHbuLh2T/7j4Mqqpz523Fe8MVY89KC6Sh/QfS2sM+SjgFDcw==}
@@ -2320,8 +2347,8 @@
       picomatch:
         optional: true
 
-  fdir@6.4.3:
-    resolution: {integrity: sha512-PMXmW2y1hDDfTSRc9gaXIuCCRpuoz3Kaz8cUelp3smouvfT632ozg2vrT6lJsHKKOF59YLbOGfAWGUcKEfRMQw==}
+  fdir@6.4.4:
+    resolution: {integrity: sha512-1NZP+GK4GfuAv3PqKvxQRDMjdSRZjnkq7KfhlNrCNNlZ0ygQFpebfrnfnq/W7fpUnAv9aGWmY1zKx7FYL3gwhg==}
     peerDependencies:
       picomatch: ^3 || ^4
     peerDependenciesMeta:
@@ -2358,11 +2385,11 @@
     resolution: {integrity: sha512-f7ccFPK3SXFHpx15UIGyRJ/FJQctuKZ0zVuN3frBo4HnK3cay9VEW0R6yPYFHC0AgqhukPzKjq22t5DmAyqGyw==}
     engines: {node: '>=16'}
 
-  flatted@3.3.1:
-    resolution: {integrity: sha512-X8cqMLLie7KsNUDSdzeN8FYK9rEt4Dt67OsG/DNGnYTSDBG4uFAJFBnUeiV+zCVAvwFy56IjM9sH51jVaEhNxw==}
-
   flatted@3.3.2:
     resolution: {integrity: sha512-AiwGJM8YcNOaobumgtng+6NHuOqC3A7MixFeDafM3X9cIUM+xUXoS5Vfgf+OihAYe20fxqNM9yPBXJzRtZ/4eA==}
+
+  flatted@3.3.3:
+    resolution: {integrity: sha512-GX+ysw4PBCz0PzosHDepZGANEuFCMLrnRTiEy9McGjmkCQYwRq4A/X786G/fjM/+OjsWSU1ZrY5qyARZmO/uwg==}
 
   foreground-child@3.3.0:
     resolution: {integrity: sha512-Ld2g8rrAyMYFXBhEqMz8ZAHBi4J4uS1i/CxGMDnjyFWddMXLVcDp051DZfu+t7+ab7Wv6SMqpWmyFIj5UbfFvg==}
@@ -3062,6 +3089,9 @@
 
   path-to-regexp@3.3.0:
     resolution: {integrity: sha512-qyCH421YQPS2WFDxDjftfc1ZR5WKQzVzqsp4n9M2kQhVOo/ByahFoUNJfl58kOcEGfQ//7weFTDhm+ss8Ecxgw==}
+
+  pathe@1.1.2:
+    resolution: {integrity: sha512-whLdWMYL2TwI08hn8/ZqAbrVemu0LNaNNJZX73O6qaIdCTfXutsLhMkjdENX0qhsQ9uIimo4/aQOmXkoon2nDQ==}
 
   pathe@2.0.3:
     resolution: {integrity: sha512-WUjGcAqP1gQacoQe+OBJsFA7Ld4DyXuUIjZ5cc75cLHvJ7dtNsTugphxIADwspS+AraAUePCKrSVtPLFj/F88w==}
@@ -3320,6 +3350,10 @@
   rrweb-cssom@0.8.0:
     resolution: {integrity: sha512-guoltQEx+9aMf2gDZ0s62EcV8lsXR+0w8915TC3ITdn2YueuNjdAYh/levpU9nFaoChh9RUS5ZdQMrKfVEN9tw==}
 
+  run-applescript@7.0.0:
+    resolution: {integrity: sha512-9by4Ij99JUr/MCFBUkDKLWK3G9HVXmabKz9U5MlIAIuvuzkiOicRYs8XJLxX+xahD+mLiiCYDqF9dKAgtzKP1A==}
+    engines: {node: '>=18'}
+
   run-parallel@1.2.0:
     resolution: {integrity: sha512-5l4VyZR86LZ/lDxZTR6jqL8AFE2S0IFLMP26AbjsLVADxHdhB/c0GUsH+y39UfCi3dzz8OlQuPmnaJOMoDHQBA==}
 
@@ -3390,8 +3424,8 @@
     resolution: {integrity: sha512-94Bdh3cC2PKrbgSOUqTiGPWVZeSiXfKOVZNJniWoqrWrRkB1CJzBU3NEbiTsPcYy1lDsANA/THzS+9WBiy5nfQ==}
     engines: {node: '>= 10'}
 
-  sirv@3.0.0:
-    resolution: {integrity: sha512-BPwJGUeDaDCHihkORDchNyyTvWFhcusy1XMmhEVTQTwGeybFbp8YEmB+njbPnth1FibULBSBVwCQni25XlCUDg==}
+  sirv@3.0.1:
+    resolution: {integrity: sha512-FoqMu0NCGBLCcAkS1qA+XJIQTR6/JHfQXl+uGteNCQ76T91DMUjPa9xfmeqMY3z80nLSg9yQmNjK0Px6RWsH/A==}
     engines: {node: '>=18'}
 
   slice-ansi@5.0.0:
@@ -3549,8 +3583,8 @@
   tinyexec@0.3.2:
     resolution: {integrity: sha512-KQQR9yN7R5+OSwaK0XQoj22pwHoTlgYqmUscPYoknOoWCWfj/5/ABTMRi69FrKU5ffPVh5QcFikpWJI/P1ocHA==}
 
-  tinyglobby@0.2.10:
-    resolution: {integrity: sha512-Zc+8eJlFMvgatPZTl6A9L/yht8QqdmUNtURHaKZLmKBE12hNPSrqNkUp2cs3M/UKmNVVAMFQYSjYIVHDjW5zew==}
+  tinyglobby@0.2.13:
+    resolution: {integrity: sha512-mEwzpUgrLySlveBwEVDMKk5B57bhLPYovRfPAXD5gA/98Opn0rCDj3GtLwFvCvH5RK9uPCExUROW5NjDwvqkxw==}
     engines: {node: '>=12.0.0'}
 
   tinypool@1.0.2:
@@ -3652,6 +3686,10 @@
     resolution: {integrity: sha512-gptHNQghINnc/vTGIk0SOFGFNXw7JVrlRUtConJRlvaw6DuX0wO5Jeko9sWrMBhh+PsYAZ7oXAiOnf/UKogyiw==}
     engines: {node: '>= 10.0.0'}
 
+  unpipe@1.0.0:
+    resolution: {integrity: sha512-pjy2bYhSsufwWlKwPc+l3cN7+wuJlK6uz0YdJEOlQDbl6jo/YlPi4mb8agUkVC8BF7V8NuzeyPNqRksA3hztKQ==}
+    engines: {node: '>= 0.8'}
+
   unplugin-utils@0.2.4:
     resolution: {integrity: sha512-8U/MtpkPkkk3Atewj1+RcKIjb5WBimZ/WSLhhR3w6SsIj8XJuKTacSP8g+2JhfSGw0Cb125Y+2zA/IzJZDVbhA==}
     engines: {node: '>=18.12.0'}
@@ -3678,15 +3716,67 @@
   vary@1.1.2:
     resolution: {integrity: sha512-BNGbWLfd0eUPabhkXUVm0j8uuvREyTh5ovRa/dyow/BqAbZJyC+5fU+IzQOzmAKzYqYRAISoRhdQr3eIZ/PXqg==}
     engines: {node: '>= 0.8'}
+
+  vite-hyper-config@0.4.1:
+    resolution: {integrity: sha512-w9D4g0+5Km8XCgkBY/BZrXZAl8FF2q1UpDXT/Fsm6VLEU5tkkzDCko8fjLPOaSbvirUJgbY5OsD5wuuZ6581Fg==}
+    engines: {node: '>=18.0.0'}
+    peerDependencies:
+      vite: ^4.0.0 || ^5.0.0 || ^6.0.0
+
+  vite-node@2.1.9:
+    resolution: {integrity: sha512-AM9aQ/IPrW/6ENLQg3AGY4K1N2TGZdR5e4gu/MmmR2xR3Ll1+dib+nook92g4TV3PXVyeyxdWwtaCAiUL0hMxA==}
+    engines: {node: ^18.0.0 || >=20.0.0}
+    hasBin: true
 
   vite-node@3.0.9:
     resolution: {integrity: sha512-w3Gdx7jDcuT9cNn9jExXgOyKmf5UOTb6WMHz8LGAm54eS1Elf5OuBhCxl6zJxGhEeIkgsE1WbHuoL0mj/UXqXg==}
     engines: {node: ^18.0.0 || ^20.0.0 || >=22.0.0}
     hasBin: true
 
+  vite-plugin-inspect@0.8.7:
+    resolution: {integrity: sha512-/XXou3MVc13A5O9/2Nd6xczjrUwt7ZyI9h8pTnUMkr5SshLcb0PJUOVq2V+XVkdeU4njsqAtmK87THZuO2coGA==}
+    engines: {node: '>=14'}
+    peerDependencies:
+      '@nuxt/kit': '*'
+      vite: ^3.1.0 || ^4.0.0 || ^5.0.0-0
+    peerDependenciesMeta:
+      '@nuxt/kit':
+        optional: true
+
   vite@5.4.15:
     resolution: {integrity: sha512-6ANcZRivqL/4WtwPGTKNaosuNJr5tWiftOC7liM7G9+rMb8+oeJeyzymDu4rTN93seySBmbjSfsS3Vzr19KNtA==}
     engines: {node: ^18.0.0 || >=20.0.0}
+    hasBin: true
+    peerDependencies:
+      '@types/node': ^18.0.0 || >=20.0.0
+      less: '*'
+      lightningcss: ^1.21.0
+      sass: '*'
+      sass-embedded: '*'
+      stylus: '*'
+      sugarss: '*'
+      terser: ^5.4.0
+    peerDependenciesMeta:
+      '@types/node':
+        optional: true
+      less:
+        optional: true
+      lightningcss:
+        optional: true
+      sass:
+        optional: true
+      sass-embedded:
+        optional: true
+      stylus:
+        optional: true
+      sugarss:
+        optional: true
+      terser:
+        optional: true
+
+  vite@6.3.5:
+    resolution: {integrity: sha512-cZn6NDFE7wdTpINgs++ZJ4N49W2vRp8LCKrn3Ob1kYNtOo21vfDoaV5GzBfLU4MovSAB8uNRm4jgzVQZ+mBzPQ==}
+    engines: {node: ^18.0.0 || ^20.0.0 || >=22.0.0}
     hasBin: true
     peerDependencies:
       '@types/node': ^18.0.0 || ^20.0.0 || >=22.0.0
@@ -4311,6 +4401,8 @@
   '@pkgjs/parseargs@0.11.0':
     optional: true
 
+  '@polka/url@1.0.0-next.29': {}
+
   '@puppeteer/browsers@2.8.0':
     dependencies:
       debug: 4.4.0
@@ -4496,6 +4588,10 @@
     dependencies:
       tslib: 2.8.1
     optional: true
+
+  '@types/connect@3.4.38':
+    dependencies:
+      '@types/node': 22.13.14
 
   '@types/doctrine@0.0.9': {}
 
@@ -4654,12 +4750,17 @@
   '@unrs/resolver-binding-win32-x64-msvc@1.3.3':
     optional: true
 
-  '@vitejs/plugin-vue@5.2.3(vite@5.4.15(@types/node@22.13.14)(sass@1.86.0))(vue@packages+vue)':
-    dependencies:
-      vite: 5.4.15(@types/node@22.13.14)(sass@1.86.0)
+  '@vitejs/plugin-vue@https://pkg.pr.new/@vitejs/plugin-vue@c156992(vite@6.3.5(@types/node@22.13.14)(sass@1.86.0)(terser@5.33.0)(yaml@2.7.0))(vue@3.5.13(typescript@5.6.2))':
+    dependencies:
+      vite: 6.3.5(@types/node@22.13.14)(sass@1.86.0)(terser@5.33.0)(yaml@2.7.0)
+      vue: 3.5.13(typescript@5.6.2)
+
+  '@vitejs/plugin-vue@https://pkg.pr.new/@vitejs/plugin-vue@c156992(vite@6.3.5(@types/node@22.13.14)(sass@1.86.0)(terser@5.33.0)(yaml@2.7.0))(vue@packages+vue)':
+    dependencies:
+      vite: 6.3.5(@types/node@22.13.14)(sass@1.86.0)(terser@5.33.0)(yaml@2.7.0)
       vue: link:packages/vue
 
-  '@vitest/coverage-v8@3.0.9(vitest@3.0.9(@types/node@22.13.14)(jsdom@26.0.0)(sass@1.86.0))':
+  '@vitest/coverage-v8@3.0.9(vitest@3.0.9)':
     dependencies:
       '@ampproject/remapping': 2.3.0
       '@bcoe/v8-coverage': 1.0.2
@@ -4673,17 +4774,17 @@
       std-env: 3.8.0
       test-exclude: 7.0.1
       tinyrainbow: 2.0.0
-      vitest: 3.0.9(@types/node@22.13.14)(jsdom@26.0.0)(sass@1.86.0)
+      vitest: 3.0.9(@types/node@22.13.14)(@vitest/ui@3.1.3)(jsdom@26.0.0)(sass@1.86.0)(terser@5.33.0)(yaml@2.7.0)
     transitivePeerDependencies:
       - supports-color
 
-  '@vitest/eslint-plugin@1.1.38(@typescript-eslint/utils@8.28.0(eslint@9.23.0)(typescript@5.6.2))(eslint@9.23.0)(typescript@5.6.2)(vitest@3.0.9(@types/node@22.13.14)(jsdom@26.0.0)(sass@1.86.0))':
+  '@vitest/eslint-plugin@1.1.38(@typescript-eslint/utils@8.28.0(eslint@9.23.0)(typescript@5.6.2))(eslint@9.23.0)(typescript@5.6.2)(vitest@3.0.9)':
     dependencies:
       '@typescript-eslint/utils': 8.28.0(eslint@9.23.0)(typescript@5.6.2)
       eslint: 9.23.0
     optionalDependencies:
       typescript: 5.6.2
-      vitest: 3.0.9(@types/node@22.13.14)(jsdom@26.0.0)(sass@1.86.0)
+      vitest: 3.0.9(@types/node@22.13.14)(@vitest/ui@3.1.3)(jsdom@26.0.0)(sass@1.86.0)(terser@5.33.0)(yaml@2.7.0)
 
   '@vitest/expect@3.0.9':
     dependencies:
@@ -4692,15 +4793,19 @@
       chai: 5.2.0
       tinyrainbow: 2.0.0
 
-  '@vitest/mocker@3.0.9(vite@5.4.15(@types/node@22.13.14)(sass@1.86.0))':
+  '@vitest/mocker@3.0.9(vite@6.3.5(@types/node@22.13.14)(sass@1.86.0)(terser@5.33.0)(yaml@2.7.0))':
     dependencies:
       '@vitest/spy': 3.0.9
       estree-walker: 3.0.3
       magic-string: 0.30.17
     optionalDependencies:
-      vite: 5.4.15(@types/node@22.13.14)(sass@1.86.0)
+      vite: 6.3.5(@types/node@22.13.14)(sass@1.86.0)(terser@5.33.0)(yaml@2.7.0)
 
   '@vitest/pretty-format@3.0.9':
+    dependencies:
+      tinyrainbow: 2.0.0
+
+  '@vitest/pretty-format@3.1.3':
     dependencies:
       tinyrainbow: 2.0.0
 
@@ -4719,21 +4824,32 @@
     dependencies:
       tinyspy: 3.0.2
 
+  '@vitest/ui@3.1.3(vitest@3.0.9)':
+    dependencies:
+      '@vitest/utils': 3.1.3
+      fflate: 0.8.2
+      flatted: 3.3.3
+      pathe: 2.0.3
+      sirv: 3.0.1
+      tinyglobby: 0.2.13
+      tinyrainbow: 2.0.0
+      vitest: 3.0.9(@types/node@22.13.14)(@vitest/ui@3.1.3)(jsdom@26.0.0)(sass@1.86.0)(terser@5.33.0)(yaml@2.7.0)
+
   '@vitest/utils@3.0.9':
     dependencies:
       '@vitest/pretty-format': 3.0.9
       loupe: 3.1.3
       tinyrainbow: 2.0.0
 
-  '@vitest/utils@3.0.4':
-    dependencies:
-      '@vitest/pretty-format': 3.0.4
-      loupe: 3.1.2
+  '@vitest/utils@3.1.3':
+    dependencies:
+      '@vitest/pretty-format': 3.1.3
+      loupe: 3.1.3
       tinyrainbow: 2.0.0
 
   '@vue/compiler-core@3.5.13':
     dependencies:
-      '@babel/parser': 7.26.2
+      '@babel/parser': 7.27.0
       '@vue/shared': 3.5.13
       entities: 4.5.0
       estree-walker: 2.0.2
@@ -4746,14 +4862,14 @@
 
   '@vue/compiler-sfc@3.5.13':
     dependencies:
-      '@babel/parser': 7.26.2
+      '@babel/parser': 7.27.0
       '@vue/compiler-core': 3.5.13
       '@vue/compiler-dom': 3.5.13
       '@vue/compiler-ssr': 3.5.13
       '@vue/shared': 3.5.13
       estree-walker: 2.0.2
       magic-string: 0.30.17
-      postcss: 8.5.1
+      postcss: 8.5.3
       source-map-js: 1.2.1
 
   '@vue/compiler-ssr@3.5.13':
@@ -4763,7 +4879,50 @@
 
   '@vue/consolidate@1.0.0': {}
 
+  '@vue/reactivity@3.5.13':
+    dependencies:
+      '@vue/shared': 3.5.13
+
   '@vue/repl@4.5.1': {}
+
+  '@vue/runtime-core@3.5.13':
+    dependencies:
+      '@vue/reactivity': 3.5.13
+      '@vue/shared': 3.5.13
+
+  '@vue/runtime-dom@3.5.13':
+    dependencies:
+      '@vue/reactivity': 3.5.13
+      '@vue/runtime-core': 3.5.13
+      '@vue/shared': 3.5.13
+      csstype: 3.1.3
+
+  '@vue/server-renderer@3.5.13(vue@3.5.13(typescript@5.6.2))':
+    dependencies:
+      '@vue/compiler-ssr': 3.5.13
+      '@vue/shared': 3.5.13
+      vue: 3.5.13(typescript@5.6.2)
+
+  '@vue/shared@3.5.13': {}
+
+  '@vueuse/core@11.3.0(vue@packages+vue)':
+    dependencies:
+      '@types/web-bluetooth': 0.0.20
+      '@vueuse/metadata': 11.3.0
+      '@vueuse/shared': 11.3.0(vue@packages+vue)
+      vue-demi: 0.14.10(vue@packages+vue)
+    transitivePeerDependencies:
+      - '@vue/composition-api'
+      - vue
+
+  '@vueuse/metadata@11.3.0': {}
+
+  '@vueuse/shared@11.3.0(vue@packages+vue)':
+    dependencies:
+      vue-demi: 0.14.10(vue@packages+vue)
+    transitivePeerDependencies:
+      - '@vue/composition-api'
+      - vue
 
   '@zeit/schemas@2.36.0': {}
 
@@ -4900,6 +5059,13 @@
       fill-range: 7.1.1
 
   buffer-crc32@0.2.13: {}
+
+  buffer-from@1.1.2:
+    optional: true
+
+  bundle-name@4.1.0:
+    dependencies:
+      run-applescript: 7.0.0
 
   bytes@3.0.0: {}
 
@@ -5437,7 +5603,7 @@
 
   estree-walker@3.0.3:
     dependencies:
-      '@types/estree': 1.0.6
+      '@types/estree': 1.0.7
 
   esutils@2.0.3: {}
 
@@ -5507,7 +5673,7 @@
     optionalDependencies:
       picomatch: 4.0.2
 
-  fdir@6.4.3(picomatch@4.0.2):
+  fdir@6.4.4(picomatch@4.0.2):
     optionalDependencies:
       picomatch: 4.0.2
 
@@ -5544,12 +5710,12 @@
 
   flat-cache@4.0.1:
     dependencies:
-      flatted: 3.3.1
+      flatted: 3.3.2
       keyv: 4.5.4
 
-  flatted@3.3.1: {}
-
   flatted@3.3.2: {}
+
+  flatted@3.3.3: {}
 
   foreground-child@3.3.0:
     dependencies:
@@ -6239,6 +6405,8 @@
 
   path-to-regexp@3.3.0: {}
 
+  pathe@1.1.2: {}
+
   pathe@2.0.3: {}
 
   pathval@2.0.0: {}
@@ -6569,6 +6737,8 @@
 
   rrweb-cssom@0.8.0: {}
 
+  run-applescript@7.0.0: {}
+
   run-parallel@1.2.0:
     dependencies:
       queue-microtask: 1.2.3
@@ -6648,13 +6818,13 @@
 
   sirv@2.0.4:
     dependencies:
-      '@polka/url': 1.0.0-next.25
+      '@polka/url': 1.0.0-next.29
       mrmime: 2.0.0
       totalist: 3.0.1
 
-  sirv@3.0.0:
-    dependencies:
-      '@polka/url': 1.0.0-next.25
+  sirv@3.0.1:
+    dependencies:
+      '@polka/url': 1.0.0-next.29
       mrmime: 2.0.0
       totalist: 3.0.1
 
@@ -6821,9 +6991,9 @@
 
   tinyexec@0.3.2: {}
 
-  tinyglobby@0.2.10:
-    dependencies:
-      fdir: 6.4.3(picomatch@4.0.2)
+  tinyglobby@0.2.13:
+    dependencies:
+      fdir: 6.4.4(picomatch@4.0.2)
       picomatch: 4.0.2
 
   tinypool@1.0.2: {}
@@ -6894,6 +7064,8 @@
   unicorn-magic@0.1.0: {}
 
   universalify@2.0.1: {}
+
+  unpipe@1.0.0: {}
 
   unplugin-utils@0.2.4:
     dependencies:
@@ -6938,13 +7110,48 @@
 
   vary@1.1.2: {}
 
-  vite-node@3.0.9(@types/node@22.13.14)(sass@1.86.0):
+  vite-hyper-config@0.4.1(@types/node@22.13.14)(sass@1.86.0)(terser@5.33.0)(vite@6.3.5(@types/node@22.13.14)(sass@1.86.0)(terser@5.33.0)(yaml@2.7.0)):
+    dependencies:
+      cac: 6.7.14
+      picocolors: 1.1.1
+      vite: 6.3.5(@types/node@22.13.14)(sass@1.86.0)(terser@5.33.0)(yaml@2.7.0)
+      vite-node: 2.1.9(@types/node@22.13.14)(sass@1.86.0)(terser@5.33.0)
+    transitivePeerDependencies:
+      - '@types/node'
+      - less
+      - lightningcss
+      - sass
+      - sass-embedded
+      - stylus
+      - sugarss
+      - supports-color
+      - terser
+
+  vite-node@2.1.9(@types/node@22.13.14)(sass@1.86.0)(terser@5.33.0):
+    dependencies:
+      cac: 6.7.14
+      debug: 4.4.0
+      es-module-lexer: 1.6.0
+      pathe: 1.1.2
+      vite: 5.4.15(@types/node@22.13.14)(sass@1.86.0)(terser@5.33.0)
+    transitivePeerDependencies:
+      - '@types/node'
+      - less
+      - lightningcss
+      - sass
+      - sass-embedded
+      - stylus
+      - sugarss
+      - supports-color
+      - terser
+
+  vite-node@3.0.9(@types/node@22.13.14)(sass@1.86.0)(terser@5.33.0)(yaml@2.7.0):
     dependencies:
       cac: 6.7.14
       debug: 4.4.0
       es-module-lexer: 1.6.0
       pathe: 2.0.3
-      vite: 5.4.15(@types/node@22.13.14)(sass@1.86.0)
+      vite: 6.3.5(@types/node@22.13.14)(sass@1.86.0)(terser@5.33.0)(yaml@2.7.0)
     transitivePeerDependencies:
       - '@types/node'
       - jiti
@@ -6959,10 +7166,10 @@
       - tsx
       - yaml
 
-  vite-plugin-inspect@0.8.7(rollup@4.31.0)(vite@6.1.0(@types/node@22.10.7)(sass@1.83.4)(terser@5.33.0)(yaml@2.6.1)):
+  vite-plugin-inspect@0.8.7(rollup@4.38.0)(vite@6.3.5(@types/node@22.13.14)(sass@1.86.0)(terser@5.33.0)(yaml@2.7.0)):
     dependencies:
       '@antfu/utils': 0.7.10
-      '@rollup/pluginutils': 5.1.0(rollup@4.31.0)
+      '@rollup/pluginutils': 5.1.0(rollup@4.38.0)
       debug: 4.4.0
       error-stack-parser-es: 0.1.5
       fs-extra: 11.2.0
@@ -6970,31 +7177,41 @@
       perfect-debounce: 1.0.0
       picocolors: 1.1.1
       sirv: 2.0.4
-      vite: 6.1.0(@types/node@22.10.7)(sass@1.83.4)(terser@5.33.0)(yaml@2.6.1)
+      vite: 6.3.5(@types/node@22.13.14)(sass@1.86.0)(terser@5.33.0)(yaml@2.7.0)
     transitivePeerDependencies:
       - rollup
       - supports-color
 
-  vite@5.4.15(@types/node@22.13.14)(sass@1.86.0):
-    dependencies:
-<<<<<<< HEAD
-      esbuild: 0.24.2
-      postcss: 8.5.1
-      rollup: 4.34.2
-=======
+  vite@5.4.15(@types/node@22.13.14)(sass@1.86.0)(terser@5.33.0):
+    dependencies:
       esbuild: 0.21.5
       postcss: 8.5.3
       rollup: 4.38.0
->>>>>>> ff31f50b
     optionalDependencies:
       '@types/node': 22.13.14
       fsevents: 2.3.3
       sass: 1.86.0
-
-  vitest@3.0.9(@types/node@22.13.14)(jsdom@26.0.0)(sass@1.86.0):
+      terser: 5.33.0
+
+  vite@6.3.5(@types/node@22.13.14)(sass@1.86.0)(terser@5.33.0)(yaml@2.7.0):
+    dependencies:
+      esbuild: 0.25.2
+      fdir: 6.4.4(picomatch@4.0.2)
+      picomatch: 4.0.2
+      postcss: 8.5.3
+      rollup: 4.38.0
+      tinyglobby: 0.2.13
+    optionalDependencies:
+      '@types/node': 22.13.14
+      fsevents: 2.3.3
+      sass: 1.86.0
+      terser: 5.33.0
+      yaml: 2.7.0
+
+  vitest@3.0.9(@types/node@22.13.14)(@vitest/ui@3.1.3)(jsdom@26.0.0)(sass@1.86.0)(terser@5.33.0)(yaml@2.7.0):
     dependencies:
       '@vitest/expect': 3.0.9
-      '@vitest/mocker': 3.0.9(vite@5.4.15(@types/node@22.13.14)(sass@1.86.0))
+      '@vitest/mocker': 3.0.9(vite@6.3.5(@types/node@22.13.14)(sass@1.86.0)(terser@5.33.0)(yaml@2.7.0))
       '@vitest/pretty-format': 3.0.9
       '@vitest/runner': 3.0.9
       '@vitest/snapshot': 3.0.9
@@ -7010,11 +7227,12 @@
       tinyexec: 0.3.2
       tinypool: 1.0.2
       tinyrainbow: 2.0.0
-      vite: 5.4.15(@types/node@22.13.14)(sass@1.86.0)
-      vite-node: 3.0.9(@types/node@22.13.14)(sass@1.86.0)
+      vite: 6.3.5(@types/node@22.13.14)(sass@1.86.0)(terser@5.33.0)(yaml@2.7.0)
+      vite-node: 3.0.9(@types/node@22.13.14)(sass@1.86.0)(terser@5.33.0)(yaml@2.7.0)
       why-is-node-running: 2.3.0
     optionalDependencies:
       '@types/node': 22.13.14
+      '@vitest/ui': 3.1.3(vitest@3.0.9)
       jsdom: 26.0.0
     transitivePeerDependencies:
       - jiti
