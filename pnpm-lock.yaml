lockfileVersion: '9.0'

settings:
  autoInstallPeers: true
  excludeLinksFromLockfile: false

catalogs:
  default:
    '@babel/parser':
      specifier: ^7.28.3
      version: 7.28.3
    '@babel/types':
      specifier: ^7.28.2
      version: 7.28.2
    '@vitejs/plugin-vue':
      specifier: ^6.0.1
      version: 6.0.1
    estree-walker:
      specifier: ^2.0.2
      version: 2.0.2
    magic-string:
      specifier: ^0.30.17
      version: 0.30.17
    source-map-js:
      specifier: ^1.2.1
      version: 1.2.1
    vite:
      specifier: ^6.1.0
      version: 6.3.5

importers:

  .:
    devDependencies:
      '@babel/parser':
        specifier: 'catalog:'
        version: 7.28.3
      '@babel/types':
        specifier: 'catalog:'
        version: 7.28.2
      '@rollup/plugin-alias':
        specifier: ^5.1.1
<<<<<<< HEAD
        version: 5.1.1(rollup@4.49.0)
      '@rollup/plugin-commonjs':
        specifier: ^28.0.6
        version: 28.0.6(rollup@4.49.0)
      '@rollup/plugin-json':
        specifier: ^6.1.0
        version: 6.1.0(rollup@4.49.0)
      '@rollup/plugin-node-resolve':
        specifier: ^16.0.1
        version: 16.0.1(rollup@4.49.0)
      '@rollup/plugin-replace':
        specifier: 5.0.4
        version: 5.0.4(rollup@4.49.0)
=======
        version: 5.1.1(rollup@4.50.1)
      '@rollup/plugin-commonjs':
        specifier: ^28.0.6
        version: 28.0.6(rollup@4.50.1)
      '@rollup/plugin-json':
        specifier: ^6.1.0
        version: 6.1.0(rollup@4.50.1)
      '@rollup/plugin-node-resolve':
        specifier: ^16.0.1
        version: 16.0.1(rollup@4.50.1)
      '@rollup/plugin-replace':
        specifier: 5.0.4
        version: 5.0.4(rollup@4.50.1)
>>>>>>> 3b5e13c7
      '@swc/core':
        specifier: ^1.13.3
        version: 1.13.3
      '@types/hash-sum':
        specifier: ^1.0.2
        version: 1.0.2
      '@types/node':
        specifier: ^22.17.2
        version: 22.17.2
      '@types/semver':
        specifier: ^7.7.0
        version: 7.7.0
      '@types/serve-handler':
        specifier: ^6.1.4
        version: 6.1.4
      '@vitest/coverage-v8':
        specifier: ^3.2.4
        version: 3.2.4(vitest@3.2.4)
      '@vitest/eslint-plugin':
        specifier: ^1.3.4
        version: 1.3.4(eslint@9.33.0)(typescript@5.6.3)(vitest@3.2.4)
      '@vitest/ui':
        specifier: ^3.0.2
        version: 3.2.4(vitest@3.2.4)
      '@vue/consolidate':
        specifier: 1.0.0
        version: 1.0.0
      conventional-changelog-cli:
        specifier: ^5.0.0
        version: 5.0.0(conventional-commits-filter@5.0.0)
      enquirer:
        specifier: ^2.4.1
        version: 2.4.1
      esbuild:
        specifier: ^0.25.9
        version: 0.25.9
      esbuild-plugin-polyfill-node:
        specifier: ^0.3.0
        version: 0.3.0(esbuild@0.25.9)
      eslint:
        specifier: ^9.27.0
        version: 9.33.0
      eslint-plugin-import-x:
        specifier: ^4.13.1
        version: 4.16.1(@typescript-eslint/utils@8.40.0(eslint@9.33.0)(typescript@5.6.3))(eslint@9.33.0)
      estree-walker:
        specifier: 'catalog:'
        version: 2.0.2
      jsdom:
        specifier: ^26.1.0
        version: 26.1.0
      lint-staged:
        specifier: ^16.0.0
        version: 16.1.5
      lodash:
        specifier: ^4.17.21
        version: 4.17.21
      magic-string:
        specifier: ^0.30.17
        version: 0.30.17
      markdown-table:
        specifier: ^3.0.4
        version: 3.0.4
      marked:
        specifier: 13.0.3
        version: 13.0.3
      npm-run-all2:
        specifier: ^7.0.2
        version: 7.0.2
      picocolors:
        specifier: ^1.1.1
        version: 1.1.1
      prettier:
        specifier: ^3.5.3
        version: 3.6.2
      pretty-bytes:
        specifier: ^6.1.1
        version: 6.1.1
      pug:
        specifier: ^3.0.3
        version: 3.0.3
      puppeteer:
        specifier: ~24.16.2
        version: 24.16.2(typescript@5.6.3)
      rimraf:
        specifier: ^6.0.1
        version: 6.0.1
      rollup:
<<<<<<< HEAD
        specifier: ^4.49.0
        version: 4.49.0
      rollup-plugin-dts:
        specifier: ^6.2.3
        version: 6.2.3(rollup@4.49.0)(typescript@5.6.3)
      rollup-plugin-esbuild:
        specifier: ^6.2.1
        version: 6.2.1(esbuild@0.25.9)(rollup@4.49.0)
      rollup-plugin-polyfill-node:
        specifier: ^0.13.0
        version: 0.13.0(rollup@4.49.0)
=======
        specifier: 4.50.1
        version: 4.50.1
      rollup-plugin-dts:
        specifier: ^6.2.3
        version: 6.2.3(rollup@4.50.1)(typescript@5.6.3)
      rollup-plugin-esbuild:
        specifier: ^6.2.1
        version: 6.2.1(esbuild@0.25.9)(rollup@4.50.1)
      rollup-plugin-polyfill-node:
        specifier: ^0.13.0
        version: 0.13.0(rollup@4.50.1)
>>>>>>> 3b5e13c7
      semver:
        specifier: ^7.7.2
        version: 7.7.2
      serve:
        specifier: ^14.2.4
        version: 14.2.4
      serve-handler:
        specifier: ^6.1.6
        version: 6.1.6
      simple-git-hooks:
        specifier: ^2.13.0
        version: 2.13.1
      todomvc-app-css:
        specifier: ^2.4.3
        version: 2.4.3
      tslib:
        specifier: ^2.8.1
        version: 2.8.1
      typescript:
        specifier: ~5.6.2
        version: 5.6.3
      typescript-eslint:
        specifier: ^8.32.1
        version: 8.40.0(eslint@9.33.0)(typescript@5.6.3)
      vite:
        specifier: 'catalog:'
        version: 6.3.5(@types/node@22.17.2)(sass@1.90.0)(yaml@2.8.1)
      vitest:
        specifier: ^3.2.4
        version: 3.2.4(@types/node@22.17.2)(@vitest/ui@3.2.4)(jsdom@26.1.0)(sass@1.90.0)(yaml@2.8.1)

  packages-private/benchmark:
    dependencies:
      '@vitejs/plugin-vue':
        specifier: 'catalog:'
        version: 6.0.1(vite@6.3.5(@types/node@22.17.2)(sass@1.90.0)(yaml@2.8.1))(vue@3.6.0-alpha.2(typescript@5.6.3))
      connect:
        specifier: ^3.7.0
        version: 3.7.0
      sirv:
        specifier: ^2.0.4
        version: 2.0.4
      vite:
        specifier: 'catalog:'
        version: 6.3.5(@types/node@22.17.2)(sass@1.90.0)(yaml@2.8.1)
    devDependencies:
      '@types/connect':
        specifier: ^3.4.38
        version: 3.4.38

  packages-private/dts-built-test:
    dependencies:
      '@vue/reactivity':
        specifier: workspace:*
        version: link:../../packages/reactivity
      '@vue/shared':
        specifier: workspace:*
        version: link:../../packages/shared
      vue:
        specifier: workspace:*
        version: link:../../packages/vue

  packages-private/dts-test:
    dependencies:
      dts-built-test:
        specifier: workspace:*
        version: link:../dts-built-test
      vue:
        specifier: workspace:*
        version: link:../../packages/vue

  packages-private/local-playground:
    dependencies:
      '@vueuse/core':
        specifier: ^11.1.0
        version: 11.3.0(vue@packages+vue)
      vue:
        specifier: workspace:*
        version: link:../../packages/vue
    devDependencies:
      '@vitejs/plugin-vue':
        specifier: 'catalog:'
        version: 6.0.1(vite@6.3.5(@types/node@22.17.2)(sass@1.90.0)(yaml@2.8.1))(vue@packages+vue)
      '@vue/compiler-sfc':
        specifier: workspace:*
        version: link:../../packages/compiler-sfc
      vite:
        specifier: 'catalog:'
        version: 6.3.5(@types/node@22.17.2)(sass@1.90.0)(yaml@2.8.1)
      vite-hyper-config:
        specifier: ^0.4.0
        version: 0.4.1(@types/node@22.17.2)(sass@1.90.0)(vite@6.3.5(@types/node@22.17.2)(sass@1.90.0)(yaml@2.8.1))
      vite-plugin-inspect:
        specifier: ^0.8.7
<<<<<<< HEAD
        version: 0.8.9(rollup@4.49.0)(vite@6.3.5(@types/node@22.17.2)(sass@1.90.0)(yaml@2.8.1))
=======
        version: 0.8.9(rollup@4.50.1)(vite@6.3.5(@types/node@22.17.2)(sass@1.90.0)(yaml@2.8.1))
>>>>>>> 3b5e13c7

  packages-private/sfc-playground:
    dependencies:
      '@vue/repl':
        specifier: ^4.6.3
        version: 4.6.3
      file-saver:
        specifier: ^2.0.5
        version: 2.0.5
      jszip:
        specifier: ^3.10.1
        version: 3.10.1
      vue:
        specifier: workspace:*
        version: link:../../packages/vue
    devDependencies:
      '@vitejs/plugin-vue':
        specifier: 'catalog:'
        version: 6.0.1(vite@6.3.5(@types/node@22.17.2)(sass@1.90.0)(yaml@2.8.1))(vue@packages+vue)
      vite:
        specifier: 'catalog:'
        version: 6.3.5(@types/node@22.17.2)(sass@1.90.0)(yaml@2.8.1)

  packages-private/template-explorer:
    dependencies:
      '@vue/compiler-vapor':
        specifier: workspace:^
        version: link:../../packages/compiler-vapor
      monaco-editor:
        specifier: ^0.52.2
        version: 0.52.2
      source-map-js:
        specifier: ^1.2.1
        version: 1.2.1

  packages-private/vapor-e2e-test:
    devDependencies:
      '@types/connect':
        specifier: ^3.4.38
        version: 3.4.38
      '@vitejs/plugin-vue':
        specifier: 'catalog:'
        version: 6.0.1(vite@6.3.5(@types/node@22.17.2)(sass@1.90.0)(yaml@2.8.1))(vue@packages+vue)
      connect:
        specifier: ^3.7.0
        version: 3.7.0
      sirv:
        specifier: ^2.0.4
        version: 2.0.4
      vite:
        specifier: 'catalog:'
        version: 6.3.5(@types/node@22.17.2)(sass@1.90.0)(yaml@2.8.1)
      vue:
        specifier: workspace:*
        version: link:../../packages/vue

  packages-private/vite-debug:
    devDependencies:
      '@vitejs/plugin-vue':
        specifier: 'catalog:'
        version: 6.0.1(vite@6.3.5(@types/node@22.17.2)(sass@1.90.0)(yaml@2.8.1))(vue@packages+vue)
      vite:
        specifier: 'catalog:'
        version: 6.3.5(@types/node@22.17.2)(sass@1.90.0)(yaml@2.8.1)
      vue:
        specifier: workspace:*
        version: link:../../packages/vue

  packages/compiler-core:
    dependencies:
      '@babel/parser':
        specifier: 'catalog:'
        version: 7.28.3
      '@vue/shared':
        specifier: workspace:*
        version: link:../shared
      entities:
        specifier: ^4.5.0
        version: 4.5.0
      estree-walker:
        specifier: 'catalog:'
        version: 2.0.2
      source-map-js:
        specifier: 'catalog:'
        version: 1.2.1
    devDependencies:
      '@babel/types':
        specifier: 'catalog:'
        version: 7.28.2

  packages/compiler-dom:
    dependencies:
      '@vue/compiler-core':
        specifier: workspace:*
        version: link:../compiler-core
      '@vue/shared':
        specifier: workspace:*
        version: link:../shared

  packages/compiler-sfc:
    dependencies:
      '@babel/parser':
        specifier: 'catalog:'
        version: 7.28.3
      '@vue/compiler-core':
        specifier: workspace:*
        version: link:../compiler-core
      '@vue/compiler-dom':
        specifier: workspace:*
        version: link:../compiler-dom
      '@vue/compiler-ssr':
        specifier: workspace:*
        version: link:../compiler-ssr
      '@vue/compiler-vapor':
        specifier: workspace:*
        version: link:../compiler-vapor
      '@vue/shared':
        specifier: workspace:*
        version: link:../shared
      estree-walker:
        specifier: 'catalog:'
        version: 2.0.2
      magic-string:
        specifier: 'catalog:'
        version: 0.30.17
      postcss:
        specifier: ^8.5.6
        version: 8.5.6
      source-map-js:
        specifier: 'catalog:'
        version: 1.2.1
    devDependencies:
      '@babel/types':
        specifier: 'catalog:'
        version: 7.28.2
      '@vue/consolidate':
        specifier: ^1.0.0
        version: 1.0.0
      hash-sum:
        specifier: ^2.0.0
        version: 2.0.0
      lru-cache:
        specifier: 10.1.0
        version: 10.1.0
      merge-source-map:
        specifier: ^1.1.0
        version: 1.1.0
      minimatch:
        specifier: ~10.0.3
        version: 10.0.3
      postcss-modules:
        specifier: ^6.0.1
        version: 6.0.1(postcss@8.5.6)
      postcss-selector-parser:
        specifier: ^7.1.0
        version: 7.1.0
      pug:
        specifier: ^3.0.3
        version: 3.0.3
      sass:
        specifier: ^1.90.0
        version: 1.90.0

  packages/compiler-ssr:
    dependencies:
      '@vue/compiler-dom':
        specifier: workspace:*
        version: link:../compiler-dom
      '@vue/shared':
        specifier: workspace:*
        version: link:../shared

  packages/compiler-vapor:
    dependencies:
      '@babel/parser':
        specifier: 'catalog:'
        version: 7.28.3
      '@vue/compiler-dom':
        specifier: workspace:*
        version: link:../compiler-dom
      '@vue/shared':
        specifier: workspace:*
        version: link:../shared
      estree-walker:
        specifier: 'catalog:'
        version: 2.0.2
      source-map-js:
        specifier: 'catalog:'
        version: 1.2.1

  packages/reactivity:
    dependencies:
      '@vue/shared':
        specifier: workspace:*
        version: link:../shared

  packages/runtime-core:
    dependencies:
      '@vue/reactivity':
        specifier: workspace:*
        version: link:../reactivity
      '@vue/shared':
        specifier: workspace:*
        version: link:../shared

  packages/runtime-dom:
    dependencies:
      '@vue/reactivity':
        specifier: workspace:*
        version: link:../reactivity
      '@vue/runtime-core':
        specifier: workspace:*
        version: link:../runtime-core
      '@vue/shared':
        specifier: workspace:*
        version: link:../shared
      csstype:
        specifier: ^3.1.3
        version: 3.1.3
    devDependencies:
      '@types/trusted-types':
        specifier: ^2.0.7
        version: 2.0.7

  packages/runtime-test:
    dependencies:
      '@vue/runtime-core':
        specifier: workspace:*
        version: link:../runtime-core
      '@vue/shared':
        specifier: workspace:*
        version: link:../shared

  packages/runtime-vapor:
    dependencies:
      '@vue/reactivity':
        specifier: workspace:*
        version: link:../reactivity
      '@vue/runtime-dom':
        specifier: workspace:*
        version: link:../runtime-dom
      '@vue/shared':
        specifier: workspace:*
        version: link:../shared

  packages/server-renderer:
    dependencies:
      '@vue/compiler-ssr':
        specifier: workspace:*
        version: link:../compiler-ssr
      '@vue/shared':
        specifier: workspace:*
        version: link:../shared
      vue:
        specifier: workspace:*
        version: link:../vue

  packages/shared: {}

  packages/vue:
    dependencies:
      '@vue/compiler-dom':
        specifier: workspace:*
        version: link:../compiler-dom
      '@vue/compiler-sfc':
        specifier: workspace:*
        version: link:../compiler-sfc
      '@vue/runtime-dom':
        specifier: workspace:*
        version: link:../runtime-dom
      '@vue/runtime-vapor':
        specifier: workspace:*
        version: link:../runtime-vapor
      '@vue/server-renderer':
        specifier: workspace:*
        version: link:../server-renderer
      '@vue/shared':
        specifier: workspace:*
        version: link:../shared
      typescript:
        specifier: '*'
        version: 5.6.3

  packages/vue-compat:
    dependencies:
      '@babel/parser':
        specifier: 'catalog:'
        version: 7.28.3
      estree-walker:
        specifier: 'catalog:'
        version: 2.0.2
      source-map-js:
        specifier: 'catalog:'
        version: 1.2.1
      vue:
        specifier: workspace:*
        version: link:../vue

packages:

  '@ampproject/remapping@2.3.0':
    resolution: {integrity: sha512-30iZtAPgz+LTIYoeivqYo853f02jBYSd5uGnGpkFV0M3xOt9aN73erkgYAmZU43x4VfqcnLxW9Kpg3R5LC4YYw==}
    engines: {node: '>=6.0.0'}

  '@antfu/utils@0.7.10':
    resolution: {integrity: sha512-+562v9k4aI80m1+VuMHehNJWLOFjBnXn3tdOitzD0il5b7smkSBal4+a3oKiQTbrwMmN/TBUMDvbdoWDehgOww==}

  '@asamuzakjp/css-color@3.2.0':
    resolution: {integrity: sha512-K1A6z8tS3XsmCMM86xoWdn7Fkdn9m6RSVtocUrJYIwZnFVkng/PvkEoWtOWmP+Scc6saYWHWZYbndEEXxl24jw==}

  '@babel/code-frame@7.27.1':
    resolution: {integrity: sha512-cjQ7ZlQ0Mv3b47hABuTevyTuYN4i+loJKGeV9flcCgIK37cCXRh+L1bd3iBHlynerhQ7BhCkn2BPbQUL+rGqFg==}
    engines: {node: '>=6.9.0'}

  '@babel/helper-string-parser@7.27.1':
    resolution: {integrity: sha512-qMlSxKbpRlAridDExk92nSobyDdpPijUq2DW6oDnUqd0iOGxmQjyqhMIihI9+zv4LPyZdRje2cavWPbCbWm3eA==}
    engines: {node: '>=6.9.0'}

  '@babel/helper-validator-identifier@7.27.1':
    resolution: {integrity: sha512-D2hP9eA+Sqx1kBZgzxZh0y1trbuU+JoDkiEwqhQ36nodYqJwyEIhPSdMNd7lOm/4io72luTPWH20Yda0xOuUow==}
    engines: {node: '>=6.9.0'}

  '@babel/parser@7.28.3':
    resolution: {integrity: sha512-7+Ey1mAgYqFAx2h0RuoxcQT5+MlG3GTV0TQrgr7/ZliKsm/MNDxVVutlWaziMq7wJNAz8MTqz55XLpWvva6StA==}
    engines: {node: '>=6.0.0'}
    hasBin: true

  '@babel/types@7.28.2':
    resolution: {integrity: sha512-ruv7Ae4J5dUYULmeXw1gmb7rYRz57OWCPM57pHojnLq/3Z1CK2lNSLTCVjxVk1F/TZHwOZZrOWi0ur95BbLxNQ==}
    engines: {node: '>=6.9.0'}

  '@bcoe/v8-coverage@1.0.2':
    resolution: {integrity: sha512-6zABk/ECA/QYSCQ1NGiVwwbQerUCZ+TQbp64Q3AgmfNvurHH0j8TtXa1qbShXA6qqkpAj4V5W8pP6mLe1mcMqA==}
    engines: {node: '>=18'}

  '@conventional-changelog/git-client@1.0.1':
    resolution: {integrity: sha512-PJEqBwAleffCMETaVm/fUgHldzBE35JFk3/9LL6NUA5EXa3qednu+UT6M7E5iBu3zIQZCULYIiZ90fBYHt6xUw==}
    engines: {node: '>=18'}
    peerDependencies:
      conventional-commits-filter: ^5.0.0
      conventional-commits-parser: ^6.0.0
    peerDependenciesMeta:
      conventional-commits-filter:
        optional: true
      conventional-commits-parser:
        optional: true

  '@csstools/color-helpers@5.0.2':
    resolution: {integrity: sha512-JqWH1vsgdGcw2RR6VliXXdA0/59LttzlU8UlRT/iUUsEeWfYq8I+K0yhihEUTTHLRm1EXvpsCx3083EU15ecsA==}
    engines: {node: '>=18'}

  '@csstools/css-calc@2.1.4':
    resolution: {integrity: sha512-3N8oaj+0juUw/1H3YwmDDJXCgTB1gKU6Hc/bB502u9zR0q2vd786XJH9QfrKIEgFlZmhZiq6epXl4rHqhzsIgQ==}
    engines: {node: '>=18'}
    peerDependencies:
      '@csstools/css-parser-algorithms': ^3.0.5
      '@csstools/css-tokenizer': ^3.0.4

  '@csstools/css-color-parser@3.0.10':
    resolution: {integrity: sha512-TiJ5Ajr6WRd1r8HSiwJvZBiJOqtH86aHpUjq5aEKWHiII2Qfjqd/HCWKPOW8EP4vcspXbHnXrwIDlu5savQipg==}
    engines: {node: '>=18'}
    peerDependencies:
      '@csstools/css-parser-algorithms': ^3.0.5
      '@csstools/css-tokenizer': ^3.0.4

  '@csstools/css-parser-algorithms@3.0.5':
    resolution: {integrity: sha512-DaDeUkXZKjdGhgYaHNJTV9pV7Y9B3b644jCLs9Upc3VeNGg6LWARAT6O+Q+/COo+2gg/bM5rhpMAtf70WqfBdQ==}
    engines: {node: '>=18'}
    peerDependencies:
      '@csstools/css-tokenizer': ^3.0.4

  '@csstools/css-tokenizer@3.0.4':
    resolution: {integrity: sha512-Vd/9EVDiu6PPJt9yAh6roZP6El1xHrdvIVGjyBsHR0RYwNHgL7FJPyIIW4fANJNG6FtyZfvlRPpFI4ZM/lubvw==}
    engines: {node: '>=18'}

  '@emnapi/core@1.4.5':
    resolution: {integrity: sha512-XsLw1dEOpkSX/WucdqUhPWP7hDxSvZiY+fsUC14h+FtQ2Ifni4znbBt8punRX+Uj2JG/uDb8nEHVKvrVlvdZ5Q==}

  '@emnapi/runtime@1.4.5':
    resolution: {integrity: sha512-++LApOtY0pEEz1zrd9vy1/zXVaVJJ/EbAF3u0fXIzPJEDtnITsBGbbK0EkM72amhl/R5b+5xx0Y/QhcVOpuulg==}

  '@emnapi/wasi-threads@1.0.4':
    resolution: {integrity: sha512-PJR+bOmMOPH8AtcTGAyYNiuJ3/Fcoj2XN/gBEWzDIKh254XO+mM9XoXHk5GNEhodxeMznbg7BlRojVbKN+gC6g==}

  '@esbuild/aix-ppc64@0.21.5':
    resolution: {integrity: sha512-1SDgH6ZSPTlggy1yI6+Dbkiz8xzpHJEVAlF/AM1tHPLsf5STom9rwtjE4hKAF20FfXXNTFqEYXyJNWh1GiZedQ==}
    engines: {node: '>=12'}
    cpu: [ppc64]
    os: [aix]

  '@esbuild/aix-ppc64@0.25.9':
    resolution: {integrity: sha512-OaGtL73Jck6pBKjNIe24BnFE6agGl+6KxDtTfHhy1HmhthfKouEcOhqpSL64K4/0WCtbKFLOdzD/44cJ4k9opA==}
    engines: {node: '>=18'}
    cpu: [ppc64]
    os: [aix]

  '@esbuild/android-arm64@0.21.5':
    resolution: {integrity: sha512-c0uX9VAUBQ7dTDCjq+wdyGLowMdtR/GoC2U5IYk/7D1H1JYC0qseD7+11iMP2mRLN9RcCMRcjC4YMclCzGwS/A==}
    engines: {node: '>=12'}
    cpu: [arm64]
    os: [android]

  '@esbuild/android-arm64@0.25.9':
    resolution: {integrity: sha512-IDrddSmpSv51ftWslJMvl3Q2ZT98fUSL2/rlUXuVqRXHCs5EUF1/f+jbjF5+NG9UffUDMCiTyh8iec7u8RlTLg==}
    engines: {node: '>=18'}
    cpu: [arm64]
    os: [android]

  '@esbuild/android-arm@0.21.5':
    resolution: {integrity: sha512-vCPvzSjpPHEi1siZdlvAlsPxXl7WbOVUBBAowWug4rJHb68Ox8KualB+1ocNvT5fjv6wpkX6o/iEpbDrf68zcg==}
    engines: {node: '>=12'}
    cpu: [arm]
    os: [android]

  '@esbuild/android-arm@0.25.9':
    resolution: {integrity: sha512-5WNI1DaMtxQ7t7B6xa572XMXpHAaI/9Hnhk8lcxF4zVN4xstUgTlvuGDorBguKEnZO70qwEcLpfifMLoxiPqHQ==}
    engines: {node: '>=18'}
    cpu: [arm]
    os: [android]

  '@esbuild/android-x64@0.21.5':
    resolution: {integrity: sha512-D7aPRUUNHRBwHxzxRvp856rjUHRFW1SdQATKXH2hqA0kAZb1hKmi02OpYRacl0TxIGz/ZmXWlbZgjwWYaCakTA==}
    engines: {node: '>=12'}
    cpu: [x64]
    os: [android]

  '@esbuild/android-x64@0.25.9':
    resolution: {integrity: sha512-I853iMZ1hWZdNllhVZKm34f4wErd4lMyeV7BLzEExGEIZYsOzqDWDf+y082izYUE8gtJnYHdeDpN/6tUdwvfiw==}
    engines: {node: '>=18'}
    cpu: [x64]
    os: [android]

  '@esbuild/darwin-arm64@0.21.5':
    resolution: {integrity: sha512-DwqXqZyuk5AiWWf3UfLiRDJ5EDd49zg6O9wclZ7kUMv2WRFr4HKjXp/5t8JZ11QbQfUS6/cRCKGwYhtNAY88kQ==}
    engines: {node: '>=12'}
    cpu: [arm64]
    os: [darwin]

  '@esbuild/darwin-arm64@0.25.9':
    resolution: {integrity: sha512-XIpIDMAjOELi/9PB30vEbVMs3GV1v2zkkPnuyRRURbhqjyzIINwj+nbQATh4H9GxUgH1kFsEyQMxwiLFKUS6Rg==}
    engines: {node: '>=18'}
    cpu: [arm64]
    os: [darwin]

  '@esbuild/darwin-x64@0.21.5':
    resolution: {integrity: sha512-se/JjF8NlmKVG4kNIuyWMV/22ZaerB+qaSi5MdrXtd6R08kvs2qCN4C09miupktDitvh8jRFflwGFBQcxZRjbw==}
    engines: {node: '>=12'}
    cpu: [x64]
    os: [darwin]

  '@esbuild/darwin-x64@0.25.9':
    resolution: {integrity: sha512-jhHfBzjYTA1IQu8VyrjCX4ApJDnH+ez+IYVEoJHeqJm9VhG9Dh2BYaJritkYK3vMaXrf7Ogr/0MQ8/MeIefsPQ==}
    engines: {node: '>=18'}
    cpu: [x64]
    os: [darwin]

  '@esbuild/freebsd-arm64@0.21.5':
    resolution: {integrity: sha512-5JcRxxRDUJLX8JXp/wcBCy3pENnCgBR9bN6JsY4OmhfUtIHe3ZW0mawA7+RDAcMLrMIZaf03NlQiX9DGyB8h4g==}
    engines: {node: '>=12'}
    cpu: [arm64]
    os: [freebsd]

  '@esbuild/freebsd-arm64@0.25.9':
    resolution: {integrity: sha512-z93DmbnY6fX9+KdD4Ue/H6sYs+bhFQJNCPZsi4XWJoYblUqT06MQUdBCpcSfuiN72AbqeBFu5LVQTjfXDE2A6Q==}
    engines: {node: '>=18'}
    cpu: [arm64]
    os: [freebsd]

  '@esbuild/freebsd-x64@0.21.5':
    resolution: {integrity: sha512-J95kNBj1zkbMXtHVH29bBriQygMXqoVQOQYA+ISs0/2l3T9/kj42ow2mpqerRBxDJnmkUDCaQT/dfNXWX/ZZCQ==}
    engines: {node: '>=12'}
    cpu: [x64]
    os: [freebsd]

  '@esbuild/freebsd-x64@0.25.9':
    resolution: {integrity: sha512-mrKX6H/vOyo5v71YfXWJxLVxgy1kyt1MQaD8wZJgJfG4gq4DpQGpgTB74e5yBeQdyMTbgxp0YtNj7NuHN0PoZg==}
    engines: {node: '>=18'}
    cpu: [x64]
    os: [freebsd]

  '@esbuild/linux-arm64@0.21.5':
    resolution: {integrity: sha512-ibKvmyYzKsBeX8d8I7MH/TMfWDXBF3db4qM6sy+7re0YXya+K1cem3on9XgdT2EQGMu4hQyZhan7TeQ8XkGp4Q==}
    engines: {node: '>=12'}
    cpu: [arm64]
    os: [linux]

  '@esbuild/linux-arm64@0.25.9':
    resolution: {integrity: sha512-BlB7bIcLT3G26urh5Dmse7fiLmLXnRlopw4s8DalgZ8ef79Jj4aUcYbk90g8iCa2467HX8SAIidbL7gsqXHdRw==}
    engines: {node: '>=18'}
    cpu: [arm64]
    os: [linux]

  '@esbuild/linux-arm@0.21.5':
    resolution: {integrity: sha512-bPb5AHZtbeNGjCKVZ9UGqGwo8EUu4cLq68E95A53KlxAPRmUyYv2D6F0uUI65XisGOL1hBP5mTronbgo+0bFcA==}
    engines: {node: '>=12'}
    cpu: [arm]
    os: [linux]

  '@esbuild/linux-arm@0.25.9':
    resolution: {integrity: sha512-HBU2Xv78SMgaydBmdor38lg8YDnFKSARg1Q6AT0/y2ezUAKiZvc211RDFHlEZRFNRVhcMamiToo7bDx3VEOYQw==}
    engines: {node: '>=18'}
    cpu: [arm]
    os: [linux]

  '@esbuild/linux-ia32@0.21.5':
    resolution: {integrity: sha512-YvjXDqLRqPDl2dvRODYmmhz4rPeVKYvppfGYKSNGdyZkA01046pLWyRKKI3ax8fbJoK5QbxblURkwK/MWY18Tg==}
    engines: {node: '>=12'}
    cpu: [ia32]
    os: [linux]

  '@esbuild/linux-ia32@0.25.9':
    resolution: {integrity: sha512-e7S3MOJPZGp2QW6AK6+Ly81rC7oOSerQ+P8L0ta4FhVi+/j/v2yZzx5CqqDaWjtPFfYz21Vi1S0auHrap3Ma3A==}
    engines: {node: '>=18'}
    cpu: [ia32]
    os: [linux]

  '@esbuild/linux-loong64@0.21.5':
    resolution: {integrity: sha512-uHf1BmMG8qEvzdrzAqg2SIG/02+4/DHB6a9Kbya0XDvwDEKCoC8ZRWI5JJvNdUjtciBGFQ5PuBlpEOXQj+JQSg==}
    engines: {node: '>=12'}
    cpu: [loong64]
    os: [linux]

  '@esbuild/linux-loong64@0.25.9':
    resolution: {integrity: sha512-Sbe10Bnn0oUAB2AalYztvGcK+o6YFFA/9829PhOCUS9vkJElXGdphz0A3DbMdP8gmKkqPmPcMJmJOrI3VYB1JQ==}
    engines: {node: '>=18'}
    cpu: [loong64]
    os: [linux]

  '@esbuild/linux-mips64el@0.21.5':
    resolution: {integrity: sha512-IajOmO+KJK23bj52dFSNCMsz1QP1DqM6cwLUv3W1QwyxkyIWecfafnI555fvSGqEKwjMXVLokcV5ygHW5b3Jbg==}
    engines: {node: '>=12'}
    cpu: [mips64el]
    os: [linux]

  '@esbuild/linux-mips64el@0.25.9':
    resolution: {integrity: sha512-YcM5br0mVyZw2jcQeLIkhWtKPeVfAerES5PvOzaDxVtIyZ2NUBZKNLjC5z3/fUlDgT6w89VsxP2qzNipOaaDyA==}
    engines: {node: '>=18'}
    cpu: [mips64el]
    os: [linux]

  '@esbuild/linux-ppc64@0.21.5':
    resolution: {integrity: sha512-1hHV/Z4OEfMwpLO8rp7CvlhBDnjsC3CttJXIhBi+5Aj5r+MBvy4egg7wCbe//hSsT+RvDAG7s81tAvpL2XAE4w==}
    engines: {node: '>=12'}
    cpu: [ppc64]
    os: [linux]

  '@esbuild/linux-ppc64@0.25.9':
    resolution: {integrity: sha512-++0HQvasdo20JytyDpFvQtNrEsAgNG2CY1CLMwGXfFTKGBGQT3bOeLSYE2l1fYdvML5KUuwn9Z8L1EWe2tzs1w==}
    engines: {node: '>=18'}
    cpu: [ppc64]
    os: [linux]

  '@esbuild/linux-riscv64@0.21.5':
    resolution: {integrity: sha512-2HdXDMd9GMgTGrPWnJzP2ALSokE/0O5HhTUvWIbD3YdjME8JwvSCnNGBnTThKGEB91OZhzrJ4qIIxk/SBmyDDA==}
    engines: {node: '>=12'}
    cpu: [riscv64]
    os: [linux]

  '@esbuild/linux-riscv64@0.25.9':
    resolution: {integrity: sha512-uNIBa279Y3fkjV+2cUjx36xkx7eSjb8IvnL01eXUKXez/CBHNRw5ekCGMPM0BcmqBxBcdgUWuUXmVWwm4CH9kg==}
    engines: {node: '>=18'}
    cpu: [riscv64]
    os: [linux]

  '@esbuild/linux-s390x@0.21.5':
    resolution: {integrity: sha512-zus5sxzqBJD3eXxwvjN1yQkRepANgxE9lgOW2qLnmr8ikMTphkjgXu1HR01K4FJg8h1kEEDAqDcZQtbrRnB41A==}
    engines: {node: '>=12'}
    cpu: [s390x]
    os: [linux]

  '@esbuild/linux-s390x@0.25.9':
    resolution: {integrity: sha512-Mfiphvp3MjC/lctb+7D287Xw1DGzqJPb/J2aHHcHxflUo+8tmN/6d4k6I2yFR7BVo5/g7x2Monq4+Yew0EHRIA==}
    engines: {node: '>=18'}
    cpu: [s390x]
    os: [linux]

  '@esbuild/linux-x64@0.21.5':
    resolution: {integrity: sha512-1rYdTpyv03iycF1+BhzrzQJCdOuAOtaqHTWJZCWvijKD2N5Xu0TtVC8/+1faWqcP9iBCWOmjmhoH94dH82BxPQ==}
    engines: {node: '>=12'}
    cpu: [x64]
    os: [linux]

  '@esbuild/linux-x64@0.25.9':
    resolution: {integrity: sha512-iSwByxzRe48YVkmpbgoxVzn76BXjlYFXC7NvLYq+b+kDjyyk30J0JY47DIn8z1MO3K0oSl9fZoRmZPQI4Hklzg==}
    engines: {node: '>=18'}
    cpu: [x64]
    os: [linux]

  '@esbuild/netbsd-arm64@0.25.9':
    resolution: {integrity: sha512-9jNJl6FqaUG+COdQMjSCGW4QiMHH88xWbvZ+kRVblZsWrkXlABuGdFJ1E9L7HK+T0Yqd4akKNa/lO0+jDxQD4Q==}
    engines: {node: '>=18'}
    cpu: [arm64]
    os: [netbsd]

  '@esbuild/netbsd-x64@0.21.5':
    resolution: {integrity: sha512-Woi2MXzXjMULccIwMnLciyZH4nCIMpWQAs049KEeMvOcNADVxo0UBIQPfSmxB3CWKedngg7sWZdLvLczpe0tLg==}
    engines: {node: '>=12'}
    cpu: [x64]
    os: [netbsd]

  '@esbuild/netbsd-x64@0.25.9':
    resolution: {integrity: sha512-RLLdkflmqRG8KanPGOU7Rpg829ZHu8nFy5Pqdi9U01VYtG9Y0zOG6Vr2z4/S+/3zIyOxiK6cCeYNWOFR9QP87g==}
    engines: {node: '>=18'}
    cpu: [x64]
    os: [netbsd]

  '@esbuild/openbsd-arm64@0.25.9':
    resolution: {integrity: sha512-YaFBlPGeDasft5IIM+CQAhJAqS3St3nJzDEgsgFixcfZeyGPCd6eJBWzke5piZuZ7CtL656eOSYKk4Ls2C0FRQ==}
    engines: {node: '>=18'}
    cpu: [arm64]
    os: [openbsd]

  '@esbuild/openbsd-x64@0.21.5':
    resolution: {integrity: sha512-HLNNw99xsvx12lFBUwoT8EVCsSvRNDVxNpjZ7bPn947b8gJPzeHWyNVhFsaerc0n3TsbOINvRP2byTZ5LKezow==}
    engines: {node: '>=12'}
    cpu: [x64]
    os: [openbsd]

  '@esbuild/openbsd-x64@0.25.9':
    resolution: {integrity: sha512-1MkgTCuvMGWuqVtAvkpkXFmtL8XhWy+j4jaSO2wxfJtilVCi0ZE37b8uOdMItIHz4I6z1bWWtEX4CJwcKYLcuA==}
    engines: {node: '>=18'}
    cpu: [x64]
    os: [openbsd]

  '@esbuild/openharmony-arm64@0.25.9':
    resolution: {integrity: sha512-4Xd0xNiMVXKh6Fa7HEJQbrpP3m3DDn43jKxMjxLLRjWnRsfxjORYJlXPO4JNcXtOyfajXorRKY9NkOpTHptErg==}
    engines: {node: '>=18'}
    cpu: [arm64]
    os: [openharmony]

  '@esbuild/sunos-x64@0.21.5':
    resolution: {integrity: sha512-6+gjmFpfy0BHU5Tpptkuh8+uw3mnrvgs+dSPQXQOv3ekbordwnzTVEb4qnIvQcYXq6gzkyTnoZ9dZG+D4garKg==}
    engines: {node: '>=12'}
    cpu: [x64]
    os: [sunos]

  '@esbuild/sunos-x64@0.25.9':
    resolution: {integrity: sha512-WjH4s6hzo00nNezhp3wFIAfmGZ8U7KtrJNlFMRKxiI9mxEK1scOMAaa9i4crUtu+tBr+0IN6JCuAcSBJZfnphw==}
    engines: {node: '>=18'}
    cpu: [x64]
    os: [sunos]

  '@esbuild/win32-arm64@0.21.5':
    resolution: {integrity: sha512-Z0gOTd75VvXqyq7nsl93zwahcTROgqvuAcYDUr+vOv8uHhNSKROyU961kgtCD1e95IqPKSQKH7tBTslnS3tA8A==}
    engines: {node: '>=12'}
    cpu: [arm64]
    os: [win32]

  '@esbuild/win32-arm64@0.25.9':
    resolution: {integrity: sha512-mGFrVJHmZiRqmP8xFOc6b84/7xa5y5YvR1x8djzXpJBSv/UsNK6aqec+6JDjConTgvvQefdGhFDAs2DLAds6gQ==}
    engines: {node: '>=18'}
    cpu: [arm64]
    os: [win32]

  '@esbuild/win32-ia32@0.21.5':
    resolution: {integrity: sha512-SWXFF1CL2RVNMaVs+BBClwtfZSvDgtL//G/smwAc5oVK/UPu2Gu9tIaRgFmYFFKrmg3SyAjSrElf0TiJ1v8fYA==}
    engines: {node: '>=12'}
    cpu: [ia32]
    os: [win32]

  '@esbuild/win32-ia32@0.25.9':
    resolution: {integrity: sha512-b33gLVU2k11nVx1OhX3C8QQP6UHQK4ZtN56oFWvVXvz2VkDoe6fbG8TOgHFxEvqeqohmRnIHe5A1+HADk4OQww==}
    engines: {node: '>=18'}
    cpu: [ia32]
    os: [win32]

  '@esbuild/win32-x64@0.21.5':
    resolution: {integrity: sha512-tQd/1efJuzPC6rCFwEvLtci/xNFcTZknmXs98FYDfGE4wP9ClFV98nyKrzJKVPMhdDnjzLhdUyMX4PsQAPjwIw==}
    engines: {node: '>=12'}
    cpu: [x64]
    os: [win32]

  '@esbuild/win32-x64@0.25.9':
    resolution: {integrity: sha512-PPOl1mi6lpLNQxnGoyAfschAodRFYXJ+9fs6WHXz7CSWKbOqiMZsubC+BQsVKuul+3vKLuwTHsS2c2y9EoKwxQ==}
    engines: {node: '>=18'}
    cpu: [x64]
    os: [win32]

  '@eslint-community/eslint-utils@4.7.0':
    resolution: {integrity: sha512-dyybb3AcajC7uha6CvhdVRJqaKyn7w2YKqKyAN37NKYgZT36w+iRb0Dymmc5qEJ549c/S31cMMSFd75bteCpCw==}
    engines: {node: ^12.22.0 || ^14.17.0 || >=16.0.0}
    peerDependencies:
      eslint: ^6.0.0 || ^7.0.0 || >=8.0.0

  '@eslint-community/regexpp@4.12.1':
    resolution: {integrity: sha512-CCZCDJuduB9OUkFkY2IgppNZMi2lBQgD2qzwXkEia16cge2pijY/aXi96CJMquDMn3nJdlPV1A5KrJEXwfLNzQ==}
    engines: {node: ^12.0.0 || ^14.0.0 || >=16.0.0}

  '@eslint/config-array@0.21.0':
    resolution: {integrity: sha512-ENIdc4iLu0d93HeYirvKmrzshzofPw6VkZRKQGe9Nv46ZnWUzcF1xV01dcvEg/1wXUR61OmmlSfyeyO7EvjLxQ==}
    engines: {node: ^18.18.0 || ^20.9.0 || >=21.1.0}

  '@eslint/config-helpers@0.3.1':
    resolution: {integrity: sha512-xR93k9WhrDYpXHORXpxVL5oHj3Era7wo6k/Wd8/IsQNnZUTzkGS29lyn3nAT05v6ltUuTFVCCYDEGfy2Or/sPA==}
    engines: {node: ^18.18.0 || ^20.9.0 || >=21.1.0}

  '@eslint/core@0.15.2':
    resolution: {integrity: sha512-78Md3/Rrxh83gCxoUc0EiciuOHsIITzLy53m3d9UyiW8y9Dj2D29FeETqyKA+BRK76tnTp6RXWb3pCay8Oyomg==}
    engines: {node: ^18.18.0 || ^20.9.0 || >=21.1.0}

  '@eslint/eslintrc@3.3.1':
    resolution: {integrity: sha512-gtF186CXhIl1p4pJNGZw8Yc6RlshoePRvE0X91oPGb3vZ8pM3qOS9W9NGPat9LziaBV7XrJWGylNQXkGcnM3IQ==}
    engines: {node: ^18.18.0 || ^20.9.0 || >=21.1.0}

  '@eslint/js@9.33.0':
    resolution: {integrity: sha512-5K1/mKhWaMfreBGJTwval43JJmkip0RmM+3+IuqupeSKNC/Th2Kc7ucaq5ovTSra/OOKB9c58CGSz3QMVbWt0A==}
    engines: {node: ^18.18.0 || ^20.9.0 || >=21.1.0}

  '@eslint/object-schema@2.1.6':
    resolution: {integrity: sha512-RBMg5FRL0I0gs51M/guSAj5/e14VQ4tpZnQNWwuDT66P14I43ItmPfIZRhO9fUVIPOAQXU47atlywZ/czoqFPA==}
    engines: {node: ^18.18.0 || ^20.9.0 || >=21.1.0}

  '@eslint/plugin-kit@0.3.5':
    resolution: {integrity: sha512-Z5kJ+wU3oA7MMIqVR9tyZRtjYPr4OC004Q4Rw7pgOKUOKkJfZ3O24nz3WYfGRpMDNmcOi3TwQOmgm7B7Tpii0w==}
    engines: {node: ^18.18.0 || ^20.9.0 || >=21.1.0}

  '@humanfs/core@0.19.1':
    resolution: {integrity: sha512-5DyQ4+1JEUzejeK1JGICcideyfUbGixgS9jNgex5nqkW+cY7WZhxBigmieN5Qnw9ZosSNVC9KQKyb+GUaGyKUA==}
    engines: {node: '>=18.18.0'}

  '@humanfs/node@0.16.6':
    resolution: {integrity: sha512-YuI2ZHQL78Q5HbhDiBA1X4LmYdXCKCMQIfw0pw7piHJwyREFebJUvrQN4cMssyES6x+vfUbx1CIpaQUKYdQZOw==}
    engines: {node: '>=18.18.0'}

  '@humanwhocodes/module-importer@1.0.1':
    resolution: {integrity: sha512-bxveV4V8v5Yb4ncFTT3rPSgZBOpCkjfK0y4oVVVJwIuDVBRMDXrPyXRL988i5ap9m9bnyEEjWfm5WkBmtffLfA==}
    engines: {node: '>=12.22'}

  '@humanwhocodes/retry@0.3.1':
    resolution: {integrity: sha512-JBxkERygn7Bv/GbN5Rv8Ul6LVknS+5Bp6RgDC/O8gEBU/yeH5Ui5C/OlWrTb6qct7LjjfT6Re2NxB0ln0yYybA==}
    engines: {node: '>=18.18'}

  '@humanwhocodes/retry@0.4.3':
    resolution: {integrity: sha512-bV0Tgo9K4hfPCek+aMAn81RppFKv2ySDQeMoSZuvTASywNTnVJCArCZE2FWqpvIatKu7VMRLWlR1EazvVhDyhQ==}
    engines: {node: '>=18.18'}

  '@hutson/parse-repository-url@5.0.0':
    resolution: {integrity: sha512-e5+YUKENATs1JgYHMzTr2MW/NDcXGfYFAuOQU8gJgF/kEh4EqKgfGrfLI67bMD4tbhZVlkigz/9YYwWcbOFthg==}
    engines: {node: '>=10.13.0'}

  '@isaacs/balanced-match@4.0.1':
    resolution: {integrity: sha512-yzMTt9lEb8Gv7zRioUilSglI0c0smZ9k5D65677DLWLtWJaXIS3CqcGyUFByYKlnUj6TkjLVs54fBl6+TiGQDQ==}
    engines: {node: 20 || >=22}

  '@isaacs/brace-expansion@5.0.0':
    resolution: {integrity: sha512-ZT55BDLV0yv0RBm2czMiZ+SqCGO7AvmOM3G/w2xhVPH+te0aKgFjmBvGlL1dH+ql2tgGO3MVrbb3jCKyvpgnxA==}
    engines: {node: 20 || >=22}

  '@isaacs/cliui@8.0.2':
    resolution: {integrity: sha512-O8jcjabXaleOG9DQ0+ARXWZBTfnP4WNAqzuiJK7ll44AmxGKv/J2M4TPjxjY3znBCfvBXFzucm1twdyFybFqEA==}
    engines: {node: '>=12'}

  '@istanbuljs/schema@0.1.3':
    resolution: {integrity: sha512-ZXRY4jNvVgSVQ8DL3LTcakaAtXwTVUxE81hslsyD2AtoXW/wVob10HkOJ1X/pAlcI7D+2YoZKg5do8G/w6RYgA==}
    engines: {node: '>=8'}

  '@jridgewell/gen-mapping@0.3.13':
    resolution: {integrity: sha512-2kkt/7niJ6MgEPxF0bYdQ6etZaA+fQvDcLKckhy1yIQOzaoKjBBjSj63/aLVjYE3qhRt5dvM+uUyfCg6UKCBbA==}

  '@jridgewell/resolve-uri@3.1.2':
    resolution: {integrity: sha512-bRISgCIjP20/tbWSPWMEi54QVPRZExkuD9lJL+UIxUKtwVJA8wW1Trb1jMs1RFXo1CBTNZ/5hpC9QvmKWdopKw==}
    engines: {node: '>=6.0.0'}

  '@jridgewell/sourcemap-codec@1.5.5':
    resolution: {integrity: sha512-cYQ9310grqxueWbl+WuIUIaiUaDcj7WOq5fVhEljNVgRfOUhY9fy2zTvfoqWsnebh8Sl70VScFbICvJnLKB0Og==}

  '@jridgewell/trace-mapping@0.3.30':
    resolution: {integrity: sha512-GQ7Nw5G2lTu/BtHTKfXhKHok2WGetd4XYcVKGx00SjAk8GMwgJM3zr6zORiPGuOE+/vkc90KtTosSSvaCjKb2Q==}

  '@jspm/core@2.1.0':
    resolution: {integrity: sha512-3sRl+pkyFY/kLmHl0cgHiFp2xEqErA8N3ECjMs7serSUBmoJ70lBa0PG5t0IM6WJgdZNyyI0R8YFfi5wM8+mzg==}

  '@napi-rs/wasm-runtime@0.2.12':
    resolution: {integrity: sha512-ZVWUcfwY4E/yPitQJl481FjFo3K22D6qF0DuFH6Y/nbnE11GY5uguDxZMGXPQ8WQ0128MXQD7TnfHyK4oWoIJQ==}

  '@nodelib/fs.scandir@2.1.5':
    resolution: {integrity: sha512-vq24Bq3ym5HEQm2NKCr3yXDwjc7vTsEThRDnkp2DK9p1uqLR+DHurm/NOTo0KG7HYHU7eppKZj3MyqYuMBf62g==}
    engines: {node: '>= 8'}

  '@nodelib/fs.stat@2.0.5':
    resolution: {integrity: sha512-RkhPPp2zrqDAQA/2jNhnztcPAlv64XdhIp7a7454A5ovI7Bukxgt7MX7udwAu3zg1DcpPU0rz3VV1SeaqvY4+A==}
    engines: {node: '>= 8'}

  '@nodelib/fs.walk@1.2.8':
    resolution: {integrity: sha512-oGB+UxlgWcgQkgwo8GcEGwemoTFt3FIO9ababBmaGwXIoBKZ+GTy0pP185beGg7Llih/NSHSV2XAs1lnznocSg==}
    engines: {node: '>= 8'}

  '@parcel/watcher-android-arm64@2.5.1':
    resolution: {integrity: sha512-KF8+j9nNbUN8vzOFDpRMsaKBHZ/mcjEjMToVMJOhTozkDonQFFrRcfdLWn6yWKCmJKmdVxSgHiYvTCef4/qcBA==}
    engines: {node: '>= 10.0.0'}
    cpu: [arm64]
    os: [android]

  '@parcel/watcher-darwin-arm64@2.5.1':
    resolution: {integrity: sha512-eAzPv5osDmZyBhou8PoF4i6RQXAfeKL9tjb3QzYuccXFMQU0ruIc/POh30ePnaOyD1UXdlKguHBmsTs53tVoPw==}
    engines: {node: '>= 10.0.0'}
    cpu: [arm64]
    os: [darwin]

  '@parcel/watcher-darwin-x64@2.5.1':
    resolution: {integrity: sha512-1ZXDthrnNmwv10A0/3AJNZ9JGlzrF82i3gNQcWOzd7nJ8aj+ILyW1MTxVk35Db0u91oD5Nlk9MBiujMlwmeXZg==}
    engines: {node: '>= 10.0.0'}
    cpu: [x64]
    os: [darwin]

  '@parcel/watcher-freebsd-x64@2.5.1':
    resolution: {integrity: sha512-SI4eljM7Flp9yPuKi8W0ird8TI/JK6CSxju3NojVI6BjHsTyK7zxA9urjVjEKJ5MBYC+bLmMcbAWlZ+rFkLpJQ==}
    engines: {node: '>= 10.0.0'}
    cpu: [x64]
    os: [freebsd]

  '@parcel/watcher-linux-arm-glibc@2.5.1':
    resolution: {integrity: sha512-RCdZlEyTs8geyBkkcnPWvtXLY44BCeZKmGYRtSgtwwnHR4dxfHRG3gR99XdMEdQ7KeiDdasJwwvNSF5jKtDwdA==}
    engines: {node: '>= 10.0.0'}
    cpu: [arm]
    os: [linux]
    libc: [glibc]

  '@parcel/watcher-linux-arm-musl@2.5.1':
    resolution: {integrity: sha512-6E+m/Mm1t1yhB8X412stiKFG3XykmgdIOqhjWj+VL8oHkKABfu/gjFj8DvLrYVHSBNC+/u5PeNrujiSQ1zwd1Q==}
    engines: {node: '>= 10.0.0'}
    cpu: [arm]
    os: [linux]
    libc: [musl]

  '@parcel/watcher-linux-arm64-glibc@2.5.1':
    resolution: {integrity: sha512-LrGp+f02yU3BN9A+DGuY3v3bmnFUggAITBGriZHUREfNEzZh/GO06FF5u2kx8x+GBEUYfyTGamol4j3m9ANe8w==}
    engines: {node: '>= 10.0.0'}
    cpu: [arm64]
    os: [linux]
    libc: [glibc]

  '@parcel/watcher-linux-arm64-musl@2.5.1':
    resolution: {integrity: sha512-cFOjABi92pMYRXS7AcQv9/M1YuKRw8SZniCDw0ssQb/noPkRzA+HBDkwmyOJYp5wXcsTrhxO0zq1U11cK9jsFg==}
    engines: {node: '>= 10.0.0'}
    cpu: [arm64]
    os: [linux]
    libc: [musl]

  '@parcel/watcher-linux-x64-glibc@2.5.1':
    resolution: {integrity: sha512-GcESn8NZySmfwlTsIur+49yDqSny2IhPeZfXunQi48DMugKeZ7uy1FX83pO0X22sHntJ4Ub+9k34XQCX+oHt2A==}
    engines: {node: '>= 10.0.0'}
    cpu: [x64]
    os: [linux]
    libc: [glibc]

  '@parcel/watcher-linux-x64-musl@2.5.1':
    resolution: {integrity: sha512-n0E2EQbatQ3bXhcH2D1XIAANAcTZkQICBPVaxMeaCVBtOpBZpWJuf7LwyWPSBDITb7In8mqQgJ7gH8CILCURXg==}
    engines: {node: '>= 10.0.0'}
    cpu: [x64]
    os: [linux]
    libc: [musl]

  '@parcel/watcher-win32-arm64@2.5.1':
    resolution: {integrity: sha512-RFzklRvmc3PkjKjry3hLF9wD7ppR4AKcWNzH7kXR7GUe0Igb3Nz8fyPwtZCSquGrhU5HhUNDr/mKBqj7tqA2Vw==}
    engines: {node: '>= 10.0.0'}
    cpu: [arm64]
    os: [win32]

  '@parcel/watcher-win32-ia32@2.5.1':
    resolution: {integrity: sha512-c2KkcVN+NJmuA7CGlaGD1qJh1cLfDnQsHjE89E60vUEMlqduHGCdCLJCID5geFVM0dOtA3ZiIO8BoEQmzQVfpQ==}
    engines: {node: '>= 10.0.0'}
    cpu: [ia32]
    os: [win32]

  '@parcel/watcher-win32-x64@2.5.1':
    resolution: {integrity: sha512-9lHBdJITeNR++EvSQVUcaZoWupyHfXe1jZvGZ06O/5MflPcuPLtEphScIBL+AiCWBO46tDSHzWyD0uDmmZqsgA==}
    engines: {node: '>= 10.0.0'}
    cpu: [x64]
    os: [win32]

  '@parcel/watcher@2.5.1':
    resolution: {integrity: sha512-dfUnCxiN9H4ap84DvD2ubjw+3vUNpstxa0TneY/Paat8a3R4uQZDLSvWjmznAY/DoahqTHl9V46HF/Zs3F29pg==}
    engines: {node: '>= 10.0.0'}

  '@pkgjs/parseargs@0.11.0':
    resolution: {integrity: sha512-+1VkjdD0QBLPodGrJUeqarH8VAIvQODIbwh9XpP5Syisf7YoQgsJKPNFoqqLQlu+VQ/tVSshMR6loPMn8U+dPg==}
    engines: {node: '>=14'}

  '@polka/url@1.0.0-next.29':
    resolution: {integrity: sha512-wwQAWhWSuHaag8c4q/KN/vCoeOJYshAIvMQwD4GpSb3OiZklFfvAgmj0VCBBImRpuF/aFgIRzllXlVX93Jevww==}

  '@puppeteer/browsers@2.10.6':
    resolution: {integrity: sha512-pHUn6ZRt39bP3698HFQlu2ZHCkS/lPcpv7fVQcGBSzNNygw171UXAKrCUhy+TEMw4lEttOKDgNpb04hwUAJeiQ==}
    engines: {node: '>=18'}
    hasBin: true

  '@rolldown/pluginutils@1.0.0-beta.29':
    resolution: {integrity: sha512-NIJgOsMjbxAXvoGq/X0gD7VPMQ8j9g0BiDaNjVNVjvl+iKXxL3Jre0v31RmBYeLEmkbj2s02v8vFTbUXi5XS2Q==}

  '@rollup/plugin-alias@5.1.1':
    resolution: {integrity: sha512-PR9zDb+rOzkRb2VD+EuKB7UC41vU5DIwZ5qqCpk0KJudcWAyi8rvYOhS7+L5aZCspw1stTViLgN5v6FF1p5cgQ==}
    engines: {node: '>=14.0.0'}
    peerDependencies:
      rollup: ^1.20.0||^2.0.0||^3.0.0||^4.0.0
    peerDependenciesMeta:
      rollup:
        optional: true

  '@rollup/plugin-commonjs@28.0.6':
    resolution: {integrity: sha512-XSQB1K7FUU5QP+3lOQmVCE3I0FcbbNvmNT4VJSj93iUjayaARrTQeoRdiYQoftAJBLrR9t2agwAd3ekaTgHNlw==}
    engines: {node: '>=16.0.0 || 14 >= 14.17'}
    peerDependencies:
      rollup: ^2.68.0||^3.0.0||^4.0.0
    peerDependenciesMeta:
      rollup:
        optional: true

  '@rollup/plugin-inject@5.0.5':
    resolution: {integrity: sha512-2+DEJbNBoPROPkgTDNe8/1YXWcqxbN5DTjASVIOx8HS+pITXushyNiBV56RB08zuptzz8gT3YfkqriTBVycepg==}
    engines: {node: '>=14.0.0'}
    peerDependencies:
      rollup: ^1.20.0||^2.0.0||^3.0.0||^4.0.0
    peerDependenciesMeta:
      rollup:
        optional: true

  '@rollup/plugin-json@6.1.0':
    resolution: {integrity: sha512-EGI2te5ENk1coGeADSIwZ7G2Q8CJS2sF120T7jLw4xFw9n7wIOXHo+kIYRAoVpJAN+kmqZSoO3Fp4JtoNF4ReA==}
    engines: {node: '>=14.0.0'}
    peerDependencies:
      rollup: ^1.20.0||^2.0.0||^3.0.0||^4.0.0
    peerDependenciesMeta:
      rollup:
        optional: true

  '@rollup/plugin-node-resolve@16.0.1':
    resolution: {integrity: sha512-tk5YCxJWIG81umIvNkSod2qK5KyQW19qcBF/B78n1bjtOON6gzKoVeSzAE8yHCZEDmqkHKkxplExA8KzdJLJpA==}
    engines: {node: '>=14.0.0'}
    peerDependencies:
      rollup: ^2.78.0||^3.0.0||^4.0.0
    peerDependenciesMeta:
      rollup:
        optional: true

  '@rollup/plugin-replace@5.0.4':
    resolution: {integrity: sha512-E2hmRnlh09K8HGT0rOnnri9OTh+BILGr7NVJGB30S4E3cLRn3J0xjdiyOZ74adPs4NiAMgrjUMGAZNJDBgsdmQ==}
    engines: {node: '>=14.0.0'}
    peerDependencies:
      rollup: ^1.20.0||^2.0.0||^3.0.0||^4.0.0
    peerDependenciesMeta:
      rollup:
        optional: true

  '@rollup/pluginutils@5.2.0':
    resolution: {integrity: sha512-qWJ2ZTbmumwiLFomfzTyt5Kng4hwPi9rwCYN4SHb6eaRU1KNO4ccxINHr/VhH4GgPlt1XfSTLX2LBTme8ne4Zw==}
    engines: {node: '>=14.0.0'}
    peerDependencies:
      rollup: ^1.20.0||^2.0.0||^3.0.0||^4.0.0
    peerDependenciesMeta:
      rollup:
        optional: true

  '@rollup/rollup-android-arm-eabi@4.50.1':
    resolution: {integrity: sha512-HJXwzoZN4eYTdD8bVV22DN8gsPCAj3V20NHKOs8ezfXanGpmVPR7kalUHd+Y31IJp9stdB87VKPFbsGY3H/2ag==}
    cpu: [arm]
    os: [android]

<<<<<<< HEAD
  '@rollup/rollup-android-arm-eabi@4.49.0':
    resolution: {integrity: sha512-rlKIeL854Ed0e09QGYFlmDNbka6I3EQFw7iZuugQjMb11KMpJCLPFL4ZPbMfaEhLADEL1yx0oujGkBQ7+qW3eA==}
    cpu: [arm]
    os: [android]

  '@rollup/rollup-android-arm64@4.47.0':
    resolution: {integrity: sha512-XcnlqvG5riTJByKX7bZ1ehe48GiF+eNkdnzV0ziLp85XyJ6tLPfhkXHv3e0h3cpZESTQa8IB+ZHhV/r02+8qKw==}
    cpu: [arm64]
    os: [android]

  '@rollup/rollup-android-arm64@4.49.0':
    resolution: {integrity: sha512-cqPpZdKUSQYRtLLr6R4X3sD4jCBO1zUmeo3qrWBCqYIeH8Q3KRL4F3V7XJ2Rm8/RJOQBZuqzQGWPjjvFUcYa/w==}
    cpu: [arm64]
    os: [android]

  '@rollup/rollup-darwin-arm64@4.47.0':
    resolution: {integrity: sha512-kZzTIzmzAUOKteh688kN88HNaL7wxwTz9XB5dDK94AQdf9nD+lxm/H5uPKQaawUFS+klBEowqPMUPjBRKGbo/g==}
    cpu: [arm64]
    os: [darwin]

  '@rollup/rollup-darwin-arm64@4.49.0':
    resolution: {integrity: sha512-99kMMSMQT7got6iYX3yyIiJfFndpojBmkHfTc1rIje8VbjhmqBXE+nb7ZZP3A5skLyujvT0eIUCUsxAe6NjWbw==}
    cpu: [arm64]
    os: [darwin]

  '@rollup/rollup-darwin-x64@4.47.0':
    resolution: {integrity: sha512-WaMrgHRbFspYjvycbsbqheBmlsQBLwfZVWv/KFsT212Yz/RjEQ/9KEp1/p0Ef3ZNwbWsylmgf69St66D9NQNHw==}
    cpu: [x64]
    os: [darwin]

  '@rollup/rollup-darwin-x64@4.49.0':
    resolution: {integrity: sha512-y8cXoD3wdWUDpjOLMKLx6l+NFz3NlkWKcBCBfttUn+VGSfgsQ5o/yDUGtzE9HvsodkP0+16N0P4Ty1VuhtRUGg==}
    cpu: [x64]
    os: [darwin]

  '@rollup/rollup-freebsd-arm64@4.47.0':
    resolution: {integrity: sha512-umfYslurvSmAK5MEyOcOGooQ6EBB2pYePQaTVlrOkIfG6uuwu9egYOlxr35lwsp6XG0NzmXW0/5o150LUioMkQ==}
    cpu: [arm64]
    os: [freebsd]

  '@rollup/rollup-freebsd-arm64@4.49.0':
    resolution: {integrity: sha512-3mY5Pr7qv4GS4ZvWoSP8zha8YoiqrU+e0ViPvB549jvliBbdNLrg2ywPGkgLC3cmvN8ya3za+Q2xVyT6z+vZqA==}
    cpu: [arm64]
    os: [freebsd]

  '@rollup/rollup-freebsd-x64@4.47.0':
    resolution: {integrity: sha512-EFXhIykAl8//4ihOjGNirF89HEUbOB8ev2aiw8ST8wFGwDdIPARh3enDlbp8aFnScl4CDK4DZLQYXaM6qpxzZw==}
    cpu: [x64]
    os: [freebsd]

  '@rollup/rollup-freebsd-x64@4.49.0':
    resolution: {integrity: sha512-C9KzzOAQU5gU4kG8DTk+tjdKjpWhVWd5uVkinCwwFub2m7cDYLOdtXoMrExfeBmeRy9kBQMkiyJ+HULyF1yj9w==}
    cpu: [x64]
    os: [freebsd]

  '@rollup/rollup-linux-arm-gnueabihf@4.47.0':
    resolution: {integrity: sha512-EwkC5N61ptruQ9wNkYfLgUWEGh+F3JZSGHkUWhaK2ISAK0d0xmiMKF0trFhRqPQFov5d9DmFiFIhWB5IC79OUA==}
=======
  '@rollup/rollup-android-arm64@4.50.1':
    resolution: {integrity: sha512-PZlsJVcjHfcH53mOImyt3bc97Ep3FJDXRpk9sMdGX0qgLmY0EIWxCag6EigerGhLVuL8lDVYNnSo8qnTElO4xw==}
    cpu: [arm64]
    os: [android]

  '@rollup/rollup-darwin-arm64@4.50.1':
    resolution: {integrity: sha512-xc6i2AuWh++oGi4ylOFPmzJOEeAa2lJeGUGb4MudOtgfyyjr4UPNK+eEWTPLvmPJIY/pgw6ssFIox23SyrkkJw==}
    cpu: [arm64]
    os: [darwin]

  '@rollup/rollup-darwin-x64@4.50.1':
    resolution: {integrity: sha512-2ofU89lEpDYhdLAbRdeyz/kX3Y2lpYc6ShRnDjY35bZhd2ipuDMDi6ZTQ9NIag94K28nFMofdnKeHR7BT0CATw==}
    cpu: [x64]
    os: [darwin]

  '@rollup/rollup-freebsd-arm64@4.50.1':
    resolution: {integrity: sha512-wOsE6H2u6PxsHY/BeFHA4VGQN3KUJFZp7QJBmDYI983fgxq5Th8FDkVuERb2l9vDMs1D5XhOrhBrnqcEY6l8ZA==}
    cpu: [arm64]
    os: [freebsd]

  '@rollup/rollup-freebsd-x64@4.50.1':
    resolution: {integrity: sha512-A/xeqaHTlKbQggxCqispFAcNjycpUEHP52mwMQZUNqDUJFFYtPHCXS1VAG29uMlDzIVr+i00tSFWFLivMcoIBQ==}
    cpu: [x64]
    os: [freebsd]

  '@rollup/rollup-linux-arm-gnueabihf@4.50.1':
    resolution: {integrity: sha512-54v4okehwl5TaSIkpp97rAHGp7t3ghinRd/vyC1iXqXMfjYUTm7TfYmCzXDoHUPTTf36L8pr0E7YsD3CfB3ZDg==}
>>>>>>> 3b5e13c7
    cpu: [arm]
    os: [linux]
    libc: [glibc]

<<<<<<< HEAD
  '@rollup/rollup-linux-arm-gnueabihf@4.49.0':
    resolution: {integrity: sha512-OVSQgEZDVLnTbMq5NBs6xkmz3AADByCWI4RdKSFNlDsYXdFtlxS59J+w+LippJe8KcmeSSM3ba+GlsM9+WwC1w==}
    cpu: [arm]
    os: [linux]
    libc: [glibc]

  '@rollup/rollup-linux-arm-musleabihf@4.47.0':
    resolution: {integrity: sha512-Iz/g1X94vIjppA4H9hN3VEedw4ObC+u+aua2J/VPJnENEJ0GeCAPBN15nJc5pS5M8JPlUhOd3oqhOWX6Un4RHA==}
=======
  '@rollup/rollup-linux-arm-musleabihf@4.50.1':
    resolution: {integrity: sha512-p/LaFyajPN/0PUHjv8TNyxLiA7RwmDoVY3flXHPSzqrGcIp/c2FjwPPP5++u87DGHtw+5kSH5bCJz0mvXngYxw==}
>>>>>>> 3b5e13c7
    cpu: [arm]
    os: [linux]
    libc: [musl]

<<<<<<< HEAD
  '@rollup/rollup-linux-arm-musleabihf@4.49.0':
    resolution: {integrity: sha512-ZnfSFA7fDUHNa4P3VwAcfaBLakCbYaxCk0jUnS3dTou9P95kwoOLAMlT3WmEJDBCSrOEFFV0Y1HXiwfLYJuLlA==}
    cpu: [arm]
    os: [linux]
    libc: [musl]

  '@rollup/rollup-linux-arm64-gnu@4.47.0':
    resolution: {integrity: sha512-eYEYHYjFo/vb6k1l5uq5+Af9yuo9WaST/z+/8T5gkee+A0Sfx1NIPZtKMEQOLjm/oaeHFGpWaAO97gTPhouIfQ==}
=======
  '@rollup/rollup-linux-arm64-gnu@4.50.1':
    resolution: {integrity: sha512-2AbMhFFkTo6Ptna1zO7kAXXDLi7H9fGTbVaIq2AAYO7yzcAsuTNWPHhb2aTA6GPiP+JXh85Y8CiS54iZoj4opw==}
>>>>>>> 3b5e13c7
    cpu: [arm64]
    os: [linux]
    libc: [glibc]

<<<<<<< HEAD
  '@rollup/rollup-linux-arm64-gnu@4.49.0':
    resolution: {integrity: sha512-Z81u+gfrobVK2iV7GqZCBfEB1y6+I61AH466lNK+xy1jfqFLiQ9Qv716WUM5fxFrYxwC7ziVdZRU9qvGHkYIJg==}
    cpu: [arm64]
    os: [linux]
    libc: [glibc]

  '@rollup/rollup-linux-arm64-musl@4.47.0':
    resolution: {integrity: sha512-LX2x0/RszFEmDfjzL6kG/vihD5CkpJ+0K6lcbqX0jAopkkXeY2ZjStngdFMFW+BK7pyrqryJgy6Jt3+oyDxrSA==}
=======
  '@rollup/rollup-linux-arm64-musl@4.50.1':
    resolution: {integrity: sha512-Cgef+5aZwuvesQNw9eX7g19FfKX5/pQRIyhoXLCiBOrWopjo7ycfB292TX9MDcDijiuIJlx1IzJz3IoCPfqs9w==}
>>>>>>> 3b5e13c7
    cpu: [arm64]
    os: [linux]
    libc: [musl]

<<<<<<< HEAD
  '@rollup/rollup-linux-arm64-musl@4.49.0':
    resolution: {integrity: sha512-zoAwS0KCXSnTp9NH/h9aamBAIve0DXeYpll85shf9NJ0URjSTzzS+Z9evmolN+ICfD3v8skKUPyk2PO0uGdFqg==}
    cpu: [arm64]
    os: [linux]
    libc: [musl]

  '@rollup/rollup-linux-loongarch64-gnu@4.47.0':
    resolution: {integrity: sha512-0U+56rJmJvqBCwlPFz/BcxkvdiRdNPamBfuFHrOGQtGajSMJ2OqzlvOgwj5vReRQnSA6XMKw/JL1DaBhceil+g==}
=======
  '@rollup/rollup-linux-loongarch64-gnu@4.50.1':
    resolution: {integrity: sha512-RPhTwWMzpYYrHrJAS7CmpdtHNKtt2Ueo+BlLBjfZEhYBhK00OsEqM08/7f+eohiF6poe0YRDDd8nAvwtE/Y62Q==}
>>>>>>> 3b5e13c7
    cpu: [loong64]
    os: [linux]
    libc: [glibc]

<<<<<<< HEAD
  '@rollup/rollup-linux-loongarch64-gnu@4.49.0':
    resolution: {integrity: sha512-2QyUyQQ1ZtwZGiq0nvODL+vLJBtciItC3/5cYN8ncDQcv5avrt2MbKt1XU/vFAJlLta5KujqyHdYtdag4YEjYQ==}
    cpu: [loong64]
    os: [linux]
    libc: [glibc]

  '@rollup/rollup-linux-ppc64-gnu@4.47.0':
    resolution: {integrity: sha512-2VKOsnNyvS05HFPKtmAWtef+nZyKCot/V3Jh/A5sYMhUvtthNjp6CjakYTtc5xZ8J8Fp5FKrUWGxptVtZ2OzEA==}
=======
  '@rollup/rollup-linux-ppc64-gnu@4.50.1':
    resolution: {integrity: sha512-eSGMVQw9iekut62O7eBdbiccRguuDgiPMsw++BVUg+1K7WjZXHOg/YOT9SWMzPZA+w98G+Fa1VqJgHZOHHnY0Q==}
>>>>>>> 3b5e13c7
    cpu: [ppc64]
    os: [linux]
    libc: [glibc]

<<<<<<< HEAD
  '@rollup/rollup-linux-ppc64-gnu@4.49.0':
    resolution: {integrity: sha512-k9aEmOWt+mrMuD3skjVJSSxHckJp+SiFzFG+v8JLXbc/xi9hv2icSkR3U7uQzqy+/QbbYY7iNB9eDTwrELo14g==}
    cpu: [ppc64]
    os: [linux]
    libc: [glibc]

  '@rollup/rollup-linux-riscv64-gnu@4.47.0':
    resolution: {integrity: sha512-uY5UP7YZM4DMQiiP9Fl4/7O3UbT2p3uI0qvqLXZSGWBfyYuqi2DYQ48ExylgBN3T8AJork+b+mLGq6VXsxBfuw==}
=======
  '@rollup/rollup-linux-riscv64-gnu@4.50.1':
    resolution: {integrity: sha512-S208ojx8a4ciIPrLgazF6AgdcNJzQE4+S9rsmOmDJkusvctii+ZvEuIC4v/xFqzbuP8yDjn73oBlNDgF6YGSXQ==}
>>>>>>> 3b5e13c7
    cpu: [riscv64]
    os: [linux]
    libc: [glibc]

<<<<<<< HEAD
  '@rollup/rollup-linux-riscv64-gnu@4.49.0':
    resolution: {integrity: sha512-rDKRFFIWJ/zJn6uk2IdYLc09Z7zkE5IFIOWqpuU0o6ZpHcdniAyWkwSUWE/Z25N/wNDmFHHMzin84qW7Wzkjsw==}
    cpu: [riscv64]
    os: [linux]
    libc: [glibc]

  '@rollup/rollup-linux-riscv64-musl@4.47.0':
    resolution: {integrity: sha512-qpcN2+/ivq3TcrXtZoHrS9WZplV3Nieh0gvnGb+SFZg7h/YkWsOXINJnjJRWHp9tEur7T8lMnMeQMPS7s9MjUg==}
=======
  '@rollup/rollup-linux-riscv64-musl@4.50.1':
    resolution: {integrity: sha512-3Ag8Ls1ggqkGUvSZWYcdgFwriy2lWo+0QlYgEFra/5JGtAd6C5Hw59oojx1DeqcA2Wds2ayRgvJ4qxVTzCHgzg==}
>>>>>>> 3b5e13c7
    cpu: [riscv64]
    os: [linux]
    libc: [musl]

<<<<<<< HEAD
  '@rollup/rollup-linux-riscv64-musl@4.49.0':
    resolution: {integrity: sha512-FkkhIY/hYFVnOzz1WeV3S9Bd1h0hda/gRqvZCMpHWDHdiIHn6pqsY3b5eSbvGccWHMQ1uUzgZTKS4oGpykf8Tw==}
    cpu: [riscv64]
    os: [linux]
    libc: [musl]

  '@rollup/rollup-linux-s390x-gnu@4.47.0':
    resolution: {integrity: sha512-XfuI+o7a2/KA2tBeP+J1CT3siyIQyjpGEL6fFvtUdoHJK1k5iVI3qeGT2i5y6Bb+xQu08AHKBsUGJ2GsOZzXbQ==}
=======
  '@rollup/rollup-linux-s390x-gnu@4.50.1':
    resolution: {integrity: sha512-t9YrKfaxCYe7l7ldFERE1BRg/4TATxIg+YieHQ966jwvo7ddHJxPj9cNFWLAzhkVsbBvNA4qTbPVNsZKBO4NSg==}
>>>>>>> 3b5e13c7
    cpu: [s390x]
    os: [linux]
    libc: [glibc]

<<<<<<< HEAD
  '@rollup/rollup-linux-s390x-gnu@4.49.0':
    resolution: {integrity: sha512-gRf5c+A7QiOG3UwLyOOtyJMD31JJhMjBvpfhAitPAoqZFcOeK3Kc1Veg1z/trmt+2P6F/biT02fU19GGTS529A==}
    cpu: [s390x]
    os: [linux]
    libc: [glibc]

  '@rollup/rollup-linux-x64-gnu@4.47.0':
    resolution: {integrity: sha512-ylkLO6G7oUiN28mork3caDmgXHqRuopAxjYDaOqs4CoU9pkfR0R/pGQb2V1x2Zg3tlFj4b/DvxZroxC3xALX6g==}
=======
  '@rollup/rollup-linux-x64-gnu@4.50.1':
    resolution: {integrity: sha512-MCgtFB2+SVNuQmmjHf+wfI4CMxy3Tk8XjA5Z//A0AKD7QXUYFMQcns91K6dEHBvZPCnhJSyDWLApk40Iq/H3tA==}
>>>>>>> 3b5e13c7
    cpu: [x64]
    os: [linux]
    libc: [glibc]

<<<<<<< HEAD
  '@rollup/rollup-linux-x64-gnu@4.49.0':
    resolution: {integrity: sha512-BR7+blScdLW1h/2hB/2oXM+dhTmpW3rQt1DeSiCP9mc2NMMkqVgjIN3DDsNpKmezffGC9R8XKVOLmBkRUcK/sA==}
    cpu: [x64]
    os: [linux]
    libc: [glibc]

  '@rollup/rollup-linux-x64-musl@4.47.0':
    resolution: {integrity: sha512-1L72a+ice8xKqJ2afsAVW9EfECOhNMAOC1jH65TgghLaHSFwNzyEdeye+1vRFDNy52OGKip/vajj0ONtX7VpAg==}
=======
  '@rollup/rollup-linux-x64-musl@4.50.1':
    resolution: {integrity: sha512-nEvqG+0jeRmqaUMuwzlfMKwcIVffy/9KGbAGyoa26iu6eSngAYQ512bMXuqqPrlTyfqdlB9FVINs93j534UJrg==}
>>>>>>> 3b5e13c7
    cpu: [x64]
    os: [linux]
    libc: [musl]

<<<<<<< HEAD
  '@rollup/rollup-linux-x64-musl@4.49.0':
    resolution: {integrity: sha512-hDMOAe+6nX3V5ei1I7Au3wcr9h3ktKzDvF2ne5ovX8RZiAHEtX1A5SNNk4zt1Qt77CmnbqT+upb/umzoPMWiPg==}
    cpu: [x64]
    os: [linux]
    libc: [musl]

  '@rollup/rollup-win32-arm64-msvc@4.47.0':
    resolution: {integrity: sha512-wluhdd1uNLk/S+ex2Yj62WFw3un2cZo2ZKXy9cOuoti5IhaPXSDSvxT3os+SJ1cjNorE1PwAOfiJU7QUH6n3Zw==}
    cpu: [arm64]
    os: [win32]

  '@rollup/rollup-win32-arm64-msvc@4.49.0':
    resolution: {integrity: sha512-wkNRzfiIGaElC9kXUT+HLx17z7D0jl+9tGYRKwd8r7cUqTL7GYAvgUY++U2hK6Ar7z5Z6IRRoWC8kQxpmM7TDA==}
    cpu: [arm64]
    os: [win32]

  '@rollup/rollup-win32-ia32-msvc@4.47.0':
    resolution: {integrity: sha512-0SMTA6AeG7u2rfwdkKSo6aZD/obmA7oyhR+4ePwLzlwxNE8sfSI9zmjZXtchvBAZmtkVQNt/lZ6RxSl9wBj4pw==}
    cpu: [ia32]
    os: [win32]

  '@rollup/rollup-win32-ia32-msvc@4.49.0':
    resolution: {integrity: sha512-gq5aW/SyNpjp71AAzroH37DtINDcX1Qw2iv9Chyz49ZgdOP3NV8QCyKZUrGsYX9Yyggj5soFiRCgsL3HwD8TdA==}
    cpu: [ia32]
    os: [win32]

  '@rollup/rollup-win32-x64-msvc@4.47.0':
    resolution: {integrity: sha512-mw1/7kAGxLcfzoG7DIKFHvKr2ZUQasKOPCgT2ubkNZPgIDZOJPymqThtRWEeAlXBoipehP4BUFpBAZIrPhFg8Q==}
=======
  '@rollup/rollup-openharmony-arm64@4.50.1':
    resolution: {integrity: sha512-RDsLm+phmT3MJd9SNxA9MNuEAO/J2fhW8GXk62G/B4G7sLVumNFbRwDL6v5NrESb48k+QMqdGbHgEtfU0LCpbA==}
    cpu: [arm64]
    os: [openharmony]

  '@rollup/rollup-win32-arm64-msvc@4.50.1':
    resolution: {integrity: sha512-hpZB/TImk2FlAFAIsoElM3tLzq57uxnGYwplg6WDyAxbYczSi8O2eQ+H2Lx74504rwKtZ3N2g4bCUkiamzS6TQ==}
    cpu: [arm64]
    os: [win32]

  '@rollup/rollup-win32-ia32-msvc@4.50.1':
    resolution: {integrity: sha512-SXjv8JlbzKM0fTJidX4eVsH+Wmnp0/WcD8gJxIZyR6Gay5Qcsmdbi9zVtnbkGPG8v2vMR1AD06lGWy5FLMcG7A==}
    cpu: [ia32]
    os: [win32]

  '@rollup/rollup-win32-x64-msvc@4.50.1':
    resolution: {integrity: sha512-StxAO/8ts62KZVRAm4JZYq9+NqNsV7RvimNK+YM7ry//zebEH6meuugqW/P5OFUCjyQgui+9fUxT6d5NShvMvA==}
>>>>>>> 3b5e13c7
    cpu: [x64]
    os: [win32]

  '@rollup/rollup-win32-x64-msvc@4.49.0':
    resolution: {integrity: sha512-gEtqFbzmZLFk2xKh7g0Rlo8xzho8KrEFEkzvHbfUGkrgXOpZ4XagQ6n+wIZFNh1nTb8UD16J4nFSFKXYgnbdBg==}
    cpu: [x64]
    os: [win32]

  '@swc/core-darwin-arm64@1.13.3':
    resolution: {integrity: sha512-ux0Ws4pSpBTqbDS9GlVP354MekB1DwYlbxXU3VhnDr4GBcCOimpocx62x7cFJkSpEBF8bmX8+/TTCGKh4PbyXw==}
    engines: {node: '>=10'}
    cpu: [arm64]
    os: [darwin]

  '@swc/core-darwin-x64@1.13.3':
    resolution: {integrity: sha512-p0X6yhxmNUOMZrbeZ3ZNsPige8lSlSe1llllXvpCLkKKxN/k5vZt1sULoq6Nj4eQ7KeHQVm81/+AwKZyf/e0TA==}
    engines: {node: '>=10'}
    cpu: [x64]
    os: [darwin]

  '@swc/core-linux-arm-gnueabihf@1.13.3':
    resolution: {integrity: sha512-OmDoiexL2fVWvQTCtoh0xHMyEkZweQAlh4dRyvl8ugqIPEVARSYtaj55TBMUJIP44mSUOJ5tytjzhn2KFxFcBA==}
    engines: {node: '>=10'}
    cpu: [arm]
    os: [linux]

  '@swc/core-linux-arm64-gnu@1.13.3':
    resolution: {integrity: sha512-STfKku3QfnuUj6k3g9ld4vwhtgCGYIFQmsGPPgT9MK/dI3Lwnpe5Gs5t1inoUIoGNP8sIOLlBB4HV4MmBjQuhw==}
    engines: {node: '>=10'}
    cpu: [arm64]
    os: [linux]
    libc: [glibc]

  '@swc/core-linux-arm64-musl@1.13.3':
    resolution: {integrity: sha512-bc+CXYlFc1t8pv9yZJGus372ldzOVscBl7encUBlU1m/Sig0+NDJLz6cXXRcFyl6ABNOApWeR4Yl7iUWx6C8og==}
    engines: {node: '>=10'}
    cpu: [arm64]
    os: [linux]
    libc: [musl]

  '@swc/core-linux-x64-gnu@1.13.3':
    resolution: {integrity: sha512-dFXoa0TEhohrKcxn/54YKs1iwNeW6tUkHJgXW33H381SvjKFUV53WR231jh1sWVJETjA3vsAwxKwR23s7UCmUA==}
    engines: {node: '>=10'}
    cpu: [x64]
    os: [linux]
    libc: [glibc]

  '@swc/core-linux-x64-musl@1.13.3':
    resolution: {integrity: sha512-ieyjisLB+ldexiE/yD8uomaZuZIbTc8tjquYln9Quh5ykOBY7LpJJYBWvWtm1g3pHv6AXlBI8Jay7Fffb6aLfA==}
    engines: {node: '>=10'}
    cpu: [x64]
    os: [linux]
    libc: [musl]

  '@swc/core-win32-arm64-msvc@1.13.3':
    resolution: {integrity: sha512-elTQpnaX5vESSbhCEgcwXjpMsnUbqqHfEpB7ewpkAsLzKEXZaK67ihSRYAuAx6ewRQTo7DS5iTT6X5aQD3MzMw==}
    engines: {node: '>=10'}
    cpu: [arm64]
    os: [win32]

  '@swc/core-win32-ia32-msvc@1.13.3':
    resolution: {integrity: sha512-nvehQVEOdI1BleJpuUgPLrclJ0TzbEMc+MarXDmmiRFwEUGqj+pnfkTSb7RZyS1puU74IXdK/YhTirHurtbI9w==}
    engines: {node: '>=10'}
    cpu: [ia32]
    os: [win32]

  '@swc/core-win32-x64-msvc@1.13.3':
    resolution: {integrity: sha512-A+JSKGkRbPLVV2Kwx8TaDAV0yXIXm/gc8m98hSkVDGlPBBmydgzNdWy3X7HTUBM7IDk7YlWE7w2+RUGjdgpTmg==}
    engines: {node: '>=10'}
    cpu: [x64]
    os: [win32]

  '@swc/core@1.13.3':
    resolution: {integrity: sha512-ZaDETVWnm6FE0fc+c2UE8MHYVS3Fe91o5vkmGfgwGXFbxYvAjKSqxM/j4cRc9T7VZNSJjriXq58XkfCp3Y6f+w==}
    engines: {node: '>=10'}
    peerDependencies:
      '@swc/helpers': '>=0.5.17'
    peerDependenciesMeta:
      '@swc/helpers':
        optional: true

  '@swc/counter@0.1.3':
    resolution: {integrity: sha512-e2BR4lsJkkRlKZ/qCHPw9ZaSxc0MVUd7gtbtaB7aMvHeJVYe8sOB8DBZkP2DtISHGSku9sCK6T6cnY0CtXrOCQ==}

  '@swc/types@0.1.24':
    resolution: {integrity: sha512-tjTMh3V4vAORHtdTprLlfoMptu1WfTZG9Rsca6yOKyNYsRr+MUXutKmliB17orgSZk5DpnDxs8GUdd/qwYxOng==}

  '@tootallnate/quickjs-emscripten@0.23.0':
    resolution: {integrity: sha512-C5Mc6rdnsaJDjO3UpGW/CQTHtCKaYlScZTly4JIu97Jxo/odCiH0ITnDXSJPTOrEKk/ycSZ0AOgTmkDtkOsvIA==}

  '@tybys/wasm-util@0.10.0':
    resolution: {integrity: sha512-VyyPYFlOMNylG45GoAe0xDoLwWuowvf92F9kySqzYh8vmYm7D2u4iUJKa1tOUpS70Ku13ASrOkS4ScXFsTaCNQ==}

  '@types/chai@5.2.2':
    resolution: {integrity: sha512-8kB30R7Hwqf40JPiKhVzodJs2Qc1ZJ5zuT3uzw5Hq/dhNCl3G3l83jfpdI1e20BP348+fV7VIL/+FxaXkqBmWg==}

  '@types/connect@3.4.38':
    resolution: {integrity: sha512-K6uROf1LD88uDQqJCktA4yzL1YYAK6NgfsI0v/mTgyPKWsX1CnJ0XPSDhViejru1GcRkLWb8RlzFYJRqGUbaug==}

  '@types/deep-eql@4.0.2':
    resolution: {integrity: sha512-c9h9dVVMigMPc4bwTvC5dxqtqJZwQPePsWjPlpSOnojbor6pGqdk541lfA7AqFQr5pB1BRdq0juY9db81BwyFw==}

  '@types/estree@1.0.8':
    resolution: {integrity: sha512-dWHzHa2WqEXI/O1E9OjrocMTKJl2mSrEolh1Iomrv6U+JuNwaHXsXx9bLu5gG7BUWFIN0skIQJQ/L1rIex4X6w==}

  '@types/hash-sum@1.0.2':
    resolution: {integrity: sha512-UP28RddqY8xcU0SCEp9YKutQICXpaAq9N8U2klqF5hegGha7KzTOL8EdhIIV3bOSGBzjEpN9bU/d+nNZBdJYVw==}

  '@types/json-schema@7.0.15':
    resolution: {integrity: sha512-5+fP8P8MFNC+AyZCDxrB2pkZFPGzqQWUzpSeuuVLvm8VMcorNYavBqoFcxK8bQz4Qsbn4oUEEem4wDLfcysGHA==}

  '@types/node@22.17.2':
    resolution: {integrity: sha512-gL6z5N9Jm9mhY+U2KXZpteb+09zyffliRkZyZOHODGATyC5B1Jt/7TzuuiLkFsSUMLbS1OLmlj/E+/3KF4Q/4w==}

  '@types/normalize-package-data@2.4.4':
    resolution: {integrity: sha512-37i+OaWTh9qeK4LSHPsyRC7NahnGotNuZvjLSgcPzblpHB3rrCJxAOgI5gCdKm7coonsaX1Of0ILiTcnZjbfxA==}

  '@types/resolve@1.20.2':
    resolution: {integrity: sha512-60BCwRFOZCQhDncwQdxxeOEEkbc5dIMccYLwbxsS4TUNeVECQ/pBJ0j09mrHOl/JJvpRPGwO9SvE4nR2Nb/a4Q==}

  '@types/semver@7.7.0':
    resolution: {integrity: sha512-k107IF4+Xr7UHjwDc7Cfd6PRQfbdkiRabXGRjo07b4WyPahFBZCZ1sE+BNxYIJPPg73UkfOsVOLwqVc/6ETrIA==}

  '@types/serve-handler@6.1.4':
    resolution: {integrity: sha512-aXy58tNie0NkuSCY291xUxl0X+kGYy986l4kqW6Gi4kEXgr6Tx0fpSH7YwUSa5usPpG3s9DBeIR6hHcDtL2IvQ==}

  '@types/trusted-types@2.0.7':
    resolution: {integrity: sha512-ScaPdn1dQczgbl0QFTeTOmVHFULt394XJgOQNoyVhZ6r2vLnMLJfBPd53SB52T/3G36VI1/g2MZaX0cwDuXsfw==}

  '@types/web-bluetooth@0.0.20':
    resolution: {integrity: sha512-g9gZnnXVq7gM7v3tJCWV/qw7w+KeOlSHAhgF9RytFyifW6AF61hdT2ucrYhPq9hLs5JIryeupHV3qGk95dH9ow==}

  '@types/yauzl@2.10.3':
    resolution: {integrity: sha512-oJoftv0LSuaDZE3Le4DbKX+KS9G36NzOeSap90UIK0yMA/NhKJhqlSGtNDORNRaIbQfzjXDrQa0ytJ6mNRGz/Q==}

  '@typescript-eslint/eslint-plugin@8.40.0':
    resolution: {integrity: sha512-w/EboPlBwnmOBtRbiOvzjD+wdiZdgFeo17lkltrtn7X37vagKKWJABvyfsJXTlHe6XBzugmYgd4A4nW+k8Mixw==}
    engines: {node: ^18.18.0 || ^20.9.0 || >=21.1.0}
    peerDependencies:
      '@typescript-eslint/parser': ^8.40.0
      eslint: ^8.57.0 || ^9.0.0
      typescript: '>=4.8.4 <6.0.0'

  '@typescript-eslint/parser@8.40.0':
    resolution: {integrity: sha512-jCNyAuXx8dr5KJMkecGmZ8KI61KBUhkCob+SD+C+I5+Y1FWI2Y3QmY4/cxMCC5WAsZqoEtEETVhUiUMIGCf6Bw==}
    engines: {node: ^18.18.0 || ^20.9.0 || >=21.1.0}
    peerDependencies:
      eslint: ^8.57.0 || ^9.0.0
      typescript: '>=4.8.4 <6.0.0'

  '@typescript-eslint/project-service@8.40.0':
    resolution: {integrity: sha512-/A89vz7Wf5DEXsGVvcGdYKbVM9F7DyFXj52lNYUDS1L9yJfqjW/fIp5PgMuEJL/KeqVTe2QSbXAGUZljDUpArw==}
    engines: {node: ^18.18.0 || ^20.9.0 || >=21.1.0}
    peerDependencies:
      typescript: '>=4.8.4 <6.0.0'

  '@typescript-eslint/scope-manager@8.40.0':
    resolution: {integrity: sha512-y9ObStCcdCiZKzwqsE8CcpyuVMwRouJbbSrNuThDpv16dFAj429IkM6LNb1dZ2m7hK5fHyzNcErZf7CEeKXR4w==}
    engines: {node: ^18.18.0 || ^20.9.0 || >=21.1.0}

  '@typescript-eslint/tsconfig-utils@8.40.0':
    resolution: {integrity: sha512-jtMytmUaG9d/9kqSl/W3E3xaWESo4hFDxAIHGVW/WKKtQhesnRIJSAJO6XckluuJ6KDB5woD1EiqknriCtAmcw==}
    engines: {node: ^18.18.0 || ^20.9.0 || >=21.1.0}
    peerDependencies:
      typescript: '>=4.8.4 <6.0.0'

  '@typescript-eslint/type-utils@8.40.0':
    resolution: {integrity: sha512-eE60cK4KzAc6ZrzlJnflXdrMqOBaugeukWICO2rB0KNvwdIMaEaYiywwHMzA1qFpTxrLhN9Lp4E/00EgWcD3Ow==}
    engines: {node: ^18.18.0 || ^20.9.0 || >=21.1.0}
    peerDependencies:
      eslint: ^8.57.0 || ^9.0.0
      typescript: '>=4.8.4 <6.0.0'

  '@typescript-eslint/types@8.40.0':
    resolution: {integrity: sha512-ETdbFlgbAmXHyFPwqUIYrfc12ArvpBhEVgGAxVYSwli26dn8Ko+lIo4Su9vI9ykTZdJn+vJprs/0eZU0YMAEQg==}
    engines: {node: ^18.18.0 || ^20.9.0 || >=21.1.0}

  '@typescript-eslint/typescript-estree@8.40.0':
    resolution: {integrity: sha512-k1z9+GJReVVOkc1WfVKs1vBrR5MIKKbdAjDTPvIK3L8De6KbFfPFt6BKpdkdk7rZS2GtC/m6yI5MYX+UsuvVYQ==}
    engines: {node: ^18.18.0 || ^20.9.0 || >=21.1.0}
    peerDependencies:
      typescript: '>=4.8.4 <6.0.0'

  '@typescript-eslint/utils@8.40.0':
    resolution: {integrity: sha512-Cgzi2MXSZyAUOY+BFwGs17s7ad/7L+gKt6Y8rAVVWS+7o6wrjeFN4nVfTpbE25MNcxyJ+iYUXflbs2xR9h4UBg==}
    engines: {node: ^18.18.0 || ^20.9.0 || >=21.1.0}
    peerDependencies:
      eslint: ^8.57.0 || ^9.0.0
      typescript: '>=4.8.4 <6.0.0'

  '@typescript-eslint/visitor-keys@8.40.0':
    resolution: {integrity: sha512-8CZ47QwalyRjsypfwnbI3hKy5gJDPmrkLjkgMxhi0+DZZ2QNx2naS6/hWoVYUHU7LU2zleF68V9miaVZvhFfTA==}
    engines: {node: ^18.18.0 || ^20.9.0 || >=21.1.0}

  '@unrs/resolver-binding-android-arm-eabi@1.11.1':
    resolution: {integrity: sha512-ppLRUgHVaGRWUx0R0Ut06Mjo9gBaBkg3v/8AxusGLhsIotbBLuRk51rAzqLC8gq6NyyAojEXglNjzf6R948DNw==}
    cpu: [arm]
    os: [android]

  '@unrs/resolver-binding-android-arm64@1.11.1':
    resolution: {integrity: sha512-lCxkVtb4wp1v+EoN+HjIG9cIIzPkX5OtM03pQYkG+U5O/wL53LC4QbIeazgiKqluGeVEeBlZahHalCaBvU1a2g==}
    cpu: [arm64]
    os: [android]

  '@unrs/resolver-binding-darwin-arm64@1.11.1':
    resolution: {integrity: sha512-gPVA1UjRu1Y/IsB/dQEsp2V1pm44Of6+LWvbLc9SDk1c2KhhDRDBUkQCYVWe6f26uJb3fOK8saWMgtX8IrMk3g==}
    cpu: [arm64]
    os: [darwin]

  '@unrs/resolver-binding-darwin-x64@1.11.1':
    resolution: {integrity: sha512-cFzP7rWKd3lZaCsDze07QX1SC24lO8mPty9vdP+YVa3MGdVgPmFc59317b2ioXtgCMKGiCLxJ4HQs62oz6GfRQ==}
    cpu: [x64]
    os: [darwin]

  '@unrs/resolver-binding-freebsd-x64@1.11.1':
    resolution: {integrity: sha512-fqtGgak3zX4DCB6PFpsH5+Kmt/8CIi4Bry4rb1ho6Av2QHTREM+47y282Uqiu3ZRF5IQioJQ5qWRV6jduA+iGw==}
    cpu: [x64]
    os: [freebsd]

  '@unrs/resolver-binding-linux-arm-gnueabihf@1.11.1':
    resolution: {integrity: sha512-u92mvlcYtp9MRKmP+ZvMmtPN34+/3lMHlyMj7wXJDeXxuM0Vgzz0+PPJNsro1m3IZPYChIkn944wW8TYgGKFHw==}
    cpu: [arm]
    os: [linux]

  '@unrs/resolver-binding-linux-arm-musleabihf@1.11.1':
    resolution: {integrity: sha512-cINaoY2z7LVCrfHkIcmvj7osTOtm6VVT16b5oQdS4beibX2SYBwgYLmqhBjA1t51CarSaBuX5YNsWLjsqfW5Cw==}
    cpu: [arm]
    os: [linux]

  '@unrs/resolver-binding-linux-arm64-gnu@1.11.1':
    resolution: {integrity: sha512-34gw7PjDGB9JgePJEmhEqBhWvCiiWCuXsL9hYphDF7crW7UgI05gyBAi6MF58uGcMOiOqSJ2ybEeCvHcq0BCmQ==}
    cpu: [arm64]
    os: [linux]
    libc: [glibc]

  '@unrs/resolver-binding-linux-arm64-musl@1.11.1':
    resolution: {integrity: sha512-RyMIx6Uf53hhOtJDIamSbTskA99sPHS96wxVE/bJtePJJtpdKGXO1wY90oRdXuYOGOTuqjT8ACccMc4K6QmT3w==}
    cpu: [arm64]
    os: [linux]
    libc: [musl]

  '@unrs/resolver-binding-linux-ppc64-gnu@1.11.1':
    resolution: {integrity: sha512-D8Vae74A4/a+mZH0FbOkFJL9DSK2R6TFPC9M+jCWYia/q2einCubX10pecpDiTmkJVUH+y8K3BZClycD8nCShA==}
    cpu: [ppc64]
    os: [linux]
    libc: [glibc]

  '@unrs/resolver-binding-linux-riscv64-gnu@1.11.1':
    resolution: {integrity: sha512-frxL4OrzOWVVsOc96+V3aqTIQl1O2TjgExV4EKgRY09AJ9leZpEg8Ak9phadbuX0BA4k8U5qtvMSQQGGmaJqcQ==}
    cpu: [riscv64]
    os: [linux]
    libc: [glibc]

  '@unrs/resolver-binding-linux-riscv64-musl@1.11.1':
    resolution: {integrity: sha512-mJ5vuDaIZ+l/acv01sHoXfpnyrNKOk/3aDoEdLO/Xtn9HuZlDD6jKxHlkN8ZhWyLJsRBxfv9GYM2utQ1SChKew==}
    cpu: [riscv64]
    os: [linux]
    libc: [musl]

  '@unrs/resolver-binding-linux-s390x-gnu@1.11.1':
    resolution: {integrity: sha512-kELo8ebBVtb9sA7rMe1Cph4QHreByhaZ2QEADd9NzIQsYNQpt9UkM9iqr2lhGr5afh885d/cB5QeTXSbZHTYPg==}
    cpu: [s390x]
    os: [linux]
    libc: [glibc]

  '@unrs/resolver-binding-linux-x64-gnu@1.11.1':
    resolution: {integrity: sha512-C3ZAHugKgovV5YvAMsxhq0gtXuwESUKc5MhEtjBpLoHPLYM+iuwSj3lflFwK3DPm68660rZ7G8BMcwSro7hD5w==}
    cpu: [x64]
    os: [linux]
    libc: [glibc]

  '@unrs/resolver-binding-linux-x64-musl@1.11.1':
    resolution: {integrity: sha512-rV0YSoyhK2nZ4vEswT/QwqzqQXw5I6CjoaYMOX0TqBlWhojUf8P94mvI7nuJTeaCkkds3QE4+zS8Ko+GdXuZtA==}
    cpu: [x64]
    os: [linux]
    libc: [musl]

  '@unrs/resolver-binding-wasm32-wasi@1.11.1':
    resolution: {integrity: sha512-5u4RkfxJm+Ng7IWgkzi3qrFOvLvQYnPBmjmZQ8+szTK/b31fQCnleNl1GgEt7nIsZRIf5PLhPwT0WM+q45x/UQ==}
    engines: {node: '>=14.0.0'}
    cpu: [wasm32]

  '@unrs/resolver-binding-win32-arm64-msvc@1.11.1':
    resolution: {integrity: sha512-nRcz5Il4ln0kMhfL8S3hLkxI85BXs3o8EYoattsJNdsX4YUU89iOkVn7g0VHSRxFuVMdM4Q1jEpIId1Ihim/Uw==}
    cpu: [arm64]
    os: [win32]

  '@unrs/resolver-binding-win32-ia32-msvc@1.11.1':
    resolution: {integrity: sha512-DCEI6t5i1NmAZp6pFonpD5m7i6aFrpofcp4LA2i8IIq60Jyo28hamKBxNrZcyOwVOZkgsRp9O2sXWBWP8MnvIQ==}
    cpu: [ia32]
    os: [win32]

  '@unrs/resolver-binding-win32-x64-msvc@1.11.1':
    resolution: {integrity: sha512-lrW200hZdbfRtztbygyaq/6jP6AKE8qQN2KvPcJ+x7wiD038YtnYtZ82IMNJ69GJibV7bwL3y9FgK+5w/pYt6g==}
    cpu: [x64]
    os: [win32]

  '@vitejs/plugin-vue@6.0.1':
    resolution: {integrity: sha512-+MaE752hU0wfPFJEUAIxqw18+20euHHdxVtMvbFcOEpjEyfqXH/5DCoTHiVJ0J29EhTJdoTkjEv5YBKU9dnoTw==}
    engines: {node: ^20.19.0 || >=22.12.0}
    peerDependencies:
      vite: ^5.0.0 || ^6.0.0 || ^7.0.0
      vue: ^3.2.25

  '@vitest/coverage-v8@3.2.4':
    resolution: {integrity: sha512-EyF9SXU6kS5Ku/U82E259WSnvg6c8KTjppUncuNdm5QHpe17mwREHnjDzozC8x9MZ0xfBUFSaLkRv4TMA75ALQ==}
    peerDependencies:
      '@vitest/browser': 3.2.4
      vitest: 3.2.4
    peerDependenciesMeta:
      '@vitest/browser':
        optional: true

  '@vitest/eslint-plugin@1.3.4':
    resolution: {integrity: sha512-EOg8d0jn3BAiKnR55WkFxmxfWA3nmzrbIIuOXyTe6A72duryNgyU+bdBEauA97Aab3ho9kLmAwgPX63Ckj4QEg==}
    peerDependencies:
      eslint: '>= 8.57.0'
      typescript: '>= 5.0.0'
      vitest: '*'
    peerDependenciesMeta:
      typescript:
        optional: true
      vitest:
        optional: true

  '@vitest/expect@3.2.4':
    resolution: {integrity: sha512-Io0yyORnB6sikFlt8QW5K7slY4OjqNX9jmJQ02QDda8lyM6B5oNgVWoSoKPac8/kgnCUzuHQKrSLtu/uOqqrig==}

  '@vitest/mocker@3.2.4':
    resolution: {integrity: sha512-46ryTE9RZO/rfDd7pEqFl7etuyzekzEhUbTW3BvmeO/BcCMEgq59BKhek3dXDWgAj4oMK6OZi+vRr1wPW6qjEQ==}
    peerDependencies:
      msw: ^2.4.9
      vite: ^5.0.0 || ^6.0.0 || ^7.0.0-0
    peerDependenciesMeta:
      msw:
        optional: true
      vite:
        optional: true

  '@vitest/pretty-format@3.2.4':
    resolution: {integrity: sha512-IVNZik8IVRJRTr9fxlitMKeJeXFFFN0JaB9PHPGQ8NKQbGpfjlTx9zO4RefN8gp7eqjNy8nyK3NZmBzOPeIxtA==}

  '@vitest/runner@3.2.4':
    resolution: {integrity: sha512-oukfKT9Mk41LreEW09vt45f8wx7DordoWUZMYdY/cyAk7w5TWkTRCNZYF7sX7n2wB7jyGAl74OxgwhPgKaqDMQ==}

  '@vitest/snapshot@3.2.4':
    resolution: {integrity: sha512-dEYtS7qQP2CjU27QBC5oUOxLE/v5eLkGqPE0ZKEIDGMs4vKWe7IjgLOeauHsR0D5YuuycGRO5oSRXnwnmA78fQ==}

  '@vitest/spy@3.2.4':
    resolution: {integrity: sha512-vAfasCOe6AIK70iP5UD11Ac4siNUNJ9i/9PZ3NKx07sG6sUxeag1LWdNrMWeKKYBLlzuK+Gn65Yd5nyL6ds+nw==}

  '@vitest/ui@3.2.4':
    resolution: {integrity: sha512-hGISOaP18plkzbWEcP/QvtRW1xDXF2+96HbEX6byqQhAUbiS5oH6/9JwW+QsQCIYON2bI6QZBF+2PvOmrRZ9wA==}
    peerDependencies:
      vitest: 3.2.4

  '@vitest/utils@3.2.4':
    resolution: {integrity: sha512-fB2V0JFrQSMsCo9HiSq3Ezpdv4iYaXRG1Sx8edX3MwxfyNn83mKiGzOcH+Fkxt4MHxr3y42fQi1oeAInqgX2QA==}

  '@vue/compiler-core@3.6.0-alpha.2':
    resolution: {integrity: sha512-2aPvrCWKKhKKU4TaX6N6+cY4LcLIlIc+tcxJHw029mZr7KGb/w+98UxU9o3mYe/CLo5c5v8ps4IlE/Tm4H/eZA==}

  '@vue/compiler-dom@3.6.0-alpha.2':
    resolution: {integrity: sha512-WHFo0z5QXXkBQk65NPrze1RO4RG6vAHcMudRG604zs2VsMkJPXBL5CAFcae3R6aoU3wwbIYHkklbMOelegS90w==}

  '@vue/compiler-sfc@3.6.0-alpha.2':
    resolution: {integrity: sha512-QFwY1M5lYTo6Qt0rSQKXEp9aZngaKtT4WRlITAuioNeFoK5Y5stElr6sw2dopsaPzjbAJftDbQ7MgtMjOZ9XQg==}

  '@vue/compiler-ssr@3.6.0-alpha.2':
    resolution: {integrity: sha512-BtP+A4xL7QSCf/P1eOvJw9XG1wojK3nqjJXSABcwXeIv0SJgBpi4CZ/obVUPAiUWMmdJDV3bdSwqQtkiXqOmug==}

  '@vue/compiler-vapor@3.6.0-alpha.2':
    resolution: {integrity: sha512-/qmhrcOrVmBsZiQEpDMH5coH/hx7v1uflKCXDcvWhl7XaPfNWBeVwIndU/s/8mtOz+5nuCZrGtbqozXc4tfQzw==}

  '@vue/consolidate@1.0.0':
    resolution: {integrity: sha512-oTyUE+QHIzLw2PpV14GD/c7EohDyP64xCniWTcqcEmTd699eFqTIwOmtDYjcO1j3QgdXoJEoWv1/cCdLrRoOfg==}
    engines: {node: '>= 0.12.0'}

  '@vue/reactivity@3.6.0-alpha.2':
    resolution: {integrity: sha512-dqCEZHz7dy5u0fZV1ILObnH2YCA+I6UHuOt7PLGb1NBEAAUbO251nOK9OfecZEEPsvMJRl3P9rNqdJmAvIcHTg==}

  '@vue/repl@4.6.3':
    resolution: {integrity: sha512-2ckL15D67pOlnH0wtPHkGCoggCzZiPqWuZbNeYvLQTY24ey6P6GX1TY6b7uruAIC6etecCJQdrGSnc+XXsWDDA==}

  '@vue/runtime-core@3.6.0-alpha.2':
    resolution: {integrity: sha512-OPEIqs/q2rTZWTJm8VVSsI9B2OgsKdtprKEqzw3L74tBGDwNRleCGxGxu2T3LUpPlOtQFkSCZTIh1M52/6PG0w==}

  '@vue/runtime-dom@3.6.0-alpha.2':
    resolution: {integrity: sha512-oYrpDYpbRqv/pgqM1SJEN7w9oahCjj6Txatz7McMJ++CX0WyFqAChi3Zvxr06Vrte+OCWA86t6Ot8K+mKV0QAA==}

  '@vue/runtime-vapor@3.6.0-alpha.2':
    resolution: {integrity: sha512-UdGN6tcXIMTD/OFR7qI8V+ID4lji7K5A90i68OjiCr8nevtGxjfYPB3Lz5Lg7S6sckPCnFTECHExzWOmE7aV0A==}
    peerDependencies:
      '@vue/runtime-dom': 3.6.0-alpha.2

  '@vue/server-renderer@3.6.0-alpha.2':
    resolution: {integrity: sha512-Zw+fX/FlRqfwzrv5EmCyLBN5bOZWsRo3SnxQKqPl1yA5xGDe+FIe9cjII/X7hlFdC9Vb4lmQBvOQSnTeTj8ygA==}
    peerDependencies:
      vue: 3.6.0-alpha.2

  '@vue/shared@3.6.0-alpha.2':
    resolution: {integrity: sha512-/tviorcvTBm63BIg/oEpU+tuU3NUrLkWWPrljCH//2vHwc/RJZ7wxq6vPLWfTcuSc82uxDWZXDTKxUjN8/JmGQ==}

  '@vueuse/core@11.3.0':
    resolution: {integrity: sha512-7OC4Rl1f9G8IT6rUfi9JrKiXy4bfmHhZ5x2Ceojy0jnd3mHNEvV4JaRygH362ror6/NZ+Nl+n13LPzGiPN8cKA==}

  '@vueuse/metadata@11.3.0':
    resolution: {integrity: sha512-pwDnDspTqtTo2HwfLw4Rp6yywuuBdYnPYDq+mO38ZYKGebCUQC/nVj/PXSiK9HX5otxLz8Fn7ECPbjiRz2CC3g==}

  '@vueuse/shared@11.3.0':
    resolution: {integrity: sha512-P8gSSWQeucH5821ek2mn/ciCk+MS/zoRKqdQIM3bHq6p7GXDAJLmnRRKmF5F65sAVJIfzQlwR3aDzwCn10s8hA==}

  '@zeit/schemas@2.36.0':
    resolution: {integrity: sha512-7kjMwcChYEzMKjeex9ZFXkt1AyNov9R5HZtjBKVsmVpw7pa7ZtlCGvCBC2vnnXctaYN+aRI61HjIqeetZW5ROg==}

  accepts@1.3.8:
    resolution: {integrity: sha512-PYAthTa2m2VKxuvSD3DPC/Gy+U+sOA1LAuT8mkmRuvw+NACSaeXEQ+NHcVF7rONl6qcaxV3Uuemwawk+7+SJLw==}
    engines: {node: '>= 0.6'}

  acorn-jsx@5.3.2:
    resolution: {integrity: sha512-rq9s+JNhf0IChjtDXxllJ7g41oZk5SlXtp0LHwyA5cejwn7vKmKp4pPri6YEePv2PU65sAsegbXtIinmDFDXgQ==}
    peerDependencies:
      acorn: ^6.0.0 || ^7.0.0 || ^8.0.0

  acorn@7.4.1:
    resolution: {integrity: sha512-nQyp0o1/mNdbTO1PO6kHkwSrmgZ0MT/jCCpNiwbUjGoRN4dlBhqJtoQuCnEOKzgTVwg0ZWiCoQy6SxMebQVh8A==}
    engines: {node: '>=0.4.0'}
    hasBin: true

  acorn@8.15.0:
    resolution: {integrity: sha512-NZyJarBfL7nWwIq+FDL6Zp/yHEhePMNnnJ0y3qfieCrmNvYct8uvtiV41UvlSe6apAfk0fY1FbWx+NwfmpvtTg==}
    engines: {node: '>=0.4.0'}
    hasBin: true

  add-stream@1.0.0:
    resolution: {integrity: sha512-qQLMr+8o0WC4FZGQTcJiKBVC59JylcPSrTtk6usvmIDFUOCKegapy1VHQwRbFMOFyb/inzUVqHs+eMYKDM1YeQ==}

  agent-base@7.1.4:
    resolution: {integrity: sha512-MnA+YT8fwfJPgBx3m60MNqakm30XOkyIoH1y6huTQvC0PwZG7ki8NacLBcrPbNoo8vEZy7Jpuk7+jMO+CUovTQ==}
    engines: {node: '>= 14'}

  ajv@6.12.6:
    resolution: {integrity: sha512-j3fVLgvTo527anyYyJOGTYJbG+vnnQYvE0m5mmkc1TK+nxAppkCLMIL0aZ4dblVCNoGShhm+kzE4ZUykBoMg4g==}

  ajv@8.12.0:
    resolution: {integrity: sha512-sRu1kpcO9yLtYxBKvqfTeh9KzZEwO3STyX1HT+4CaDzC6HpTGYhIhPIzj9XuKU7KYDwnaeh5hcOwjy1QuJzBPA==}

  ansi-align@3.0.1:
    resolution: {integrity: sha512-IOfwwBF5iczOjp/WeY4YxyjqAFMQoZufdQWDd19SEExbVLNXqvpzSJ/M7Za4/sCPmQ0+GRquoA7bGcINcxew6w==}

  ansi-colors@4.1.3:
    resolution: {integrity: sha512-/6w/C21Pm1A7aZitlI5Ni/2J6FFQN8i1Cvz3kHABAAbw93v/NlvKdVOqz7CCWz/3iv/JplRSEEZ83XION15ovw==}
    engines: {node: '>=6'}

  ansi-escapes@7.0.0:
    resolution: {integrity: sha512-GdYO7a61mR0fOlAsvC9/rIHf7L96sBc6dEWzeOu+KAea5bZyQRPIpojrVoI4AXGJS/ycu/fBTdLrUkA4ODrvjw==}
    engines: {node: '>=18'}

  ansi-regex@5.0.1:
    resolution: {integrity: sha512-quJQXlTSUGL2LH9SUXo8VwsY4soanhgo6LNSm84E1LBcE8s3O0wpdiRzyR9z/ZZJMlMWv37qOOb9pdJlMUEKFQ==}
    engines: {node: '>=8'}

  ansi-regex@6.2.0:
    resolution: {integrity: sha512-TKY5pyBkHyADOPYlRT9Lx6F544mPl0vS5Ew7BJ45hA08Q+t3GjbueLliBWN3sMICk6+y7HdyxSzC4bWS8baBdg==}
    engines: {node: '>=12'}

  ansi-styles@4.3.0:
    resolution: {integrity: sha512-zbB9rCJAT1rbjiVDb2hqKFHNYLxgtk8NURxZ3IZwD3F6NtxbXZQCnnSi1Lkx+IDohdPlFp222wVALIheZJQSEg==}
    engines: {node: '>=8'}

  ansi-styles@6.2.1:
    resolution: {integrity: sha512-bN798gFfQX+viw3R7yrGWRqnrN2oRkEkUjjl4JNn4E8GxxbjtG3FbrEIIY3l8/hrwUwIeCZvi4QuOTP4MErVug==}
    engines: {node: '>=12'}

  arch@2.2.0:
    resolution: {integrity: sha512-Of/R0wqp83cgHozfIYLbBMnej79U/SVGOOyuB3VVFv1NRM/PSFMK12x9KVtiYzJqmnU5WR2qp0Z5rHb7sWGnFQ==}

  arg@5.0.2:
    resolution: {integrity: sha512-PYjyFOLKQ9y57JvQ6QLo8dAgNqswh8M1RMJYdQduT6xbWSgK36P/Z/v+p888pM69jMMfS8Xd8F6I1kQ/I9HUGg==}

  argparse@2.0.1:
    resolution: {integrity: sha512-8+9WqebbFzpX9OR+Wa6O29asIogeRMzcGtAINdpMHHyAg10f05aSFVBbcEqGf/PXw1EjAZ+q2/bEBg3DvurK3Q==}

  array-ify@1.0.0:
    resolution: {integrity: sha512-c5AMf34bKdvPhQ7tBGhqkgKNUzMr4WUs+WDtC2ZUGOUncbxKMTvqxYctiseW3+L4bA8ec+GcZ6/A/FW4m8ukng==}

  asap@2.0.6:
    resolution: {integrity: sha512-BSHWgDSAiKs50o2Re8ppvp3seVHXSRM44cdSsT9FfNEUUZLOGWVCsiWaRPWM1Znn+mqZ1OfVZ3z3DWEzSp7hRA==}

  assert-never@1.4.0:
    resolution: {integrity: sha512-5oJg84os6NMQNl27T9LnZkvvqzvAnHu03ShCnoj6bsJwS7L8AO4lf+C/XjK/nvzEqQB744moC6V128RucQd1jA==}

  assertion-error@2.0.1:
    resolution: {integrity: sha512-Izi8RQcffqCeNVgFigKli1ssklIbpHnCYc6AknXGYoB6grJqyeby7jv12JUQgmTAnIDnbck1uxksT4dzN3PWBA==}
    engines: {node: '>=12'}

  ast-types@0.13.4:
    resolution: {integrity: sha512-x1FCFnFifvYDDzTaLII71vG5uvDwgtmDTEVWAxrgeiR8VjMONcCXJx7E+USjDtHlwFmt9MysbqgF9b9Vjr6w+w==}
    engines: {node: '>=4'}

  ast-v8-to-istanbul@0.3.4:
    resolution: {integrity: sha512-cxrAnZNLBnQwBPByK4CeDaw5sWZtMilJE/Q3iDA0aamgaIVNDF9T6K2/8DfYDZEejZ2jNnDrG9m8MY72HFd0KA==}

  b4a@1.6.7:
    resolution: {integrity: sha512-OnAYlL5b7LEkALw87fUVafQw5rVR9RjwGd4KUwNQ6DrrNmaVaUCgLipfVlzrPQ4tWOR9P0IXGNOx50jYCCdSJg==}

  babel-walk@3.0.0-canary-5:
    resolution: {integrity: sha512-GAwkz0AihzY5bkwIY5QDR+LvsRQgB/B+1foMPvi0FZPMl5fjD7ICiznUiBdLYMH1QYe6vqu4gWYytZOccLouFw==}
    engines: {node: '>= 10.0.0'}

  balanced-match@1.0.2:
    resolution: {integrity: sha512-3oSeUO0TMV67hN1AmbXsK4yaqU7tjiHlbxRDZOpH0KW9+CeX4bRAaX0Anxt0tx2MrpRpWwQaPwIlISEJhYU5Pw==}

  bare-events@2.6.1:
    resolution: {integrity: sha512-AuTJkq9XmE6Vk0FJVNq5QxETrSA/vKHarWVBG5l/JbdCL1prJemiyJqUS0jrlXO0MftuPq4m3YVYhoNc5+aE/g==}

  bare-fs@4.2.0:
    resolution: {integrity: sha512-oRfrw7gwwBVAWx9S5zPMo2iiOjxyiZE12DmblmMQREgcogbNO0AFaZ+QBxxkEXiPspcpvO/Qtqn8LabUx4uYXg==}
    engines: {bare: '>=1.16.0'}
    peerDependencies:
      bare-buffer: '*'
    peerDependenciesMeta:
      bare-buffer:
        optional: true

  bare-os@3.6.1:
    resolution: {integrity: sha512-uaIjxokhFidJP+bmmvKSgiMzj2sV5GPHaZVAIktcxcpCyBFFWO+YlikVAdhmUo2vYFvFhOXIAlldqV29L8126g==}
    engines: {bare: '>=1.14.0'}

  bare-path@3.0.0:
    resolution: {integrity: sha512-tyfW2cQcB5NN8Saijrhqn0Zh7AnFNsnczRcuWODH0eYAXBsJ5gVxAUuNr7tsHSC6IZ77cA0SitzT+s47kot8Mw==}

  bare-stream@2.7.0:
    resolution: {integrity: sha512-oyXQNicV1y8nc2aKffH+BUHFRXmx6VrPzlnaEvMhram0nPBrKcEdcyBg5r08D0i8VxngHFAiVyn1QKXpSG0B8A==}
    peerDependencies:
      bare-buffer: '*'
      bare-events: '*'
    peerDependenciesMeta:
      bare-buffer:
        optional: true
      bare-events:
        optional: true

  basic-ftp@5.0.5:
    resolution: {integrity: sha512-4Bcg1P8xhUuqcii/S0Z9wiHIrQVPMermM1any+MX5GeGD7faD3/msQUDGLol9wOcz4/jbg/WJnGqoJF6LiBdtg==}
    engines: {node: '>=10.0.0'}

  boxen@7.0.0:
    resolution: {integrity: sha512-j//dBVuyacJbvW+tvZ9HuH03fZ46QcaKvvhZickZqtB271DxJ7SNRSNxrV/dZX0085m7hISRZWbzWlJvx/rHSg==}
    engines: {node: '>=14.16'}

  brace-expansion@1.1.12:
    resolution: {integrity: sha512-9T9UjW3r0UW5c1Q7GTwllptXwhvYmEzFhzMfZ9H7FQWt+uZePjZPjBP/W1ZEyZ1twGWom5/56TF4lPcqjnDHcg==}

  brace-expansion@2.0.2:
    resolution: {integrity: sha512-Jt0vHyM+jmUBqojB7E1NIYadt0vI0Qxjxd2TErW94wDz+E2LAm5vKMXXwg6ZZBTHPuUlDgQHKXvjGBdfcF1ZDQ==}

  braces@3.0.3:
    resolution: {integrity: sha512-yQbXgO/OSZVD2IsiLlro+7Hf6Q18EJrKSEsdoMzKePKXct3gvD8oLcOQdIzGupr5Fj+EDe8gO/lxc1BzfMpxvA==}
    engines: {node: '>=8'}

  buffer-crc32@0.2.13:
    resolution: {integrity: sha512-VO9Ht/+p3SN7SKWqcrgEzjGbRSJYTx+Q1pTQC0wrWqHx0vpJraQ6GtHx8tvcg1rlK1byhU5gccxgOgj7B0TDkQ==}

  bundle-name@4.1.0:
    resolution: {integrity: sha512-tjwM5exMg6BGRI+kNmTntNsvdZS1X8BFYS6tnJ2hdH0kVxM6/eVZ2xy+FqStSWvYmtfFMDLIxurorHwDKfDz5Q==}
    engines: {node: '>=18'}

  bytes@3.0.0:
    resolution: {integrity: sha512-pMhOfFDPiv9t5jjIXkHosWmkSyQbvsgEVNkz0ERHbuLh2T/7j4Mqqpz523Fe8MVY89KC6Sh/QfS2sM+SjgFDcw==}
    engines: {node: '>= 0.8'}

  cac@6.7.14:
    resolution: {integrity: sha512-b6Ilus+c3RrdDk+JhLKUAQfzzgLEPy6wcXqS7f/xe1EETvsDP6GORG7SFuOs6cID5YkqchW/LXZbX5bc8j7ZcQ==}
    engines: {node: '>=8'}

  call-bind-apply-helpers@1.0.2:
    resolution: {integrity: sha512-Sp1ablJ0ivDkSzjcaJdxEunN5/XvksFJ2sMBFfq6x0ryhQV/2b/KwFe21cMpmHtPOSij8K99/wSfoEuTObmuMQ==}
    engines: {node: '>= 0.4'}

  call-bound@1.0.4:
    resolution: {integrity: sha512-+ys997U96po4Kx/ABpBCqhA9EuxJaQWDQg7295H4hBphv3IZg0boBKuwYpt4YXp6MZ5AmZQnU/tyMTlRpaSejg==}
    engines: {node: '>= 0.4'}

  callsites@3.1.0:
    resolution: {integrity: sha512-P8BjAsXvZS+VIDUI11hHCQEv74YT67YUi5JJFNWIqL235sBmjX4+qx9Muvls5ivyNENctx46xQLQ3aTuE7ssaQ==}
    engines: {node: '>=6'}

  camelcase@7.0.1:
    resolution: {integrity: sha512-xlx1yCK2Oc1APsPXDL2LdlNP6+uu8OCDdhOBSVT279M/S+y75O30C2VuD8T2ogdePBBl7PfPF4504tnLgX3zfw==}
    engines: {node: '>=14.16'}

  chai@5.3.1:
    resolution: {integrity: sha512-48af6xm9gQK8rhIcOxWwdGzIervm8BVTin+yRp9HEvU20BtVZ2lBywlIJBzwaDtvo0FvjeL7QdCADoUoqIbV3A==}
    engines: {node: '>=18'}

  chalk-template@0.4.0:
    resolution: {integrity: sha512-/ghrgmhfY8RaSdeo43hNXxpoHAtxdbskUHjPpfqUWGttFgycUhYPGx3YZBCnUCvOa7Doivn1IZec3DEGFoMgLg==}
    engines: {node: '>=12'}

  chalk@4.1.2:
    resolution: {integrity: sha512-oKnbhFyRIXpUuez8iBMmyEa4nbj4IOQyuhc/wy9kY7/WVPcwIO9VA668Pu8RkO7+0G76SLROeyw9CpQ061i4mA==}
    engines: {node: '>=10'}

  chalk@5.0.1:
    resolution: {integrity: sha512-Fo07WOYGqMfCWHOzSXOt2CxDbC6skS/jO9ynEcmpANMoPrD+W1r1K6Vx7iNm+AQmETU1Xr2t+n8nzkV9t6xh3w==}
    engines: {node: ^12.17.0 || ^14.13 || >=16.0.0}

  chalk@5.6.0:
    resolution: {integrity: sha512-46QrSQFyVSEyYAgQ22hQ+zDa60YHA4fBstHmtSApj1Y5vKtG27fWowW03jCk5KcbXEWPZUIR894aARCA/G1kfQ==}
    engines: {node: ^12.17.0 || ^14.13 || >=16.0.0}

  character-parser@2.2.0:
    resolution: {integrity: sha512-+UqJQjFEFaTAs3bNsF2j2kEN1baG/zghZbdqoYEDxGZtJo9LBzl1A+m0D4n3qKx8N2FNv8/Xp6yV9mQmBuptaw==}

  check-error@2.1.1:
    resolution: {integrity: sha512-OAlb+T7V4Op9OwdkjmguYRqncdlx5JiofwOAUkmTF+jNdHwzTaTs4sRAGpzLF3oOz5xAyDGrPgeIDFQmDOTiJw==}
    engines: {node: '>= 16'}

  chokidar@4.0.3:
    resolution: {integrity: sha512-Qgzu8kfBvo+cA4962jnP1KkS6Dop5NS6g7R5LFYJr4b8Ub94PPQXUksCw9PvXoeXPRRddRNC5C1JQUR2SMGtnA==}
    engines: {node: '>= 14.16.0'}

  chromium-bidi@7.3.1:
    resolution: {integrity: sha512-i+BMGluhZZc4Jic9L1aHJBTfaopxmCqQxGklyMcqFx4fvF3nI4BJ3bCe1ad474nvYRIo/ZN/VrdA4eOaRZua4Q==}
    peerDependencies:
      devtools-protocol: '*'

  cli-boxes@3.0.0:
    resolution: {integrity: sha512-/lzGpEWL/8PfI0BmBOPRwp0c/wFNX1RdUML3jK/RcSBA9T8mZDdQpqYBKtCFTOfQbwPqWEOpjqW+Fnayc0969g==}
    engines: {node: '>=10'}

  cli-cursor@5.0.0:
    resolution: {integrity: sha512-aCj4O5wKyszjMmDT4tZj93kxyydN/K5zPWSCe6/0AV/AA1pqe5ZBIw0a2ZfPQV7lL5/yb5HsUreJ6UFAF1tEQw==}
    engines: {node: '>=18'}

  cli-truncate@4.0.0:
    resolution: {integrity: sha512-nPdaFdQ0h/GEigbPClz11D0v/ZJEwxmeVZGeMo3Z5StPtUTkA9o1lD6QwoirYiSDzbcwn2XcjwmCp68W1IS4TA==}
    engines: {node: '>=18'}

  clipboardy@3.0.0:
    resolution: {integrity: sha512-Su+uU5sr1jkUy1sGRpLKjKrvEOVXgSgiSInwa/qeID6aJ07yh+5NWc3h2QfjHjBnfX4LhtFcuAWKUsJ3r+fjbg==}
    engines: {node: ^12.20.0 || ^14.13.1 || >=16.0.0}

  cliui@8.0.1:
    resolution: {integrity: sha512-BSeNnyus75C4//NQ9gQt1/csTXyo/8Sb+afLAkzAptFuMsod9HFokGNudZpi/oQV73hnVK+sR+5PVRMd+Dr7YQ==}
    engines: {node: '>=12'}

  color-convert@2.0.1:
    resolution: {integrity: sha512-RRECPsj7iu/xb5oKYcsFHSppFNnsj/52OVTRKb4zP5onXwVF3zVmmToNcOfGC+CRDpfK/U584fMg38ZHCaElKQ==}
    engines: {node: '>=7.0.0'}

  color-name@1.1.4:
    resolution: {integrity: sha512-dOy+3AuW3a2wNbZHIuMZpTcgjGuLU/uBL/ubcZF9OXbDo8ff4O8yVp5Bf0efS8uEoYo5q4Fx7dY9OgQGXgAsQA==}

  colorette@2.0.20:
    resolution: {integrity: sha512-IfEDxwoWIjkeXL1eXcDiow4UbKjhLdq6/EuSVR9GMN7KVH3r9gQ83e73hsz1Nd1T3ijd5xv1wcWRYO+D6kCI2w==}

  commander@14.0.0:
    resolution: {integrity: sha512-2uM9rYjPvyq39NwLRqaiLtWHyDC1FvryJDa2ATTVims5YAS4PupsEQsDvP14FqhFr0P49CYDugi59xaxJlTXRA==}
    engines: {node: '>=20'}

  comment-parser@1.4.1:
    resolution: {integrity: sha512-buhp5kePrmda3vhc5B9t7pUQXAb2Tnd0qgpkIhPhkHXxJpiPJ11H0ZEU0oBpJ2QztSbzG/ZxMj/CHsYJqRHmyg==}
    engines: {node: '>= 12.0.0'}

  commondir@1.0.1:
    resolution: {integrity: sha512-W9pAhw0ja1Edb5GVdIF1mjZw/ASI0AlShXM83UUGe2DVr5TdAPEA1OA8m/g8zWp9x6On7gqufY+FatDbC3MDQg==}

  compare-func@2.0.0:
    resolution: {integrity: sha512-zHig5N+tPWARooBnb0Zx1MFcdfpyJrfTJ3Y5L+IFvUm8rM74hHz66z0gw0x4tijh5CorKkKUCnW82R2vmpeCRA==}

  compressible@2.0.18:
    resolution: {integrity: sha512-AF3r7P5dWxL8MxyITRMlORQNaOA2IkAFaTr4k7BUumjPtRpGDTZpl0Pb1XCO6JeDCBdp126Cgs9sMxqSjgYyRg==}
    engines: {node: '>= 0.6'}

  compression@1.7.4:
    resolution: {integrity: sha512-jaSIDzP9pZVS4ZfQ+TzvtiWhdpFhE2RDHz8QJkpX9SIpLq88VueF5jJw6t+6CUQcAoA6t+x89MLrWAqpfDE8iQ==}
    engines: {node: '>= 0.8.0'}

  concat-map@0.0.1:
    resolution: {integrity: sha512-/Srv4dswyQNBfohGpz9o6Yb3Gz3SrUDqBH5rTuhGR7ahtlbYKnVxw2bCFMRljaA7EXHaXZ8wsHdodFvbkhKmqg==}

  connect@3.7.0:
    resolution: {integrity: sha512-ZqRXc+tZukToSNmh5C2iWMSoV3X1YUcPbqEM4DkEG5tNQXrQUZCNVGGv3IuicnkMtPfGf3Xtp8WCXs295iQ1pQ==}
    engines: {node: '>= 0.10.0'}

  constantinople@4.0.1:
    resolution: {integrity: sha512-vCrqcSIq4//Gx74TXXCGnHpulY1dskqLTFGDmhrGxzeXL8lF8kvXv6mpNWlJj1uD4DW23D4ljAqbY4RRaaUZIw==}

  content-disposition@0.5.2:
    resolution: {integrity: sha512-kRGRZw3bLlFISDBgwTSA1TMBFN6J6GWDeubmDE3AF+3+yXL8hTWv8r5rkLbqYXY4RjPk/EzHnClI3zQf1cFmHA==}
    engines: {node: '>= 0.6'}

  conventional-changelog-angular@8.0.0:
    resolution: {integrity: sha512-CLf+zr6St0wIxos4bmaKHRXWAcsCXrJU6F4VdNDrGRK3B8LDLKoX3zuMV5GhtbGkVR/LohZ6MT6im43vZLSjmA==}
    engines: {node: '>=18'}

  conventional-changelog-atom@5.0.0:
    resolution: {integrity: sha512-WfzCaAvSCFPkznnLgLnfacRAzjgqjLUjvf3MftfsJzQdDICqkOOpcMtdJF3wTerxSpv2IAAjX8doM3Vozqle3g==}
    engines: {node: '>=18'}

  conventional-changelog-cli@5.0.0:
    resolution: {integrity: sha512-9Y8fucJe18/6ef6ZlyIlT2YQUbczvoQZZuYmDLaGvcSBP+M6h+LAvf7ON7waRxKJemcCII8Yqu5/8HEfskTxJQ==}
    engines: {node: '>=18'}
    hasBin: true

  conventional-changelog-codemirror@5.0.0:
    resolution: {integrity: sha512-8gsBDI5Y3vrKUCxN6Ue8xr6occZ5nsDEc4C7jO/EovFGozx8uttCAyfhRrvoUAWi2WMm3OmYs+0mPJU7kQdYWQ==}
    engines: {node: '>=18'}

  conventional-changelog-conventionalcommits@8.0.0:
    resolution: {integrity: sha512-eOvlTO6OcySPyyyk8pKz2dP4jjElYunj9hn9/s0OB+gapTO8zwS9UQWrZ1pmF2hFs3vw1xhonOLGcGjy/zgsuA==}
    engines: {node: '>=18'}

  conventional-changelog-core@8.0.0:
    resolution: {integrity: sha512-EATUx5y9xewpEe10UEGNpbSHRC6cVZgO+hXQjofMqpy+gFIrcGvH3Fl6yk2VFKh7m+ffenup2N7SZJYpyD9evw==}
    engines: {node: '>=18'}

  conventional-changelog-ember@5.0.0:
    resolution: {integrity: sha512-RPflVfm5s4cSO33GH/Ey26oxhiC67akcxSKL8CLRT3kQX2W3dbE19sSOM56iFqUJYEwv9mD9r6k79weWe1urfg==}
    engines: {node: '>=18'}

  conventional-changelog-eslint@6.0.0:
    resolution: {integrity: sha512-eiUyULWjzq+ybPjXwU6NNRflApDWlPEQEHvI8UAItYW/h22RKkMnOAtfCZxMmrcMO1OKUWtcf2MxKYMWe9zJuw==}
    engines: {node: '>=18'}

  conventional-changelog-express@5.0.0:
    resolution: {integrity: sha512-D8Q6WctPkQpvr2HNCCmwU5GkX22BVHM0r4EW8vN0230TSyS/d6VQJDAxGb84lbg0dFjpO22MwmsikKL++Oo/oQ==}
    engines: {node: '>=18'}

  conventional-changelog-jquery@6.0.0:
    resolution: {integrity: sha512-2kxmVakyehgyrho2ZHBi90v4AHswkGzHuTaoH40bmeNqUt20yEkDOSpw8HlPBfvEQBwGtbE+5HpRwzj6ac2UfA==}
    engines: {node: '>=18'}

  conventional-changelog-jshint@5.0.0:
    resolution: {integrity: sha512-gGNphSb/opc76n2eWaO6ma4/Wqu3tpa2w7i9WYqI6Cs2fncDSI2/ihOfMvXveeTTeld0oFvwMVNV+IYQIk3F3g==}
    engines: {node: '>=18'}

  conventional-changelog-preset-loader@5.0.0:
    resolution: {integrity: sha512-SetDSntXLk8Jh1NOAl1Gu5uLiCNSYenB5tm0YVeZKePRIgDW9lQImromTwLa3c/Gae298tsgOM+/CYT9XAl0NA==}
    engines: {node: '>=18'}

  conventional-changelog-writer@8.2.0:
    resolution: {integrity: sha512-Y2aW4596l9AEvFJRwFGJGiQjt2sBYTjPD18DdvxX9Vpz0Z7HQ+g1Z+6iYDAm1vR3QOJrDBkRHixHK/+FhkR6Pw==}
    engines: {node: '>=18'}
    hasBin: true

  conventional-changelog@6.0.0:
    resolution: {integrity: sha512-tuUH8H/19VjtD9Ig7l6TQRh+Z0Yt0NZ6w/cCkkyzUbGQTnUEmKfGtkC9gGfVgCfOL1Rzno5NgNF4KY8vR+Jo3w==}
    engines: {node: '>=18'}

  conventional-commits-filter@5.0.0:
    resolution: {integrity: sha512-tQMagCOC59EVgNZcC5zl7XqO30Wki9i9J3acbUvkaosCT6JX3EeFwJD7Qqp4MCikRnzS18WXV3BLIQ66ytu6+Q==}
    engines: {node: '>=18'}

  conventional-commits-parser@6.2.0:
    resolution: {integrity: sha512-uLnoLeIW4XaoFtH37qEcg/SXMJmKF4vi7V0H2rnPueg+VEtFGA/asSCNTcq4M/GQ6QmlzchAEtOoDTtKqWeHag==}
    engines: {node: '>=18'}
    hasBin: true

  core-util-is@1.0.3:
    resolution: {integrity: sha512-ZQBvi1DcpJ4GDqanjucZ2Hj3wEO5pZDS89BWbkcrvdxksJorwUDDZamX9ldFkp9aw2lmBDLgkObEA4DWNJ9FYQ==}

  cosmiconfig@9.0.0:
    resolution: {integrity: sha512-itvL5h8RETACmOTFc4UfIyB2RfEHi71Ax6E/PivVxq9NseKbOWpeyHEOIbmAw1rs8Ak0VursQNww7lf7YtUwzg==}
    engines: {node: '>=14'}
    peerDependencies:
      typescript: '>=4.9.5'
    peerDependenciesMeta:
      typescript:
        optional: true

  cross-spawn@7.0.6:
    resolution: {integrity: sha512-uV2QOWP2nWzsy2aMp8aRibhi9dlzF5Hgh5SHaB9OiTGEyDTiJJyx0uy51QXdyWbtAHNua4XJzUKca3OzKUd3vA==}
    engines: {node: '>= 8'}

  cssesc@3.0.0:
    resolution: {integrity: sha512-/Tb/JcjK111nNScGob5MNtsntNM1aCNUDipB/TkwZFhyDrrE47SOx/18wF2bbjgc3ZzCSKW1T5nt5EbFoAz/Vg==}
    engines: {node: '>=4'}
    hasBin: true

  cssstyle@4.6.0:
    resolution: {integrity: sha512-2z+rWdzbbSZv6/rhtvzvqeZQHrBaqgogqt85sqFNbabZOuFbCVFb8kPeEtZjiKkbrm395irpNKiYeFeLiQnFPg==}
    engines: {node: '>=18'}

  csstype@3.1.3:
    resolution: {integrity: sha512-M1uQkMl8rQK/szD0LNhtqxIPLpimGm8sOBwU7lLnCpSbTyY3yeU1Vc7l4KT5zT4s/yOxHH5O7tIuuLOCnLADRw==}

  data-uri-to-buffer@6.0.2:
    resolution: {integrity: sha512-7hvf7/GW8e86rW0ptuwS3OcBGDjIi6SZva7hCyWC0yYry2cOPmLIjXAUHI6DK2HsnwJd9ifmt57i8eV2n4YNpw==}
    engines: {node: '>= 14'}

  data-urls@5.0.0:
    resolution: {integrity: sha512-ZYP5VBHshaDAiVZxjbRVcFJpc+4xGgT0bK3vzy1HLN8jTO975HEbuYzZJcHoQEY5K1a0z8YayJkyVETa08eNTg==}
    engines: {node: '>=18'}

  debug@2.6.9:
    resolution: {integrity: sha512-bC7ElrdJaJnPbAP+1EotYvqZsb3ecl5wi6Bfi6BJTUcNowp6cvspg0jXznRTKDjm/E7AdgFBVeAPVMNcKGsHMA==}
    peerDependencies:
      supports-color: '*'
    peerDependenciesMeta:
      supports-color:
        optional: true

  debug@4.4.1:
    resolution: {integrity: sha512-KcKCqiftBJcZr++7ykoDIEwSa3XWowTfNPo92BYxjXiyYEVrUQh2aLyhxBCwww+heortUFxEJYcRzosstTEBYQ==}
    engines: {node: '>=6.0'}
    peerDependencies:
      supports-color: '*'
    peerDependenciesMeta:
      supports-color:
        optional: true

  decimal.js@10.6.0:
    resolution: {integrity: sha512-YpgQiITW3JXGntzdUmyUR1V812Hn8T1YVXhCu+wO3OpS4eU9l4YdD3qjyiKdV6mvV29zapkMeD390UVEf2lkUg==}

  deep-eql@5.0.2:
    resolution: {integrity: sha512-h5k/5U50IJJFpzfL6nO9jaaumfjO/f2NjK/oYB2Djzm4p9L+3T9qWpZqZ2hAbLPuuYq9wrU08WQyBTL5GbPk5Q==}
    engines: {node: '>=6'}

  deep-extend@0.6.0:
    resolution: {integrity: sha512-LOHxIOaPYdHlJRtCQfDIVZtfw/ufM8+rVj649RIHzcm/vGwQRXFt6OPqIFWsm2XEMrNIEtWR64sY1LEKD2vAOA==}
    engines: {node: '>=4.0.0'}

  deep-is@0.1.4:
    resolution: {integrity: sha512-oIPzksmTg4/MriiaYGO+okXDT7ztn/w3Eptv/+gSIdMdKsJo0u4CfYNFJPy+4SKMuCqGw2wxnA+URMg3t8a/bQ==}

  deepmerge@4.3.1:
    resolution: {integrity: sha512-3sUqbMEc77XqpdNO7FRyRog+eW3ph+GYCbj+rK+uYyRMuwsVy0rMiVtPn+QJlKFvWP/1PYpapqYn0Me2knFn+A==}
    engines: {node: '>=0.10.0'}

  default-browser-id@5.0.0:
    resolution: {integrity: sha512-A6p/pu/6fyBcA1TRz/GqWYPViplrftcW2gZC9q79ngNCKAeR/X3gcEdXQHl4KNXV+3wgIJ1CPkJQ3IHM6lcsyA==}
    engines: {node: '>=18'}

  default-browser@5.2.1:
    resolution: {integrity: sha512-WY/3TUME0x3KPYdRRxEJJvXRHV4PyPoUsxtZa78lwItwRQRHhd2U9xOscaT/YTf8uCXIAjeJOFBVEh/7FtD8Xg==}
    engines: {node: '>=18'}

  define-lazy-prop@3.0.0:
    resolution: {integrity: sha512-N+MeXYoqr3pOgn8xfyRPREN7gHakLYjhsHhWGT3fWAiL4IkAt0iDw14QiiEm2bE30c5XX5q0FtAA3CK5f9/BUg==}
    engines: {node: '>=12'}

  degenerator@5.0.1:
    resolution: {integrity: sha512-TllpMR/t0M5sqCXfj85i4XaAzxmS5tVA16dqvdkMwGmzI+dXLXnw3J+3Vdv7VKw+ThlTMboK6i9rnZ6Nntj5CQ==}
    engines: {node: '>= 14'}

  detect-libc@1.0.3:
    resolution: {integrity: sha512-pGjwhsmsp4kL2RTz08wcOlGN83otlqHeD/Z5T8GXZB+/YcpQ/dgo+lbU8ZsGxV0HIvqqxo9l7mqYwyYMD9bKDg==}
    engines: {node: '>=0.10'}
    hasBin: true

  devtools-protocol@0.0.1475386:
    resolution: {integrity: sha512-RQ809ykTfJ+dgj9bftdeL2vRVxASAuGU+I9LEx9Ij5TXU5HrgAQVmzi72VA+mkzscE12uzlRv5/tWWv9R9J1SA==}

  doctypes@1.1.0:
    resolution: {integrity: sha512-LLBi6pEqS6Do3EKQ3J0NqHWV5hhb78Pi8vvESYwyOy2c31ZEZVdtitdzsQsKb7878PEERhzUk0ftqGhG6Mz+pQ==}

  dot-prop@5.3.0:
    resolution: {integrity: sha512-QM8q3zDe58hqUqjraQOmzZ1LIH9SWQJTlEKCH4kJ2oQvLZk7RbQXvtDM2XEq3fwkV9CCvvH4LA0AV+ogFsBM2Q==}
    engines: {node: '>=8'}

  dunder-proto@1.0.1:
    resolution: {integrity: sha512-KIN/nDJBQRcXw0MLVhZE9iQHmG68qAVIBg9CqmUYjmQIhgij9U5MFvrqkUL5FbtyyzZuOeOt0zdeRe4UY7ct+A==}
    engines: {node: '>= 0.4'}

  eastasianwidth@0.2.0:
    resolution: {integrity: sha512-I88TYZWc9XiYHRQ4/3c5rjjfgkjhLyW2luGIheGERbNQ6OY7yTybanSpDXZa8y7VUP9YmDcYa+eyq4ca7iLqWA==}

  ee-first@1.1.1:
    resolution: {integrity: sha512-WMwm9LhRUo+WUaRN+vRuETqG89IgZphVSNkdFgeb6sS/E4OrDIN7t48CAewSHXc6C8lefD8KKfr5vY61brQlow==}

  emoji-regex@10.4.0:
    resolution: {integrity: sha512-EC+0oUMY1Rqm4O6LLrgjtYDvcVYTy7chDnM4Q7030tP4Kwj3u/pR6gP9ygnp2CJMK5Gq+9Q2oqmrFJAz01DXjw==}

  emoji-regex@8.0.0:
    resolution: {integrity: sha512-MSjYzcWNOA0ewAHpz0MxpYFvwg6yjy1NG3xteoqz644VCo/RPgnr1/GGt+ic3iJTzQ8Eu3TdM14SawnVUmGE6A==}

  emoji-regex@9.2.2:
    resolution: {integrity: sha512-L18DaJsXSUk2+42pv8mLs5jJT2hqFkFE4j21wOmgbUqsZ2hL72NsUU785g9RXgo3s0ZNgVl42TiHp3ZtOv/Vyg==}

  encodeurl@1.0.2:
    resolution: {integrity: sha512-TPJXq8JqFaVYm2CWmPvnP2Iyo4ZSM7/QKcSmuMLDObfpH5fi7RUGmd/rTDf+rut/saiDiQEeVTNgAmJEdAOx0w==}
    engines: {node: '>= 0.8'}

  end-of-stream@1.4.5:
    resolution: {integrity: sha512-ooEGc6HP26xXq/N+GCGOT0JKCLDGrq2bQUZrQ7gyrJiZANJ/8YDTxTpQBXGMn+WbIQXNVpyWymm7KYVICQnyOg==}

  enquirer@2.4.1:
    resolution: {integrity: sha512-rRqJg/6gd538VHvR3PSrdRBb/1Vy2YfzHqzvbhGIQpDRKIa4FgV/54b5Q1xYSxOOwKvjXweS26E0Q+nAMwp2pQ==}
    engines: {node: '>=8.6'}

  entities@4.5.0:
    resolution: {integrity: sha512-V0hjH4dGPh9Ao5p0MoRY6BVqtwCjhz6vI5LT8AJ55H+4g9/4vbHx1I54fS0XuclLhDHArPQCiMjDxjaL8fPxhw==}
    engines: {node: '>=0.12'}

  entities@6.0.1:
    resolution: {integrity: sha512-aN97NXWF6AWBTahfVOIrB/NShkzi5H7F9r1s9mD3cDj4Ko5f2qhhVoYMibXF7GlLveb/D2ioWay8lxI97Ven3g==}
    engines: {node: '>=0.12'}

  env-paths@2.2.1:
    resolution: {integrity: sha512-+h1lkLKhZMTYjog1VEpJNG7NZJWcuc2DDk/qsqSTRRCOXiLjeQ1d1/udrUGhqMxUgAlwKNZ0cf2uqan5GLuS2A==}
    engines: {node: '>=6'}

  environment@1.1.0:
    resolution: {integrity: sha512-xUtoPkMggbz0MPyPiIWr1Kp4aeWJjDZ6SMvURhimjdZgsRuDplF5/s9hcgGhyXMhs+6vpnuoiZ2kFiu3FMnS8Q==}
    engines: {node: '>=18'}

  error-ex@1.3.2:
    resolution: {integrity: sha512-7dFHNmqeFSEt2ZBsCriorKnn3Z2pj+fd9kmI6QoWw4//DL+icEBfc0U7qJCisqrTsKTjw4fNFy2pW9OqStD84g==}

  error-stack-parser-es@0.1.5:
    resolution: {integrity: sha512-xHku1X40RO+fO8yJ8Wh2f2rZWVjqyhb1zgq1yZ8aZRQkv6OOKhKWRUaht3eSCUbAOBaKIgM+ykwFLE+QUxgGeg==}

  es-define-property@1.0.1:
    resolution: {integrity: sha512-e3nRfgfUZ4rNGL232gUgX06QNyyez04KdjFrF+LTRoOXmrOgFKDg4BCdsjW8EnT69eqdYGmRpJwiPVYNrCaW3g==}
    engines: {node: '>= 0.4'}

  es-errors@1.3.0:
    resolution: {integrity: sha512-Zf5H2Kxt2xjTvbJvP2ZWLEICxA6j+hAmMzIlypy4xcBg1vKVnx89Wy0GbS+kf5cwCVFFzdCFh2XSCFNULS6csw==}
    engines: {node: '>= 0.4'}

  es-module-lexer@1.7.0:
    resolution: {integrity: sha512-jEQoCwk8hyb2AZziIOLhDqpm5+2ww5uIE6lkO/6jcOCusfk6LhMHpXXfBLXTZ7Ydyt0j4VoUQv6uGNYbdW+kBA==}

  es-object-atoms@1.1.1:
    resolution: {integrity: sha512-FGgH2h8zKNim9ljj7dankFPcICIK9Cp5bm+c2gQSYePhpaG5+esrLODihIorn+Pe6FGJzWhXQotPv73jTaldXA==}
    engines: {node: '>= 0.4'}

  esbuild-plugin-polyfill-node@0.3.0:
    resolution: {integrity: sha512-SHG6CKUfWfYyYXGpW143NEZtcVVn8S/WHcEOxk62LuDXnY4Zpmc+WmxJKN6GMTgTClXJXhEM5KQlxKY6YjbucQ==}
    peerDependencies:
      esbuild: '*'

  esbuild@0.21.5:
    resolution: {integrity: sha512-mg3OPMV4hXywwpoDxu3Qda5xCKQi+vCTZq8S9J/EpkhB2HzKXq4SNFZE3+NK93JYxc8VMSep+lOUSC/RVKaBqw==}
    engines: {node: '>=12'}
    hasBin: true

  esbuild@0.25.9:
    resolution: {integrity: sha512-CRbODhYyQx3qp7ZEwzxOk4JBqmD/seJrzPa/cGjY1VtIn5E09Oi9/dB4JwctnfZ8Q8iT7rioVv5k/FNT/uf54g==}
    engines: {node: '>=18'}
    hasBin: true

  escalade@3.2.0:
    resolution: {integrity: sha512-WUj2qlxaQtO4g6Pq5c29GTcWGDyd8itL8zTlipgECz3JesAiiOKotd8JU6otB3PACgG6xkJUyVhboMS+bje/jA==}
    engines: {node: '>=6'}

  escape-html@1.0.3:
    resolution: {integrity: sha512-NiSupZ4OeuGwr68lGIeym/ksIZMJodUGOSCZ/FSnTxcrekbvqrgdUxlJOMpijaKZVjAJrWrGs/6Jy8OMuyj9ow==}

  escape-string-regexp@4.0.0:
    resolution: {integrity: sha512-TtpcNJ3XAzx3Gq8sWRzJaVajRs0uVxA2YAkdb1jm2YkPz4G6egUFAyA3n5vtEIZefPk5Wa4UXbKuS5fKkJWdgA==}
    engines: {node: '>=10'}

  escodegen@2.1.0:
    resolution: {integrity: sha512-2NlIDTwUWJN0mRPQOdtQBzbUHvdGY2P1VXSyU83Q3xKxM7WHX2Ql8dKq782Q9TgQUNOLEzEYu9bzLNj1q88I5w==}
    engines: {node: '>=6.0'}
    hasBin: true

  eslint-import-context@0.1.9:
    resolution: {integrity: sha512-K9Hb+yRaGAGUbwjhFNHvSmmkZs9+zbuoe3kFQ4V1wYjrepUFYM2dZAfNtjbbj3qsPfUfsA68Bx/ICWQMi+C8Eg==}
    engines: {node: ^12.20.0 || ^14.18.0 || >=16.0.0}
    peerDependencies:
      unrs-resolver: ^1.0.0
    peerDependenciesMeta:
      unrs-resolver:
        optional: true

  eslint-plugin-import-x@4.16.1:
    resolution: {integrity: sha512-vPZZsiOKaBAIATpFE2uMI4w5IRwdv/FpQ+qZZMR4E+PeOcM4OeoEbqxRMnywdxP19TyB/3h6QBB0EWon7letSQ==}
    engines: {node: ^18.18.0 || ^20.9.0 || >=21.1.0}
    peerDependencies:
      '@typescript-eslint/utils': ^8.0.0
      eslint: ^8.57.0 || ^9.0.0
      eslint-import-resolver-node: '*'
    peerDependenciesMeta:
      '@typescript-eslint/utils':
        optional: true
      eslint-import-resolver-node:
        optional: true

  eslint-scope@8.4.0:
    resolution: {integrity: sha512-sNXOfKCn74rt8RICKMvJS7XKV/Xk9kA7DyJr8mJik3S7Cwgy3qlkkmyS2uQB3jiJg6VNdZd/pDBJu0nvG2NlTg==}
    engines: {node: ^18.18.0 || ^20.9.0 || >=21.1.0}

  eslint-visitor-keys@3.4.3:
    resolution: {integrity: sha512-wpc+LXeiyiisxPlEkUzU6svyS1frIO3Mgxj1fdy7Pm8Ygzguax2N3Fa/D/ag1WqbOprdI+uY6wMUl8/a2G+iag==}
    engines: {node: ^12.22.0 || ^14.17.0 || >=16.0.0}

  eslint-visitor-keys@4.2.1:
    resolution: {integrity: sha512-Uhdk5sfqcee/9H/rCOJikYz67o0a2Tw2hGRPOG2Y1R2dg7brRe1uG0yaNQDHu+TO/uQPF/5eCapvYSmHUjt7JQ==}
    engines: {node: ^18.18.0 || ^20.9.0 || >=21.1.0}

  eslint@9.33.0:
    resolution: {integrity: sha512-TS9bTNIryDzStCpJN93aC5VRSW3uTx9sClUn4B87pwiCaJh220otoI0X8mJKr+VcPtniMdN8GKjlwgWGUv5ZKA==}
    engines: {node: ^18.18.0 || ^20.9.0 || >=21.1.0}
    hasBin: true
    peerDependencies:
      jiti: '*'
    peerDependenciesMeta:
      jiti:
        optional: true

  espree@10.4.0:
    resolution: {integrity: sha512-j6PAQ2uUr79PZhBjP5C5fhl8e39FmRnOjsD5lGnWrFU8i2G776tBK7+nP8KuQUTTyAZUwfQqXAgrVH5MbH9CYQ==}
    engines: {node: ^18.18.0 || ^20.9.0 || >=21.1.0}

  esprima@4.0.1:
    resolution: {integrity: sha512-eGuFFw7Upda+g4p+QHvnW0RyTX/SVeJBDM/gCtMARO0cLuT2HcEKnTPvhjV6aGeqrCB/sbNop0Kszm0jsaWU4A==}
    engines: {node: '>=4'}
    hasBin: true

  esquery@1.6.0:
    resolution: {integrity: sha512-ca9pw9fomFcKPvFLXhBKUK90ZvGibiGOvRJNbjljY7s7uq/5YO4BOzcYtJqExdx99rF6aAcnRxHmcUHcz6sQsg==}
    engines: {node: '>=0.10'}

  esrecurse@4.3.0:
    resolution: {integrity: sha512-KmfKL3b6G+RXvP8N1vr3Tq1kL/oCFgn2NYXEtqP8/L3pKapUA4G8cFVaoF3SU323CD4XypR/ffioHmkti6/Tag==}
    engines: {node: '>=4.0'}

  estraverse@5.3.0:
    resolution: {integrity: sha512-MMdARuVEQziNTeJD8DgMqmhwR11BRQ/cBP+pLtYdSTnf3MIO8fFeiINEbX36ZdNlfU/7A9f3gUw49B3oQsvwBA==}
    engines: {node: '>=4.0'}

  estree-walker@2.0.2:
    resolution: {integrity: sha512-Rfkk/Mp/DL7JVje3u18FxFujQlTNR2q6QfMSMB7AvCBx91NGj/ba3kCfza0f6dVDbw7YlRf/nDrn7pQrCCyQ/w==}

  estree-walker@3.0.3:
    resolution: {integrity: sha512-7RUKfXgSMMkzt6ZuXmqapOurLGPPfgj6l9uRZ7lRGolvk0y2yocc35LdcxKC5PQZdn2DMqioAQ2NoWcrTKmm6g==}

  esutils@2.0.3:
    resolution: {integrity: sha512-kVscqXk4OCp68SZ0dkgEKVi6/8ij300KBWTJq32P/dYeWTSwK41WyTxalN1eRmA5Z9UU/LX9D7FWSmV9SAYx6g==}
    engines: {node: '>=0.10.0'}

  eventemitter3@5.0.1:
    resolution: {integrity: sha512-GWkBvjiSZK87ELrYOSESUYeVIc9mvLLf/nXalMOS5dYrgZq9o5OVkbZAVM06CVxYsCwH9BDZFPlQTlPA1j4ahA==}

  execa@5.1.1:
    resolution: {integrity: sha512-8uSpZZocAZRBAPIEINJj3Lo9HyGitllczc27Eh5YYojjMFMn8yHMDMaUHE2Jqfq05D/wucwI4JGURyXt1vchyg==}
    engines: {node: '>=10'}

  expect-type@1.2.2:
    resolution: {integrity: sha512-JhFGDVJ7tmDJItKhYgJCGLOWjuK9vPxiXoUFLwLDc99NlmklilbiQJwoctZtt13+xMw91MCk/REan6MWHqDjyA==}
    engines: {node: '>=12.0.0'}

  extract-zip@2.0.1:
    resolution: {integrity: sha512-GDhU9ntwuKyGXdZBUgTIe+vXnWj0fppUEtMDL0+idd5Sta8TGpHssn/eusA9mrPr9qNDym6SxAYZjNvCn/9RBg==}
    engines: {node: '>= 10.17.0'}
    hasBin: true

  fast-deep-equal@3.1.3:
    resolution: {integrity: sha512-f3qQ9oQy9j2AhBe/H9VC91wLmKBCCU/gDOnKNAYG5hswO7BLKj09Hc5HYNz9cGI++xlpDCIgDaitVs03ATR84Q==}

  fast-fifo@1.3.2:
    resolution: {integrity: sha512-/d9sfos4yxzpwkDkuN7k2SqFKtYNmCTzgfEpz82x34IM9/zc8KGxQoXg1liNC/izpRM/MBdt44Nmx41ZWqk+FQ==}

  fast-glob@3.3.3:
    resolution: {integrity: sha512-7MptL8U0cqcFdzIzwOTHoilX9x5BrNqye7Z/LuC7kCMRio1EMSyqRK3BEAUD7sXRq4iT4AzTVuZdhgQ2TCvYLg==}
    engines: {node: '>=8.6.0'}

  fast-json-stable-stringify@2.1.0:
    resolution: {integrity: sha512-lhd/wF+Lk98HZoTCtlVraHtfh5XYijIjalXck7saUtuanSDyLMxnHhSXEDJqHxD7msR8D0uCmqlkwjCV8xvwHw==}

  fast-levenshtein@2.0.6:
    resolution: {integrity: sha512-DCXu6Ifhqcks7TZKY3Hxp3y6qphY5SJZmrWMDrKcERSOXWQdMhU9Ig/PYrzyw/ul9jOIyh0N4M0tbC5hodg8dw==}

  fastq@1.19.1:
    resolution: {integrity: sha512-GwLTyxkCXjXbxqIhTsMI2Nui8huMPtnxg7krajPJAjnEG/iiOS7i+zCtWGZR9G0NBKbXKh6X9m9UIsYX/N6vvQ==}

  fd-slicer@1.1.0:
    resolution: {integrity: sha512-cE1qsB/VwyQozZ+q1dGxR8LBYNZeofhEdUNGSMbQD3Gw2lAzX9Zb3uIU6Ebc/Fmyjo9AWWfnn0AUCHqtevs/8g==}

  fdir@6.5.0:
    resolution: {integrity: sha512-tIbYtZbucOs0BRGqPJkshJUYdL+SDH7dVM8gjy+ERp3WAUjLEFJE+02kanyHtwjWOnwrKYBiwAmM0p4kLJAnXg==}
    engines: {node: '>=12.0.0'}
    peerDependencies:
      picomatch: ^3 || ^4
    peerDependenciesMeta:
      picomatch:
        optional: true

  fflate@0.8.2:
    resolution: {integrity: sha512-cPJU47OaAoCbg0pBvzsgpTPhmhqI5eJjh/JIu8tPj5q+T7iLvW/JAYUqmE7KOB4R1ZyEhzBaIQpQpardBF5z8A==}

  file-entry-cache@8.0.0:
    resolution: {integrity: sha512-XXTUwCvisa5oacNGRP9SfNtYBNAMi+RPwBFmblZEF7N7swHYQS6/Zfk7SRwx4D5j3CH211YNRco1DEMNVfZCnQ==}
    engines: {node: '>=16.0.0'}

  file-saver@2.0.5:
    resolution: {integrity: sha512-P9bmyZ3h/PRG+Nzga+rbdI4OEpNDzAVyy74uVO9ATgzLK6VtAsYybF/+TOCvrc0MO793d6+42lLyZTw7/ArVzA==}

  fill-range@7.1.1:
    resolution: {integrity: sha512-YsGpe3WHLK8ZYi4tWDg2Jy3ebRz2rXowDxnld4bkQB00cc/1Zw9AWnC0i9ztDJitivtQvaI9KaLyKrc+hBW0yg==}
    engines: {node: '>=8'}

  finalhandler@1.1.2:
    resolution: {integrity: sha512-aAWcW57uxVNrQZqFXjITpW3sIUQmHGG3qSb9mUah9MgMC4NeWhNOlNjXEYq3HjRAvL6arUviZGGJsBg6z0zsWA==}
    engines: {node: '>= 0.8'}

  find-up-simple@1.0.1:
    resolution: {integrity: sha512-afd4O7zpqHeRyg4PfDQsXmlDe2PfdHtJt6Akt8jOWaApLOZk5JXs6VMR29lz03pRe9mpykrRCYIYxaJYcfpncQ==}
    engines: {node: '>=18'}

  find-up@5.0.0:
    resolution: {integrity: sha512-78/PXT1wlLLDgTzDs7sjq9hzz0vXD+zn+7wypEe4fXQxCmdmqfGsEPQxmiCSQI3ajFV91bVSsvNtrJRiW6nGng==}
    engines: {node: '>=10'}

  flat-cache@4.0.1:
    resolution: {integrity: sha512-f7ccFPK3SXFHpx15UIGyRJ/FJQctuKZ0zVuN3frBo4HnK3cay9VEW0R6yPYFHC0AgqhukPzKjq22t5DmAyqGyw==}
    engines: {node: '>=16'}

  flatted@3.3.3:
    resolution: {integrity: sha512-GX+ysw4PBCz0PzosHDepZGANEuFCMLrnRTiEy9McGjmkCQYwRq4A/X786G/fjM/+OjsWSU1ZrY5qyARZmO/uwg==}

  foreground-child@3.3.1:
    resolution: {integrity: sha512-gIXjKqtFuWEgzFRJA9WCQeSJLZDjgJUOMCMzxtvFq/37KojM1BFGufqsCy0r4qSQmYLsZYMeyRqzIWOMup03sw==}
    engines: {node: '>=14'}

  fs-extra@11.3.1:
    resolution: {integrity: sha512-eXvGGwZ5CL17ZSwHWd3bbgk7UUpF6IFHtP57NYYakPvHOs8GDgDe5KJI36jIJzDkJ6eJjuzRA8eBQb6SkKue0g==}
    engines: {node: '>=14.14'}

  fsevents@2.3.3:
    resolution: {integrity: sha512-5xoDfX+fL7faATnagmWPpbFtwh/R77WmMMqqHGS65C3vvB0YHrgF+B1YmZ3441tMj5n63k0212XNoJwzlhffQw==}
    engines: {node: ^8.16.0 || ^10.6.0 || >=11.0.0}
    os: [darwin]

  function-bind@1.1.2:
    resolution: {integrity: sha512-7XHNxH7qX9xG5mIwxkhumTox/MIRNcOgDrxWsMt2pAr23WHp6MrRlN7FBSFpCpr+oVO0F744iUgR82nJMfG2SA==}

  generic-names@4.0.0:
    resolution: {integrity: sha512-ySFolZQfw9FoDb3ed9d80Cm9f0+r7qj+HJkWjeD9RBfpxEVTlVhol+gvaQB/78WbwYfbnNh8nWHHBSlg072y6A==}

  get-caller-file@2.0.5:
    resolution: {integrity: sha512-DyFP3BM/3YHTQOCUL/w0OZHR0lpKeGrxotcHWcqNEdnltqFwXVfhEBQ94eIo34AfQpo0rGki4cyIiftY06h2Fg==}
    engines: {node: 6.* || 8.* || >= 10.*}

  get-east-asian-width@1.3.0:
    resolution: {integrity: sha512-vpeMIQKxczTD/0s2CdEWHcb0eeJe6TFjxb+J5xgX7hScxqrGuyjmv4c1D4A/gelKfyox0gJJwIHF+fLjeaM8kQ==}
    engines: {node: '>=18'}

  get-intrinsic@1.3.0:
    resolution: {integrity: sha512-9fSjSaos/fRIVIp+xSJlE6lfwhES7LNtKaCBIamHsjr2na1BiABJPo0mOjjz8GJDURarmCPGqaiVg5mfjb98CQ==}
    engines: {node: '>= 0.4'}

  get-proto@1.0.1:
    resolution: {integrity: sha512-sTSfBjoXBp89JvIKIefqw7U2CCebsc74kiY6awiGogKtoSGbgjYE/G/+l9sF3MWFPNc9IcoOC4ODfKHfxFmp0g==}
    engines: {node: '>= 0.4'}

  get-stream@5.2.0:
    resolution: {integrity: sha512-nBF+F1rAZVCu/p7rjzgA+Yb4lfYXrpl7a6VmJrU8wF9I1CKvP/QwPNZHnOlwbTkY6dvtFIzFMSyQXbLoTQPRpA==}
    engines: {node: '>=8'}

  get-stream@6.0.1:
    resolution: {integrity: sha512-ts6Wi+2j3jQjqi70w5AlN8DFnkSwC+MqmxEzdEALB2qXZYV3X/b1CTfgPLGJNMeAWxdPfU8FO1ms3NUfaHCPYg==}
    engines: {node: '>=10'}

  get-tsconfig@4.10.1:
    resolution: {integrity: sha512-auHyJ4AgMz7vgS8Hp3N6HXSmlMdUyhSUrfBF16w153rxtLIEOE+HGqaBppczZvnHLqQJfiHotCYpNhl0lUROFQ==}

  get-uri@6.0.5:
    resolution: {integrity: sha512-b1O07XYq8eRuVzBNgJLstU6FYc1tS6wnMtF1I1D9lE8LxZSOGZ7LhxN54yPP6mGw5f2CkXY2BQUL9Fx41qvcIg==}
    engines: {node: '>= 14'}

  git-raw-commits@5.0.0:
    resolution: {integrity: sha512-I2ZXrXeOc0KrCvC7swqtIFXFN+rbjnC7b2T943tvemIOVNl+XP8YnA9UVwqFhzzLClnSA60KR/qEjLpXzs73Qg==}
    engines: {node: '>=18'}
    hasBin: true

  git-semver-tags@8.0.0:
    resolution: {integrity: sha512-N7YRIklvPH3wYWAR2vysaqGLPRcpwQ0GKdlqTiVN5w1UmCdaeY3K8s6DMKRCh54DDdzyt/OAB6C8jgVtb7Y2Fg==}
    engines: {node: '>=18'}
    hasBin: true

  glob-parent@5.1.2:
    resolution: {integrity: sha512-AOIgSQCepiJYwP3ARnGx+5VnTu2HBYdzbGP45eLw1vr3zB3vZLeyed1sC9hnbcOc9/SrMyM5RPQrkGz4aS9Zow==}
    engines: {node: '>= 6'}

  glob-parent@6.0.2:
    resolution: {integrity: sha512-XxwI8EOhVQgWp6iDL+3b0r86f4d6AX6zSU55HfB4ydCEuXLXc5FcYeOu+nnGftS4TEju/11rt4KJPTMgbfmv4A==}
    engines: {node: '>=10.13.0'}

  glob@10.4.5:
    resolution: {integrity: sha512-7Bv8RF0k6xjo7d4A/PxYLbUCfb6c+Vpd2/mB2yRDlew7Jb5hEXiCD9ibfO7wpk8i4sevK6DFny9h7EYbM3/sHg==}
    hasBin: true

  glob@11.0.3:
    resolution: {integrity: sha512-2Nim7dha1KVkaiF4q6Dj+ngPPMdfvLJEOpZk/jKiUAkqKebpGAWQXAq9z1xu9HKu5lWfqw/FASuccEjyznjPaA==}
    engines: {node: 20 || >=22}
    hasBin: true

  globals@14.0.0:
    resolution: {integrity: sha512-oahGvuMGQlPw/ivIYBjVSrWAfWLBeku5tpPE2fOPLi+WHffIWbuh2tCjhyQhTBPMf5E9jDEH4FOmTYgYwbKwtQ==}
    engines: {node: '>=18'}

  gopd@1.2.0:
    resolution: {integrity: sha512-ZUKRh6/kUFoAiTAtTYPZJ3hw9wNxx+BIBOijnlG9PnrJsCcSjs1wyyD6vJpaYtgnzDrKYRSqf3OO6Rfa93xsRg==}
    engines: {node: '>= 0.4'}

  graceful-fs@4.2.11:
    resolution: {integrity: sha512-RbJ5/jmFcNNCcDV5o9eTnBLJ/HszWV0P73bc+Ff4nS/rJj+YaS6IGyiOL0VoBYX+l1Wrl3k63h/KrH+nhJ0XvQ==}

  graphemer@1.4.0:
    resolution: {integrity: sha512-EtKwoO6kxCL9WO5xipiHTZlSzBm7WLT627TqC/uVRd0HKmq8NXyebnNYxDoBi7wt8eTWrUrKXCOVaFq9x1kgag==}

  handlebars@4.7.8:
    resolution: {integrity: sha512-vafaFqs8MZkRrSX7sFVUdo3ap/eNiLnb4IakshzvP56X5Nr1iGKAIqdX6tMlm6HcNRIkr6AxO5jFEoJzzpT8aQ==}
    engines: {node: '>=0.4.7'}
    hasBin: true

  has-flag@4.0.0:
    resolution: {integrity: sha512-EykJT/Q1KjTWctppgIAgfSO0tKVuZUjhgMr17kqTumMl6Afv3EISleU7qZUzoXDFTAHTDC4NOoG/ZxU3EvlMPQ==}
    engines: {node: '>=8'}

  has-symbols@1.1.0:
    resolution: {integrity: sha512-1cDNdwJ2Jaohmb3sg4OmKaMBwuC48sYni5HUw2DvsC8LjGTLK9h+eb1X6RyuOHe4hT0ULCW68iomhjUoKUqlPQ==}
    engines: {node: '>= 0.4'}

  has-tostringtag@1.0.2:
    resolution: {integrity: sha512-NqADB8VjPFLM2V0VvHUewwwsw0ZWBaIdgo+ieHtK3hasLz4qeCRjYcqfB6AQrBggRKppKF8L52/VqdVsO47Dlw==}
    engines: {node: '>= 0.4'}

  hash-sum@2.0.0:
    resolution: {integrity: sha512-WdZTbAByD+pHfl/g9QSsBIIwy8IT+EsPiKDs0KNX+zSHhdDLFKdZu0BQHljvO+0QI/BasbMSUa8wYNCZTvhslg==}

  hasown@2.0.2:
    resolution: {integrity: sha512-0hJU9SCPvmMzIBdZFqNPXWa6dqh7WdH0cII9y+CyS8rG3nL48Bclra9HmKhVVUHyPWNH5Y7xDwAB7bfgSjkUMQ==}
    engines: {node: '>= 0.4'}

  hosted-git-info@7.0.2:
    resolution: {integrity: sha512-puUZAUKT5m8Zzvs72XWy3HtvVbTWljRE66cP60bxJzAqf2DgICo7lYTY2IHUmLnNpjYvw5bvmoHvPc0QO2a62w==}
    engines: {node: ^16.14.0 || >=18.0.0}

  html-encoding-sniffer@4.0.0:
    resolution: {integrity: sha512-Y22oTqIU4uuPgEemfz7NDJz6OeKf12Lsu+QC+s3BVpda64lTiMYCyGwg5ki4vFxkMwQdeZDl2adZoqUgdFuTgQ==}
    engines: {node: '>=18'}

  html-escaper@2.0.2:
    resolution: {integrity: sha512-H2iMtd0I4Mt5eYiapRdIDjp+XzelXQ0tFE4JS7YFwFevXXMmOp9myNrUvCg0D6ws8iqkRPBfKHgbwig1SmlLfg==}

  http-proxy-agent@7.0.2:
    resolution: {integrity: sha512-T1gkAiYYDWYx3V5Bmyu7HcfcvL7mUrTWiM6yOfa3PIphViJ/gFPbvidQ+veqSOHci/PxBcDabeUNCzpOODJZig==}
    engines: {node: '>= 14'}

  https-proxy-agent@7.0.6:
    resolution: {integrity: sha512-vK9P5/iUfdl95AI+JVyUuIcVtd4ofvtrOr3HNtM2yxC9bnMbEdp3x01OhQNnjb8IJYi38VlTE3mBXwcfvywuSw==}
    engines: {node: '>= 14'}

  human-signals@2.1.0:
    resolution: {integrity: sha512-B4FFZ6q/T2jhhksgkbEW3HBvWIfDW85snkQgawt07S7J5QXTk6BkNV+0yAeZrM5QpMAdYlocGoljn0sJ/WQkFw==}
    engines: {node: '>=10.17.0'}

  iconv-lite@0.6.3:
    resolution: {integrity: sha512-4fCk79wshMdzMp2rH06qWrJE4iolqLhCUH+OiuIgU++RB0+94NlDL81atO7GX55uUKueo0txHNtvEyI6D7WdMw==}
    engines: {node: '>=0.10.0'}

  icss-utils@5.1.0:
    resolution: {integrity: sha512-soFhflCVWLfRNOPU3iv5Z9VUdT44xFRbzjLsEzSr5AQmgqPMTHdU3PMT1Cf1ssx8fLNJDA1juftYl+PUcv3MqA==}
    engines: {node: ^10 || ^12 || >= 14}
    peerDependencies:
      postcss: ^8.1.0

  ignore@5.3.2:
    resolution: {integrity: sha512-hsBTNUqQTDwkWtcdYI2i06Y/nUBEsNEDJKjWdigLvegy8kDuJAS8uRlpkkcQpyEXL0Z/pjDy5HBmMjRCJ2gq+g==}
    engines: {node: '>= 4'}

  ignore@7.0.5:
    resolution: {integrity: sha512-Hs59xBNfUIunMFgWAbGX5cq6893IbWg4KnrjbYwX3tx0ztorVgTDA6B2sxf8ejHJ4wz8BqGUMYlnzNBer5NvGg==}
    engines: {node: '>= 4'}

  immediate@3.0.6:
    resolution: {integrity: sha512-XXOFtyqDjNDAQxVfYxuF7g9Il/IbWmmlQg2MYKOH8ExIT1qg6xc4zyS3HaEEATgs1btfzxq15ciUiY7gjSXRGQ==}

  immutable@5.1.3:
    resolution: {integrity: sha512-+chQdDfvscSF1SJqv2gn4SRO2ZyS3xL3r7IW/wWEEzrzLisnOlKiQu5ytC/BVNcS15C39WT2Hg/bjKjDMcu+zg==}

  import-fresh@3.3.1:
    resolution: {integrity: sha512-TR3KfrTZTYLPB6jUjfx6MF9WcWrHL9su5TObK4ZkYgBdWKPOFoSoQIdEuTuR82pmtxH2spWG9h6etwfr1pLBqQ==}
    engines: {node: '>=6'}

  import-meta-resolve@3.1.1:
    resolution: {integrity: sha512-qeywsE/KC3w9Fd2ORrRDUw6nS/nLwZpXgfrOc2IILvZYnCaEMd+D56Vfg9k4G29gIeVi3XKql1RQatME8iYsiw==}

  imurmurhash@0.1.4:
    resolution: {integrity: sha512-JmXMZ6wuvDmLiHEml9ykzqO6lwFbof0GG4IkcGaENdCRDDmMVnny7s5HsIgHCbaq0w2MyPhDqkhTUgS2LU2PHA==}
    engines: {node: '>=0.8.19'}

  index-to-position@1.1.0:
    resolution: {integrity: sha512-XPdx9Dq4t9Qk1mTMbWONJqU7boCoumEH7fRET37HX5+khDUl3J2W6PdALxhILYlIYx2amlwYcRPp28p0tSiojg==}
    engines: {node: '>=18'}

  inherits@2.0.4:
    resolution: {integrity: sha512-k/vGaX4/Yla3WzyMCvTQOXYeIHvqOKtnqBduzTHpzpQZzAskKMhZ2K+EnBiSM9zGSoIFeMpXKxa4dYeZIQqewQ==}

  ini@1.3.8:
    resolution: {integrity: sha512-JV/yugV2uzW5iMRSiZAyDtQd+nxtUnjeLt0acNdw98kKLrvuRVyB80tsREOE7yvGVgalhZ6RNXCmEHkUKBKxew==}

  ip-address@10.0.1:
    resolution: {integrity: sha512-NWv9YLW4PoW2B7xtzaS3NCot75m6nK7Icdv0o3lfMceJVRfSoQwqD4wEH5rLwoKJwUiZ/rfpiVBhnaF0FK4HoA==}
    engines: {node: '>= 12'}

  is-arrayish@0.2.1:
    resolution: {integrity: sha512-zz06S8t0ozoDXMG+ube26zeCTNXcKIPJZJi8hBrF4idCLms4CG9QtK7qBl1boi5ODzFpjswb5JPmHCbMpjaYzg==}

  is-core-module@2.16.1:
    resolution: {integrity: sha512-UfoeMA6fIJ8wTYFEUjelnaGI67v6+N7qXJEvQuIGa99l4xsCruSYOVSQ0uPANn4dAzm8lkYPaKLrrijLq7x23w==}
    engines: {node: '>= 0.4'}

  is-docker@2.2.1:
    resolution: {integrity: sha512-F+i2BKsFrH66iaUFc0woD8sLy8getkwTwtOBjvs56Cx4CgJDeKQeqfz8wAYiSb8JOprWhHH5p77PbmYCvvUuXQ==}
    engines: {node: '>=8'}
    hasBin: true

  is-docker@3.0.0:
    resolution: {integrity: sha512-eljcgEDlEns/7AXFosB5K/2nCM4P7FQPkGc/DWLy5rmFEWvZayGrik1d9/QIY5nJ4f9YsVvBkA6kJpHn9rISdQ==}
    engines: {node: ^12.20.0 || ^14.13.1 || >=16.0.0}
    hasBin: true

  is-expression@4.0.0:
    resolution: {integrity: sha512-zMIXX63sxzG3XrkHkrAPvm/OVZVSCPNkwMHU8oTX7/U3AL78I0QXCEICXUM13BIa8TYGZ68PiTKfQz3yaTNr4A==}

  is-extglob@2.1.1:
    resolution: {integrity: sha512-SbKbANkN603Vi4jEZv49LeVJMn4yGwsbzZworEoyEiutsN3nJYdbO36zfhGJ6QEDpOZIFkDtnq5JRxmvl3jsoQ==}
    engines: {node: '>=0.10.0'}

  is-fullwidth-code-point@3.0.0:
    resolution: {integrity: sha512-zymm5+u+sCsSWyD9qNaejV3DFvhCKclKdizYaJUuHA83RLjb7nSuGnddCHGv0hk+KY7BMAlsWeK4Ueg6EV6XQg==}
    engines: {node: '>=8'}

  is-fullwidth-code-point@4.0.0:
    resolution: {integrity: sha512-O4L094N2/dZ7xqVdrXhh9r1KODPJpFms8B5sGdJLPy664AgvXsreZUyCQQNItZRDlYug4xStLjNp/sz3HvBowQ==}
    engines: {node: '>=12'}

  is-fullwidth-code-point@5.0.0:
    resolution: {integrity: sha512-OVa3u9kkBbw7b8Xw5F9P+D/T9X+Z4+JruYVNapTjPYZYUznQ5YfWeFkOj606XYYW8yugTfC8Pj0hYqvi4ryAhA==}
    engines: {node: '>=18'}

  is-glob@4.0.3:
    resolution: {integrity: sha512-xelSayHH36ZgE7ZWhli7pW34hNbNl8Ojv5KVmkJD4hBdD3th8Tfk9vYasLM+mXWOZhFkgZfxhLSnrwRr4elSSg==}
    engines: {node: '>=0.10.0'}

  is-inside-container@1.0.0:
    resolution: {integrity: sha512-KIYLCCJghfHZxqjYBE7rEy0OBuTd5xCHS7tHVgvCLkx7StIoaxwNW3hCALgEUjFfeRk+MG/Qxmp/vtETEF3tRA==}
    engines: {node: '>=14.16'}
    hasBin: true

  is-module@1.0.0:
    resolution: {integrity: sha512-51ypPSPCoTEIN9dy5Oy+h4pShgJmPCygKfyRCISBI+JoWT/2oJvK8QPxmwv7b/p239jXrm9M1mlQbyKJ5A152g==}

  is-number@7.0.0:
    resolution: {integrity: sha512-41Cifkg6e8TylSpdtTpeLVMqvSBEVzTttHvERD741+pnZ8ANv0004MRL43QKPDlK9cGvNp6NZWZUBlbGXYxxng==}
    engines: {node: '>=0.12.0'}

  is-obj@2.0.0:
    resolution: {integrity: sha512-drqDG3cbczxxEJRoOXcOjtdp1J/lyp1mNn0xaznRs8+muBhgQcrnbspox5X5fOw0HnMnbfDzvnEMEtqDEJEo8w==}
    engines: {node: '>=8'}

  is-port-reachable@4.0.0:
    resolution: {integrity: sha512-9UoipoxYmSk6Xy7QFgRv2HDyaysmgSG75TFQs6S+3pDM7ZhKTF/bskZV+0UlABHzKjNVhPjYCLfeZUEg1wXxig==}
    engines: {node: ^12.20.0 || ^14.13.1 || >=16.0.0}

  is-potential-custom-element-name@1.0.1:
    resolution: {integrity: sha512-bCYeRA2rVibKZd+s2625gGnGF/t7DSqDs4dP7CrLA1m7jKWz6pps0LpYLJN8Q64HtmPKJ1hrN3nzPNKFEKOUiQ==}

  is-promise@2.2.2:
    resolution: {integrity: sha512-+lP4/6lKUBfQjZ2pdxThZvLUAafmZb8OAxFb8XXtiQmS35INgr85hdOGoEs124ez1FCnZJt6jau/T+alh58QFQ==}

  is-reference@1.2.1:
    resolution: {integrity: sha512-U82MsXXiFIrjCK4otLT+o2NA2Cd2g5MLoOVXUZjIOhLurrRxpEXzI8O0KZHr3IjLvlAH1kTPYSuqer5T9ZVBKQ==}

  is-regex@1.2.1:
    resolution: {integrity: sha512-MjYsKHO5O7mCsmRGxWcLWheFqN9DJ/2TmngvjKXihe6efViPqc274+Fx/4fYj/r03+ESvBdTXK0V6tA3rgez1g==}
    engines: {node: '>= 0.4'}

  is-stream@2.0.1:
    resolution: {integrity: sha512-hFoiJiTl63nn+kstHGBtewWSKnQLpyb155KHheA1l39uvtO9nWIop1p3udqPcUd/xbF1VLMO4n7OI6p7RbngDg==}
    engines: {node: '>=8'}

  is-wsl@2.2.0:
    resolution: {integrity: sha512-fKzAra0rGJUUBwGBgNkHZuToZcn+TtXHpeCgmkMJMMYx1sQDYaCSyjJBSCa2nH1DGm7s3n1oBnohoVTBaN7Lww==}
    engines: {node: '>=8'}

  is-wsl@3.1.0:
    resolution: {integrity: sha512-UcVfVfaK4Sc4m7X3dUSoHoozQGBEFeDC+zVo06t98xe8CzHSZZBekNXH+tu0NalHolcJ/QAGqS46Hef7QXBIMw==}
    engines: {node: '>=16'}

  isarray@1.0.0:
    resolution: {integrity: sha512-VLghIWNM6ELQzo7zwmcg0NmTVyWKYjvIeM83yjp0wRDTmUnrM678fQbcKBo6n2CJEF0szoG//ytg+TKla89ALQ==}

  isexe@2.0.0:
    resolution: {integrity: sha512-RHxMLp9lnKHGHRng9QFhRCMbYAcVpn69smSGcq3f36xjgVVWThj4qqLbTLlq7Ssj8B+fIQ1EuCEGI2lKsyQeIw==}

  isexe@3.1.1:
    resolution: {integrity: sha512-LpB/54B+/2J5hqQ7imZHfdU31OlgQqx7ZicVlkm9kzg9/w8GKLEcFfJl/t7DCEDueOyBAD6zCCwTO6Fzs0NoEQ==}
    engines: {node: '>=16'}

  istanbul-lib-coverage@3.2.2:
    resolution: {integrity: sha512-O8dpsF+r0WV/8MNRKfnmrtCWhuKjxrq2w+jpzBL5UZKTi2LeVWnWOmWRxFlesJONmc+wLAGvKQZEOanko0LFTg==}
    engines: {node: '>=8'}

  istanbul-lib-report@3.0.1:
    resolution: {integrity: sha512-GCfE1mtsHGOELCU8e/Z7YWzpmybrx/+dSTfLrvY8qRmaY6zXTKWn6WQIjaAFw069icm6GVMNkgu0NzI4iPZUNw==}
    engines: {node: '>=10'}

  istanbul-lib-source-maps@5.0.6:
    resolution: {integrity: sha512-yg2d+Em4KizZC5niWhQaIomgf5WlL4vOOjZ5xGCmF8SnPE/mDWWXgvRExdcpCgh9lLRRa1/fSYp2ymmbJ1pI+A==}
    engines: {node: '>=10'}

  istanbul-reports@3.2.0:
    resolution: {integrity: sha512-HGYWWS/ehqTV3xN10i23tkPkpH46MLCIMFNCaaKNavAXTF1RkqxawEPtnjnGZ6XKSInBKkiOA5BKS+aZiY3AvA==}
    engines: {node: '>=8'}

  jackspeak@3.4.3:
    resolution: {integrity: sha512-OGlZQpz2yfahA/Rd1Y8Cd9SIEsqvXkLVoSw/cgwhnhFMDbsQFeZYoJJ7bIZBS9BcamUW96asq/npPWugM+RQBw==}

  jackspeak@4.1.1:
    resolution: {integrity: sha512-zptv57P3GpL+O0I7VdMJNBZCu+BPHVQUk55Ft8/QCJjTVxrnJHuVuX/0Bl2A6/+2oyR/ZMEuFKwmzqqZ/U5nPQ==}
    engines: {node: 20 || >=22}

  js-stringify@1.0.2:
    resolution: {integrity: sha512-rtS5ATOo2Q5k1G+DADISilDA6lv79zIiwFd6CcjuIxGKLFm5C+RLImRscVap9k55i+MOZwgliw+NejvkLuGD5g==}

  js-tokens@4.0.0:
    resolution: {integrity: sha512-RdJUflcE3cUzKiMqQgsCu06FPu9UdIJO0beYbPhHN4k6apgJtifcoCtT9bcxOpYBtpD2kCM6Sbzg4CausW/PKQ==}

  js-tokens@9.0.1:
    resolution: {integrity: sha512-mxa9E9ITFOt0ban3j6L5MpjwegGz6lBQmM1IJkWeBZGcMxto50+eWdjC/52xDbS2vy0k7vIMK0Fe2wfL9OQSpQ==}

  js-yaml@4.1.0:
    resolution: {integrity: sha512-wpxZs9NoxZaJESJGIZTyDEaYpl0FKSA+FB9aJiyemKhMwkxQg63h4T1KJgUGHpTqPDNRcmmYLugrRjJlBtWvRA==}
    hasBin: true

  jsdom@26.1.0:
    resolution: {integrity: sha512-Cvc9WUhxSMEo4McES3P7oK3QaXldCfNWp7pl2NNeiIFlCoLr3kfq9kb1fxftiwk1FLV7CvpvDfonxtzUDeSOPg==}
    engines: {node: '>=18'}
    peerDependencies:
      canvas: ^3.0.0
    peerDependenciesMeta:
      canvas:
        optional: true

  json-buffer@3.0.1:
    resolution: {integrity: sha512-4bV5BfR2mqfQTJm+V5tPPdf+ZpuhiIvTuAB5g8kcrXOZpTT/QwwVRWBywX1ozr6lEuPdbHxwaJlm9G6mI2sfSQ==}

  json-parse-even-better-errors@2.3.1:
    resolution: {integrity: sha512-xyFwyhro/JEof6Ghe2iz2NcXoj2sloNsWr/XsERDK/oiPCfaNhl5ONfp+jQdAZRQQ0IJWNzH9zIZF7li91kh2w==}

  json-parse-even-better-errors@4.0.0:
    resolution: {integrity: sha512-lR4MXjGNgkJc7tkQ97kb2nuEMnNCyU//XYVH0MKTGcXEiSudQ5MKGKen3C5QubYy0vmq+JGitUg92uuywGEwIA==}
    engines: {node: ^18.17.0 || >=20.5.0}

  json-schema-traverse@0.4.1:
    resolution: {integrity: sha512-xbbCH5dCYU5T8LcEhhuh7HJ88HXuW3qsI3Y0zOZFKfZEHcpWiHU/Jxzk629Brsab/mMiHQti9wMP+845RPe3Vg==}

  json-schema-traverse@1.0.0:
    resolution: {integrity: sha512-NM8/P9n3XjXhIZn1lLhkFaACTOURQXjWhV4BA/RnOv8xvgqtqpAX9IO4mRQxSx1Rlo4tqzeqb0sOlruaOy3dug==}

  json-stable-stringify-without-jsonify@1.0.1:
    resolution: {integrity: sha512-Bdboy+l7tA3OGW6FjyFHWkP5LuByj1Tk33Ljyq0axyzdk9//JSi2u3fP1QSmd1KNwq6VOKYGlAu87CisVir6Pw==}

  jsonfile@6.2.0:
    resolution: {integrity: sha512-FGuPw30AdOIUTRMC2OMRtQV+jkVj2cfPqSeWXv1NEAJ1qZ5zb1X6z1mFhbfOB/iy3ssJCD+3KuZ8r8C3uVFlAg==}

  jstransformer@1.0.0:
    resolution: {integrity: sha512-C9YK3Rf8q6VAPDCCU9fnqo3mAfOH6vUGnMcP4AQAYIEpWtfGLpwOTmZ+igtdK5y+VvI2n3CyYSzy4Qh34eq24A==}

  jszip@3.10.1:
    resolution: {integrity: sha512-xXDvecyTpGLrqFrvkrUSoxxfJI5AH7U8zxxtVclpsUtMCq4JQ290LY8AW5c7Ggnr/Y/oK+bQMbqK2qmtk3pN4g==}

  keyv@4.5.4:
    resolution: {integrity: sha512-oxVHkHR/EJf2CNXnWxRLW6mg7JyCCUcG0DtEGmL2ctUo1PNTin1PUil+r/+4r5MpVgC/fn1kjsx7mjSujKqIpw==}

  levn@0.4.1:
    resolution: {integrity: sha512-+bT2uH4E5LGE7h/n3evcS/sQlJXCpIp6ym8OWJ5eV6+67Dsql/LaaT7qJBAt2rzfoa/5QBGBhxDix1dMt2kQKQ==}
    engines: {node: '>= 0.8.0'}

  lie@3.3.0:
    resolution: {integrity: sha512-UaiMJzeWRlEujzAuw5LokY1L5ecNQYZKfmyZ9L7wDHb/p5etKaxXhohBcrw0EYby+G/NA52vRSN4N39dxHAIwQ==}

  lilconfig@3.1.3:
    resolution: {integrity: sha512-/vlFKAoH5Cgt3Ie+JLhRbwOsCQePABiU3tJ1egGvyQ+33R/vcwM2Zl2QR/LzjsBeItPt3oSVXapn+m4nQDvpzw==}
    engines: {node: '>=14'}

  lines-and-columns@1.2.4:
    resolution: {integrity: sha512-7ylylesZQ/PV29jhEDl3Ufjo6ZX7gCqJr5F7PKrqc93v7fzSymt1BpwEU8nAUXs8qzzvqhbjhK5QZg6Mt/HkBg==}

  lint-staged@16.1.5:
    resolution: {integrity: sha512-uAeQQwByI6dfV7wpt/gVqg+jAPaSp8WwOA8kKC/dv1qw14oGpnpAisY65ibGHUGDUv0rYaZ8CAJZ/1U8hUvC2A==}
    engines: {node: '>=20.17'}
    hasBin: true

  listr2@9.0.2:
    resolution: {integrity: sha512-VVd7cS6W+vLJu2wmq4QmfVj14Iep7cz4r/OWNk36Aq5ZOY7G8/BfCrQFexcwB1OIxB3yERiePfE/REBjEFulag==}
    engines: {node: '>=20.0.0'}

  loader-utils@3.3.1:
    resolution: {integrity: sha512-FMJTLMXfCLMLfJxcX9PFqX5qD88Z5MRGaZCVzfuqeZSPsyiBzs+pahDQjbIWz2QIzPZz0NX9Zy4FX3lmK6YHIg==}
    engines: {node: '>= 12.13.0'}

  locate-path@6.0.0:
    resolution: {integrity: sha512-iPZK6eYjbxRu3uB4/WZ3EsEIMJFMqAoopl3R+zuq0UjcAm/MO6KCweDgPfP3elTztoKP3KtnVHxTn2NHBSDVUw==}
    engines: {node: '>=10'}

  lodash.camelcase@4.3.0:
    resolution: {integrity: sha512-TwuEnCnxbc3rAvhf/LbG7tJUDzhqXyFnv3dtzLOPgCG/hODL7WFnsbwktkD7yUV0RrreP/l1PALq/YSg6VvjlA==}

  lodash.merge@4.6.2:
    resolution: {integrity: sha512-0KpjqXRVvrYyCsX1swR/XTK0va6VQkQM6MNo7PqW77ByjAhoARA8EfrP1N4+KlKj8YS0ZUCtRT/YUuhyYDujIQ==}

  lodash@4.17.21:
    resolution: {integrity: sha512-v2kDEe57lecTulaDIuNTPy3Ry4gLGJ6Z1O3vE1krgXZNrsQ+LFTGHVxVjcXPs17LhbZVGedAJv8XZ1tvj5FvSg==}

  log-update@6.1.0:
    resolution: {integrity: sha512-9ie8ItPR6tjY5uYJh8K/Zrv/RMZ5VOlOWvtZdEHYSTFKZfIBPQa9tOAEeAWhd+AnIneLJ22w5fjOYtoutpWq5w==}
    engines: {node: '>=18'}

  loupe@3.2.0:
    resolution: {integrity: sha512-2NCfZcT5VGVNX9mSZIxLRkEAegDGBpuQZBy13desuHeVORmBDyAET4TkJr4SjqQy3A8JDofMN6LpkK8Xcm/dlw==}

  lru-cache@10.1.0:
    resolution: {integrity: sha512-/1clY/ui8CzjKFyjdvwPWJUYKiFVXG2I2cY0ssG7h4+hwk+XOIX7ZSG9Q7TW8TW3Kp3BUSqgFWBLgL4PJ+Blag==}
    engines: {node: 14 || >=16.14}

  lru-cache@10.4.3:
    resolution: {integrity: sha512-JNAzZcXrCt42VGLuYz0zfAzDfAvJWW6AfYlDBQyDV5DClI2m5sAmK+OIO7s59XfsRsWHp02jAJrRadPRGTt6SQ==}

  lru-cache@11.1.0:
    resolution: {integrity: sha512-QIXZUBJUx+2zHUdQujWejBkcD9+cs94tLn0+YL8UrCh+D5sCXZ4c7LaEH48pNwRY3MLDgqUFyhlCyjJPf1WP0A==}
    engines: {node: 20 || >=22}

  lru-cache@7.18.3:
    resolution: {integrity: sha512-jumlc0BIUrS3qJGgIkWZsyfAM7NCWiBcCDhnd+3NNM5KbBmLTgHVfWBcg6W+rLUsIpzpERPsvwUP7CckAQSOoA==}
    engines: {node: '>=12'}

  magic-string@0.30.17:
    resolution: {integrity: sha512-sNPKHvyjVf7gyjwS4xGTaW/mCnF8wnjtifKBEhxfZ7E/S8tQ0rssrwGNn6q8JH/ohItJfSQp9mBtQYuTlH5QnA==}

  magicast@0.3.5:
    resolution: {integrity: sha512-L0WhttDl+2BOsybvEOLK7fW3UA0OQ0IQ2d6Zl2x/a6vVRs3bAY0ECOSHHeL5jD+SbOpOCUEi0y1DgHEn9Qn1AQ==}

  make-dir@4.0.0:
    resolution: {integrity: sha512-hXdUTZYIVOt1Ex//jAQi+wTZZpUpwBj/0QsOzqegb3rGMMeJiSEu5xLHnYfBrRV4RH2+OCSOO95Is/7x1WJ4bw==}
    engines: {node: '>=10'}

  markdown-table@3.0.4:
    resolution: {integrity: sha512-wiYz4+JrLyb/DqW2hkFJxP7Vd7JuTDm77fvbM8VfEQdmSMqcImWeeRbHwZjBjIFki/VaMK2BhFi7oUUZeM5bqw==}

  marked@13.0.3:
    resolution: {integrity: sha512-rqRix3/TWzE9rIoFGIn8JmsVfhiuC8VIQ8IdX5TfzmeBucdY05/0UlzKaw0eVtpcN/OdVFpBk7CjKGo9iHJ/zA==}
    engines: {node: '>= 18'}
    hasBin: true

  math-intrinsics@1.1.0:
    resolution: {integrity: sha512-/IXtbwEk5HTPyEwyKX6hGkYXxM9nbj64B+ilVJnC/R6B0pH5G4V3b0pVbL7DBj4tkhBAppbQUlf6F6Xl9LHu1g==}
    engines: {node: '>= 0.4'}

  memorystream@0.3.1:
    resolution: {integrity: sha512-S3UwM3yj5mtUSEfP41UZmt/0SCoVYUcU1rkXv+BQ5Ig8ndL4sPoJNBUJERafdPb5jjHJGuMgytgKvKIf58XNBw==}
    engines: {node: '>= 0.10.0'}

  meow@13.2.0:
    resolution: {integrity: sha512-pxQJQzB6djGPXh08dacEloMFopsOqGVRKFPYvPOt9XDZ1HasbgDZA74CJGreSU4G3Ak7EFJGoiH2auq+yXISgA==}
    engines: {node: '>=18'}

  merge-source-map@1.1.0:
    resolution: {integrity: sha512-Qkcp7P2ygktpMPh2mCQZaf3jhN6D3Z/qVZHSdWvQ+2Ef5HgRAPBO57A77+ENm0CPx2+1Ce/MYKi3ymqdfuqibw==}

  merge-stream@2.0.0:
    resolution: {integrity: sha512-abv/qOcuPfk3URPfDzmZU1LKmuw8kT+0nIHvKrKgFrwifol/doWcdA4ZqsWQ8ENrFKkd67Mfpo/LovbIUsbt3w==}

  merge2@1.4.1:
    resolution: {integrity: sha512-8q7VEgMJW4J8tcfVPy8g09NcQwZdbwFEqhe/WZkoIzjn/3TGDwtOCYtXGxA3O8tPzpczCCDgv+P2P5y00ZJOOg==}
    engines: {node: '>= 8'}

  micromatch@4.0.8:
    resolution: {integrity: sha512-PXwfBhYu0hBCPw8Dn0E+WDYb7af3dSLVWKi3HGv84IdF4TyFoC0ysxFd0Goxw7nSv4T/PzEJQxsYsEiFCKo2BA==}
    engines: {node: '>=8.6'}

  mime-db@1.33.0:
    resolution: {integrity: sha512-BHJ/EKruNIqJf/QahvxwQZXKygOQ256myeN/Ew+THcAa5q+PjyTTMMeNQC4DZw5AwfvelsUrA6B67NKMqXDbzQ==}
    engines: {node: '>= 0.6'}

  mime-db@1.52.0:
    resolution: {integrity: sha512-sPU4uV7dYlvtWJxwwxHD0PuihVNiE7TyAbQ5SWxDCB9mUYvOgroQOwYQQOKPJ8CIbE+1ETVlOoK1UC2nU3gYvg==}
    engines: {node: '>= 0.6'}

  mime-db@1.54.0:
    resolution: {integrity: sha512-aU5EJuIN2WDemCcAp2vFBfp/m4EAhWJnUNSSw0ixs7/kXbd6Pg64EmwJkNdFhB8aWt1sH2CTXrLxo/iAGV3oPQ==}
    engines: {node: '>= 0.6'}

  mime-types@2.1.18:
    resolution: {integrity: sha512-lc/aahn+t4/SWV/qcmumYjymLsWfN3ELhpmVuUFjgsORruuZPVSwAQryq+HHGvO/SI2KVX26bx+En+zhM8g8hQ==}
    engines: {node: '>= 0.6'}

  mime-types@2.1.35:
    resolution: {integrity: sha512-ZDY+bPm5zTTF+YpCrAU9nK0UgICYPT0QtT1NZWFv4s++TNkcgVaT0g6+4R2uI4MjQjzysHB1zxuWL50hzaeXiw==}
    engines: {node: '>= 0.6'}

  mimic-fn@2.1.0:
    resolution: {integrity: sha512-OqbOk5oEQeAZ8WXWydlu9HJjz9WVdEIvamMCcXmuqUYjTknH/sqsWvhQ3vgwKFRR1HpjvNBKQ37nbJgYzGqGcg==}
    engines: {node: '>=6'}

  mimic-function@5.0.1:
    resolution: {integrity: sha512-VP79XUPxV2CigYP3jWwAUFSku2aKqBH7uTAapFWCBqutsbmDo96KY5o8uh6U+/YSIn5OxJnXp73beVkpqMIGhA==}
    engines: {node: '>=18'}

  minimatch@10.0.3:
    resolution: {integrity: sha512-IPZ167aShDZZUMdRk66cyQAW3qr0WzbHkPdMYa8bzZhlHhO3jALbKdxcaak7W9FfT2rZNpQuUu4Od7ILEpXSaw==}
    engines: {node: 20 || >=22}

  minimatch@3.1.2:
    resolution: {integrity: sha512-J7p63hRiAjw1NDEww1W7i37+ByIrOWO5XQQAzZ3VOcL0PNybwpfmV/N05zFAzwQ9USyEcX6t3UO+K5aqBQOIHw==}

  minimatch@9.0.5:
    resolution: {integrity: sha512-G6T0ZX48xgozx7587koeX9Ys2NYy6Gmv//P89sEte9V9whIapMNF4idKxnW2QtCcLiTWlb/wfCabAtAFWhhBow==}
    engines: {node: '>=16 || 14 >=14.17'}

  minimist@1.2.8:
    resolution: {integrity: sha512-2yyAR8qBkN3YuheJanUpWC5U3bb5osDywNB8RzDVlDwDHbocAJveqqj1u8+SVD7jkWT4yvsHCpWqqWqAxb0zCA==}

  minipass@7.1.2:
    resolution: {integrity: sha512-qOOzS1cBTWYF4BH8fVePDBOO9iptMnGUEZwNc/cMWnTV2nVLZ7VoNWEPHkYczZA0pdoA7dl6e7FL659nX9S2aw==}
    engines: {node: '>=16 || 14 >=14.17'}

  mitt@3.0.1:
    resolution: {integrity: sha512-vKivATfr97l2/QBCYAkXYDbrIWPM2IIKEl7YPhjCvKlG3kE2gm+uBo6nEXK3M5/Ffh/FLpKExzOQ3JJoJGFKBw==}

  monaco-editor@0.52.2:
    resolution: {integrity: sha512-GEQWEZmfkOGLdd3XK8ryrfWz3AIP8YymVXiPHEdewrUq7mh0qrKrfHLNCXcbB6sTnMLnOZ3ztSiKcciFUkIJwQ==}

  mrmime@2.0.1:
    resolution: {integrity: sha512-Y3wQdFg2Va6etvQ5I82yUhGdsKrcYox6p7FfL1LbK2J4V01F9TGlepTIhnK24t7koZibmg82KGglhA1XK5IsLQ==}
    engines: {node: '>=10'}

  ms@2.0.0:
    resolution: {integrity: sha512-Tpp60P6IUJDTuOq/5Z8cdskzJujfwqfOTkrwIwj7IRISpnkJnT6SyJ4PCPnGMoFjC9ddhal5KVIYtAt97ix05A==}

  ms@2.1.3:
    resolution: {integrity: sha512-6FlzubTLZG3J2a/NVCAleEhjzq5oxgHyaCU9yYXvcLsvoVaHJq/s5xXI6/XXP6tz7R9xAOtHnSO/tXtF3WRTlA==}

  nano-spawn@1.0.2:
    resolution: {integrity: sha512-21t+ozMQDAL/UGgQVBbZ/xXvNO10++ZPuTmKRO8k9V3AClVRht49ahtDjfY8l1q6nSHOrE5ASfthzH3ol6R/hg==}
    engines: {node: '>=20.17'}

  nanoid@3.3.11:
    resolution: {integrity: sha512-N8SpfPUnUp1bK+PMYW8qSWdl9U+wwNWI4QKxOYDy9JAro3WMX7p2OeVRF9v+347pnakNevPmiHhNmZ2HbFA76w==}
    engines: {node: ^10 || ^12 || ^13.7 || ^14 || >=15.0.1}
    hasBin: true

  napi-postinstall@0.3.3:
    resolution: {integrity: sha512-uTp172LLXSxuSYHv/kou+f6KW3SMppU9ivthaVTXian9sOt3XM/zHYHpRZiLgQoxeWfYUnslNWQHF1+G71xcow==}
    engines: {node: ^12.20.0 || ^14.18.0 || >=16.0.0}
    hasBin: true

  natural-compare@1.4.0:
    resolution: {integrity: sha512-OWND8ei3VtNC9h7V60qff3SVobHr996CTwgxubgyQYEpg290h9J0buyECNNJexkFm5sOajh5G116RYA1c8ZMSw==}

  negotiator@0.6.3:
    resolution: {integrity: sha512-+EUsqGPLsM+j/zdChZjsnX51g4XrHFOIXwfnCVPGlQk/k5giakcKsuxCObBRu6DSm9opw/O6slWbJdghQM4bBg==}
    engines: {node: '>= 0.6'}

  neo-async@2.6.2:
    resolution: {integrity: sha512-Yd3UES5mWCSqR+qNT93S3UoYUkqAZ9lLg8a7g9rimsWmYGK8cVToA4/sF3RrshdyV3sAGMXVUmpMYOw+dLpOuw==}

  netmask@2.0.2:
    resolution: {integrity: sha512-dBpDMdxv9Irdq66304OLfEmQ9tbNRFnFTuZiLo+bD+r332bBmMJ8GBLXklIXXgxd3+v9+KUnZaUR5PJMa75Gsg==}
    engines: {node: '>= 0.4.0'}

  node-addon-api@7.1.1:
    resolution: {integrity: sha512-5m3bsyrjFWE1xf7nz7YXdN4udnVtXK6/Yfgn5qnahL6bCkf2yKt4k3nuTKAtT4r3IG8JNR2ncsIMdZuAzJjHQQ==}

  normalize-package-data@6.0.2:
    resolution: {integrity: sha512-V6gygoYb/5EmNI+MEGrWkC+e6+Rr7mTmfHrxDbLzxQogBkgzo76rkok0Am6thgSF7Mv2nLOajAJj5vDJZEFn7g==}
    engines: {node: ^16.14.0 || >=18.0.0}

  npm-normalize-package-bin@4.0.0:
    resolution: {integrity: sha512-TZKxPvItzai9kN9H/TkmCtx/ZN/hvr3vUycjlfmH0ootY9yFBzNOpiXAdIn1Iteqsvk4lQn6B5PTrt+n6h8k/w==}
    engines: {node: ^18.17.0 || >=20.5.0}

  npm-run-all2@7.0.2:
    resolution: {integrity: sha512-7tXR+r9hzRNOPNTvXegM+QzCuMjzUIIq66VDunL6j60O4RrExx32XUhlrS7UK4VcdGw5/Wxzb3kfNcFix9JKDA==}
    engines: {node: ^18.17.0 || >=20.5.0, npm: '>= 9'}
    hasBin: true

  npm-run-path@4.0.1:
    resolution: {integrity: sha512-S48WzZW777zhNIrn7gxOlISNAqi9ZC/uQFnRdbeIHhZhCA6UqpkOT8T1G7BvfdgP4Er8gF4sUbaS0i7QvIfCWw==}
    engines: {node: '>=8'}

  nwsapi@2.2.21:
    resolution: {integrity: sha512-o6nIY3qwiSXl7/LuOU0Dmuctd34Yay0yeuZRLFmDPrrdHpXKFndPj3hM+YEPVHYC5fx2otBx4Ilc/gyYSAUaIA==}

  object-assign@4.1.1:
    resolution: {integrity: sha512-rJgTQnkUnH1sFw8yT6VSU3zD3sWmu6sZhIseY8VX+GRu3P6F7Fu+JNDoXfklElbLJSnc3FUQHVe4cU5hj+BcUg==}
    engines: {node: '>=0.10.0'}

  on-finished@2.3.0:
    resolution: {integrity: sha512-ikqdkGAAyf/X/gPhXGvfgAytDZtDbr+bkNUJ0N9h5MI/dmdgCs3l6hoHrcUv41sRKew3jIwrp4qQDXiK99Utww==}
    engines: {node: '>= 0.8'}

  on-headers@1.0.2:
    resolution: {integrity: sha512-pZAE+FJLoyITytdqK0U5s+FIpjN0JP3OzFi/u8Rx+EV5/W+JTWGXG8xFzevE7AjBfDqHv/8vL8qQsIhHnqRkrA==}
    engines: {node: '>= 0.8'}

  once@1.4.0:
    resolution: {integrity: sha512-lNaJgI+2Q5URQBkccEKHTQOPaXdUxnZZElQTZY0MFUAuaEqe1E+Nyvgdz/aIyNi6Z9MzO5dv1H8n58/GELp3+w==}

  onetime@5.1.2:
    resolution: {integrity: sha512-kbpaSSGJTWdAY5KPVeMOKXSrPtr8C8C7wodJbcsd51jRnmD+GZu8Y0VoU6Dm5Z4vWr0Ig/1NKuWRKf7j5aaYSg==}
    engines: {node: '>=6'}

  onetime@7.0.0:
    resolution: {integrity: sha512-VXJjc87FScF88uafS3JllDgvAm+c/Slfz06lorj2uAY34rlUu0Nt+v8wreiImcrgAjjIHp1rXpTDlLOGw29WwQ==}
    engines: {node: '>=18'}

  open@10.2.0:
    resolution: {integrity: sha512-YgBpdJHPyQ2UE5x+hlSXcnejzAvD0b22U2OuAP+8OnlJT+PjWPxtgmGqKKc+RgTM63U9gN0YzrYc71R2WT/hTA==}
    engines: {node: '>=18'}

  optionator@0.9.4:
    resolution: {integrity: sha512-6IpQ7mKUxRcZNLIObR0hz7lxsapSSIYNZJwXPGeF0mTVqGKFIXj1DQcMoT22S3ROcLyY/rz0PWaWZ9ayWmad9g==}
    engines: {node: '>= 0.8.0'}

  p-limit@3.1.0:
    resolution: {integrity: sha512-TYOanM3wGwNGsZN2cVTYPArw454xnXj5qmWF1bEoAc4+cU/ol7GVh7odevjp1FNHduHc3KZMcFduxU5Xc6uJRQ==}
    engines: {node: '>=10'}

  p-locate@5.0.0:
    resolution: {integrity: sha512-LaNjtRWUBY++zB5nE/NwcaoMylSPk+S+ZHNB1TzdbMJMny6dynpAGt7X/tl/QYq3TIeE6nxHppbo2LGymrG5Pw==}
    engines: {node: '>=10'}

  pac-proxy-agent@7.2.0:
    resolution: {integrity: sha512-TEB8ESquiLMc0lV8vcd5Ql/JAKAoyzHFXaStwjkzpOpC5Yv+pIzLfHvjTSdf3vpa2bMiUQrg9i6276yn8666aA==}
    engines: {node: '>= 14'}

  pac-resolver@7.0.1:
    resolution: {integrity: sha512-5NPgf87AT2STgwa2ntRMr45jTKrYBGkVU36yT0ig/n/GMAa3oPqhZfIQ2kMEimReg0+t9kZViDVZ83qfVUlckg==}
    engines: {node: '>= 14'}

  package-json-from-dist@1.0.1:
    resolution: {integrity: sha512-UEZIS3/by4OC8vL3P2dTXRETpebLI2NiI5vIrjaD/5UtrkFX/tNbwjTSRAGC/+7CAo2pIcBaRgWmcBBHcsaCIw==}

  pako@1.0.11:
    resolution: {integrity: sha512-4hLB8Py4zZce5s4yd9XzopqwVv/yGNhV1Bl8NTmCq1763HeK2+EwVTv+leGeL13Dnh2wfbqowVPXCIO0z4taYw==}

  parent-module@1.0.1:
    resolution: {integrity: sha512-GQ2EWRpQV8/o+Aw8YqtfZZPfNRWZYkbidE9k5rpl/hC3vtHHBfGm2Ifi6qWV+coDGkrUKZAxE3Lot5kcsRlh+g==}
    engines: {node: '>=6'}

  parse-json@5.2.0:
    resolution: {integrity: sha512-ayCKvm/phCGxOkYRSCM82iDwct8/EonSEgCSxWxD7ve6jHggsFl4fZVQBPRNgQoKiuV/odhFrGzQXZwbifC8Rg==}
    engines: {node: '>=8'}

  parse-json@8.3.0:
    resolution: {integrity: sha512-ybiGyvspI+fAoRQbIPRddCcSTV9/LsJbf0e/S85VLowVGzRmokfneg2kwVW/KU5rOXrPSbF1qAKPMgNTqqROQQ==}
    engines: {node: '>=18'}

  parse5@7.3.0:
    resolution: {integrity: sha512-IInvU7fabl34qmi9gY8XOVxhYyMyuH2xUNpb2q8/Y+7552KlejkRvqvD19nMoUW/uQGGbqNpA6Tufu5FL5BZgw==}

  parseurl@1.3.3:
    resolution: {integrity: sha512-CiyeOxFT/JZyN5m0z9PfXw4SCBJ6Sygz1Dpl0wqjlhDEGGBP1GnsUVEL0p63hoG1fcj3fHynXi9NYO4nWOL+qQ==}
    engines: {node: '>= 0.8'}

  path-exists@4.0.0:
    resolution: {integrity: sha512-ak9Qy5Q7jYb2Wwcey5Fpvg2KoAc/ZIhLSLOSBmRmygPsGwkVVt0fZa0qrtMz+m6tJTAHfZQ8FnmB4MG4LWy7/w==}
    engines: {node: '>=8'}

  path-is-inside@1.0.2:
    resolution: {integrity: sha512-DUWJr3+ULp4zXmol/SZkFf3JGsS9/SIv+Y3Rt93/UjPpDpklB5f1er4O3POIbUuUJ3FXgqte2Q7SrU6zAqwk8w==}

  path-key@3.1.1:
    resolution: {integrity: sha512-ojmeN0qd+y0jszEtoY48r0Peq5dwMEkIlCOu6Q5f41lfkswXuKtYrhgoTpLnyIcHm24Uhqx+5Tqm2InSwLhE6Q==}
    engines: {node: '>=8'}

  path-parse@1.0.7:
    resolution: {integrity: sha512-LDJzPVEEEPR+y48z93A0Ed0yXb8pAByGWo/k5YYdYgpY2/2EsOsksJrq7lOHxryrVOn1ejG6oAp8ahvOIQD8sw==}

  path-scurry@1.11.1:
    resolution: {integrity: sha512-Xa4Nw17FS9ApQFJ9umLiJS4orGjm7ZzwUrwamcGQuHSzDyth9boKDaycYdDcZDuqYATXw4HFXgaqWTctW/v1HA==}
    engines: {node: '>=16 || 14 >=14.18'}

  path-scurry@2.0.0:
    resolution: {integrity: sha512-ypGJsmGtdXUOeM5u93TyeIEfEhM6s+ljAhrk5vAvSx8uyY/02OvrZnA0YNGUrPXfpJMgI1ODd3nwz8Npx4O4cg==}
    engines: {node: 20 || >=22}

  path-to-regexp@3.3.0:
    resolution: {integrity: sha512-qyCH421YQPS2WFDxDjftfc1ZR5WKQzVzqsp4n9M2kQhVOo/ByahFoUNJfl58kOcEGfQ//7weFTDhm+ss8Ecxgw==}

  pathe@1.1.2:
    resolution: {integrity: sha512-whLdWMYL2TwI08hn8/ZqAbrVemu0LNaNNJZX73O6qaIdCTfXutsLhMkjdENX0qhsQ9uIimo4/aQOmXkoon2nDQ==}

  pathe@2.0.3:
    resolution: {integrity: sha512-WUjGcAqP1gQacoQe+OBJsFA7Ld4DyXuUIjZ5cc75cLHvJ7dtNsTugphxIADwspS+AraAUePCKrSVtPLFj/F88w==}

  pathval@2.0.1:
    resolution: {integrity: sha512-//nshmD55c46FuFw26xV/xFAaB5HF9Xdap7HJBBnrKdAd6/GxDBaNA1870O79+9ueg61cZLSVc+OaFlfmObYVQ==}
    engines: {node: '>= 14.16'}

  pend@1.2.0:
    resolution: {integrity: sha512-F3asv42UuXchdzt+xXqfW1OGlVBe+mxa2mqI0pg5yAHZPvFmY3Y6drSf/GQ1A86WgWEN9Kzh/WrgKa6iGcHXLg==}

  perfect-debounce@1.0.0:
    resolution: {integrity: sha512-xCy9V055GLEqoFaHoC1SoLIaLmWctgCUaBaWxDZ7/Zx4CTyX7cJQLJOok/orfjZAh9kEYpjJa4d0KcJmCbctZA==}

  picocolors@1.1.1:
    resolution: {integrity: sha512-xceH2snhtb5M9liqDsmEw56le376mTZkEX/jEb/RxNFyegNul7eNslCXP9FDj/Lcu0X8KEyMceP2ntpaHrDEVA==}

  picomatch@2.3.1:
    resolution: {integrity: sha512-JU3teHTNjmE2VCGFzuY8EXzCDVwEqB2a8fsIvwaStHhAWJEeVd1o1QD80CU6+ZdEXXSLbSsuLwJjkCBWqRQUVA==}
    engines: {node: '>=8.6'}

  picomatch@4.0.3:
    resolution: {integrity: sha512-5gTmgEY/sqK6gFXLIsQNH19lWb4ebPDLA4SdLP7dsWkIXHWlG66oPuVvXSGFPppYZz8ZDZq0dYYrbHfBCVUb1Q==}
    engines: {node: '>=12'}

  pidtree@0.6.0:
    resolution: {integrity: sha512-eG2dWTVw5bzqGRztnHExczNxt5VGsE6OwTeCG3fdUf9KBsZzO3R5OIIIzWR+iZA0NtZ+RDVdaoE2dK1cn6jH4g==}
    engines: {node: '>=0.10'}
    hasBin: true

  postcss-modules-extract-imports@3.1.0:
    resolution: {integrity: sha512-k3kNe0aNFQDAZGbin48pL2VNidTF0w4/eASDsxlyspobzU3wZQLOGj7L9gfRe0Jo9/4uud09DsjFNH7winGv8Q==}
    engines: {node: ^10 || ^12 || >= 14}
    peerDependencies:
      postcss: ^8.1.0

  postcss-modules-local-by-default@4.2.0:
    resolution: {integrity: sha512-5kcJm/zk+GJDSfw+V/42fJ5fhjL5YbFDl8nVdXkJPLLW+Vf9mTD5Xe0wqIaDnLuL2U6cDNpTr+UQ+v2HWIBhzw==}
    engines: {node: ^10 || ^12 || >= 14}
    peerDependencies:
      postcss: ^8.1.0

  postcss-modules-scope@3.2.1:
    resolution: {integrity: sha512-m9jZstCVaqGjTAuny8MdgE88scJnCiQSlSrOWcTQgM2t32UBe+MUmFSO5t7VMSfAf/FJKImAxBav8ooCHJXCJA==}
    engines: {node: ^10 || ^12 || >= 14}
    peerDependencies:
      postcss: ^8.1.0

  postcss-modules-values@4.0.0:
    resolution: {integrity: sha512-RDxHkAiEGI78gS2ofyvCsu7iycRv7oqw5xMWn9iMoR0N/7mf9D50ecQqUo5BZ9Zh2vH4bCUR/ktCqbB9m8vJjQ==}
    engines: {node: ^10 || ^12 || >= 14}
    peerDependencies:
      postcss: ^8.1.0

  postcss-modules@6.0.1:
    resolution: {integrity: sha512-zyo2sAkVvuZFFy0gc2+4O+xar5dYlaVy/ebO24KT0ftk/iJevSNyPyQellsBLlnccwh7f6V6Y4GvuKRYToNgpQ==}
    peerDependencies:
      postcss: ^8.0.0

  postcss-selector-parser@7.1.0:
    resolution: {integrity: sha512-8sLjZwK0R+JlxlYcTuVnyT2v+htpdrjDOKuMcOVdYjt52Lh8hWRYpxBPoKx/Zg+bcjc3wx6fmQevMmUztS/ccA==}
    engines: {node: '>=4'}

  postcss-value-parser@4.2.0:
    resolution: {integrity: sha512-1NNCs6uurfkVbeXG4S8JFT9t19m45ICnif8zWLd5oPSZ50QnwMfK+H3jv408d4jw/7Bttv5axS5IiHoLaVNHeQ==}

  postcss@8.5.6:
    resolution: {integrity: sha512-3Ybi1tAuwAP9s0r1UQ2J4n5Y0G05bJkpUIO0/bI9MhwmD70S5aTWbXGBwxHrelT+XM1k6dM0pk+SwNkpTRN7Pg==}
    engines: {node: ^10 || ^12 || >=14}

  prelude-ls@1.2.1:
    resolution: {integrity: sha512-vkcDPrRZo1QZLbn5RLGPpg/WmIQ65qoWWhcGKf/b5eplkkarX0m9z8ppCat4mlOqUsWpyNuYgO3VRyrYHSzX5g==}
    engines: {node: '>= 0.8.0'}

  prettier@3.6.2:
    resolution: {integrity: sha512-I7AIg5boAr5R0FFtJ6rCfD+LFsWHp81dolrFD8S79U9tb8Az2nGrJncnMSnys+bpQJfRUzqs9hnA81OAA3hCuQ==}
    engines: {node: '>=14'}
    hasBin: true

  pretty-bytes@6.1.1:
    resolution: {integrity: sha512-mQUvGU6aUFQ+rNvTIAcZuWGRT9a6f6Yrg9bHs4ImKF+HZCEK+plBvnAZYSIQztknZF2qnzNtr6F8s0+IuptdlQ==}
    engines: {node: ^14.13.1 || >=16.0.0}

  process-nextick-args@2.0.1:
    resolution: {integrity: sha512-3ouUOpQhtgrbOa17J7+uxOTpITYWaGP7/AhoR3+A+/1e9skrzelGi/dXzEYyvbxubEF6Wn2ypscTKiKJFFn1ag==}

  progress@2.0.3:
    resolution: {integrity: sha512-7PiHtLll5LdnKIMw100I+8xJXR5gW2QwWYkT6iJva0bXitZKa/XMrSbdmg3r2Xnaidz9Qumd0VPaMrZlF9V9sA==}
    engines: {node: '>=0.4.0'}

  promise@7.3.1:
    resolution: {integrity: sha512-nolQXZ/4L+bP/UGlkfaIujX9BKxGwmQ9OT4mOt5yvy8iK1h3wqTEJCijzGANTCCl9nWjY41juyAn2K3Q1hLLTg==}

  proxy-agent@6.5.0:
    resolution: {integrity: sha512-TmatMXdr2KlRiA2CyDu8GqR8EjahTG3aY3nXjdzFyoZbmB8hrBsTyMezhULIXKnC0jpfjlmiZ3+EaCzoInSu/A==}
    engines: {node: '>= 14'}

  proxy-from-env@1.1.0:
    resolution: {integrity: sha512-D+zkORCbA9f1tdWRK0RaCR3GPv50cMxcrz4X8k5LTSUD1Dkw47mKJEZQNunItRTkWwgtaUSo1RVFRIG9ZXiFYg==}

  pug-attrs@3.0.0:
    resolution: {integrity: sha512-azINV9dUtzPMFQktvTXciNAfAuVh/L/JCl0vtPCwvOA21uZrC08K/UnmrL+SXGEVc1FwzjW62+xw5S/uaLj6cA==}

  pug-code-gen@3.0.3:
    resolution: {integrity: sha512-cYQg0JW0w32Ux+XTeZnBEeuWrAY7/HNE6TWnhiHGnnRYlCgyAUPoyh9KzCMa9WhcJlJ1AtQqpEYHc+vbCzA+Aw==}

  pug-error@2.1.0:
    resolution: {integrity: sha512-lv7sU9e5Jk8IeUheHata6/UThZ7RK2jnaaNztxfPYUY+VxZyk/ePVaNZ/vwmH8WqGvDz3LrNYt/+gA55NDg6Pg==}

  pug-filters@4.0.0:
    resolution: {integrity: sha512-yeNFtq5Yxmfz0f9z2rMXGw/8/4i1cCFecw/Q7+D0V2DdtII5UvqE12VaZ2AY7ri6o5RNXiweGH79OCq+2RQU4A==}

  pug-lexer@5.0.1:
    resolution: {integrity: sha512-0I6C62+keXlZPZkOJeVam9aBLVP2EnbeDw3An+k0/QlqdwH6rv8284nko14Na7c0TtqtogfWXcRoFE4O4Ff20w==}

  pug-linker@4.0.0:
    resolution: {integrity: sha512-gjD1yzp0yxbQqnzBAdlhbgoJL5qIFJw78juN1NpTLt/mfPJ5VgC4BvkoD3G23qKzJtIIXBbcCt6FioLSFLOHdw==}

  pug-load@3.0.0:
    resolution: {integrity: sha512-OCjTEnhLWZBvS4zni/WUMjH2YSUosnsmjGBB1An7CsKQarYSWQ0GCVyd4eQPMFJqZ8w9xgs01QdiZXKVjk92EQ==}

  pug-parser@6.0.0:
    resolution: {integrity: sha512-ukiYM/9cH6Cml+AOl5kETtM9NR3WulyVP2y4HOU45DyMim1IeP/OOiyEWRr6qk5I5klpsBnbuHpwKmTx6WURnw==}

  pug-runtime@3.0.1:
    resolution: {integrity: sha512-L50zbvrQ35TkpHwv0G6aLSuueDRwc/97XdY8kL3tOT0FmhgG7UypU3VztfV/LATAvmUfYi4wNxSajhSAeNN+Kg==}

  pug-strip-comments@2.0.0:
    resolution: {integrity: sha512-zo8DsDpH7eTkPHCXFeAk1xZXJbyoTfdPlNR0bK7rpOMuhBYb0f5qUVCO1xlsitYd3w5FQTK7zpNVKb3rZoUrrQ==}

  pug-walk@2.0.0:
    resolution: {integrity: sha512-yYELe9Q5q9IQhuvqsZNwA5hfPkMJ8u92bQLIMcsMxf/VADjNtEYptU+inlufAFYcWdHlwNfZOEnOOQrZrcyJCQ==}

  pug@3.0.3:
    resolution: {integrity: sha512-uBi6kmc9f3SZ3PXxqcHiUZLmIXgfgWooKWXcwSGwQd2Zi5Rb0bT14+8CJjJgI8AB+nndLaNgHGrcc6bPIB665g==}

  pump@3.0.3:
    resolution: {integrity: sha512-todwxLMY7/heScKmntwQG8CXVkWUOdYxIvY2s0VWAAMh/nd8SoYiRaKjlr7+iCs984f2P8zvrfWcDDYVb73NfA==}

  punycode@2.3.1:
    resolution: {integrity: sha512-vYt7UD1U9Wg6138shLtLOvdAu+8DsC/ilFtEVHcH+wydcSpNE20AfSOduf6MkRFahL5FY7X1oU7nKVZFtfq8Fg==}
    engines: {node: '>=6'}

  puppeteer-core@24.16.2:
    resolution: {integrity: sha512-areKSSQzpoHa5nCk3uD/o504yjrW5ws0N6jZfdFZ3a4H+Q7NBgvuDydjN5P87jN4Rj+eIpLcK3ELOThTtYuuxg==}
    engines: {node: '>=18'}

  puppeteer@24.16.2:
    resolution: {integrity: sha512-eNjKzwjITM4Lvho6iHb+VQamadUBgc8TsjAApsKi5N8DXipxAaAZWssBOFsrIOLo4eYWYj0Qk5gmr4wBSqzJWw==}
    engines: {node: '>=18'}
    hasBin: true

  queue-microtask@1.2.3:
    resolution: {integrity: sha512-NuaNSa6flKT5JaSYQzJok04JzTL1CA6aGhv5rfLW3PgqA+M2ChpZQnAC8h8i4ZFkBS8X5RqkDBHA7r4hej3K9A==}

  range-parser@1.2.0:
    resolution: {integrity: sha512-kA5WQoNVo4t9lNx2kQNFCxKeBl5IbbSNBl1M/tLkw9WCn+hxNBAW5Qh8gdhs63CJnhjJ2zQWFoqPJP2sK1AV5A==}
    engines: {node: '>= 0.6'}

  rc@1.2.8:
    resolution: {integrity: sha512-y3bGgqKj3QBdxLbLkomlohkvsA8gdAiUQlSBJnBhfn+BPxg4bc62d8TcBW15wavDfgexCgccckhcZvywyQYPOw==}
    hasBin: true

  read-package-json-fast@4.0.0:
    resolution: {integrity: sha512-qpt8EwugBWDw2cgE2W+/3oxC+KTez2uSVR8JU9Q36TXPAGCaozfQUs59v4j4GFpWTaw0i6hAZSvOmu1J0uOEUg==}
    engines: {node: ^18.17.0 || >=20.5.0}

  read-package-up@11.0.0:
    resolution: {integrity: sha512-MbgfoNPANMdb4oRBNg5eqLbB2t2r+o5Ua1pNt8BqGp4I0FJZhuVSOj3PaBPni4azWuSzEdNn2evevzVmEk1ohQ==}
    engines: {node: '>=18'}

  read-pkg@9.0.1:
    resolution: {integrity: sha512-9viLL4/n1BJUCT1NXVTdS1jtm80yDEgR5T4yCelII49Mbj0v1rZdKqj7zCiYdbB0CuCgdrvHcNogAKTFPBocFA==}
    engines: {node: '>=18'}

  readable-stream@2.3.8:
    resolution: {integrity: sha512-8p0AUk4XODgIewSi0l8Epjs+EVnWiK7NoDIEGU0HhE7+ZyY8D1IMY7odu5lRrFXGg71L15KG8QrPmum45RTtdA==}

  readdirp@4.1.2:
    resolution: {integrity: sha512-GDhwkLfywWL2s6vEjyhri+eXmfH6j1L7JE27WhqLeYzoh/A3DBaYGEj2H/HFZCn/kMfim73FXxEJTw06WtxQwg==}
    engines: {node: '>= 14.18.0'}

  registry-auth-token@3.3.2:
    resolution: {integrity: sha512-JL39c60XlzCVgNrO+qq68FoNb56w/m7JYvGR2jT5iR1xBrUA3Mfx5Twk5rqTThPmQKMWydGmq8oFtDlxfrmxnQ==}

  registry-url@3.1.0:
    resolution: {integrity: sha512-ZbgR5aZEdf4UKZVBPYIgaglBmSF2Hi94s2PcIHhRGFjKYu+chjJdYfHn4rt3hB6eCKLJ8giVIIfgMa1ehDfZKA==}
    engines: {node: '>=0.10.0'}

  require-directory@2.1.1:
    resolution: {integrity: sha512-fGxEI7+wsG9xrvdjsrlmL22OMTTiHRwAMroiEeMgq8gzoLC/PQr7RsRDSTLUg/bZAZtF+TVIkHc6/4RIKrui+Q==}
    engines: {node: '>=0.10.0'}

  require-from-string@2.0.2:
    resolution: {integrity: sha512-Xf0nWe6RseziFMu+Ap9biiUbmplq6S9/p+7w7YXP/JBHhrUDDUhwa+vANyubuqfZWTveU//DYVGsDG7RKL/vEw==}
    engines: {node: '>=0.10.0'}

  resolve-from@4.0.0:
    resolution: {integrity: sha512-pb/MYmXstAkysRFx8piNI1tGFNQIFA3vkE3Gq4EuA1dF6gHp/+vgZqsCGJapvy8N3Q+4o7FwvquPJcnZ7RYy4g==}
    engines: {node: '>=4'}

  resolve-pkg-maps@1.0.0:
    resolution: {integrity: sha512-seS2Tj26TBVOC2NIc2rOe2y2ZO7efxITtLZcGSOnHHNOQ7CkiUBfw0Iw2ck6xkIhPwLhKNLS8BO+hEpngQlqzw==}

  resolve@1.22.10:
    resolution: {integrity: sha512-NPRy+/ncIMeDlTAsuqwKIiferiawhefFJtkNSW0qZJEqMEb+qBt/77B/jGeeek+F0uOeN05CDa6HXbbIgtVX4w==}
    engines: {node: '>= 0.4'}
    hasBin: true

  restore-cursor@5.1.0:
    resolution: {integrity: sha512-oMA2dcrw6u0YfxJQXm342bFKX/E4sG9rbTzO9ptUcR/e8A33cHuvStiYOwH7fszkZlZ1z/ta9AAoPk2F4qIOHA==}
    engines: {node: '>=18'}

  reusify@1.1.0:
    resolution: {integrity: sha512-g6QUff04oZpHs0eG5p83rFLhHeV00ug/Yf9nZM6fLeUrPguBTkTQOdpAWWspMh55TZfVQDPaN3NQJfbVRAxdIw==}
    engines: {iojs: '>=1.0.0', node: '>=0.10.0'}

  rfdc@1.4.1:
    resolution: {integrity: sha512-q1b3N5QkRUWUl7iyylaaj3kOpIT0N2i9MqIEQXP73GVsN9cw3fdx8X63cEmWhJGi2PPCF23Ijp7ktmd39rawIA==}

  rimraf@6.0.1:
    resolution: {integrity: sha512-9dkvaxAsk/xNXSJzMgFqqMCuFgt2+KsOFek3TMLfo8NCPfWpBmqwyNn5Y+NX56QUYfCtsyhF3ayiboEoUmJk/A==}
    engines: {node: 20 || >=22}
    hasBin: true

  rollup-plugin-dts@6.2.3:
    resolution: {integrity: sha512-UgnEsfciXSPpASuOelix7m4DrmyQgiaWBnvI0TM4GxuDh5FkqW8E5hu57bCxXB90VvR1WNfLV80yEDN18UogSA==}
    engines: {node: '>=16'}
    peerDependencies:
      rollup: ^3.29.4 || ^4
      typescript: ^4.5 || ^5.0

  rollup-plugin-esbuild@6.2.1:
    resolution: {integrity: sha512-jTNOMGoMRhs0JuueJrJqbW8tOwxumaWYq+V5i+PD+8ecSCVkuX27tGW7BXqDgoULQ55rO7IdNxPcnsWtshz3AA==}
    engines: {node: '>=14.18.0'}
    peerDependencies:
      esbuild: '>=0.18.0'
      rollup: ^1.20.0 || ^2.0.0 || ^3.0.0 || ^4.0.0

  rollup-plugin-polyfill-node@0.13.0:
    resolution: {integrity: sha512-FYEvpCaD5jGtyBuBFcQImEGmTxDTPbiHjJdrYIp+mFIwgXiXabxvKUK7ZT9P31ozu2Tqm9llYQMRWsfvTMTAOw==}
    peerDependencies:
      rollup: ^1.20.0 || ^2.0.0 || ^3.0.0 || ^4.0.0

  rollup@4.50.1:
    resolution: {integrity: sha512-78E9voJHwnXQMiQdiqswVLZwJIzdBKJ1GdI5Zx6XwoFKUIk09/sSrr+05QFzvYb8q6Y9pPV45zzDuYa3907TZA==}
    engines: {node: '>=18.0.0', npm: '>=8.0.0'}
    hasBin: true

  rollup@4.49.0:
    resolution: {integrity: sha512-3IVq0cGJ6H7fKXXEdVt+RcYvRCt8beYY9K1760wGQwSAHZcS9eot1zDG5axUbcp/kWRi5zKIIDX8MoKv/TzvZA==}
    engines: {node: '>=18.0.0', npm: '>=8.0.0'}
    hasBin: true

  rrweb-cssom@0.8.0:
    resolution: {integrity: sha512-guoltQEx+9aMf2gDZ0s62EcV8lsXR+0w8915TC3ITdn2YueuNjdAYh/levpU9nFaoChh9RUS5ZdQMrKfVEN9tw==}

  run-applescript@7.0.0:
    resolution: {integrity: sha512-9by4Ij99JUr/MCFBUkDKLWK3G9HVXmabKz9U5MlIAIuvuzkiOicRYs8XJLxX+xahD+mLiiCYDqF9dKAgtzKP1A==}
    engines: {node: '>=18'}

  run-parallel@1.2.0:
    resolution: {integrity: sha512-5l4VyZR86LZ/lDxZTR6jqL8AFE2S0IFLMP26AbjsLVADxHdhB/c0GUsH+y39UfCi3dzz8OlQuPmnaJOMoDHQBA==}

  safe-buffer@5.1.2:
    resolution: {integrity: sha512-Gd2UZBJDkXlY7GbJxfsE8/nvKkUEU1G38c1siN6QP6a9PT9MmHB8GnpscSmMJSoF8LOIrt8ud/wPtojys4G6+g==}

  safe-buffer@5.2.1:
    resolution: {integrity: sha512-rp3So07KcdmmKbGvgaNxQSJr7bGVSVk5S9Eq1F+ppbRo70+YeaDxkw5Dd8NPN+GD6bjnYm2VuPuCXmpuYvmCXQ==}

  safer-buffer@2.1.2:
    resolution: {integrity: sha512-YZo3K82SD7Riyi0E1EQPojLz7kpepnSQI9IyPbHHg1XXXevb5dJI7tpyN2ADxGcQbHG7vcyRHk0cbwqcQriUtg==}

  sass@1.90.0:
    resolution: {integrity: sha512-9GUyuksjw70uNpb1MTYWsH9MQHOHY6kwfnkafC24+7aOMZn9+rVMBxRbLvw756mrBFbIsFg6Xw9IkR2Fnn3k+Q==}
    engines: {node: '>=14.0.0'}
    hasBin: true

  saxes@6.0.0:
    resolution: {integrity: sha512-xAg7SOnEhrm5zI3puOOKyy1OMcMlIJZYNJY7xLBwSze0UjhPLnWfj2GF2EpT0jmzaJKIWKHLsaSSajf35bcYnA==}
    engines: {node: '>=v12.22.7'}

  semver@7.7.2:
    resolution: {integrity: sha512-RF0Fw+rO5AMf9MAyaRXI4AV0Ulj5lMHqVxxdSgiVbixSCXoEmmX/jk0CuJw4+3SqroYO9VoUh+HcuJivvtJemA==}
    engines: {node: '>=10'}
    hasBin: true

  serve-handler@6.1.6:
    resolution: {integrity: sha512-x5RL9Y2p5+Sh3D38Fh9i/iQ5ZK+e4xuXRd/pGbM4D13tgo/MGwbttUk8emytcr1YYzBYs+apnUngBDFYfpjPuQ==}

  serve@14.2.4:
    resolution: {integrity: sha512-qy1S34PJ/fcY8gjVGszDB3EXiPSk5FKhUa7tQe0UPRddxRidc2V6cNHPNewbE1D7MAkgLuWEt3Vw56vYy73tzQ==}
    engines: {node: '>= 14'}
    hasBin: true

  setimmediate@1.0.5:
    resolution: {integrity: sha512-MATJdZp8sLqDl/68LfQmbP8zKPLQNV6BIZoIgrscFDQ+RsvK/BxeDQOgyxKKoh0y/8h3BqVFnCqQ/gd+reiIXA==}

  shebang-command@2.0.0:
    resolution: {integrity: sha512-kHxr2zZpYtdmrN1qDjrrX/Z1rR1kG8Dx+gkpK1G4eXmvXswmcE1hTWBWYUzlraYw1/yZp6YuDY77YtvbN0dmDA==}
    engines: {node: '>=8'}

  shebang-regex@3.0.0:
    resolution: {integrity: sha512-7++dFhtcx3353uBaq8DDR4NuxBetBzC7ZQOhmTQInHEd6bSrXdiEyzCvG07Z44UYdLShWUyXt5M/yhz8ekcb1A==}
    engines: {node: '>=8'}

  shell-quote@1.8.3:
    resolution: {integrity: sha512-ObmnIF4hXNg1BqhnHmgbDETF8dLPCggZWBjkQfhZpbszZnYur5DUljTcCHii5LC3J5E0yeO/1LIMyH+UvHQgyw==}
    engines: {node: '>= 0.4'}

  siginfo@2.0.0:
    resolution: {integrity: sha512-ybx0WO1/8bSBLEWXZvEd7gMW3Sn3JFlW3TvX1nREbDLRNQNaeNN8WK0meBwPdAaOI7TtRRRJn/Es1zhrrCHu7g==}

  signal-exit@3.0.7:
    resolution: {integrity: sha512-wnD2ZE+l+SPC/uoS0vXeE9L1+0wuaMqKlfz9AMUo38JsyLSBWSFcHR1Rri62LZc12vLr1gb3jl7iwQhgwpAbGQ==}

  signal-exit@4.1.0:
    resolution: {integrity: sha512-bzyZ1e88w9O1iNJbKnOlvYTrWPDl46O1bG0D3XInv+9tkPrxrN8jUUTiFlDkkmKWgn1M6CfIA13SuGqOa9Korw==}
    engines: {node: '>=14'}

  simple-git-hooks@2.13.1:
    resolution: {integrity: sha512-WszCLXwT4h2k1ufIXAgsbiTOazqqevFCIncOuUBZJ91DdvWcC5+OFkluWRQPrcuSYd8fjq+o2y1QfWqYMoAToQ==}
    hasBin: true

  sirv@2.0.4:
    resolution: {integrity: sha512-94Bdh3cC2PKrbgSOUqTiGPWVZeSiXfKOVZNJniWoqrWrRkB1CJzBU3NEbiTsPcYy1lDsANA/THzS+9WBiy5nfQ==}
    engines: {node: '>= 10'}

  sirv@3.0.1:
    resolution: {integrity: sha512-FoqMu0NCGBLCcAkS1qA+XJIQTR6/JHfQXl+uGteNCQ76T91DMUjPa9xfmeqMY3z80nLSg9yQmNjK0Px6RWsH/A==}
    engines: {node: '>=18'}

  slice-ansi@5.0.0:
    resolution: {integrity: sha512-FC+lgizVPfie0kkhqUScwRu1O/lF6NOgJmlCgK+/LYxDCTk8sGelYaHDhFcDN+Sn3Cv+3VSa4Byeo+IMCzpMgQ==}
    engines: {node: '>=12'}

  slice-ansi@7.1.0:
    resolution: {integrity: sha512-bSiSngZ/jWeX93BqeIAbImyTbEihizcwNjFoRUIY/T1wWQsfsm2Vw1agPKylXvQTU7iASGdHhyqRlqQzfz+Htg==}
    engines: {node: '>=18'}

  smart-buffer@4.2.0:
    resolution: {integrity: sha512-94hK0Hh8rPqQl2xXc3HsaBoOXKV20MToPkcXvwbISWLEs+64sBq5kFgn2kJDHb1Pry9yrP0dxrCI9RRci7RXKg==}
    engines: {node: '>= 6.0.0', npm: '>= 3.0.0'}

  socks-proxy-agent@8.0.5:
    resolution: {integrity: sha512-HehCEsotFqbPW9sJ8WVYB6UbmIMv7kUUORIF2Nncq4VQvBfNBLibW9YZR5dlYCSUhwcD628pRllm7n+E+YTzJw==}
    engines: {node: '>= 14'}

  socks@2.8.7:
    resolution: {integrity: sha512-HLpt+uLy/pxB+bum/9DzAgiKS8CX1EvbWxI4zlmgGCExImLdiad2iCwXT5Z4c9c3Eq8rP2318mPW2c+QbtjK8A==}
    engines: {node: '>= 10.0.0', npm: '>= 3.0.0'}

  source-map-js@1.2.1:
    resolution: {integrity: sha512-UXWMKhLOwVKb728IUtQPXxfYU+usdybtUrK/8uGE8CQMvrhOpwvzDBwj0QhSL7MQc7vIsISBG8VQ8+IDQxpfQA==}
    engines: {node: '>=0.10.0'}

  source-map@0.6.1:
    resolution: {integrity: sha512-UjgapumWlbMhkBgzT7Ykc5YXUT46F0iKu8SGXq0bcwP5dz/h0Plj6enJqjz1Zbq2l5WaqYnrVbwWOWMyF3F47g==}
    engines: {node: '>=0.10.0'}

  spdx-correct@3.2.0:
    resolution: {integrity: sha512-kN9dJbvnySHULIluDHy32WHRUu3Og7B9sbY7tsFLctQkIqnMh3hErYgdMjTYuqmcXX+lK5T1lnUt3G7zNswmZA==}

  spdx-exceptions@2.5.0:
    resolution: {integrity: sha512-PiU42r+xO4UbUS1buo3LPJkjlO7430Xn5SVAhdpzzsPHsjbYVflnnFdATgabnLude+Cqu25p6N+g2lw/PFsa4w==}

  spdx-expression-parse@3.0.1:
    resolution: {integrity: sha512-cbqHunsQWnJNE6KhVSMsMeH5H/L9EpymbzqTQ3uLwNCLZ1Q481oWaofqH7nO6V07xlXwY6PhQdQ2IedWx/ZK4Q==}

  spdx-license-ids@3.0.22:
    resolution: {integrity: sha512-4PRT4nh1EImPbt2jASOKHX7PB7I+e4IWNLvkKFDxNhJlfjbYlleYQh285Z/3mPTHSAK/AvdMmw5BNNuYH8ShgQ==}

  stable-hash-x@0.2.0:
    resolution: {integrity: sha512-o3yWv49B/o4QZk5ZcsALc6t0+eCelPc44zZsLtCQnZPDwFpDYSWcDnrv2TtMmMbQ7uKo3J0HTURCqckw23czNQ==}
    engines: {node: '>=12.0.0'}

  stackback@0.0.2:
    resolution: {integrity: sha512-1XMJE5fQo1jGH6Y/7ebnwPOBEkIEnT4QF32d5R1+VXdXveM0IBMJt8zfaxX1P3QhVwrYe+576+jkANtSS2mBbw==}

  statuses@1.5.0:
    resolution: {integrity: sha512-OpZ3zP+jT1PI7I8nemJX4AKmAX070ZkYPVWV/AaKTJl+tXCTGyVdC1a4SL8RUQYEwk/f34ZX8UTykN68FwrqAA==}
    engines: {node: '>= 0.6'}

  std-env@3.9.0:
    resolution: {integrity: sha512-UGvjygr6F6tpH7o2qyqR6QYpwraIjKSdtzyBdyytFOHmPZY917kwdwLG0RbOjWOnKmnm3PeHjaoLLMie7kPLQw==}

  streamx@2.22.1:
    resolution: {integrity: sha512-znKXEBxfatz2GBNK02kRnCXjV+AA4kjZIUxeWSr3UGirZMJfTE9uiwKHobnbgxWyL/JWro8tTq+vOqAK1/qbSA==}

  string-argv@0.3.2:
    resolution: {integrity: sha512-aqD2Q0144Z+/RqG52NeHEkZauTAUWJO8c6yTftGJKO3Tja5tUgIfmIl6kExvhtxSDP7fXB6DvzkfMpCd/F3G+Q==}
    engines: {node: '>=0.6.19'}

  string-hash@1.1.3:
    resolution: {integrity: sha512-kJUvRUFK49aub+a7T1nNE66EJbZBMnBgoC1UbCZ5n6bsZKBRga4KgBRTMn/pFkeCZSYtNeSyMxPDM0AXWELk2A==}

  string-width@4.2.3:
    resolution: {integrity: sha512-wKyQRQpjJ0sIp62ErSZdGsjMJWsap5oRNihHhu6G7JVO/9jIB6UyevL+tXuOqrng8j/cxKTWyWUwvSTriiZz/g==}
    engines: {node: '>=8'}

  string-width@5.1.2:
    resolution: {integrity: sha512-HnLOCR3vjcY8beoNLtcjZ5/nxn2afmME6lhrDrebokqMap+XbeW8n9TXpPDOqdGK5qcI3oT0GKTW6wC7EMiVqA==}
    engines: {node: '>=12'}

  string-width@7.2.0:
    resolution: {integrity: sha512-tsaTIkKW9b4N+AEj+SVA+WhJzV7/zMhcSu78mLKWSk7cXMOSHsBKFWUs0fWwq8QyK3MgJBQRX6Gbi4kYbdvGkQ==}
    engines: {node: '>=18'}

  string_decoder@1.1.1:
    resolution: {integrity: sha512-n/ShnvDi6FHbbVfviro+WojiFzv+s8MPMHBczVePfUpDJLwoLT0ht1l4YwBCbi8pJAveEEdnkHyPyTP/mzRfwg==}

  strip-ansi@6.0.1:
    resolution: {integrity: sha512-Y38VPSHcqkFrCpFnQ9vuSXmquuv5oXOKpGeT6aGrr3o3Gc9AlVa6JBfUSOCnbxGGZF+/0ooI7KrPuUSztUdU5A==}
    engines: {node: '>=8'}

  strip-ansi@7.1.0:
    resolution: {integrity: sha512-iq6eVVI64nQQTRYq2KtEg2d2uU7LElhTJwsH4YzIHZshxlgZms/wIc4VoDQTlG/IvVIrBKG06CrZnp0qv7hkcQ==}
    engines: {node: '>=12'}

  strip-final-newline@2.0.0:
    resolution: {integrity: sha512-BrpvfNAE3dcvq7ll3xVumzjKjZQ5tI1sEUIKr3Uoks0XUl45St3FlatVqef9prk4jRDzhW6WZg+3bk93y6pLjA==}
    engines: {node: '>=6'}

  strip-json-comments@2.0.1:
    resolution: {integrity: sha512-4gB8na07fecVVkOI6Rs4e7T6NOTki5EmL7TUduTs6bu3EdnSycntVJ4re8kgZA+wx9IueI2Y11bfbgwtzuE0KQ==}
    engines: {node: '>=0.10.0'}

  strip-json-comments@3.1.1:
    resolution: {integrity: sha512-6fPc+R4ihwqP6N/aIv2f1gMH8lOVtWQHoqC4yK6oSDVVocumAsfCqjkXnqiYMhmMwS/mEHLp7Vehlt3ql6lEig==}
    engines: {node: '>=8'}

  strip-literal@3.0.0:
    resolution: {integrity: sha512-TcccoMhJOM3OebGhSBEmp3UZ2SfDMZUEBdRA/9ynfLi8yYajyWX3JiXArcJt4Umh4vISpspkQIY8ZZoCqjbviA==}

  supports-color@7.2.0:
    resolution: {integrity: sha512-qpCAvRl9stuOHveKsn7HncJRvv501qIacKzQlO/+Lwxc9+0q2wLyv4Dfvt80/DPn2pqOBsJdDiogXGR9+OvwRw==}
    engines: {node: '>=8'}

  supports-preserve-symlinks-flag@1.0.0:
    resolution: {integrity: sha512-ot0WnXS9fgdkgIcePe6RHNk1WA8+muPa6cSjeR3V8K27q9BB1rTE3R1p7Hv0z1ZyAc8s6Vvv8DIyWf681MAt0w==}
    engines: {node: '>= 0.4'}

  symbol-tree@3.2.4:
    resolution: {integrity: sha512-9QNk5KwDF+Bvz+PyObkmSYjI5ksVUYtjW7AU22r2NKcfLJcXp96hkDWU3+XndOsUb+AQ9QhfzfCT2O+CNWT5Tw==}

  tar-fs@3.1.0:
    resolution: {integrity: sha512-5Mty5y/sOF1YWj1J6GiBodjlDc05CUR8PKXrsnFAiSG0xA+GHeWLovaZPYUDXkH/1iKRf2+M5+OrRgzC7O9b7w==}

  tar-stream@3.1.7:
    resolution: {integrity: sha512-qJj60CXt7IU1Ffyc3NJMjh6EkuCFej46zUqJ4J7pqYlThyd9bO0XBTmcOIhSzZJVWfsLks0+nle/j538YAW9RQ==}

  temp-dir@3.0.0:
    resolution: {integrity: sha512-nHc6S/bwIilKHNRgK/3jlhDoIHcp45YgyiwcAk46Tr0LfEqGBVpmiAyuiuxeVE44m3mXnEeVhaipLOEWmH+Njw==}
    engines: {node: '>=14.16'}

  tempfile@5.0.0:
    resolution: {integrity: sha512-bX655WZI/F7EoTDw9JvQURqAXiPHi8o8+yFxPF2lWYyz1aHnmMRuXWqL6YB6GmeO0o4DIYWHLgGNi/X64T+X4Q==}
    engines: {node: '>=14.18'}

  test-exclude@7.0.1:
    resolution: {integrity: sha512-pFYqmTw68LXVjeWJMST4+borgQP2AyMNbg1BpZh9LbyhUeNkeaPF9gzfPGUAnSMV3qPYdWUwDIjjCLiSDOl7vg==}
    engines: {node: '>=18'}

  text-decoder@1.2.3:
    resolution: {integrity: sha512-3/o9z3X0X0fTupwsYvR03pJ/DjWuqqrfwBgTQzdWDiQSm9KitAyz/9WqsT2JQW7KV2m+bC2ol/zqpW37NHxLaA==}

  tinybench@2.9.0:
    resolution: {integrity: sha512-0+DUvqWMValLmha6lr4kD8iAMK1HzV0/aKnCtWb9v9641TnP/MFb7Pc2bxoxQjTXAErryXVgUOfv2YqNllqGeg==}

  tinyexec@0.3.2:
    resolution: {integrity: sha512-KQQR9yN7R5+OSwaK0XQoj22pwHoTlgYqmUscPYoknOoWCWfj/5/ABTMRi69FrKU5ffPVh5QcFikpWJI/P1ocHA==}

  tinyglobby@0.2.14:
    resolution: {integrity: sha512-tX5e7OM1HnYr2+a2C/4V0htOcSQcoSTH9KgJnVvNm5zm/cyEWKJ7j7YutsH9CxMdtOkkLFy2AHrMci9IM8IPZQ==}
    engines: {node: '>=12.0.0'}

  tinypool@1.1.1:
    resolution: {integrity: sha512-Zba82s87IFq9A9XmjiX5uZA/ARWDrB03OHlq+Vw1fSdt0I+4/Kutwy8BP4Y/y/aORMo61FQ0vIb5j44vSo5Pkg==}
    engines: {node: ^18.0.0 || >=20.0.0}

  tinyrainbow@2.0.0:
    resolution: {integrity: sha512-op4nsTR47R6p0vMUUoYl/a+ljLFVtlfaXkLQmqfLR1qHma1h/ysYk4hEXZ880bf2CYgTskvTa/e196Vd5dDQXw==}
    engines: {node: '>=14.0.0'}

  tinyspy@4.0.3:
    resolution: {integrity: sha512-t2T/WLB2WRgZ9EpE4jgPJ9w+i66UZfDc8wHh0xrwiRNN+UwH98GIJkTeZqX9rg0i0ptwzqW+uYeIF0T4F8LR7A==}
    engines: {node: '>=14.0.0'}

  tldts-core@6.1.86:
    resolution: {integrity: sha512-Je6p7pkk+KMzMv2XXKmAE3McmolOQFdxkKw0R8EYNr7sELW46JqnNeTX8ybPiQgvg1ymCoF8LXs5fzFaZvJPTA==}

  tldts@6.1.86:
    resolution: {integrity: sha512-WMi/OQ2axVTf/ykqCQgXiIct+mSQDFdH2fkwhPwgEwvJ1kSzZRiinb0zF2Xb8u4+OqPChmyI6MEu4EezNJz+FQ==}
    hasBin: true

  to-regex-range@5.0.1:
    resolution: {integrity: sha512-65P7iz6X5yEr1cwcgvQxbbIw7Uk3gOy5dIdtZ4rDveLqhrdJP+Li/Hx6tyK0NEb+2GCyneCMJiGqrADCSNk8sQ==}
    engines: {node: '>=8.0'}

  todomvc-app-css@2.4.3:
    resolution: {integrity: sha512-mSnWZaKBWj9aQcFRsGguY/a8O8NR8GmecD48yU1rzwNemgZa/INLpIsxxMiToFGVth+uEKBrQ7IhWkaXZxwq5Q==}
    engines: {node: '>=4'}

  token-stream@1.0.0:
    resolution: {integrity: sha512-VSsyNPPW74RpHwR8Fc21uubwHY7wMDeJLys2IX5zJNih+OnAnaifKHo+1LHT7DAdloQ7apeaaWg8l7qnf/TnEg==}

  totalist@3.0.1:
    resolution: {integrity: sha512-sf4i37nQ2LBx4m3wB74y+ubopq6W/dIzXg0FDGjsYnZHVa1Da8FH853wlL2gtUhg+xJXjfk3kUZS3BRoQeoQBQ==}
    engines: {node: '>=6'}

  tough-cookie@5.1.2:
    resolution: {integrity: sha512-FVDYdxtnj0G6Qm/DhNPSb8Ju59ULcup3tuJxkFb5K8Bv2pUXILbf0xZWU8PX8Ov19OXljbUyveOFwRMwkXzO+A==}
    engines: {node: '>=16'}

  tr46@5.1.1:
    resolution: {integrity: sha512-hdF5ZgjTqgAntKkklYw0R03MG2x/bSzTtkxmIRw/sTNV8YXsCJ1tfLAX23lhxhHJlEf3CRCOCGGWw3vI3GaSPw==}
    engines: {node: '>=18'}

  ts-api-utils@2.1.0:
    resolution: {integrity: sha512-CUgTZL1irw8u29bzrOD/nH85jqyc74D6SshFgujOIA7osm2Rz7dYH77agkx7H4FBNxDq7Cjf+IjaX/8zwFW+ZQ==}
    engines: {node: '>=18.12'}
    peerDependencies:
      typescript: '>=4.8.4'

  tslib@2.8.1:
    resolution: {integrity: sha512-oJFu94HQb+KVduSUQL7wnpmqnfmLsOA/nAh6b6EH0wCEoK0/mPeXU6c3wKDV83MkOuHPRHtSXKKU99IBazS/2w==}

  type-check@0.4.0:
    resolution: {integrity: sha512-XleUoc9uwGXqjWwXaUTZAmzMcFZ5858QA2vvx1Ur5xIcixXIP+8LnFDgRplU30us6teqdlskFfu+ae4K79Ooew==}
    engines: {node: '>= 0.8.0'}

  type-fest@2.19.0:
    resolution: {integrity: sha512-RAH822pAdBgcNMAfWnCBU3CFZcfZ/i1eZjwFU/dsLKumyuuP3niueg2UAukXYF0E2AAoc82ZSSf9J0WQBinzHA==}
    engines: {node: '>=12.20'}

  type-fest@4.41.0:
    resolution: {integrity: sha512-TeTSQ6H5YHvpqVwBRcnLDCBnDOHWYu7IvGbHT6N8AOymcr9PJGjc1GTtiWZTYg0NCgYwvnYWEkVChQAr9bjfwA==}
    engines: {node: '>=16'}

  typed-query-selector@2.12.0:
    resolution: {integrity: sha512-SbklCd1F0EiZOyPiW192rrHZzZ5sBijB6xM+cpmrwDqObvdtunOHHIk9fCGsoK5JVIYXoyEp4iEdE3upFH3PAg==}

  typescript-eslint@8.40.0:
    resolution: {integrity: sha512-Xvd2l+ZmFDPEt4oj1QEXzA4A2uUK6opvKu3eGN9aGjB8au02lIVcLyi375w94hHyejTOmzIU77L8ol2sRg9n7Q==}
    engines: {node: ^18.18.0 || ^20.9.0 || >=21.1.0}
    peerDependencies:
      eslint: ^8.57.0 || ^9.0.0
      typescript: '>=4.8.4 <6.0.0'

  typescript@5.6.3:
    resolution: {integrity: sha512-hjcS1mhfuyi4WW8IWtjP7brDrG2cuDZukyrYrSauoXGNgx0S7zceP07adYkJycEr56BOUTNPzbInooiN3fn1qw==}
    engines: {node: '>=14.17'}
    hasBin: true

  uglify-js@3.19.3:
    resolution: {integrity: sha512-v3Xu+yuwBXisp6QYTcH4UbH+xYJXqnq2m/LtQVWKWzYc1iehYnLixoQDN9FH6/j9/oybfd6W9Ghwkl8+UMKTKQ==}
    engines: {node: '>=0.8.0'}
    hasBin: true

  undici-types@6.21.0:
    resolution: {integrity: sha512-iwDZqg0QAGrg9Rav5H4n0M64c3mkR59cJ6wQp+7C4nI0gsmExaedaYLNO44eT4AtBBwjbTiGPMlt2Md0T9H9JQ==}

  unicorn-magic@0.1.0:
    resolution: {integrity: sha512-lRfVq8fE8gz6QMBuDM6a+LO3IAzTi05H6gCVaUpir2E1Rwpo4ZUog45KpNXKC/Mn3Yb9UDuHumeFTo9iV/D9FQ==}
    engines: {node: '>=18'}

  universalify@2.0.1:
    resolution: {integrity: sha512-gptHNQghINnc/vTGIk0SOFGFNXw7JVrlRUtConJRlvaw6DuX0wO5Jeko9sWrMBhh+PsYAZ7oXAiOnf/UKogyiw==}
    engines: {node: '>= 10.0.0'}

  unpipe@1.0.0:
    resolution: {integrity: sha512-pjy2bYhSsufwWlKwPc+l3cN7+wuJlK6uz0YdJEOlQDbl6jo/YlPi4mb8agUkVC8BF7V8NuzeyPNqRksA3hztKQ==}
    engines: {node: '>= 0.8'}

  unplugin-utils@0.2.5:
    resolution: {integrity: sha512-gwXJnPRewT4rT7sBi/IvxKTjsms7jX7QIDLOClApuZwR49SXbrB1z2NLUZ+vDHyqCj/n58OzRRqaW+B8OZi8vg==}
    engines: {node: '>=18.12.0'}

  unrs-resolver@1.11.1:
    resolution: {integrity: sha512-bSjt9pjaEBnNiGgc9rUiHGKv5l4/TGzDmYw3RhnkJGtLhbnnA/5qJj7x3dNDCRx/PJxu774LlH8lCOlB4hEfKg==}

  update-check@1.5.4:
    resolution: {integrity: sha512-5YHsflzHP4t1G+8WGPlvKbJEbAJGCgw+Em+dGR1KmBUbr1J36SJBqlHLjR7oob7sco5hWHGQVcr9B2poIVDDTQ==}

  uri-js@4.4.1:
    resolution: {integrity: sha512-7rKUyy33Q1yc98pQ1DAmLtwX109F7TIfWlW1Ydo8Wl1ii1SeHieeh0HHfPeL2fMXK6z0s8ecKs9frCuLJvndBg==}

  util-deprecate@1.0.2:
    resolution: {integrity: sha512-EPD5q1uXyFxJpCrLnCc1nHnq3gOa6DZBocAIiI2TaSCA7VCJ1UJDMagCzIkXNsUYfD1daK//LTEQ8xiIbrHtcw==}

  utils-merge@1.0.1:
    resolution: {integrity: sha512-pMZTvIkT1d+TFGvDOqodOclx0QWkkgi6Tdoa8gC8ffGAAqz9pzPTZWAybbsHHoED/ztMtkv/VoYTYyShUn81hA==}
    engines: {node: '>= 0.4.0'}

  validate-npm-package-license@3.0.4:
    resolution: {integrity: sha512-DpKm2Ui/xN7/HQKCtpZxoRWBhZ9Z0kqtygG8XCgNQ8ZlDnxuQmWhj566j8fN4Cu3/JmbhsDo7fcAJq4s9h27Ew==}

  vary@1.1.2:
    resolution: {integrity: sha512-BNGbWLfd0eUPabhkXUVm0j8uuvREyTh5ovRa/dyow/BqAbZJyC+5fU+IzQOzmAKzYqYRAISoRhdQr3eIZ/PXqg==}
    engines: {node: '>= 0.8'}

  vite-hyper-config@0.4.1:
    resolution: {integrity: sha512-w9D4g0+5Km8XCgkBY/BZrXZAl8FF2q1UpDXT/Fsm6VLEU5tkkzDCko8fjLPOaSbvirUJgbY5OsD5wuuZ6581Fg==}
    engines: {node: '>=18.0.0'}
    peerDependencies:
      vite: ^4.0.0 || ^5.0.0 || ^6.0.0

  vite-node@2.1.9:
    resolution: {integrity: sha512-AM9aQ/IPrW/6ENLQg3AGY4K1N2TGZdR5e4gu/MmmR2xR3Ll1+dib+nook92g4TV3PXVyeyxdWwtaCAiUL0hMxA==}
    engines: {node: ^18.0.0 || >=20.0.0}
    hasBin: true

  vite-node@3.2.4:
    resolution: {integrity: sha512-EbKSKh+bh1E1IFxeO0pg1n4dvoOTt0UDiXMd/qn++r98+jPO1xtJilvXldeuQ8giIB5IkpjCgMleHMNEsGH6pg==}
    engines: {node: ^18.0.0 || ^20.0.0 || >=22.0.0}
    hasBin: true

  vite-plugin-inspect@0.8.9:
    resolution: {integrity: sha512-22/8qn+LYonzibb1VeFZmISdVao5kC22jmEKm24vfFE8siEn47EpVcCLYMv6iKOYMJfjSvSJfueOwcFCkUnV3A==}
    engines: {node: '>=14'}
    peerDependencies:
      '@nuxt/kit': '*'
      vite: ^3.1.0 || ^4.0.0 || ^5.0.0-0 || ^6.0.1
    peerDependenciesMeta:
      '@nuxt/kit':
        optional: true

  vite@5.4.19:
    resolution: {integrity: sha512-qO3aKv3HoQC8QKiNSTuUM1l9o/XX3+c+VTgLHbJWHZGeTPVAg2XwazI9UWzoxjIJCGCV2zU60uqMzjeLZuULqA==}
    engines: {node: ^18.0.0 || >=20.0.0}
    hasBin: true
    peerDependencies:
      '@types/node': ^18.0.0 || >=20.0.0
      less: '*'
      lightningcss: ^1.21.0
      sass: '*'
      sass-embedded: '*'
      stylus: '*'
      sugarss: '*'
      terser: ^5.4.0
    peerDependenciesMeta:
      '@types/node':
        optional: true
      less:
        optional: true
      lightningcss:
        optional: true
      sass:
        optional: true
      sass-embedded:
        optional: true
      stylus:
        optional: true
      sugarss:
        optional: true
      terser:
        optional: true

  vite@6.3.5:
    resolution: {integrity: sha512-cZn6NDFE7wdTpINgs++ZJ4N49W2vRp8LCKrn3Ob1kYNtOo21vfDoaV5GzBfLU4MovSAB8uNRm4jgzVQZ+mBzPQ==}
    engines: {node: ^18.0.0 || ^20.0.0 || >=22.0.0}
    hasBin: true
    peerDependencies:
      '@types/node': ^18.0.0 || ^20.0.0 || >=22.0.0
      jiti: '>=1.21.0'
      less: '*'
      lightningcss: ^1.21.0
      sass: '*'
      sass-embedded: '*'
      stylus: '*'
      sugarss: '*'
      terser: ^5.16.0
      tsx: ^4.8.1
      yaml: ^2.4.2
    peerDependenciesMeta:
      '@types/node':
        optional: true
      jiti:
        optional: true
      less:
        optional: true
      lightningcss:
        optional: true
      sass:
        optional: true
      sass-embedded:
        optional: true
      stylus:
        optional: true
      sugarss:
        optional: true
      terser:
        optional: true
      tsx:
        optional: true
      yaml:
        optional: true

  vitest@3.2.4:
    resolution: {integrity: sha512-LUCP5ev3GURDysTWiP47wRRUpLKMOfPh+yKTx3kVIEiu5KOMeqzpnYNsKyOoVrULivR8tLcks4+lga33Whn90A==}
    engines: {node: ^18.0.0 || ^20.0.0 || >=22.0.0}
    hasBin: true
    peerDependencies:
      '@edge-runtime/vm': '*'
      '@types/debug': ^4.1.12
      '@types/node': ^18.0.0 || ^20.0.0 || >=22.0.0
      '@vitest/browser': 3.2.4
      '@vitest/ui': 3.2.4
      happy-dom: '*'
      jsdom: '*'
    peerDependenciesMeta:
      '@edge-runtime/vm':
        optional: true
      '@types/debug':
        optional: true
      '@types/node':
        optional: true
      '@vitest/browser':
        optional: true
      '@vitest/ui':
        optional: true
      happy-dom:
        optional: true
      jsdom:
        optional: true

  void-elements@3.1.0:
    resolution: {integrity: sha512-Dhxzh5HZuiHQhbvTW9AMetFfBHDMYpo23Uo9btPXgdYP+3T5S+p+jgNy7spra+veYhBP2dCSgxR/i2Y02h5/6w==}
    engines: {node: '>=0.10.0'}

  vue-demi@0.14.10:
    resolution: {integrity: sha512-nMZBOwuzabUO0nLgIcc6rycZEebF6eeUfaiQx9+WSk8e29IbLvPU9feI6tqW4kTo3hvoYAJkMh8n8D0fuISphg==}
    engines: {node: '>=12'}
    hasBin: true
    peerDependencies:
      '@vue/composition-api': ^1.0.0-rc.1
      vue: ^3.0.0-0 || ^2.6.0
    peerDependenciesMeta:
      '@vue/composition-api':
        optional: true

  vue@3.6.0-alpha.2:
    resolution: {integrity: sha512-xn3jwLo6eMqxEKEAW8TWX+KSm7K2jTrNZ5Q3+H5Bu9P3mkoz8w0lUQHrO5WcnSVZfmR7vvw4/5XSYQe2XeDzdw==}
    peerDependencies:
      typescript: '*'
    peerDependenciesMeta:
      typescript:
        optional: true

  w3c-xmlserializer@5.0.0:
    resolution: {integrity: sha512-o8qghlI8NZHU1lLPrpi2+Uq7abh4GGPpYANlalzWxyWteJOCsr/P+oPBA49TOLu5FTZO4d3F9MnWJfiMo4BkmA==}
    engines: {node: '>=18'}

  webidl-conversions@7.0.0:
    resolution: {integrity: sha512-VwddBukDzu71offAQR975unBIGqfKZpM+8ZX6ySk8nYhVoo5CYaZyzt3YBvYtRtO+aoGlqxPg/B87NGVZ/fu6g==}
    engines: {node: '>=12'}

  whatwg-encoding@3.1.1:
    resolution: {integrity: sha512-6qN4hJdMwfYBtE3YBTTHhoeuUrDBPZmbQaxWAqSALV/MeEnR5z1xd8UKud2RAkFoPkmB+hli1TZSnyi84xz1vQ==}
    engines: {node: '>=18'}

  whatwg-mimetype@4.0.0:
    resolution: {integrity: sha512-QaKxh0eNIi2mE9p2vEdzfagOKHCcj1pJ56EEHGQOVxp8r9/iszLUUV7v89x9O1p/T+NlTM5W7jW6+cz4Fq1YVg==}
    engines: {node: '>=18'}

  whatwg-url@14.2.0:
    resolution: {integrity: sha512-De72GdQZzNTUBBChsXueQUnPKDkg/5A5zp7pFDuQAj5UFoENpiACU0wlCvzpAGnTkj++ihpKwKyYewn/XNUbKw==}
    engines: {node: '>=18'}

  which@2.0.2:
    resolution: {integrity: sha512-BLI3Tl1TW3Pvl70l3yq3Y64i+awpwXqsGBYWkkqMtnbXgrMD+yj7rhW0kuEDxzJaYXGjEW5ogapKNMEKNMjibA==}
    engines: {node: '>= 8'}
    hasBin: true

  which@5.0.0:
    resolution: {integrity: sha512-JEdGzHwwkrbWoGOlIHqQ5gtprKGOenpDHpxE9zVR1bWbOtYRyPPHMe9FaP6x61CmNaTThSkb0DAJte5jD+DmzQ==}
    engines: {node: ^18.17.0 || >=20.5.0}
    hasBin: true

  why-is-node-running@2.3.0:
    resolution: {integrity: sha512-hUrmaWBdVDcxvYqnyh09zunKzROWjbZTiNy8dBEjkS7ehEDQibXJ7XvlmtbwuTclUiIyN+CyXQD4Vmko8fNm8w==}
    engines: {node: '>=8'}
    hasBin: true

  widest-line@4.0.1:
    resolution: {integrity: sha512-o0cyEG0e8GPzT4iGHphIOh0cJOV8fivsXxddQasHPHfoZf1ZexrfeA21w2NaEN1RHE+fXlfISmOE8R9N3u3Qig==}
    engines: {node: '>=12'}

  with@7.0.2:
    resolution: {integrity: sha512-RNGKj82nUPg3g5ygxkQl0R937xLyho1J24ItRCBTr/m1YnZkzJy1hUiHUJrc/VlsDQzsCnInEGSg3bci0Lmd4w==}
    engines: {node: '>= 10.0.0'}

  word-wrap@1.2.5:
    resolution: {integrity: sha512-BN22B5eaMMI9UMtjrGd5g5eCYPpCPDUy0FJXbYsaT5zYxjFOckS53SQDE3pWkVoWpHXVb3BrYcEN4Twa55B5cA==}
    engines: {node: '>=0.10.0'}

  wordwrap@1.0.0:
    resolution: {integrity: sha512-gvVzJFlPycKc5dZN4yPkP8w7Dc37BtP1yczEneOb4uq34pXZcvrtRTmWV8W+Ume+XCxKgbjM+nevkyFPMybd4Q==}

  wrap-ansi@7.0.0:
    resolution: {integrity: sha512-YVGIj2kamLSTxw6NsZjoBxfSwsn0ycdesmc4p+Q21c5zPuZ1pl+NfxVdxPtdHvmNVOQ6XSYG4AUtyt/Fi7D16Q==}
    engines: {node: '>=10'}

  wrap-ansi@8.1.0:
    resolution: {integrity: sha512-si7QWI6zUMq56bESFvagtmzMdGOtoxfR+Sez11Mobfc7tm+VkUckk9bW2UeffTGVUbOksxmSw0AA2gs8g71NCQ==}
    engines: {node: '>=12'}

  wrap-ansi@9.0.0:
    resolution: {integrity: sha512-G8ura3S+3Z2G+mkgNRq8dqaFZAuxfsxpBB8OCTGRTCtp+l/v9nbFNmCUP1BZMts3G1142MsZfn6eeUKrr4PD1Q==}
    engines: {node: '>=18'}

  wrappy@1.0.2:
    resolution: {integrity: sha512-l4Sp/DRseor9wL6EvV2+TuQn63dMkPjZ/sp9XkghTEbV9KlPS1xUsZ3u7/IQO4wxtcFB4bgpQPRcR3QCvezPcQ==}

  ws@8.18.3:
    resolution: {integrity: sha512-PEIGCY5tSlUt50cqyMXfCzX+oOPqN0vuGqWzbcJ2xvnkzkq46oOpz7dQaTDBdfICb4N14+GARUDw2XV2N4tvzg==}
    engines: {node: '>=10.0.0'}
    peerDependencies:
      bufferutil: ^4.0.1
      utf-8-validate: '>=5.0.2'
    peerDependenciesMeta:
      bufferutil:
        optional: true
      utf-8-validate:
        optional: true

  wsl-utils@0.1.0:
    resolution: {integrity: sha512-h3Fbisa2nKGPxCpm89Hk33lBLsnaGBvctQopaBSOW/uIs6FTe1ATyAnKFJrzVs9vpGdsTe73WF3V4lIsk4Gacw==}
    engines: {node: '>=18'}

  xml-name-validator@5.0.0:
    resolution: {integrity: sha512-EvGK8EJ3DhaHfbRlETOWAS5pO9MZITeauHKJyb8wyajUfQUenkIg2MvLDTZ4T/TgIcm3HU0TFBgWWboAZ30UHg==}
    engines: {node: '>=18'}

  xmlchars@2.2.0:
    resolution: {integrity: sha512-JZnDKK8B0RCDw84FNdDAIpZK+JuJw+s7Lz8nksI7SIuU3UXJJslUthsi+uWBUYOwPFwW7W7PRLRfUKpxjtjFCw==}

  y18n@5.0.8:
    resolution: {integrity: sha512-0pfFzegeDWJHJIAmTLRP2DwHjdF5s7jo9tuztdQxAhINCdvS+3nGINqPd00AphqJR/0LhANUS6/+7SCb98YOfA==}
    engines: {node: '>=10'}

  yaml@2.8.1:
    resolution: {integrity: sha512-lcYcMxX2PO9XMGvAJkJ3OsNMw+/7FKes7/hgerGUYWIoWu5j/+YQqcZr5JnPZWzOsEBgMbSbiSTn/dv/69Mkpw==}
    engines: {node: '>= 14.6'}
    hasBin: true

  yargs-parser@21.1.1:
    resolution: {integrity: sha512-tVpsJW7DdjecAiFpbIB1e3qxIQsE6NoPc5/eTdrbbIC4h0LVsWhnoa3g+m2HclBIujHzsxZ4VJVA+GUuc2/LBw==}
    engines: {node: '>=12'}

  yargs@17.7.2:
    resolution: {integrity: sha512-7dSzzRQ++CKnNI/krKnYRV7JKKPUXMEh61soaHKg9mrWEhzFWhFnxPxGl+69cD1Ou63C13NUPCnmIcrvqCuM6w==}
    engines: {node: '>=12'}

  yauzl@2.10.0:
    resolution: {integrity: sha512-p4a9I6X6nu6IhoGmBqAcbJy1mlC4j27vEPZX9F4L4/vZT3Lyq1VkFHw/V/PUcB9Buo+DG3iHkT0x3Qya58zc3g==}

  yocto-queue@0.1.0:
    resolution: {integrity: sha512-rVksvsnNCdJ/ohGc6xgPwyN8eheCxsiLM8mxuE/t/mOVqJewPuO1miLpTHQiRgTKCLexL4MeAFVagts7HmNZ2Q==}
    engines: {node: '>=10'}

  zod@3.25.76:
    resolution: {integrity: sha512-gzUt/qt81nXsFGKIFcC3YnfEAx5NkunCfnDlvuBSSFS02bcXu4Lmea0AFIUwbLWxWPx3d9p8S5QoaujKcNQxcQ==}

snapshots:

  '@ampproject/remapping@2.3.0':
    dependencies:
      '@jridgewell/gen-mapping': 0.3.13
      '@jridgewell/trace-mapping': 0.3.30

  '@antfu/utils@0.7.10': {}

  '@asamuzakjp/css-color@3.2.0':
    dependencies:
      '@csstools/css-calc': 2.1.4(@csstools/css-parser-algorithms@3.0.5(@csstools/css-tokenizer@3.0.4))(@csstools/css-tokenizer@3.0.4)
      '@csstools/css-color-parser': 3.0.10(@csstools/css-parser-algorithms@3.0.5(@csstools/css-tokenizer@3.0.4))(@csstools/css-tokenizer@3.0.4)
      '@csstools/css-parser-algorithms': 3.0.5(@csstools/css-tokenizer@3.0.4)
      '@csstools/css-tokenizer': 3.0.4
      lru-cache: 10.4.3

  '@babel/code-frame@7.27.1':
    dependencies:
      '@babel/helper-validator-identifier': 7.27.1
      js-tokens: 4.0.0
      picocolors: 1.1.1

  '@babel/helper-string-parser@7.27.1': {}

  '@babel/helper-validator-identifier@7.27.1': {}

  '@babel/parser@7.28.3':
    dependencies:
      '@babel/types': 7.28.2

  '@babel/types@7.28.2':
    dependencies:
      '@babel/helper-string-parser': 7.27.1
      '@babel/helper-validator-identifier': 7.27.1

  '@bcoe/v8-coverage@1.0.2': {}

  '@conventional-changelog/git-client@1.0.1(conventional-commits-filter@5.0.0)(conventional-commits-parser@6.2.0)':
    dependencies:
      '@types/semver': 7.7.0
      semver: 7.7.2
    optionalDependencies:
      conventional-commits-filter: 5.0.0
      conventional-commits-parser: 6.2.0

  '@csstools/color-helpers@5.0.2': {}

  '@csstools/css-calc@2.1.4(@csstools/css-parser-algorithms@3.0.5(@csstools/css-tokenizer@3.0.4))(@csstools/css-tokenizer@3.0.4)':
    dependencies:
      '@csstools/css-parser-algorithms': 3.0.5(@csstools/css-tokenizer@3.0.4)
      '@csstools/css-tokenizer': 3.0.4

  '@csstools/css-color-parser@3.0.10(@csstools/css-parser-algorithms@3.0.5(@csstools/css-tokenizer@3.0.4))(@csstools/css-tokenizer@3.0.4)':
    dependencies:
      '@csstools/color-helpers': 5.0.2
      '@csstools/css-calc': 2.1.4(@csstools/css-parser-algorithms@3.0.5(@csstools/css-tokenizer@3.0.4))(@csstools/css-tokenizer@3.0.4)
      '@csstools/css-parser-algorithms': 3.0.5(@csstools/css-tokenizer@3.0.4)
      '@csstools/css-tokenizer': 3.0.4

  '@csstools/css-parser-algorithms@3.0.5(@csstools/css-tokenizer@3.0.4)':
    dependencies:
      '@csstools/css-tokenizer': 3.0.4

  '@csstools/css-tokenizer@3.0.4': {}

  '@emnapi/core@1.4.5':
    dependencies:
      '@emnapi/wasi-threads': 1.0.4
      tslib: 2.8.1
    optional: true

  '@emnapi/runtime@1.4.5':
    dependencies:
      tslib: 2.8.1
    optional: true

  '@emnapi/wasi-threads@1.0.4':
    dependencies:
      tslib: 2.8.1
    optional: true

  '@esbuild/aix-ppc64@0.21.5':
    optional: true

  '@esbuild/aix-ppc64@0.25.9':
    optional: true

  '@esbuild/android-arm64@0.21.5':
    optional: true

  '@esbuild/android-arm64@0.25.9':
    optional: true

  '@esbuild/android-arm@0.21.5':
    optional: true

  '@esbuild/android-arm@0.25.9':
    optional: true

  '@esbuild/android-x64@0.21.5':
    optional: true

  '@esbuild/android-x64@0.25.9':
    optional: true

  '@esbuild/darwin-arm64@0.21.5':
    optional: true

  '@esbuild/darwin-arm64@0.25.9':
    optional: true

  '@esbuild/darwin-x64@0.21.5':
    optional: true

  '@esbuild/darwin-x64@0.25.9':
    optional: true

  '@esbuild/freebsd-arm64@0.21.5':
    optional: true

  '@esbuild/freebsd-arm64@0.25.9':
    optional: true

  '@esbuild/freebsd-x64@0.21.5':
    optional: true

  '@esbuild/freebsd-x64@0.25.9':
    optional: true

  '@esbuild/linux-arm64@0.21.5':
    optional: true

  '@esbuild/linux-arm64@0.25.9':
    optional: true

  '@esbuild/linux-arm@0.21.5':
    optional: true

  '@esbuild/linux-arm@0.25.9':
    optional: true

  '@esbuild/linux-ia32@0.21.5':
    optional: true

  '@esbuild/linux-ia32@0.25.9':
    optional: true

  '@esbuild/linux-loong64@0.21.5':
    optional: true

  '@esbuild/linux-loong64@0.25.9':
    optional: true

  '@esbuild/linux-mips64el@0.21.5':
    optional: true

  '@esbuild/linux-mips64el@0.25.9':
    optional: true

  '@esbuild/linux-ppc64@0.21.5':
    optional: true

  '@esbuild/linux-ppc64@0.25.9':
    optional: true

  '@esbuild/linux-riscv64@0.21.5':
    optional: true

  '@esbuild/linux-riscv64@0.25.9':
    optional: true

  '@esbuild/linux-s390x@0.21.5':
    optional: true

  '@esbuild/linux-s390x@0.25.9':
    optional: true

  '@esbuild/linux-x64@0.21.5':
    optional: true

  '@esbuild/linux-x64@0.25.9':
    optional: true

  '@esbuild/netbsd-arm64@0.25.9':
    optional: true

  '@esbuild/netbsd-x64@0.21.5':
    optional: true

  '@esbuild/netbsd-x64@0.25.9':
    optional: true

  '@esbuild/openbsd-arm64@0.25.9':
    optional: true

  '@esbuild/openbsd-x64@0.21.5':
    optional: true

  '@esbuild/openbsd-x64@0.25.9':
    optional: true

  '@esbuild/openharmony-arm64@0.25.9':
    optional: true

  '@esbuild/sunos-x64@0.21.5':
    optional: true

  '@esbuild/sunos-x64@0.25.9':
    optional: true

  '@esbuild/win32-arm64@0.21.5':
    optional: true

  '@esbuild/win32-arm64@0.25.9':
    optional: true

  '@esbuild/win32-ia32@0.21.5':
    optional: true

  '@esbuild/win32-ia32@0.25.9':
    optional: true

  '@esbuild/win32-x64@0.21.5':
    optional: true

  '@esbuild/win32-x64@0.25.9':
    optional: true

  '@eslint-community/eslint-utils@4.7.0(eslint@9.33.0)':
    dependencies:
      eslint: 9.33.0
      eslint-visitor-keys: 3.4.3

  '@eslint-community/regexpp@4.12.1': {}

  '@eslint/config-array@0.21.0':
    dependencies:
      '@eslint/object-schema': 2.1.6
      debug: 4.4.1
      minimatch: 3.1.2
    transitivePeerDependencies:
      - supports-color

  '@eslint/config-helpers@0.3.1': {}

  '@eslint/core@0.15.2':
    dependencies:
      '@types/json-schema': 7.0.15

  '@eslint/eslintrc@3.3.1':
    dependencies:
      ajv: 6.12.6
      debug: 4.4.1
      espree: 10.4.0
      globals: 14.0.0
      ignore: 5.3.2
      import-fresh: 3.3.1
      js-yaml: 4.1.0
      minimatch: 3.1.2
      strip-json-comments: 3.1.1
    transitivePeerDependencies:
      - supports-color

  '@eslint/js@9.33.0': {}

  '@eslint/object-schema@2.1.6': {}

  '@eslint/plugin-kit@0.3.5':
    dependencies:
      '@eslint/core': 0.15.2
      levn: 0.4.1

  '@humanfs/core@0.19.1': {}

  '@humanfs/node@0.16.6':
    dependencies:
      '@humanfs/core': 0.19.1
      '@humanwhocodes/retry': 0.3.1

  '@humanwhocodes/module-importer@1.0.1': {}

  '@humanwhocodes/retry@0.3.1': {}

  '@humanwhocodes/retry@0.4.3': {}

  '@hutson/parse-repository-url@5.0.0': {}

  '@isaacs/balanced-match@4.0.1': {}

  '@isaacs/brace-expansion@5.0.0':
    dependencies:
      '@isaacs/balanced-match': 4.0.1

  '@isaacs/cliui@8.0.2':
    dependencies:
      string-width: 5.1.2
      string-width-cjs: string-width@4.2.3
      strip-ansi: 7.1.0
      strip-ansi-cjs: strip-ansi@6.0.1
      wrap-ansi: 8.1.0
      wrap-ansi-cjs: wrap-ansi@7.0.0

  '@istanbuljs/schema@0.1.3': {}

  '@jridgewell/gen-mapping@0.3.13':
    dependencies:
      '@jridgewell/sourcemap-codec': 1.5.5
      '@jridgewell/trace-mapping': 0.3.30

  '@jridgewell/resolve-uri@3.1.2': {}

  '@jridgewell/sourcemap-codec@1.5.5': {}

  '@jridgewell/trace-mapping@0.3.30':
    dependencies:
      '@jridgewell/resolve-uri': 3.1.2
      '@jridgewell/sourcemap-codec': 1.5.5

  '@jspm/core@2.1.0': {}

  '@napi-rs/wasm-runtime@0.2.12':
    dependencies:
      '@emnapi/core': 1.4.5
      '@emnapi/runtime': 1.4.5
      '@tybys/wasm-util': 0.10.0
    optional: true

  '@nodelib/fs.scandir@2.1.5':
    dependencies:
      '@nodelib/fs.stat': 2.0.5
      run-parallel: 1.2.0

  '@nodelib/fs.stat@2.0.5': {}

  '@nodelib/fs.walk@1.2.8':
    dependencies:
      '@nodelib/fs.scandir': 2.1.5
      fastq: 1.19.1

  '@parcel/watcher-android-arm64@2.5.1':
    optional: true

  '@parcel/watcher-darwin-arm64@2.5.1':
    optional: true

  '@parcel/watcher-darwin-x64@2.5.1':
    optional: true

  '@parcel/watcher-freebsd-x64@2.5.1':
    optional: true

  '@parcel/watcher-linux-arm-glibc@2.5.1':
    optional: true

  '@parcel/watcher-linux-arm-musl@2.5.1':
    optional: true

  '@parcel/watcher-linux-arm64-glibc@2.5.1':
    optional: true

  '@parcel/watcher-linux-arm64-musl@2.5.1':
    optional: true

  '@parcel/watcher-linux-x64-glibc@2.5.1':
    optional: true

  '@parcel/watcher-linux-x64-musl@2.5.1':
    optional: true

  '@parcel/watcher-win32-arm64@2.5.1':
    optional: true

  '@parcel/watcher-win32-ia32@2.5.1':
    optional: true

  '@parcel/watcher-win32-x64@2.5.1':
    optional: true

  '@parcel/watcher@2.5.1':
    dependencies:
      detect-libc: 1.0.3
      is-glob: 4.0.3
      micromatch: 4.0.8
      node-addon-api: 7.1.1
    optionalDependencies:
      '@parcel/watcher-android-arm64': 2.5.1
      '@parcel/watcher-darwin-arm64': 2.5.1
      '@parcel/watcher-darwin-x64': 2.5.1
      '@parcel/watcher-freebsd-x64': 2.5.1
      '@parcel/watcher-linux-arm-glibc': 2.5.1
      '@parcel/watcher-linux-arm-musl': 2.5.1
      '@parcel/watcher-linux-arm64-glibc': 2.5.1
      '@parcel/watcher-linux-arm64-musl': 2.5.1
      '@parcel/watcher-linux-x64-glibc': 2.5.1
      '@parcel/watcher-linux-x64-musl': 2.5.1
      '@parcel/watcher-win32-arm64': 2.5.1
      '@parcel/watcher-win32-ia32': 2.5.1
      '@parcel/watcher-win32-x64': 2.5.1
    optional: true

  '@pkgjs/parseargs@0.11.0':
    optional: true

  '@polka/url@1.0.0-next.29': {}

  '@puppeteer/browsers@2.10.6':
    dependencies:
      debug: 4.4.1
      extract-zip: 2.0.1
      progress: 2.0.3
      proxy-agent: 6.5.0
      semver: 7.7.2
      tar-fs: 3.1.0
      yargs: 17.7.2
    transitivePeerDependencies:
      - bare-buffer
      - supports-color

  '@rolldown/pluginutils@1.0.0-beta.29': {}

<<<<<<< HEAD
  '@rollup/plugin-alias@5.1.1(rollup@4.49.0)':
    optionalDependencies:
      rollup: 4.49.0

  '@rollup/plugin-commonjs@28.0.6(rollup@4.49.0)':
    dependencies:
      '@rollup/pluginutils': 5.2.0(rollup@4.49.0)
=======
  '@rollup/plugin-alias@5.1.1(rollup@4.50.1)':
    optionalDependencies:
      rollup: 4.50.1

  '@rollup/plugin-commonjs@28.0.6(rollup@4.50.1)':
    dependencies:
      '@rollup/pluginutils': 5.2.0(rollup@4.50.1)
>>>>>>> 3b5e13c7
      commondir: 1.0.1
      estree-walker: 2.0.2
      fdir: 6.5.0(picomatch@4.0.3)
      is-reference: 1.2.1
      magic-string: 0.30.17
      picomatch: 4.0.3
    optionalDependencies:
<<<<<<< HEAD
      rollup: 4.49.0

  '@rollup/plugin-inject@5.0.5(rollup@4.49.0)':
    dependencies:
      '@rollup/pluginutils': 5.2.0(rollup@4.49.0)
      estree-walker: 2.0.2
      magic-string: 0.30.17
    optionalDependencies:
      rollup: 4.49.0

  '@rollup/plugin-json@6.1.0(rollup@4.49.0)':
    dependencies:
      '@rollup/pluginutils': 5.2.0(rollup@4.49.0)
    optionalDependencies:
      rollup: 4.49.0

  '@rollup/plugin-node-resolve@16.0.1(rollup@4.49.0)':
    dependencies:
      '@rollup/pluginutils': 5.2.0(rollup@4.49.0)
=======
      rollup: 4.50.1

  '@rollup/plugin-inject@5.0.5(rollup@4.50.1)':
    dependencies:
      '@rollup/pluginutils': 5.2.0(rollup@4.50.1)
      estree-walker: 2.0.2
      magic-string: 0.30.17
    optionalDependencies:
      rollup: 4.50.1

  '@rollup/plugin-json@6.1.0(rollup@4.50.1)':
    dependencies:
      '@rollup/pluginutils': 5.2.0(rollup@4.50.1)
    optionalDependencies:
      rollup: 4.50.1

  '@rollup/plugin-node-resolve@16.0.1(rollup@4.50.1)':
    dependencies:
      '@rollup/pluginutils': 5.2.0(rollup@4.50.1)
>>>>>>> 3b5e13c7
      '@types/resolve': 1.20.2
      deepmerge: 4.3.1
      is-module: 1.0.0
      resolve: 1.22.10
    optionalDependencies:
<<<<<<< HEAD
      rollup: 4.49.0

  '@rollup/plugin-replace@5.0.4(rollup@4.49.0)':
    dependencies:
      '@rollup/pluginutils': 5.2.0(rollup@4.49.0)
      magic-string: 0.30.17
    optionalDependencies:
      rollup: 4.49.0

  '@rollup/pluginutils@5.2.0(rollup@4.49.0)':
=======
      rollup: 4.50.1

  '@rollup/plugin-replace@5.0.4(rollup@4.50.1)':
    dependencies:
      '@rollup/pluginutils': 5.2.0(rollup@4.50.1)
      magic-string: 0.30.17
    optionalDependencies:
      rollup: 4.50.1

  '@rollup/pluginutils@5.2.0(rollup@4.50.1)':
>>>>>>> 3b5e13c7
    dependencies:
      '@types/estree': 1.0.8
      estree-walker: 2.0.2
      picomatch: 4.0.3
    optionalDependencies:
<<<<<<< HEAD
      rollup: 4.49.0
=======
      rollup: 4.50.1

  '@rollup/rollup-android-arm-eabi@4.50.1':
    optional: true
>>>>>>> 3b5e13c7

  '@rollup/rollup-android-arm64@4.50.1':
    optional: true

<<<<<<< HEAD
  '@rollup/rollup-android-arm-eabi@4.49.0':
    optional: true

  '@rollup/rollup-android-arm64@4.47.0':
    optional: true

  '@rollup/rollup-android-arm64@4.49.0':
    optional: true

  '@rollup/rollup-darwin-arm64@4.47.0':
    optional: true

  '@rollup/rollup-darwin-arm64@4.49.0':
    optional: true

  '@rollup/rollup-darwin-x64@4.47.0':
    optional: true

  '@rollup/rollup-darwin-x64@4.49.0':
    optional: true

  '@rollup/rollup-freebsd-arm64@4.47.0':
    optional: true

  '@rollup/rollup-freebsd-arm64@4.49.0':
    optional: true

  '@rollup/rollup-freebsd-x64@4.47.0':
    optional: true

  '@rollup/rollup-freebsd-x64@4.49.0':
    optional: true

  '@rollup/rollup-linux-arm-gnueabihf@4.47.0':
    optional: true

  '@rollup/rollup-linux-arm-gnueabihf@4.49.0':
    optional: true

  '@rollup/rollup-linux-arm-musleabihf@4.47.0':
    optional: true

  '@rollup/rollup-linux-arm-musleabihf@4.49.0':
    optional: true

  '@rollup/rollup-linux-arm64-gnu@4.47.0':
    optional: true

  '@rollup/rollup-linux-arm64-gnu@4.49.0':
    optional: true

  '@rollup/rollup-linux-arm64-musl@4.47.0':
    optional: true

  '@rollup/rollup-linux-arm64-musl@4.49.0':
    optional: true

  '@rollup/rollup-linux-loongarch64-gnu@4.47.0':
    optional: true

  '@rollup/rollup-linux-loongarch64-gnu@4.49.0':
    optional: true

  '@rollup/rollup-linux-ppc64-gnu@4.47.0':
    optional: true

  '@rollup/rollup-linux-ppc64-gnu@4.49.0':
    optional: true

  '@rollup/rollup-linux-riscv64-gnu@4.47.0':
    optional: true

  '@rollup/rollup-linux-riscv64-gnu@4.49.0':
    optional: true

  '@rollup/rollup-linux-riscv64-musl@4.47.0':
    optional: true

  '@rollup/rollup-linux-riscv64-musl@4.49.0':
    optional: true

  '@rollup/rollup-linux-s390x-gnu@4.47.0':
    optional: true

  '@rollup/rollup-linux-s390x-gnu@4.49.0':
    optional: true

  '@rollup/rollup-linux-x64-gnu@4.47.0':
    optional: true

  '@rollup/rollup-linux-x64-gnu@4.49.0':
    optional: true

  '@rollup/rollup-linux-x64-musl@4.47.0':
    optional: true

  '@rollup/rollup-linux-x64-musl@4.49.0':
    optional: true

  '@rollup/rollup-win32-arm64-msvc@4.47.0':
    optional: true

  '@rollup/rollup-win32-arm64-msvc@4.49.0':
    optional: true

  '@rollup/rollup-win32-ia32-msvc@4.47.0':
    optional: true

  '@rollup/rollup-win32-ia32-msvc@4.49.0':
    optional: true

  '@rollup/rollup-win32-x64-msvc@4.47.0':
=======
  '@rollup/rollup-darwin-arm64@4.50.1':
    optional: true

  '@rollup/rollup-darwin-x64@4.50.1':
    optional: true

  '@rollup/rollup-freebsd-arm64@4.50.1':
    optional: true

  '@rollup/rollup-freebsd-x64@4.50.1':
    optional: true

  '@rollup/rollup-linux-arm-gnueabihf@4.50.1':
    optional: true

  '@rollup/rollup-linux-arm-musleabihf@4.50.1':
    optional: true

  '@rollup/rollup-linux-arm64-gnu@4.50.1':
    optional: true

  '@rollup/rollup-linux-arm64-musl@4.50.1':
    optional: true

  '@rollup/rollup-linux-loongarch64-gnu@4.50.1':
    optional: true

  '@rollup/rollup-linux-ppc64-gnu@4.50.1':
    optional: true

  '@rollup/rollup-linux-riscv64-gnu@4.50.1':
    optional: true

  '@rollup/rollup-linux-riscv64-musl@4.50.1':
    optional: true

  '@rollup/rollup-linux-s390x-gnu@4.50.1':
    optional: true

  '@rollup/rollup-linux-x64-gnu@4.50.1':
    optional: true

  '@rollup/rollup-linux-x64-musl@4.50.1':
    optional: true

  '@rollup/rollup-openharmony-arm64@4.50.1':
    optional: true

  '@rollup/rollup-win32-arm64-msvc@4.50.1':
    optional: true

  '@rollup/rollup-win32-ia32-msvc@4.50.1':
    optional: true

  '@rollup/rollup-win32-x64-msvc@4.50.1':
>>>>>>> 3b5e13c7
    optional: true

  '@rollup/rollup-win32-x64-msvc@4.49.0':
    optional: true

  '@swc/core-darwin-arm64@1.13.3':
    optional: true

  '@swc/core-darwin-x64@1.13.3':
    optional: true

  '@swc/core-linux-arm-gnueabihf@1.13.3':
    optional: true

  '@swc/core-linux-arm64-gnu@1.13.3':
    optional: true

  '@swc/core-linux-arm64-musl@1.13.3':
    optional: true

  '@swc/core-linux-x64-gnu@1.13.3':
    optional: true

  '@swc/core-linux-x64-musl@1.13.3':
    optional: true

  '@swc/core-win32-arm64-msvc@1.13.3':
    optional: true

  '@swc/core-win32-ia32-msvc@1.13.3':
    optional: true

  '@swc/core-win32-x64-msvc@1.13.3':
    optional: true

  '@swc/core@1.13.3':
    dependencies:
      '@swc/counter': 0.1.3
      '@swc/types': 0.1.24
    optionalDependencies:
      '@swc/core-darwin-arm64': 1.13.3
      '@swc/core-darwin-x64': 1.13.3
      '@swc/core-linux-arm-gnueabihf': 1.13.3
      '@swc/core-linux-arm64-gnu': 1.13.3
      '@swc/core-linux-arm64-musl': 1.13.3
      '@swc/core-linux-x64-gnu': 1.13.3
      '@swc/core-linux-x64-musl': 1.13.3
      '@swc/core-win32-arm64-msvc': 1.13.3
      '@swc/core-win32-ia32-msvc': 1.13.3
      '@swc/core-win32-x64-msvc': 1.13.3

  '@swc/counter@0.1.3': {}

  '@swc/types@0.1.24':
    dependencies:
      '@swc/counter': 0.1.3

  '@tootallnate/quickjs-emscripten@0.23.0': {}

  '@tybys/wasm-util@0.10.0':
    dependencies:
      tslib: 2.8.1
    optional: true

  '@types/chai@5.2.2':
    dependencies:
      '@types/deep-eql': 4.0.2

  '@types/connect@3.4.38':
    dependencies:
      '@types/node': 22.17.2

  '@types/deep-eql@4.0.2': {}

  '@types/estree@1.0.8': {}

  '@types/hash-sum@1.0.2': {}

  '@types/json-schema@7.0.15': {}

  '@types/node@22.17.2':
    dependencies:
      undici-types: 6.21.0

  '@types/normalize-package-data@2.4.4': {}

  '@types/resolve@1.20.2': {}

  '@types/semver@7.7.0': {}

  '@types/serve-handler@6.1.4':
    dependencies:
      '@types/node': 22.17.2

  '@types/trusted-types@2.0.7': {}

  '@types/web-bluetooth@0.0.20': {}

  '@types/yauzl@2.10.3':
    dependencies:
      '@types/node': 22.17.2
    optional: true

  '@typescript-eslint/eslint-plugin@8.40.0(@typescript-eslint/parser@8.40.0(eslint@9.33.0)(typescript@5.6.3))(eslint@9.33.0)(typescript@5.6.3)':
    dependencies:
      '@eslint-community/regexpp': 4.12.1
      '@typescript-eslint/parser': 8.40.0(eslint@9.33.0)(typescript@5.6.3)
      '@typescript-eslint/scope-manager': 8.40.0
      '@typescript-eslint/type-utils': 8.40.0(eslint@9.33.0)(typescript@5.6.3)
      '@typescript-eslint/utils': 8.40.0(eslint@9.33.0)(typescript@5.6.3)
      '@typescript-eslint/visitor-keys': 8.40.0
      eslint: 9.33.0
      graphemer: 1.4.0
      ignore: 7.0.5
      natural-compare: 1.4.0
      ts-api-utils: 2.1.0(typescript@5.6.3)
      typescript: 5.6.3
    transitivePeerDependencies:
      - supports-color

  '@typescript-eslint/parser@8.40.0(eslint@9.33.0)(typescript@5.6.3)':
    dependencies:
      '@typescript-eslint/scope-manager': 8.40.0
      '@typescript-eslint/types': 8.40.0
      '@typescript-eslint/typescript-estree': 8.40.0(typescript@5.6.3)
      '@typescript-eslint/visitor-keys': 8.40.0
      debug: 4.4.1
      eslint: 9.33.0
      typescript: 5.6.3
    transitivePeerDependencies:
      - supports-color

  '@typescript-eslint/project-service@8.40.0(typescript@5.6.3)':
    dependencies:
      '@typescript-eslint/tsconfig-utils': 8.40.0(typescript@5.6.3)
      '@typescript-eslint/types': 8.40.0
      debug: 4.4.1
      typescript: 5.6.3
    transitivePeerDependencies:
      - supports-color

  '@typescript-eslint/scope-manager@8.40.0':
    dependencies:
      '@typescript-eslint/types': 8.40.0
      '@typescript-eslint/visitor-keys': 8.40.0

  '@typescript-eslint/tsconfig-utils@8.40.0(typescript@5.6.3)':
    dependencies:
      typescript: 5.6.3

  '@typescript-eslint/type-utils@8.40.0(eslint@9.33.0)(typescript@5.6.3)':
    dependencies:
      '@typescript-eslint/types': 8.40.0
      '@typescript-eslint/typescript-estree': 8.40.0(typescript@5.6.3)
      '@typescript-eslint/utils': 8.40.0(eslint@9.33.0)(typescript@5.6.3)
      debug: 4.4.1
      eslint: 9.33.0
      ts-api-utils: 2.1.0(typescript@5.6.3)
      typescript: 5.6.3
    transitivePeerDependencies:
      - supports-color

  '@typescript-eslint/types@8.40.0': {}

  '@typescript-eslint/typescript-estree@8.40.0(typescript@5.6.3)':
    dependencies:
      '@typescript-eslint/project-service': 8.40.0(typescript@5.6.3)
      '@typescript-eslint/tsconfig-utils': 8.40.0(typescript@5.6.3)
      '@typescript-eslint/types': 8.40.0
      '@typescript-eslint/visitor-keys': 8.40.0
      debug: 4.4.1
      fast-glob: 3.3.3
      is-glob: 4.0.3
      minimatch: 9.0.5
      semver: 7.7.2
      ts-api-utils: 2.1.0(typescript@5.6.3)
      typescript: 5.6.3
    transitivePeerDependencies:
      - supports-color

  '@typescript-eslint/utils@8.40.0(eslint@9.33.0)(typescript@5.6.3)':
    dependencies:
      '@eslint-community/eslint-utils': 4.7.0(eslint@9.33.0)
      '@typescript-eslint/scope-manager': 8.40.0
      '@typescript-eslint/types': 8.40.0
      '@typescript-eslint/typescript-estree': 8.40.0(typescript@5.6.3)
      eslint: 9.33.0
      typescript: 5.6.3
    transitivePeerDependencies:
      - supports-color

  '@typescript-eslint/visitor-keys@8.40.0':
    dependencies:
      '@typescript-eslint/types': 8.40.0
      eslint-visitor-keys: 4.2.1

  '@unrs/resolver-binding-android-arm-eabi@1.11.1':
    optional: true

  '@unrs/resolver-binding-android-arm64@1.11.1':
    optional: true

  '@unrs/resolver-binding-darwin-arm64@1.11.1':
    optional: true

  '@unrs/resolver-binding-darwin-x64@1.11.1':
    optional: true

  '@unrs/resolver-binding-freebsd-x64@1.11.1':
    optional: true

  '@unrs/resolver-binding-linux-arm-gnueabihf@1.11.1':
    optional: true

  '@unrs/resolver-binding-linux-arm-musleabihf@1.11.1':
    optional: true

  '@unrs/resolver-binding-linux-arm64-gnu@1.11.1':
    optional: true

  '@unrs/resolver-binding-linux-arm64-musl@1.11.1':
    optional: true

  '@unrs/resolver-binding-linux-ppc64-gnu@1.11.1':
    optional: true

  '@unrs/resolver-binding-linux-riscv64-gnu@1.11.1':
    optional: true

  '@unrs/resolver-binding-linux-riscv64-musl@1.11.1':
    optional: true

  '@unrs/resolver-binding-linux-s390x-gnu@1.11.1':
    optional: true

  '@unrs/resolver-binding-linux-x64-gnu@1.11.1':
    optional: true

  '@unrs/resolver-binding-linux-x64-musl@1.11.1':
    optional: true

  '@unrs/resolver-binding-wasm32-wasi@1.11.1':
    dependencies:
      '@napi-rs/wasm-runtime': 0.2.12
    optional: true

  '@unrs/resolver-binding-win32-arm64-msvc@1.11.1':
    optional: true

  '@unrs/resolver-binding-win32-ia32-msvc@1.11.1':
    optional: true

  '@unrs/resolver-binding-win32-x64-msvc@1.11.1':
    optional: true

  '@vitejs/plugin-vue@6.0.1(vite@6.3.5(@types/node@22.17.2)(sass@1.90.0)(yaml@2.8.1))(vue@3.6.0-alpha.2(typescript@5.6.3))':
    dependencies:
      '@rolldown/pluginutils': 1.0.0-beta.29
      vite: 6.3.5(@types/node@22.17.2)(sass@1.90.0)(yaml@2.8.1)
      vue: 3.6.0-alpha.2(typescript@5.6.3)

  '@vitejs/plugin-vue@6.0.1(vite@6.3.5(@types/node@22.17.2)(sass@1.90.0)(yaml@2.8.1))(vue@packages+vue)':
    dependencies:
      '@rolldown/pluginutils': 1.0.0-beta.29
      vite: 6.3.5(@types/node@22.17.2)(sass@1.90.0)(yaml@2.8.1)
      vue: link:packages/vue

  '@vitest/coverage-v8@3.2.4(vitest@3.2.4)':
    dependencies:
      '@ampproject/remapping': 2.3.0
      '@bcoe/v8-coverage': 1.0.2
      ast-v8-to-istanbul: 0.3.4
      debug: 4.4.1
      istanbul-lib-coverage: 3.2.2
      istanbul-lib-report: 3.0.1
      istanbul-lib-source-maps: 5.0.6
      istanbul-reports: 3.2.0
      magic-string: 0.30.17
      magicast: 0.3.5
      std-env: 3.9.0
      test-exclude: 7.0.1
      tinyrainbow: 2.0.0
      vitest: 3.2.4(@types/node@22.17.2)(@vitest/ui@3.2.4)(jsdom@26.1.0)(sass@1.90.0)(yaml@2.8.1)
    transitivePeerDependencies:
      - supports-color

  '@vitest/eslint-plugin@1.3.4(eslint@9.33.0)(typescript@5.6.3)(vitest@3.2.4)':
    dependencies:
      '@typescript-eslint/utils': 8.40.0(eslint@9.33.0)(typescript@5.6.3)
      eslint: 9.33.0
    optionalDependencies:
      typescript: 5.6.3
      vitest: 3.2.4(@types/node@22.17.2)(@vitest/ui@3.2.4)(jsdom@26.1.0)(sass@1.90.0)(yaml@2.8.1)
    transitivePeerDependencies:
      - supports-color

  '@vitest/expect@3.2.4':
    dependencies:
      '@types/chai': 5.2.2
      '@vitest/spy': 3.2.4
      '@vitest/utils': 3.2.4
      chai: 5.3.1
      tinyrainbow: 2.0.0

  '@vitest/mocker@3.2.4(vite@6.3.5(@types/node@22.17.2)(sass@1.90.0)(yaml@2.8.1))':
    dependencies:
      '@vitest/spy': 3.2.4
      estree-walker: 3.0.3
      magic-string: 0.30.17
    optionalDependencies:
      vite: 6.3.5(@types/node@22.17.2)(sass@1.90.0)(yaml@2.8.1)

  '@vitest/pretty-format@3.2.4':
    dependencies:
      tinyrainbow: 2.0.0

  '@vitest/runner@3.2.4':
    dependencies:
      '@vitest/utils': 3.2.4
      pathe: 2.0.3
      strip-literal: 3.0.0

  '@vitest/snapshot@3.2.4':
    dependencies:
      '@vitest/pretty-format': 3.2.4
      magic-string: 0.30.17
      pathe: 2.0.3

  '@vitest/spy@3.2.4':
    dependencies:
      tinyspy: 4.0.3

  '@vitest/ui@3.2.4(vitest@3.2.4)':
    dependencies:
      '@vitest/utils': 3.2.4
      fflate: 0.8.2
      flatted: 3.3.3
      pathe: 2.0.3
      sirv: 3.0.1
      tinyglobby: 0.2.14
      tinyrainbow: 2.0.0
      vitest: 3.2.4(@types/node@22.17.2)(@vitest/ui@3.2.4)(jsdom@26.1.0)(sass@1.90.0)(yaml@2.8.1)

  '@vitest/utils@3.2.4':
    dependencies:
      '@vitest/pretty-format': 3.2.4
      loupe: 3.2.0
      tinyrainbow: 2.0.0

  '@vue/compiler-core@3.6.0-alpha.2':
    dependencies:
      '@babel/parser': 7.28.3
      '@vue/shared': 3.6.0-alpha.2
      entities: 4.5.0
      estree-walker: 2.0.2
      source-map-js: 1.2.1

  '@vue/compiler-dom@3.6.0-alpha.2':
    dependencies:
      '@vue/compiler-core': 3.6.0-alpha.2
      '@vue/shared': 3.6.0-alpha.2

  '@vue/compiler-sfc@3.6.0-alpha.2':
    dependencies:
      '@babel/parser': 7.28.3
      '@vue/compiler-core': 3.6.0-alpha.2
      '@vue/compiler-dom': 3.6.0-alpha.2
      '@vue/compiler-ssr': 3.6.0-alpha.2
      '@vue/compiler-vapor': 3.6.0-alpha.2
      '@vue/shared': 3.6.0-alpha.2
      estree-walker: 2.0.2
      magic-string: 0.30.17
      postcss: 8.5.6
      source-map-js: 1.2.1

  '@vue/compiler-ssr@3.6.0-alpha.2':
    dependencies:
      '@vue/compiler-dom': 3.6.0-alpha.2
      '@vue/shared': 3.6.0-alpha.2

  '@vue/compiler-vapor@3.6.0-alpha.2':
    dependencies:
      '@babel/parser': 7.28.3
      '@vue/compiler-dom': 3.6.0-alpha.2
      '@vue/shared': 3.6.0-alpha.2
      estree-walker: 2.0.2
      source-map-js: 1.2.1

  '@vue/consolidate@1.0.0': {}

  '@vue/reactivity@3.6.0-alpha.2':
    dependencies:
      '@vue/shared': 3.6.0-alpha.2

  '@vue/repl@4.6.3': {}

  '@vue/runtime-core@3.6.0-alpha.2':
    dependencies:
      '@vue/reactivity': 3.6.0-alpha.2
      '@vue/shared': 3.6.0-alpha.2

  '@vue/runtime-dom@3.6.0-alpha.2':
    dependencies:
      '@vue/reactivity': 3.6.0-alpha.2
      '@vue/runtime-core': 3.6.0-alpha.2
      '@vue/shared': 3.6.0-alpha.2
      csstype: 3.1.3

  '@vue/runtime-vapor@3.6.0-alpha.2(@vue/runtime-dom@3.6.0-alpha.2)':
    dependencies:
      '@vue/reactivity': 3.6.0-alpha.2
      '@vue/runtime-dom': 3.6.0-alpha.2
      '@vue/shared': 3.6.0-alpha.2

  '@vue/server-renderer@3.6.0-alpha.2(vue@3.6.0-alpha.2(typescript@5.6.3))':
    dependencies:
      '@vue/compiler-ssr': 3.6.0-alpha.2
      '@vue/shared': 3.6.0-alpha.2
      vue: 3.6.0-alpha.2(typescript@5.6.3)

  '@vue/shared@3.6.0-alpha.2': {}

  '@vueuse/core@11.3.0(vue@packages+vue)':
    dependencies:
      '@types/web-bluetooth': 0.0.20
      '@vueuse/metadata': 11.3.0
      '@vueuse/shared': 11.3.0(vue@packages+vue)
      vue-demi: 0.14.10(vue@packages+vue)
    transitivePeerDependencies:
      - '@vue/composition-api'
      - vue

  '@vueuse/metadata@11.3.0': {}

  '@vueuse/shared@11.3.0(vue@packages+vue)':
    dependencies:
      vue-demi: 0.14.10(vue@packages+vue)
    transitivePeerDependencies:
      - '@vue/composition-api'
      - vue

  '@zeit/schemas@2.36.0': {}

  accepts@1.3.8:
    dependencies:
      mime-types: 2.1.35
      negotiator: 0.6.3

  acorn-jsx@5.3.2(acorn@8.15.0):
    dependencies:
      acorn: 8.15.0

  acorn@7.4.1: {}

  acorn@8.15.0: {}

  add-stream@1.0.0: {}

  agent-base@7.1.4: {}

  ajv@6.12.6:
    dependencies:
      fast-deep-equal: 3.1.3
      fast-json-stable-stringify: 2.1.0
      json-schema-traverse: 0.4.1
      uri-js: 4.4.1

  ajv@8.12.0:
    dependencies:
      fast-deep-equal: 3.1.3
      json-schema-traverse: 1.0.0
      require-from-string: 2.0.2
      uri-js: 4.4.1

  ansi-align@3.0.1:
    dependencies:
      string-width: 4.2.3

  ansi-colors@4.1.3: {}

  ansi-escapes@7.0.0:
    dependencies:
      environment: 1.1.0

  ansi-regex@5.0.1: {}

  ansi-regex@6.2.0: {}

  ansi-styles@4.3.0:
    dependencies:
      color-convert: 2.0.1

  ansi-styles@6.2.1: {}

  arch@2.2.0: {}

  arg@5.0.2: {}

  argparse@2.0.1: {}

  array-ify@1.0.0: {}

  asap@2.0.6: {}

  assert-never@1.4.0: {}

  assertion-error@2.0.1: {}

  ast-types@0.13.4:
    dependencies:
      tslib: 2.8.1

  ast-v8-to-istanbul@0.3.4:
    dependencies:
      '@jridgewell/trace-mapping': 0.3.30
      estree-walker: 3.0.3
      js-tokens: 9.0.1

  b4a@1.6.7: {}

  babel-walk@3.0.0-canary-5:
    dependencies:
      '@babel/types': 7.28.2

  balanced-match@1.0.2: {}

  bare-events@2.6.1:
    optional: true

  bare-fs@4.2.0:
    dependencies:
      bare-events: 2.6.1
      bare-path: 3.0.0
      bare-stream: 2.7.0(bare-events@2.6.1)
    optional: true

  bare-os@3.6.1:
    optional: true

  bare-path@3.0.0:
    dependencies:
      bare-os: 3.6.1
    optional: true

  bare-stream@2.7.0(bare-events@2.6.1):
    dependencies:
      streamx: 2.22.1
    optionalDependencies:
      bare-events: 2.6.1
    optional: true

  basic-ftp@5.0.5: {}

  boxen@7.0.0:
    dependencies:
      ansi-align: 3.0.1
      camelcase: 7.0.1
      chalk: 5.0.1
      cli-boxes: 3.0.0
      string-width: 5.1.2
      type-fest: 2.19.0
      widest-line: 4.0.1
      wrap-ansi: 8.1.0

  brace-expansion@1.1.12:
    dependencies:
      balanced-match: 1.0.2
      concat-map: 0.0.1

  brace-expansion@2.0.2:
    dependencies:
      balanced-match: 1.0.2

  braces@3.0.3:
    dependencies:
      fill-range: 7.1.1

  buffer-crc32@0.2.13: {}

  bundle-name@4.1.0:
    dependencies:
      run-applescript: 7.0.0

  bytes@3.0.0: {}

  cac@6.7.14: {}

  call-bind-apply-helpers@1.0.2:
    dependencies:
      es-errors: 1.3.0
      function-bind: 1.1.2

  call-bound@1.0.4:
    dependencies:
      call-bind-apply-helpers: 1.0.2
      get-intrinsic: 1.3.0

  callsites@3.1.0: {}

  camelcase@7.0.1: {}

  chai@5.3.1:
    dependencies:
      assertion-error: 2.0.1
      check-error: 2.1.1
      deep-eql: 5.0.2
      loupe: 3.2.0
      pathval: 2.0.1

  chalk-template@0.4.0:
    dependencies:
      chalk: 4.1.2

  chalk@4.1.2:
    dependencies:
      ansi-styles: 4.3.0
      supports-color: 7.2.0

  chalk@5.0.1: {}

  chalk@5.6.0: {}

  character-parser@2.2.0:
    dependencies:
      is-regex: 1.2.1

  check-error@2.1.1: {}

  chokidar@4.0.3:
    dependencies:
      readdirp: 4.1.2

  chromium-bidi@7.3.1(devtools-protocol@0.0.1475386):
    dependencies:
      devtools-protocol: 0.0.1475386
      mitt: 3.0.1
      zod: 3.25.76

  cli-boxes@3.0.0: {}

  cli-cursor@5.0.0:
    dependencies:
      restore-cursor: 5.1.0

  cli-truncate@4.0.0:
    dependencies:
      slice-ansi: 5.0.0
      string-width: 7.2.0

  clipboardy@3.0.0:
    dependencies:
      arch: 2.2.0
      execa: 5.1.1
      is-wsl: 2.2.0

  cliui@8.0.1:
    dependencies:
      string-width: 4.2.3
      strip-ansi: 6.0.1
      wrap-ansi: 7.0.0

  color-convert@2.0.1:
    dependencies:
      color-name: 1.1.4

  color-name@1.1.4: {}

  colorette@2.0.20: {}

  commander@14.0.0: {}

  comment-parser@1.4.1: {}

  commondir@1.0.1: {}

  compare-func@2.0.0:
    dependencies:
      array-ify: 1.0.0
      dot-prop: 5.3.0

  compressible@2.0.18:
    dependencies:
      mime-db: 1.54.0

  compression@1.7.4:
    dependencies:
      accepts: 1.3.8
      bytes: 3.0.0
      compressible: 2.0.18
      debug: 2.6.9
      on-headers: 1.0.2
      safe-buffer: 5.1.2
      vary: 1.1.2
    transitivePeerDependencies:
      - supports-color

  concat-map@0.0.1: {}

  connect@3.7.0:
    dependencies:
      debug: 2.6.9
      finalhandler: 1.1.2
      parseurl: 1.3.3
      utils-merge: 1.0.1
    transitivePeerDependencies:
      - supports-color

  constantinople@4.0.1:
    dependencies:
      '@babel/parser': 7.28.3
      '@babel/types': 7.28.2

  content-disposition@0.5.2: {}

  conventional-changelog-angular@8.0.0:
    dependencies:
      compare-func: 2.0.0

  conventional-changelog-atom@5.0.0: {}

  conventional-changelog-cli@5.0.0(conventional-commits-filter@5.0.0):
    dependencies:
      add-stream: 1.0.0
      conventional-changelog: 6.0.0(conventional-commits-filter@5.0.0)
      meow: 13.2.0
      tempfile: 5.0.0
    transitivePeerDependencies:
      - conventional-commits-filter

  conventional-changelog-codemirror@5.0.0: {}

  conventional-changelog-conventionalcommits@8.0.0:
    dependencies:
      compare-func: 2.0.0

  conventional-changelog-core@8.0.0(conventional-commits-filter@5.0.0):
    dependencies:
      '@hutson/parse-repository-url': 5.0.0
      add-stream: 1.0.0
      conventional-changelog-writer: 8.2.0
      conventional-commits-parser: 6.2.0
      git-raw-commits: 5.0.0(conventional-commits-filter@5.0.0)(conventional-commits-parser@6.2.0)
      git-semver-tags: 8.0.0(conventional-commits-filter@5.0.0)(conventional-commits-parser@6.2.0)
      hosted-git-info: 7.0.2
      normalize-package-data: 6.0.2
      read-package-up: 11.0.0
      read-pkg: 9.0.1
    transitivePeerDependencies:
      - conventional-commits-filter

  conventional-changelog-ember@5.0.0: {}

  conventional-changelog-eslint@6.0.0: {}

  conventional-changelog-express@5.0.0: {}

  conventional-changelog-jquery@6.0.0: {}

  conventional-changelog-jshint@5.0.0:
    dependencies:
      compare-func: 2.0.0

  conventional-changelog-preset-loader@5.0.0: {}

  conventional-changelog-writer@8.2.0:
    dependencies:
      conventional-commits-filter: 5.0.0
      handlebars: 4.7.8
      meow: 13.2.0
      semver: 7.7.2

  conventional-changelog@6.0.0(conventional-commits-filter@5.0.0):
    dependencies:
      conventional-changelog-angular: 8.0.0
      conventional-changelog-atom: 5.0.0
      conventional-changelog-codemirror: 5.0.0
      conventional-changelog-conventionalcommits: 8.0.0
      conventional-changelog-core: 8.0.0(conventional-commits-filter@5.0.0)
      conventional-changelog-ember: 5.0.0
      conventional-changelog-eslint: 6.0.0
      conventional-changelog-express: 5.0.0
      conventional-changelog-jquery: 6.0.0
      conventional-changelog-jshint: 5.0.0
      conventional-changelog-preset-loader: 5.0.0
    transitivePeerDependencies:
      - conventional-commits-filter

  conventional-commits-filter@5.0.0: {}

  conventional-commits-parser@6.2.0:
    dependencies:
      meow: 13.2.0

  core-util-is@1.0.3: {}

  cosmiconfig@9.0.0(typescript@5.6.3):
    dependencies:
      env-paths: 2.2.1
      import-fresh: 3.3.1
      js-yaml: 4.1.0
      parse-json: 5.2.0
    optionalDependencies:
      typescript: 5.6.3

  cross-spawn@7.0.6:
    dependencies:
      path-key: 3.1.1
      shebang-command: 2.0.0
      which: 2.0.2

  cssesc@3.0.0: {}

  cssstyle@4.6.0:
    dependencies:
      '@asamuzakjp/css-color': 3.2.0
      rrweb-cssom: 0.8.0

  csstype@3.1.3: {}

  data-uri-to-buffer@6.0.2: {}

  data-urls@5.0.0:
    dependencies:
      whatwg-mimetype: 4.0.0
      whatwg-url: 14.2.0

  debug@2.6.9:
    dependencies:
      ms: 2.0.0

  debug@4.4.1:
    dependencies:
      ms: 2.1.3

  decimal.js@10.6.0: {}

  deep-eql@5.0.2: {}

  deep-extend@0.6.0: {}

  deep-is@0.1.4: {}

  deepmerge@4.3.1: {}

  default-browser-id@5.0.0: {}

  default-browser@5.2.1:
    dependencies:
      bundle-name: 4.1.0
      default-browser-id: 5.0.0

  define-lazy-prop@3.0.0: {}

  degenerator@5.0.1:
    dependencies:
      ast-types: 0.13.4
      escodegen: 2.1.0
      esprima: 4.0.1

  detect-libc@1.0.3:
    optional: true

  devtools-protocol@0.0.1475386: {}

  doctypes@1.1.0: {}

  dot-prop@5.3.0:
    dependencies:
      is-obj: 2.0.0

  dunder-proto@1.0.1:
    dependencies:
      call-bind-apply-helpers: 1.0.2
      es-errors: 1.3.0
      gopd: 1.2.0

  eastasianwidth@0.2.0: {}

  ee-first@1.1.1: {}

  emoji-regex@10.4.0: {}

  emoji-regex@8.0.0: {}

  emoji-regex@9.2.2: {}

  encodeurl@1.0.2: {}

  end-of-stream@1.4.5:
    dependencies:
      once: 1.4.0

  enquirer@2.4.1:
    dependencies:
      ansi-colors: 4.1.3
      strip-ansi: 6.0.1

  entities@4.5.0: {}

  entities@6.0.1: {}

  env-paths@2.2.1: {}

  environment@1.1.0: {}

  error-ex@1.3.2:
    dependencies:
      is-arrayish: 0.2.1

  error-stack-parser-es@0.1.5: {}

  es-define-property@1.0.1: {}

  es-errors@1.3.0: {}

  es-module-lexer@1.7.0: {}

  es-object-atoms@1.1.1:
    dependencies:
      es-errors: 1.3.0

  esbuild-plugin-polyfill-node@0.3.0(esbuild@0.25.9):
    dependencies:
      '@jspm/core': 2.1.0
      esbuild: 0.25.9
      import-meta-resolve: 3.1.1

  esbuild@0.21.5:
    optionalDependencies:
      '@esbuild/aix-ppc64': 0.21.5
      '@esbuild/android-arm': 0.21.5
      '@esbuild/android-arm64': 0.21.5
      '@esbuild/android-x64': 0.21.5
      '@esbuild/darwin-arm64': 0.21.5
      '@esbuild/darwin-x64': 0.21.5
      '@esbuild/freebsd-arm64': 0.21.5
      '@esbuild/freebsd-x64': 0.21.5
      '@esbuild/linux-arm': 0.21.5
      '@esbuild/linux-arm64': 0.21.5
      '@esbuild/linux-ia32': 0.21.5
      '@esbuild/linux-loong64': 0.21.5
      '@esbuild/linux-mips64el': 0.21.5
      '@esbuild/linux-ppc64': 0.21.5
      '@esbuild/linux-riscv64': 0.21.5
      '@esbuild/linux-s390x': 0.21.5
      '@esbuild/linux-x64': 0.21.5
      '@esbuild/netbsd-x64': 0.21.5
      '@esbuild/openbsd-x64': 0.21.5
      '@esbuild/sunos-x64': 0.21.5
      '@esbuild/win32-arm64': 0.21.5
      '@esbuild/win32-ia32': 0.21.5
      '@esbuild/win32-x64': 0.21.5

  esbuild@0.25.9:
    optionalDependencies:
      '@esbuild/aix-ppc64': 0.25.9
      '@esbuild/android-arm': 0.25.9
      '@esbuild/android-arm64': 0.25.9
      '@esbuild/android-x64': 0.25.9
      '@esbuild/darwin-arm64': 0.25.9
      '@esbuild/darwin-x64': 0.25.9
      '@esbuild/freebsd-arm64': 0.25.9
      '@esbuild/freebsd-x64': 0.25.9
      '@esbuild/linux-arm': 0.25.9
      '@esbuild/linux-arm64': 0.25.9
      '@esbuild/linux-ia32': 0.25.9
      '@esbuild/linux-loong64': 0.25.9
      '@esbuild/linux-mips64el': 0.25.9
      '@esbuild/linux-ppc64': 0.25.9
      '@esbuild/linux-riscv64': 0.25.9
      '@esbuild/linux-s390x': 0.25.9
      '@esbuild/linux-x64': 0.25.9
      '@esbuild/netbsd-arm64': 0.25.9
      '@esbuild/netbsd-x64': 0.25.9
      '@esbuild/openbsd-arm64': 0.25.9
      '@esbuild/openbsd-x64': 0.25.9
      '@esbuild/openharmony-arm64': 0.25.9
      '@esbuild/sunos-x64': 0.25.9
      '@esbuild/win32-arm64': 0.25.9
      '@esbuild/win32-ia32': 0.25.9
      '@esbuild/win32-x64': 0.25.9

  escalade@3.2.0: {}

  escape-html@1.0.3: {}

  escape-string-regexp@4.0.0: {}

  escodegen@2.1.0:
    dependencies:
      esprima: 4.0.1
      estraverse: 5.3.0
      esutils: 2.0.3
    optionalDependencies:
      source-map: 0.6.1

  eslint-import-context@0.1.9(unrs-resolver@1.11.1):
    dependencies:
      get-tsconfig: 4.10.1
      stable-hash-x: 0.2.0
    optionalDependencies:
      unrs-resolver: 1.11.1

  eslint-plugin-import-x@4.16.1(@typescript-eslint/utils@8.40.0(eslint@9.33.0)(typescript@5.6.3))(eslint@9.33.0):
    dependencies:
      '@typescript-eslint/types': 8.40.0
      comment-parser: 1.4.1
      debug: 4.4.1
      eslint: 9.33.0
      eslint-import-context: 0.1.9(unrs-resolver@1.11.1)
      is-glob: 4.0.3
      minimatch: 10.0.3
      semver: 7.7.2
      stable-hash-x: 0.2.0
      unrs-resolver: 1.11.1
    optionalDependencies:
      '@typescript-eslint/utils': 8.40.0(eslint@9.33.0)(typescript@5.6.3)
    transitivePeerDependencies:
      - supports-color

  eslint-scope@8.4.0:
    dependencies:
      esrecurse: 4.3.0
      estraverse: 5.3.0

  eslint-visitor-keys@3.4.3: {}

  eslint-visitor-keys@4.2.1: {}

  eslint@9.33.0:
    dependencies:
      '@eslint-community/eslint-utils': 4.7.0(eslint@9.33.0)
      '@eslint-community/regexpp': 4.12.1
      '@eslint/config-array': 0.21.0
      '@eslint/config-helpers': 0.3.1
      '@eslint/core': 0.15.2
      '@eslint/eslintrc': 3.3.1
      '@eslint/js': 9.33.0
      '@eslint/plugin-kit': 0.3.5
      '@humanfs/node': 0.16.6
      '@humanwhocodes/module-importer': 1.0.1
      '@humanwhocodes/retry': 0.4.3
      '@types/estree': 1.0.8
      '@types/json-schema': 7.0.15
      ajv: 6.12.6
      chalk: 4.1.2
      cross-spawn: 7.0.6
      debug: 4.4.1
      escape-string-regexp: 4.0.0
      eslint-scope: 8.4.0
      eslint-visitor-keys: 4.2.1
      espree: 10.4.0
      esquery: 1.6.0
      esutils: 2.0.3
      fast-deep-equal: 3.1.3
      file-entry-cache: 8.0.0
      find-up: 5.0.0
      glob-parent: 6.0.2
      ignore: 5.3.2
      imurmurhash: 0.1.4
      is-glob: 4.0.3
      json-stable-stringify-without-jsonify: 1.0.1
      lodash.merge: 4.6.2
      minimatch: 3.1.2
      natural-compare: 1.4.0
      optionator: 0.9.4
    transitivePeerDependencies:
      - supports-color

  espree@10.4.0:
    dependencies:
      acorn: 8.15.0
      acorn-jsx: 5.3.2(acorn@8.15.0)
      eslint-visitor-keys: 4.2.1

  esprima@4.0.1: {}

  esquery@1.6.0:
    dependencies:
      estraverse: 5.3.0

  esrecurse@4.3.0:
    dependencies:
      estraverse: 5.3.0

  estraverse@5.3.0: {}

  estree-walker@2.0.2: {}

  estree-walker@3.0.3:
    dependencies:
      '@types/estree': 1.0.8

  esutils@2.0.3: {}

  eventemitter3@5.0.1: {}

  execa@5.1.1:
    dependencies:
      cross-spawn: 7.0.6
      get-stream: 6.0.1
      human-signals: 2.1.0
      is-stream: 2.0.1
      merge-stream: 2.0.0
      npm-run-path: 4.0.1
      onetime: 5.1.2
      signal-exit: 3.0.7
      strip-final-newline: 2.0.0

  expect-type@1.2.2: {}

  extract-zip@2.0.1:
    dependencies:
      debug: 4.4.1
      get-stream: 5.2.0
      yauzl: 2.10.0
    optionalDependencies:
      '@types/yauzl': 2.10.3
    transitivePeerDependencies:
      - supports-color

  fast-deep-equal@3.1.3: {}

  fast-fifo@1.3.2: {}

  fast-glob@3.3.3:
    dependencies:
      '@nodelib/fs.stat': 2.0.5
      '@nodelib/fs.walk': 1.2.8
      glob-parent: 5.1.2
      merge2: 1.4.1
      micromatch: 4.0.8

  fast-json-stable-stringify@2.1.0: {}

  fast-levenshtein@2.0.6: {}

  fastq@1.19.1:
    dependencies:
      reusify: 1.1.0

  fd-slicer@1.1.0:
    dependencies:
      pend: 1.2.0

  fdir@6.5.0(picomatch@4.0.3):
    optionalDependencies:
      picomatch: 4.0.3

  fflate@0.8.2: {}

  file-entry-cache@8.0.0:
    dependencies:
      flat-cache: 4.0.1

  file-saver@2.0.5: {}

  fill-range@7.1.1:
    dependencies:
      to-regex-range: 5.0.1

  finalhandler@1.1.2:
    dependencies:
      debug: 2.6.9
      encodeurl: 1.0.2
      escape-html: 1.0.3
      on-finished: 2.3.0
      parseurl: 1.3.3
      statuses: 1.5.0
      unpipe: 1.0.0
    transitivePeerDependencies:
      - supports-color

  find-up-simple@1.0.1: {}

  find-up@5.0.0:
    dependencies:
      locate-path: 6.0.0
      path-exists: 4.0.0

  flat-cache@4.0.1:
    dependencies:
      flatted: 3.3.3
      keyv: 4.5.4

  flatted@3.3.3: {}

  foreground-child@3.3.1:
    dependencies:
      cross-spawn: 7.0.6
      signal-exit: 4.1.0

  fs-extra@11.3.1:
    dependencies:
      graceful-fs: 4.2.11
      jsonfile: 6.2.0
      universalify: 2.0.1

  fsevents@2.3.3:
    optional: true

  function-bind@1.1.2: {}

  generic-names@4.0.0:
    dependencies:
      loader-utils: 3.3.1

  get-caller-file@2.0.5: {}

  get-east-asian-width@1.3.0: {}

  get-intrinsic@1.3.0:
    dependencies:
      call-bind-apply-helpers: 1.0.2
      es-define-property: 1.0.1
      es-errors: 1.3.0
      es-object-atoms: 1.1.1
      function-bind: 1.1.2
      get-proto: 1.0.1
      gopd: 1.2.0
      has-symbols: 1.1.0
      hasown: 2.0.2
      math-intrinsics: 1.1.0

  get-proto@1.0.1:
    dependencies:
      dunder-proto: 1.0.1
      es-object-atoms: 1.1.1

  get-stream@5.2.0:
    dependencies:
      pump: 3.0.3

  get-stream@6.0.1: {}

  get-tsconfig@4.10.1:
    dependencies:
      resolve-pkg-maps: 1.0.0

  get-uri@6.0.5:
    dependencies:
      basic-ftp: 5.0.5
      data-uri-to-buffer: 6.0.2
      debug: 4.4.1
    transitivePeerDependencies:
      - supports-color

  git-raw-commits@5.0.0(conventional-commits-filter@5.0.0)(conventional-commits-parser@6.2.0):
    dependencies:
      '@conventional-changelog/git-client': 1.0.1(conventional-commits-filter@5.0.0)(conventional-commits-parser@6.2.0)
      meow: 13.2.0
    transitivePeerDependencies:
      - conventional-commits-filter
      - conventional-commits-parser

  git-semver-tags@8.0.0(conventional-commits-filter@5.0.0)(conventional-commits-parser@6.2.0):
    dependencies:
      '@conventional-changelog/git-client': 1.0.1(conventional-commits-filter@5.0.0)(conventional-commits-parser@6.2.0)
      meow: 13.2.0
    transitivePeerDependencies:
      - conventional-commits-filter
      - conventional-commits-parser

  glob-parent@5.1.2:
    dependencies:
      is-glob: 4.0.3

  glob-parent@6.0.2:
    dependencies:
      is-glob: 4.0.3

  glob@10.4.5:
    dependencies:
      foreground-child: 3.3.1
      jackspeak: 3.4.3
      minimatch: 9.0.5
      minipass: 7.1.2
      package-json-from-dist: 1.0.1
      path-scurry: 1.11.1

  glob@11.0.3:
    dependencies:
      foreground-child: 3.3.1
      jackspeak: 4.1.1
      minimatch: 10.0.3
      minipass: 7.1.2
      package-json-from-dist: 1.0.1
      path-scurry: 2.0.0

  globals@14.0.0: {}

  gopd@1.2.0: {}

  graceful-fs@4.2.11: {}

  graphemer@1.4.0: {}

  handlebars@4.7.8:
    dependencies:
      minimist: 1.2.8
      neo-async: 2.6.2
      source-map: 0.6.1
      wordwrap: 1.0.0
    optionalDependencies:
      uglify-js: 3.19.3

  has-flag@4.0.0: {}

  has-symbols@1.1.0: {}

  has-tostringtag@1.0.2:
    dependencies:
      has-symbols: 1.1.0

  hash-sum@2.0.0: {}

  hasown@2.0.2:
    dependencies:
      function-bind: 1.1.2

  hosted-git-info@7.0.2:
    dependencies:
      lru-cache: 10.1.0

  html-encoding-sniffer@4.0.0:
    dependencies:
      whatwg-encoding: 3.1.1

  html-escaper@2.0.2: {}

  http-proxy-agent@7.0.2:
    dependencies:
      agent-base: 7.1.4
      debug: 4.4.1
    transitivePeerDependencies:
      - supports-color

  https-proxy-agent@7.0.6:
    dependencies:
      agent-base: 7.1.4
      debug: 4.4.1
    transitivePeerDependencies:
      - supports-color

  human-signals@2.1.0: {}

  iconv-lite@0.6.3:
    dependencies:
      safer-buffer: 2.1.2

  icss-utils@5.1.0(postcss@8.5.6):
    dependencies:
      postcss: 8.5.6

  ignore@5.3.2: {}

  ignore@7.0.5: {}

  immediate@3.0.6: {}

  immutable@5.1.3: {}

  import-fresh@3.3.1:
    dependencies:
      parent-module: 1.0.1
      resolve-from: 4.0.0

  import-meta-resolve@3.1.1: {}

  imurmurhash@0.1.4: {}

  index-to-position@1.1.0: {}

  inherits@2.0.4: {}

  ini@1.3.8: {}

  ip-address@10.0.1: {}

  is-arrayish@0.2.1: {}

  is-core-module@2.16.1:
    dependencies:
      hasown: 2.0.2

  is-docker@2.2.1: {}

  is-docker@3.0.0: {}

  is-expression@4.0.0:
    dependencies:
      acorn: 7.4.1
      object-assign: 4.1.1

  is-extglob@2.1.1: {}

  is-fullwidth-code-point@3.0.0: {}

  is-fullwidth-code-point@4.0.0: {}

  is-fullwidth-code-point@5.0.0:
    dependencies:
      get-east-asian-width: 1.3.0

  is-glob@4.0.3:
    dependencies:
      is-extglob: 2.1.1

  is-inside-container@1.0.0:
    dependencies:
      is-docker: 3.0.0

  is-module@1.0.0: {}

  is-number@7.0.0: {}

  is-obj@2.0.0: {}

  is-port-reachable@4.0.0: {}

  is-potential-custom-element-name@1.0.1: {}

  is-promise@2.2.2: {}

  is-reference@1.2.1:
    dependencies:
      '@types/estree': 1.0.8

  is-regex@1.2.1:
    dependencies:
      call-bound: 1.0.4
      gopd: 1.2.0
      has-tostringtag: 1.0.2
      hasown: 2.0.2

  is-stream@2.0.1: {}

  is-wsl@2.2.0:
    dependencies:
      is-docker: 2.2.1

  is-wsl@3.1.0:
    dependencies:
      is-inside-container: 1.0.0

  isarray@1.0.0: {}

  isexe@2.0.0: {}

  isexe@3.1.1: {}

  istanbul-lib-coverage@3.2.2: {}

  istanbul-lib-report@3.0.1:
    dependencies:
      istanbul-lib-coverage: 3.2.2
      make-dir: 4.0.0
      supports-color: 7.2.0

  istanbul-lib-source-maps@5.0.6:
    dependencies:
      '@jridgewell/trace-mapping': 0.3.30
      debug: 4.4.1
      istanbul-lib-coverage: 3.2.2
    transitivePeerDependencies:
      - supports-color

  istanbul-reports@3.2.0:
    dependencies:
      html-escaper: 2.0.2
      istanbul-lib-report: 3.0.1

  jackspeak@3.4.3:
    dependencies:
      '@isaacs/cliui': 8.0.2
    optionalDependencies:
      '@pkgjs/parseargs': 0.11.0

  jackspeak@4.1.1:
    dependencies:
      '@isaacs/cliui': 8.0.2

  js-stringify@1.0.2: {}

  js-tokens@4.0.0: {}

  js-tokens@9.0.1: {}

  js-yaml@4.1.0:
    dependencies:
      argparse: 2.0.1

  jsdom@26.1.0:
    dependencies:
      cssstyle: 4.6.0
      data-urls: 5.0.0
      decimal.js: 10.6.0
      html-encoding-sniffer: 4.0.0
      http-proxy-agent: 7.0.2
      https-proxy-agent: 7.0.6
      is-potential-custom-element-name: 1.0.1
      nwsapi: 2.2.21
      parse5: 7.3.0
      rrweb-cssom: 0.8.0
      saxes: 6.0.0
      symbol-tree: 3.2.4
      tough-cookie: 5.1.2
      w3c-xmlserializer: 5.0.0
      webidl-conversions: 7.0.0
      whatwg-encoding: 3.1.1
      whatwg-mimetype: 4.0.0
      whatwg-url: 14.2.0
      ws: 8.18.3
      xml-name-validator: 5.0.0
    transitivePeerDependencies:
      - bufferutil
      - supports-color
      - utf-8-validate

  json-buffer@3.0.1: {}

  json-parse-even-better-errors@2.3.1: {}

  json-parse-even-better-errors@4.0.0: {}

  json-schema-traverse@0.4.1: {}

  json-schema-traverse@1.0.0: {}

  json-stable-stringify-without-jsonify@1.0.1: {}

  jsonfile@6.2.0:
    dependencies:
      universalify: 2.0.1
    optionalDependencies:
      graceful-fs: 4.2.11

  jstransformer@1.0.0:
    dependencies:
      is-promise: 2.2.2
      promise: 7.3.1

  jszip@3.10.1:
    dependencies:
      lie: 3.3.0
      pako: 1.0.11
      readable-stream: 2.3.8
      setimmediate: 1.0.5

  keyv@4.5.4:
    dependencies:
      json-buffer: 3.0.1

  levn@0.4.1:
    dependencies:
      prelude-ls: 1.2.1
      type-check: 0.4.0

  lie@3.3.0:
    dependencies:
      immediate: 3.0.6

  lilconfig@3.1.3: {}

  lines-and-columns@1.2.4: {}

  lint-staged@16.1.5:
    dependencies:
      chalk: 5.6.0
      commander: 14.0.0
      debug: 4.4.1
      lilconfig: 3.1.3
      listr2: 9.0.2
      micromatch: 4.0.8
      nano-spawn: 1.0.2
      pidtree: 0.6.0
      string-argv: 0.3.2
      yaml: 2.8.1
    transitivePeerDependencies:
      - supports-color

  listr2@9.0.2:
    dependencies:
      cli-truncate: 4.0.0
      colorette: 2.0.20
      eventemitter3: 5.0.1
      log-update: 6.1.0
      rfdc: 1.4.1
      wrap-ansi: 9.0.0

  loader-utils@3.3.1: {}

  locate-path@6.0.0:
    dependencies:
      p-locate: 5.0.0

  lodash.camelcase@4.3.0: {}

  lodash.merge@4.6.2: {}

  lodash@4.17.21: {}

  log-update@6.1.0:
    dependencies:
      ansi-escapes: 7.0.0
      cli-cursor: 5.0.0
      slice-ansi: 7.1.0
      strip-ansi: 7.1.0
      wrap-ansi: 9.0.0

  loupe@3.2.0: {}

  lru-cache@10.1.0: {}

  lru-cache@10.4.3: {}

  lru-cache@11.1.0: {}

  lru-cache@7.18.3: {}

  magic-string@0.30.17:
    dependencies:
      '@jridgewell/sourcemap-codec': 1.5.5

  magicast@0.3.5:
    dependencies:
      '@babel/parser': 7.28.3
      '@babel/types': 7.28.2
      source-map-js: 1.2.1

  make-dir@4.0.0:
    dependencies:
      semver: 7.7.2

  markdown-table@3.0.4: {}

  marked@13.0.3: {}

  math-intrinsics@1.1.0: {}

  memorystream@0.3.1: {}

  meow@13.2.0: {}

  merge-source-map@1.1.0:
    dependencies:
      source-map: 0.6.1

  merge-stream@2.0.0: {}

  merge2@1.4.1: {}

  micromatch@4.0.8:
    dependencies:
      braces: 3.0.3
      picomatch: 2.3.1

  mime-db@1.33.0: {}

  mime-db@1.52.0: {}

  mime-db@1.54.0: {}

  mime-types@2.1.18:
    dependencies:
      mime-db: 1.33.0

  mime-types@2.1.35:
    dependencies:
      mime-db: 1.52.0

  mimic-fn@2.1.0: {}

  mimic-function@5.0.1: {}

  minimatch@10.0.3:
    dependencies:
      '@isaacs/brace-expansion': 5.0.0

  minimatch@3.1.2:
    dependencies:
      brace-expansion: 1.1.12

  minimatch@9.0.5:
    dependencies:
      brace-expansion: 2.0.2

  minimist@1.2.8: {}

  minipass@7.1.2: {}

  mitt@3.0.1: {}

  monaco-editor@0.52.2: {}

  mrmime@2.0.1: {}

  ms@2.0.0: {}

  ms@2.1.3: {}

  nano-spawn@1.0.2: {}

  nanoid@3.3.11: {}

  napi-postinstall@0.3.3: {}

  natural-compare@1.4.0: {}

  negotiator@0.6.3: {}

  neo-async@2.6.2: {}

  netmask@2.0.2: {}

  node-addon-api@7.1.1:
    optional: true

  normalize-package-data@6.0.2:
    dependencies:
      hosted-git-info: 7.0.2
      semver: 7.7.2
      validate-npm-package-license: 3.0.4

  npm-normalize-package-bin@4.0.0: {}

  npm-run-all2@7.0.2:
    dependencies:
      ansi-styles: 6.2.1
      cross-spawn: 7.0.6
      memorystream: 0.3.1
      minimatch: 9.0.5
      pidtree: 0.6.0
      read-package-json-fast: 4.0.0
      shell-quote: 1.8.3
      which: 5.0.0

  npm-run-path@4.0.1:
    dependencies:
      path-key: 3.1.1

  nwsapi@2.2.21: {}

  object-assign@4.1.1: {}

  on-finished@2.3.0:
    dependencies:
      ee-first: 1.1.1

  on-headers@1.0.2: {}

  once@1.4.0:
    dependencies:
      wrappy: 1.0.2

  onetime@5.1.2:
    dependencies:
      mimic-fn: 2.1.0

  onetime@7.0.0:
    dependencies:
      mimic-function: 5.0.1

  open@10.2.0:
    dependencies:
      default-browser: 5.2.1
      define-lazy-prop: 3.0.0
      is-inside-container: 1.0.0
      wsl-utils: 0.1.0

  optionator@0.9.4:
    dependencies:
      deep-is: 0.1.4
      fast-levenshtein: 2.0.6
      levn: 0.4.1
      prelude-ls: 1.2.1
      type-check: 0.4.0
      word-wrap: 1.2.5

  p-limit@3.1.0:
    dependencies:
      yocto-queue: 0.1.0

  p-locate@5.0.0:
    dependencies:
      p-limit: 3.1.0

  pac-proxy-agent@7.2.0:
    dependencies:
      '@tootallnate/quickjs-emscripten': 0.23.0
      agent-base: 7.1.4
      debug: 4.4.1
      get-uri: 6.0.5
      http-proxy-agent: 7.0.2
      https-proxy-agent: 7.0.6
      pac-resolver: 7.0.1
      socks-proxy-agent: 8.0.5
    transitivePeerDependencies:
      - supports-color

  pac-resolver@7.0.1:
    dependencies:
      degenerator: 5.0.1
      netmask: 2.0.2

  package-json-from-dist@1.0.1: {}

  pako@1.0.11: {}

  parent-module@1.0.1:
    dependencies:
      callsites: 3.1.0

  parse-json@5.2.0:
    dependencies:
      '@babel/code-frame': 7.27.1
      error-ex: 1.3.2
      json-parse-even-better-errors: 2.3.1
      lines-and-columns: 1.2.4

  parse-json@8.3.0:
    dependencies:
      '@babel/code-frame': 7.27.1
      index-to-position: 1.1.0
      type-fest: 4.41.0

  parse5@7.3.0:
    dependencies:
      entities: 6.0.1

  parseurl@1.3.3: {}

  path-exists@4.0.0: {}

  path-is-inside@1.0.2: {}

  path-key@3.1.1: {}

  path-parse@1.0.7: {}

  path-scurry@1.11.1:
    dependencies:
      lru-cache: 10.4.3
      minipass: 7.1.2

  path-scurry@2.0.0:
    dependencies:
      lru-cache: 11.1.0
      minipass: 7.1.2

  path-to-regexp@3.3.0: {}

  pathe@1.1.2: {}

  pathe@2.0.3: {}

  pathval@2.0.1: {}

  pend@1.2.0: {}

  perfect-debounce@1.0.0: {}

  picocolors@1.1.1: {}

  picomatch@2.3.1: {}

  picomatch@4.0.3: {}

  pidtree@0.6.0: {}

  postcss-modules-extract-imports@3.1.0(postcss@8.5.6):
    dependencies:
      postcss: 8.5.6

  postcss-modules-local-by-default@4.2.0(postcss@8.5.6):
    dependencies:
      icss-utils: 5.1.0(postcss@8.5.6)
      postcss: 8.5.6
      postcss-selector-parser: 7.1.0
      postcss-value-parser: 4.2.0

  postcss-modules-scope@3.2.1(postcss@8.5.6):
    dependencies:
      postcss: 8.5.6
      postcss-selector-parser: 7.1.0

  postcss-modules-values@4.0.0(postcss@8.5.6):
    dependencies:
      icss-utils: 5.1.0(postcss@8.5.6)
      postcss: 8.5.6

  postcss-modules@6.0.1(postcss@8.5.6):
    dependencies:
      generic-names: 4.0.0
      icss-utils: 5.1.0(postcss@8.5.6)
      lodash.camelcase: 4.3.0
      postcss: 8.5.6
      postcss-modules-extract-imports: 3.1.0(postcss@8.5.6)
      postcss-modules-local-by-default: 4.2.0(postcss@8.5.6)
      postcss-modules-scope: 3.2.1(postcss@8.5.6)
      postcss-modules-values: 4.0.0(postcss@8.5.6)
      string-hash: 1.1.3

  postcss-selector-parser@7.1.0:
    dependencies:
      cssesc: 3.0.0
      util-deprecate: 1.0.2

  postcss-value-parser@4.2.0: {}

  postcss@8.5.6:
    dependencies:
      nanoid: 3.3.11
      picocolors: 1.1.1
      source-map-js: 1.2.1

  prelude-ls@1.2.1: {}

  prettier@3.6.2: {}

  pretty-bytes@6.1.1: {}

  process-nextick-args@2.0.1: {}

  progress@2.0.3: {}

  promise@7.3.1:
    dependencies:
      asap: 2.0.6

  proxy-agent@6.5.0:
    dependencies:
      agent-base: 7.1.4
      debug: 4.4.1
      http-proxy-agent: 7.0.2
      https-proxy-agent: 7.0.6
      lru-cache: 7.18.3
      pac-proxy-agent: 7.2.0
      proxy-from-env: 1.1.0
      socks-proxy-agent: 8.0.5
    transitivePeerDependencies:
      - supports-color

  proxy-from-env@1.1.0: {}

  pug-attrs@3.0.0:
    dependencies:
      constantinople: 4.0.1
      js-stringify: 1.0.2
      pug-runtime: 3.0.1

  pug-code-gen@3.0.3:
    dependencies:
      constantinople: 4.0.1
      doctypes: 1.1.0
      js-stringify: 1.0.2
      pug-attrs: 3.0.0
      pug-error: 2.1.0
      pug-runtime: 3.0.1
      void-elements: 3.1.0
      with: 7.0.2

  pug-error@2.1.0: {}

  pug-filters@4.0.0:
    dependencies:
      constantinople: 4.0.1
      jstransformer: 1.0.0
      pug-error: 2.1.0
      pug-walk: 2.0.0
      resolve: 1.22.10

  pug-lexer@5.0.1:
    dependencies:
      character-parser: 2.2.0
      is-expression: 4.0.0
      pug-error: 2.1.0

  pug-linker@4.0.0:
    dependencies:
      pug-error: 2.1.0
      pug-walk: 2.0.0

  pug-load@3.0.0:
    dependencies:
      object-assign: 4.1.1
      pug-walk: 2.0.0

  pug-parser@6.0.0:
    dependencies:
      pug-error: 2.1.0
      token-stream: 1.0.0

  pug-runtime@3.0.1: {}

  pug-strip-comments@2.0.0:
    dependencies:
      pug-error: 2.1.0

  pug-walk@2.0.0: {}

  pug@3.0.3:
    dependencies:
      pug-code-gen: 3.0.3
      pug-filters: 4.0.0
      pug-lexer: 5.0.1
      pug-linker: 4.0.0
      pug-load: 3.0.0
      pug-parser: 6.0.0
      pug-runtime: 3.0.1
      pug-strip-comments: 2.0.0

  pump@3.0.3:
    dependencies:
      end-of-stream: 1.4.5
      once: 1.4.0

  punycode@2.3.1: {}

  puppeteer-core@24.16.2:
    dependencies:
      '@puppeteer/browsers': 2.10.6
      chromium-bidi: 7.3.1(devtools-protocol@0.0.1475386)
      debug: 4.4.1
      devtools-protocol: 0.0.1475386
      typed-query-selector: 2.12.0
      ws: 8.18.3
    transitivePeerDependencies:
      - bare-buffer
      - bufferutil
      - supports-color
      - utf-8-validate

  puppeteer@24.16.2(typescript@5.6.3):
    dependencies:
      '@puppeteer/browsers': 2.10.6
      chromium-bidi: 7.3.1(devtools-protocol@0.0.1475386)
      cosmiconfig: 9.0.0(typescript@5.6.3)
      devtools-protocol: 0.0.1475386
      puppeteer-core: 24.16.2
      typed-query-selector: 2.12.0
    transitivePeerDependencies:
      - bare-buffer
      - bufferutil
      - supports-color
      - typescript
      - utf-8-validate

  queue-microtask@1.2.3: {}

  range-parser@1.2.0: {}

  rc@1.2.8:
    dependencies:
      deep-extend: 0.6.0
      ini: 1.3.8
      minimist: 1.2.8
      strip-json-comments: 2.0.1

  read-package-json-fast@4.0.0:
    dependencies:
      json-parse-even-better-errors: 4.0.0
      npm-normalize-package-bin: 4.0.0

  read-package-up@11.0.0:
    dependencies:
      find-up-simple: 1.0.1
      read-pkg: 9.0.1
      type-fest: 4.41.0

  read-pkg@9.0.1:
    dependencies:
      '@types/normalize-package-data': 2.4.4
      normalize-package-data: 6.0.2
      parse-json: 8.3.0
      type-fest: 4.41.0
      unicorn-magic: 0.1.0

  readable-stream@2.3.8:
    dependencies:
      core-util-is: 1.0.3
      inherits: 2.0.4
      isarray: 1.0.0
      process-nextick-args: 2.0.1
      safe-buffer: 5.1.2
      string_decoder: 1.1.1
      util-deprecate: 1.0.2

  readdirp@4.1.2: {}

  registry-auth-token@3.3.2:
    dependencies:
      rc: 1.2.8
      safe-buffer: 5.2.1

  registry-url@3.1.0:
    dependencies:
      rc: 1.2.8

  require-directory@2.1.1: {}

  require-from-string@2.0.2: {}

  resolve-from@4.0.0: {}

  resolve-pkg-maps@1.0.0: {}

  resolve@1.22.10:
    dependencies:
      is-core-module: 2.16.1
      path-parse: 1.0.7
      supports-preserve-symlinks-flag: 1.0.0

  restore-cursor@5.1.0:
    dependencies:
      onetime: 7.0.0
      signal-exit: 4.1.0

  reusify@1.1.0: {}

  rfdc@1.4.1: {}

  rimraf@6.0.1:
    dependencies:
      glob: 11.0.3
      package-json-from-dist: 1.0.1

<<<<<<< HEAD
  rollup-plugin-dts@6.2.3(rollup@4.49.0)(typescript@5.6.3):
    dependencies:
      magic-string: 0.30.17
      rollup: 4.49.0
=======
  rollup-plugin-dts@6.2.3(rollup@4.50.1)(typescript@5.6.3):
    dependencies:
      magic-string: 0.30.17
      rollup: 4.50.1
>>>>>>> 3b5e13c7
      typescript: 5.6.3
    optionalDependencies:
      '@babel/code-frame': 7.27.1

<<<<<<< HEAD
  rollup-plugin-esbuild@6.2.1(esbuild@0.25.9)(rollup@4.49.0):
=======
  rollup-plugin-esbuild@6.2.1(esbuild@0.25.9)(rollup@4.50.1):
>>>>>>> 3b5e13c7
    dependencies:
      debug: 4.4.1
      es-module-lexer: 1.7.0
      esbuild: 0.25.9
      get-tsconfig: 4.10.1
<<<<<<< HEAD
      rollup: 4.49.0
=======
      rollup: 4.50.1
>>>>>>> 3b5e13c7
      unplugin-utils: 0.2.5
    transitivePeerDependencies:
      - supports-color

<<<<<<< HEAD
  rollup-plugin-polyfill-node@0.13.0(rollup@4.49.0):
    dependencies:
      '@rollup/plugin-inject': 5.0.5(rollup@4.49.0)
      rollup: 4.49.0
=======
  rollup-plugin-polyfill-node@0.13.0(rollup@4.50.1):
    dependencies:
      '@rollup/plugin-inject': 5.0.5(rollup@4.50.1)
      rollup: 4.50.1
>>>>>>> 3b5e13c7

  rollup@4.50.1:
    dependencies:
      '@types/estree': 1.0.8
    optionalDependencies:
      '@rollup/rollup-android-arm-eabi': 4.50.1
      '@rollup/rollup-android-arm64': 4.50.1
      '@rollup/rollup-darwin-arm64': 4.50.1
      '@rollup/rollup-darwin-x64': 4.50.1
      '@rollup/rollup-freebsd-arm64': 4.50.1
      '@rollup/rollup-freebsd-x64': 4.50.1
      '@rollup/rollup-linux-arm-gnueabihf': 4.50.1
      '@rollup/rollup-linux-arm-musleabihf': 4.50.1
      '@rollup/rollup-linux-arm64-gnu': 4.50.1
      '@rollup/rollup-linux-arm64-musl': 4.50.1
      '@rollup/rollup-linux-loongarch64-gnu': 4.50.1
      '@rollup/rollup-linux-ppc64-gnu': 4.50.1
      '@rollup/rollup-linux-riscv64-gnu': 4.50.1
      '@rollup/rollup-linux-riscv64-musl': 4.50.1
      '@rollup/rollup-linux-s390x-gnu': 4.50.1
      '@rollup/rollup-linux-x64-gnu': 4.50.1
      '@rollup/rollup-linux-x64-musl': 4.50.1
      '@rollup/rollup-openharmony-arm64': 4.50.1
      '@rollup/rollup-win32-arm64-msvc': 4.50.1
      '@rollup/rollup-win32-ia32-msvc': 4.50.1
      '@rollup/rollup-win32-x64-msvc': 4.50.1
      fsevents: 2.3.3

  rollup@4.49.0:
    dependencies:
      '@types/estree': 1.0.8
    optionalDependencies:
      '@rollup/rollup-android-arm-eabi': 4.49.0
      '@rollup/rollup-android-arm64': 4.49.0
      '@rollup/rollup-darwin-arm64': 4.49.0
      '@rollup/rollup-darwin-x64': 4.49.0
      '@rollup/rollup-freebsd-arm64': 4.49.0
      '@rollup/rollup-freebsd-x64': 4.49.0
      '@rollup/rollup-linux-arm-gnueabihf': 4.49.0
      '@rollup/rollup-linux-arm-musleabihf': 4.49.0
      '@rollup/rollup-linux-arm64-gnu': 4.49.0
      '@rollup/rollup-linux-arm64-musl': 4.49.0
      '@rollup/rollup-linux-loongarch64-gnu': 4.49.0
      '@rollup/rollup-linux-ppc64-gnu': 4.49.0
      '@rollup/rollup-linux-riscv64-gnu': 4.49.0
      '@rollup/rollup-linux-riscv64-musl': 4.49.0
      '@rollup/rollup-linux-s390x-gnu': 4.49.0
      '@rollup/rollup-linux-x64-gnu': 4.49.0
      '@rollup/rollup-linux-x64-musl': 4.49.0
      '@rollup/rollup-win32-arm64-msvc': 4.49.0
      '@rollup/rollup-win32-ia32-msvc': 4.49.0
      '@rollup/rollup-win32-x64-msvc': 4.49.0
      fsevents: 2.3.3

  rrweb-cssom@0.8.0: {}

  run-applescript@7.0.0: {}

  run-parallel@1.2.0:
    dependencies:
      queue-microtask: 1.2.3

  safe-buffer@5.1.2: {}

  safe-buffer@5.2.1: {}

  safer-buffer@2.1.2: {}

  sass@1.90.0:
    dependencies:
      chokidar: 4.0.3
      immutable: 5.1.3
      source-map-js: 1.2.1
    optionalDependencies:
      '@parcel/watcher': 2.5.1

  saxes@6.0.0:
    dependencies:
      xmlchars: 2.2.0

  semver@7.7.2: {}

  serve-handler@6.1.6:
    dependencies:
      bytes: 3.0.0
      content-disposition: 0.5.2
      mime-types: 2.1.18
      minimatch: 3.1.2
      path-is-inside: 1.0.2
      path-to-regexp: 3.3.0
      range-parser: 1.2.0

  serve@14.2.4:
    dependencies:
      '@zeit/schemas': 2.36.0
      ajv: 8.12.0
      arg: 5.0.2
      boxen: 7.0.0
      chalk: 5.0.1
      chalk-template: 0.4.0
      clipboardy: 3.0.0
      compression: 1.7.4
      is-port-reachable: 4.0.0
      serve-handler: 6.1.6
      update-check: 1.5.4
    transitivePeerDependencies:
      - supports-color

  setimmediate@1.0.5: {}

  shebang-command@2.0.0:
    dependencies:
      shebang-regex: 3.0.0

  shebang-regex@3.0.0: {}

  shell-quote@1.8.3: {}

  siginfo@2.0.0: {}

  signal-exit@3.0.7: {}

  signal-exit@4.1.0: {}

  simple-git-hooks@2.13.1: {}

  sirv@2.0.4:
    dependencies:
      '@polka/url': 1.0.0-next.29
      mrmime: 2.0.1
      totalist: 3.0.1

  sirv@3.0.1:
    dependencies:
      '@polka/url': 1.0.0-next.29
      mrmime: 2.0.1
      totalist: 3.0.1

  slice-ansi@5.0.0:
    dependencies:
      ansi-styles: 6.2.1
      is-fullwidth-code-point: 4.0.0

  slice-ansi@7.1.0:
    dependencies:
      ansi-styles: 6.2.1
      is-fullwidth-code-point: 5.0.0

  smart-buffer@4.2.0: {}

  socks-proxy-agent@8.0.5:
    dependencies:
      agent-base: 7.1.4
      debug: 4.4.1
      socks: 2.8.7
    transitivePeerDependencies:
      - supports-color

  socks@2.8.7:
    dependencies:
      ip-address: 10.0.1
      smart-buffer: 4.2.0

  source-map-js@1.2.1: {}

  source-map@0.6.1: {}

  spdx-correct@3.2.0:
    dependencies:
      spdx-expression-parse: 3.0.1
      spdx-license-ids: 3.0.22

  spdx-exceptions@2.5.0: {}

  spdx-expression-parse@3.0.1:
    dependencies:
      spdx-exceptions: 2.5.0
      spdx-license-ids: 3.0.22

  spdx-license-ids@3.0.22: {}

  stable-hash-x@0.2.0: {}

  stackback@0.0.2: {}

  statuses@1.5.0: {}

  std-env@3.9.0: {}

  streamx@2.22.1:
    dependencies:
      fast-fifo: 1.3.2
      text-decoder: 1.2.3
    optionalDependencies:
      bare-events: 2.6.1

  string-argv@0.3.2: {}

  string-hash@1.1.3: {}

  string-width@4.2.3:
    dependencies:
      emoji-regex: 8.0.0
      is-fullwidth-code-point: 3.0.0
      strip-ansi: 6.0.1

  string-width@5.1.2:
    dependencies:
      eastasianwidth: 0.2.0
      emoji-regex: 9.2.2
      strip-ansi: 7.1.0

  string-width@7.2.0:
    dependencies:
      emoji-regex: 10.4.0
      get-east-asian-width: 1.3.0
      strip-ansi: 7.1.0

  string_decoder@1.1.1:
    dependencies:
      safe-buffer: 5.1.2

  strip-ansi@6.0.1:
    dependencies:
      ansi-regex: 5.0.1

  strip-ansi@7.1.0:
    dependencies:
      ansi-regex: 6.2.0

  strip-final-newline@2.0.0: {}

  strip-json-comments@2.0.1: {}

  strip-json-comments@3.1.1: {}

  strip-literal@3.0.0:
    dependencies:
      js-tokens: 9.0.1

  supports-color@7.2.0:
    dependencies:
      has-flag: 4.0.0

  supports-preserve-symlinks-flag@1.0.0: {}

  symbol-tree@3.2.4: {}

  tar-fs@3.1.0:
    dependencies:
      pump: 3.0.3
      tar-stream: 3.1.7
    optionalDependencies:
      bare-fs: 4.2.0
      bare-path: 3.0.0
    transitivePeerDependencies:
      - bare-buffer

  tar-stream@3.1.7:
    dependencies:
      b4a: 1.6.7
      fast-fifo: 1.3.2
      streamx: 2.22.1

  temp-dir@3.0.0: {}

  tempfile@5.0.0:
    dependencies:
      temp-dir: 3.0.0

  test-exclude@7.0.1:
    dependencies:
      '@istanbuljs/schema': 0.1.3
      glob: 10.4.5
      minimatch: 9.0.5

  text-decoder@1.2.3:
    dependencies:
      b4a: 1.6.7

  tinybench@2.9.0: {}

  tinyexec@0.3.2: {}

  tinyglobby@0.2.14:
    dependencies:
      fdir: 6.5.0(picomatch@4.0.3)
      picomatch: 4.0.3

  tinypool@1.1.1: {}

  tinyrainbow@2.0.0: {}

  tinyspy@4.0.3: {}

  tldts-core@6.1.86: {}

  tldts@6.1.86:
    dependencies:
      tldts-core: 6.1.86

  to-regex-range@5.0.1:
    dependencies:
      is-number: 7.0.0

  todomvc-app-css@2.4.3: {}

  token-stream@1.0.0: {}

  totalist@3.0.1: {}

  tough-cookie@5.1.2:
    dependencies:
      tldts: 6.1.86

  tr46@5.1.1:
    dependencies:
      punycode: 2.3.1

  ts-api-utils@2.1.0(typescript@5.6.3):
    dependencies:
      typescript: 5.6.3

  tslib@2.8.1: {}

  type-check@0.4.0:
    dependencies:
      prelude-ls: 1.2.1

  type-fest@2.19.0: {}

  type-fest@4.41.0: {}

  typed-query-selector@2.12.0: {}

  typescript-eslint@8.40.0(eslint@9.33.0)(typescript@5.6.3):
    dependencies:
      '@typescript-eslint/eslint-plugin': 8.40.0(@typescript-eslint/parser@8.40.0(eslint@9.33.0)(typescript@5.6.3))(eslint@9.33.0)(typescript@5.6.3)
      '@typescript-eslint/parser': 8.40.0(eslint@9.33.0)(typescript@5.6.3)
      '@typescript-eslint/typescript-estree': 8.40.0(typescript@5.6.3)
      '@typescript-eslint/utils': 8.40.0(eslint@9.33.0)(typescript@5.6.3)
      eslint: 9.33.0
      typescript: 5.6.3
    transitivePeerDependencies:
      - supports-color

  typescript@5.6.3: {}

  uglify-js@3.19.3:
    optional: true

  undici-types@6.21.0: {}

  unicorn-magic@0.1.0: {}

  universalify@2.0.1: {}

  unpipe@1.0.0: {}

  unplugin-utils@0.2.5:
    dependencies:
      pathe: 2.0.3
      picomatch: 4.0.3

  unrs-resolver@1.11.1:
    dependencies:
      napi-postinstall: 0.3.3
    optionalDependencies:
      '@unrs/resolver-binding-android-arm-eabi': 1.11.1
      '@unrs/resolver-binding-android-arm64': 1.11.1
      '@unrs/resolver-binding-darwin-arm64': 1.11.1
      '@unrs/resolver-binding-darwin-x64': 1.11.1
      '@unrs/resolver-binding-freebsd-x64': 1.11.1
      '@unrs/resolver-binding-linux-arm-gnueabihf': 1.11.1
      '@unrs/resolver-binding-linux-arm-musleabihf': 1.11.1
      '@unrs/resolver-binding-linux-arm64-gnu': 1.11.1
      '@unrs/resolver-binding-linux-arm64-musl': 1.11.1
      '@unrs/resolver-binding-linux-ppc64-gnu': 1.11.1
      '@unrs/resolver-binding-linux-riscv64-gnu': 1.11.1
      '@unrs/resolver-binding-linux-riscv64-musl': 1.11.1
      '@unrs/resolver-binding-linux-s390x-gnu': 1.11.1
      '@unrs/resolver-binding-linux-x64-gnu': 1.11.1
      '@unrs/resolver-binding-linux-x64-musl': 1.11.1
      '@unrs/resolver-binding-wasm32-wasi': 1.11.1
      '@unrs/resolver-binding-win32-arm64-msvc': 1.11.1
      '@unrs/resolver-binding-win32-ia32-msvc': 1.11.1
      '@unrs/resolver-binding-win32-x64-msvc': 1.11.1

  update-check@1.5.4:
    dependencies:
      registry-auth-token: 3.3.2
      registry-url: 3.1.0

  uri-js@4.4.1:
    dependencies:
      punycode: 2.3.1

  util-deprecate@1.0.2: {}

  utils-merge@1.0.1: {}

  validate-npm-package-license@3.0.4:
    dependencies:
      spdx-correct: 3.2.0
      spdx-expression-parse: 3.0.1

  vary@1.1.2: {}

  vite-hyper-config@0.4.1(@types/node@22.17.2)(sass@1.90.0)(vite@6.3.5(@types/node@22.17.2)(sass@1.90.0)(yaml@2.8.1)):
    dependencies:
      cac: 6.7.14
      picocolors: 1.1.1
      vite: 6.3.5(@types/node@22.17.2)(sass@1.90.0)(yaml@2.8.1)
      vite-node: 2.1.9(@types/node@22.17.2)(sass@1.90.0)
    transitivePeerDependencies:
      - '@types/node'
      - less
      - lightningcss
      - sass
      - sass-embedded
      - stylus
      - sugarss
      - supports-color
      - terser

  vite-node@2.1.9(@types/node@22.17.2)(sass@1.90.0):
    dependencies:
      cac: 6.7.14
      debug: 4.4.1
      es-module-lexer: 1.7.0
      pathe: 1.1.2
      vite: 5.4.19(@types/node@22.17.2)(sass@1.90.0)
    transitivePeerDependencies:
      - '@types/node'
      - less
      - lightningcss
      - sass
      - sass-embedded
      - stylus
      - sugarss
      - supports-color
      - terser

  vite-node@3.2.4(@types/node@22.17.2)(sass@1.90.0)(yaml@2.8.1):
    dependencies:
      cac: 6.7.14
      debug: 4.4.1
      es-module-lexer: 1.7.0
      pathe: 2.0.3
      vite: 6.3.5(@types/node@22.17.2)(sass@1.90.0)(yaml@2.8.1)
    transitivePeerDependencies:
      - '@types/node'
      - jiti
      - less
      - lightningcss
      - sass
      - sass-embedded
      - stylus
      - sugarss
      - supports-color
      - terser
      - tsx
      - yaml

<<<<<<< HEAD
  vite-plugin-inspect@0.8.9(rollup@4.49.0)(vite@6.3.5(@types/node@22.17.2)(sass@1.90.0)(yaml@2.8.1)):
    dependencies:
      '@antfu/utils': 0.7.10
      '@rollup/pluginutils': 5.2.0(rollup@4.49.0)
=======
  vite-plugin-inspect@0.8.9(rollup@4.50.1)(vite@6.3.5(@types/node@22.17.2)(sass@1.90.0)(yaml@2.8.1)):
    dependencies:
      '@antfu/utils': 0.7.10
      '@rollup/pluginutils': 5.2.0(rollup@4.50.1)
>>>>>>> 3b5e13c7
      debug: 4.4.1
      error-stack-parser-es: 0.1.5
      fs-extra: 11.3.1
      open: 10.2.0
      perfect-debounce: 1.0.0
      picocolors: 1.1.1
      sirv: 3.0.1
      vite: 6.3.5(@types/node@22.17.2)(sass@1.90.0)(yaml@2.8.1)
    transitivePeerDependencies:
      - rollup
      - supports-color

  vite@5.4.19(@types/node@22.17.2)(sass@1.90.0):
    dependencies:
      esbuild: 0.21.5
      postcss: 8.5.6
<<<<<<< HEAD
      rollup: 4.49.0
=======
      rollup: 4.50.1
>>>>>>> 3b5e13c7
    optionalDependencies:
      '@types/node': 22.17.2
      fsevents: 2.3.3
      sass: 1.90.0

  vite@6.3.5(@types/node@22.17.2)(sass@1.90.0)(yaml@2.8.1):
    dependencies:
      esbuild: 0.25.9
      fdir: 6.5.0(picomatch@4.0.3)
      picomatch: 4.0.3
      postcss: 8.5.6
      rollup: 4.50.1
      tinyglobby: 0.2.14
    optionalDependencies:
      '@types/node': 22.17.2
      fsevents: 2.3.3
      sass: 1.90.0
      yaml: 2.8.1

  vitest@3.2.4(@types/node@22.17.2)(@vitest/ui@3.2.4)(jsdom@26.1.0)(sass@1.90.0)(yaml@2.8.1):
    dependencies:
      '@types/chai': 5.2.2
      '@vitest/expect': 3.2.4
      '@vitest/mocker': 3.2.4(vite@6.3.5(@types/node@22.17.2)(sass@1.90.0)(yaml@2.8.1))
      '@vitest/pretty-format': 3.2.4
      '@vitest/runner': 3.2.4
      '@vitest/snapshot': 3.2.4
      '@vitest/spy': 3.2.4
      '@vitest/utils': 3.2.4
      chai: 5.3.1
      debug: 4.4.1
      expect-type: 1.2.2
      magic-string: 0.30.17
      pathe: 2.0.3
      picomatch: 4.0.3
      std-env: 3.9.0
      tinybench: 2.9.0
      tinyexec: 0.3.2
      tinyglobby: 0.2.14
      tinypool: 1.1.1
      tinyrainbow: 2.0.0
      vite: 6.3.5(@types/node@22.17.2)(sass@1.90.0)(yaml@2.8.1)
      vite-node: 3.2.4(@types/node@22.17.2)(sass@1.90.0)(yaml@2.8.1)
      why-is-node-running: 2.3.0
    optionalDependencies:
      '@types/node': 22.17.2
      '@vitest/ui': 3.2.4(vitest@3.2.4)
      jsdom: 26.1.0
    transitivePeerDependencies:
      - jiti
      - less
      - lightningcss
      - msw
      - sass
      - sass-embedded
      - stylus
      - sugarss
      - supports-color
      - terser
      - tsx
      - yaml

  void-elements@3.1.0: {}

  vue-demi@0.14.10(vue@packages+vue):
    dependencies:
      vue: link:packages/vue

  vue@3.6.0-alpha.2(typescript@5.6.3):
    dependencies:
      '@vue/compiler-dom': 3.6.0-alpha.2
      '@vue/compiler-sfc': 3.6.0-alpha.2
      '@vue/runtime-dom': 3.6.0-alpha.2
      '@vue/runtime-vapor': 3.6.0-alpha.2(@vue/runtime-dom@3.6.0-alpha.2)
      '@vue/server-renderer': 3.6.0-alpha.2(vue@3.6.0-alpha.2(typescript@5.6.3))
      '@vue/shared': 3.6.0-alpha.2
    optionalDependencies:
      typescript: 5.6.3

  w3c-xmlserializer@5.0.0:
    dependencies:
      xml-name-validator: 5.0.0

  webidl-conversions@7.0.0: {}

  whatwg-encoding@3.1.1:
    dependencies:
      iconv-lite: 0.6.3

  whatwg-mimetype@4.0.0: {}

  whatwg-url@14.2.0:
    dependencies:
      tr46: 5.1.1
      webidl-conversions: 7.0.0

  which@2.0.2:
    dependencies:
      isexe: 2.0.0

  which@5.0.0:
    dependencies:
      isexe: 3.1.1

  why-is-node-running@2.3.0:
    dependencies:
      siginfo: 2.0.0
      stackback: 0.0.2

  widest-line@4.0.1:
    dependencies:
      string-width: 5.1.2

  with@7.0.2:
    dependencies:
      '@babel/parser': 7.28.3
      '@babel/types': 7.28.2
      assert-never: 1.4.0
      babel-walk: 3.0.0-canary-5

  word-wrap@1.2.5: {}

  wordwrap@1.0.0: {}

  wrap-ansi@7.0.0:
    dependencies:
      ansi-styles: 4.3.0
      string-width: 4.2.3
      strip-ansi: 6.0.1

  wrap-ansi@8.1.0:
    dependencies:
      ansi-styles: 6.2.1
      string-width: 5.1.2
      strip-ansi: 7.1.0

  wrap-ansi@9.0.0:
    dependencies:
      ansi-styles: 6.2.1
      string-width: 7.2.0
      strip-ansi: 7.1.0

  wrappy@1.0.2: {}

  ws@8.18.3: {}

  wsl-utils@0.1.0:
    dependencies:
      is-wsl: 3.1.0

  xml-name-validator@5.0.0: {}

  xmlchars@2.2.0: {}

  y18n@5.0.8: {}

  yaml@2.8.1: {}

  yargs-parser@21.1.1: {}

  yargs@17.7.2:
    dependencies:
      cliui: 8.0.1
      escalade: 3.2.0
      get-caller-file: 2.0.5
      require-directory: 2.1.1
      string-width: 4.2.3
      y18n: 5.0.8
      yargs-parser: 21.1.1

  yauzl@2.10.0:
    dependencies:
      buffer-crc32: 0.2.13
      fd-slicer: 1.1.0

  yocto-queue@0.1.0: {}

  zod@3.25.76: {}<|MERGE_RESOLUTION|>--- conflicted
+++ resolved
@@ -40,21 +40,6 @@
         version: 7.28.2
       '@rollup/plugin-alias':
         specifier: ^5.1.1
-<<<<<<< HEAD
-        version: 5.1.1(rollup@4.49.0)
-      '@rollup/plugin-commonjs':
-        specifier: ^28.0.6
-        version: 28.0.6(rollup@4.49.0)
-      '@rollup/plugin-json':
-        specifier: ^6.1.0
-        version: 6.1.0(rollup@4.49.0)
-      '@rollup/plugin-node-resolve':
-        specifier: ^16.0.1
-        version: 16.0.1(rollup@4.49.0)
-      '@rollup/plugin-replace':
-        specifier: 5.0.4
-        version: 5.0.4(rollup@4.49.0)
-=======
         version: 5.1.1(rollup@4.50.1)
       '@rollup/plugin-commonjs':
         specifier: ^28.0.6
@@ -68,7 +53,6 @@
       '@rollup/plugin-replace':
         specifier: 5.0.4
         version: 5.0.4(rollup@4.50.1)
->>>>>>> 3b5e13c7
       '@swc/core':
         specifier: ^1.13.3
         version: 1.13.3
@@ -157,19 +141,6 @@
         specifier: ^6.0.1
         version: 6.0.1
       rollup:
-<<<<<<< HEAD
-        specifier: ^4.49.0
-        version: 4.49.0
-      rollup-plugin-dts:
-        specifier: ^6.2.3
-        version: 6.2.3(rollup@4.49.0)(typescript@5.6.3)
-      rollup-plugin-esbuild:
-        specifier: ^6.2.1
-        version: 6.2.1(esbuild@0.25.9)(rollup@4.49.0)
-      rollup-plugin-polyfill-node:
-        specifier: ^0.13.0
-        version: 0.13.0(rollup@4.49.0)
-=======
         specifier: 4.50.1
         version: 4.50.1
       rollup-plugin-dts:
@@ -181,7 +152,6 @@
       rollup-plugin-polyfill-node:
         specifier: ^0.13.0
         version: 0.13.0(rollup@4.50.1)
->>>>>>> 3b5e13c7
       semver:
         specifier: ^7.7.2
         version: 7.7.2
@@ -276,11 +246,7 @@
         version: 0.4.1(@types/node@22.17.2)(sass@1.90.0)(vite@6.3.5(@types/node@22.17.2)(sass@1.90.0)(yaml@2.8.1))
       vite-plugin-inspect:
         specifier: ^0.8.7
-<<<<<<< HEAD
-        version: 0.8.9(rollup@4.49.0)(vite@6.3.5(@types/node@22.17.2)(sass@1.90.0)(yaml@2.8.1))
-=======
         version: 0.8.9(rollup@4.50.1)(vite@6.3.5(@types/node@22.17.2)(sass@1.90.0)(yaml@2.8.1))
->>>>>>> 3b5e13c7
 
   packages-private/sfc-playground:
     dependencies:
@@ -1239,65 +1205,6 @@
     cpu: [arm]
     os: [android]
 
-<<<<<<< HEAD
-  '@rollup/rollup-android-arm-eabi@4.49.0':
-    resolution: {integrity: sha512-rlKIeL854Ed0e09QGYFlmDNbka6I3EQFw7iZuugQjMb11KMpJCLPFL4ZPbMfaEhLADEL1yx0oujGkBQ7+qW3eA==}
-    cpu: [arm]
-    os: [android]
-
-  '@rollup/rollup-android-arm64@4.47.0':
-    resolution: {integrity: sha512-XcnlqvG5riTJByKX7bZ1ehe48GiF+eNkdnzV0ziLp85XyJ6tLPfhkXHv3e0h3cpZESTQa8IB+ZHhV/r02+8qKw==}
-    cpu: [arm64]
-    os: [android]
-
-  '@rollup/rollup-android-arm64@4.49.0':
-    resolution: {integrity: sha512-cqPpZdKUSQYRtLLr6R4X3sD4jCBO1zUmeo3qrWBCqYIeH8Q3KRL4F3V7XJ2Rm8/RJOQBZuqzQGWPjjvFUcYa/w==}
-    cpu: [arm64]
-    os: [android]
-
-  '@rollup/rollup-darwin-arm64@4.47.0':
-    resolution: {integrity: sha512-kZzTIzmzAUOKteh688kN88HNaL7wxwTz9XB5dDK94AQdf9nD+lxm/H5uPKQaawUFS+klBEowqPMUPjBRKGbo/g==}
-    cpu: [arm64]
-    os: [darwin]
-
-  '@rollup/rollup-darwin-arm64@4.49.0':
-    resolution: {integrity: sha512-99kMMSMQT7got6iYX3yyIiJfFndpojBmkHfTc1rIje8VbjhmqBXE+nb7ZZP3A5skLyujvT0eIUCUsxAe6NjWbw==}
-    cpu: [arm64]
-    os: [darwin]
-
-  '@rollup/rollup-darwin-x64@4.47.0':
-    resolution: {integrity: sha512-WaMrgHRbFspYjvycbsbqheBmlsQBLwfZVWv/KFsT212Yz/RjEQ/9KEp1/p0Ef3ZNwbWsylmgf69St66D9NQNHw==}
-    cpu: [x64]
-    os: [darwin]
-
-  '@rollup/rollup-darwin-x64@4.49.0':
-    resolution: {integrity: sha512-y8cXoD3wdWUDpjOLMKLx6l+NFz3NlkWKcBCBfttUn+VGSfgsQ5o/yDUGtzE9HvsodkP0+16N0P4Ty1VuhtRUGg==}
-    cpu: [x64]
-    os: [darwin]
-
-  '@rollup/rollup-freebsd-arm64@4.47.0':
-    resolution: {integrity: sha512-umfYslurvSmAK5MEyOcOGooQ6EBB2pYePQaTVlrOkIfG6uuwu9egYOlxr35lwsp6XG0NzmXW0/5o150LUioMkQ==}
-    cpu: [arm64]
-    os: [freebsd]
-
-  '@rollup/rollup-freebsd-arm64@4.49.0':
-    resolution: {integrity: sha512-3mY5Pr7qv4GS4ZvWoSP8zha8YoiqrU+e0ViPvB549jvliBbdNLrg2ywPGkgLC3cmvN8ya3za+Q2xVyT6z+vZqA==}
-    cpu: [arm64]
-    os: [freebsd]
-
-  '@rollup/rollup-freebsd-x64@4.47.0':
-    resolution: {integrity: sha512-EFXhIykAl8//4ihOjGNirF89HEUbOB8ev2aiw8ST8wFGwDdIPARh3enDlbp8aFnScl4CDK4DZLQYXaM6qpxzZw==}
-    cpu: [x64]
-    os: [freebsd]
-
-  '@rollup/rollup-freebsd-x64@4.49.0':
-    resolution: {integrity: sha512-C9KzzOAQU5gU4kG8DTk+tjdKjpWhVWd5uVkinCwwFub2m7cDYLOdtXoMrExfeBmeRy9kBQMkiyJ+HULyF1yj9w==}
-    cpu: [x64]
-    os: [freebsd]
-
-  '@rollup/rollup-linux-arm-gnueabihf@4.47.0':
-    resolution: {integrity: sha512-EwkC5N61ptruQ9wNkYfLgUWEGh+F3JZSGHkUWhaK2ISAK0d0xmiMKF0trFhRqPQFov5d9DmFiFIhWB5IC79OUA==}
-=======
   '@rollup/rollup-android-arm64@4.50.1':
     resolution: {integrity: sha512-PZlsJVcjHfcH53mOImyt3bc97Ep3FJDXRpk9sMdGX0qgLmY0EIWxCag6EigerGhLVuL8lDVYNnSo8qnTElO4xw==}
     cpu: [arm64]
@@ -1325,211 +1232,70 @@
 
   '@rollup/rollup-linux-arm-gnueabihf@4.50.1':
     resolution: {integrity: sha512-54v4okehwl5TaSIkpp97rAHGp7t3ghinRd/vyC1iXqXMfjYUTm7TfYmCzXDoHUPTTf36L8pr0E7YsD3CfB3ZDg==}
->>>>>>> 3b5e13c7
     cpu: [arm]
     os: [linux]
     libc: [glibc]
 
-<<<<<<< HEAD
-  '@rollup/rollup-linux-arm-gnueabihf@4.49.0':
-    resolution: {integrity: sha512-OVSQgEZDVLnTbMq5NBs6xkmz3AADByCWI4RdKSFNlDsYXdFtlxS59J+w+LippJe8KcmeSSM3ba+GlsM9+WwC1w==}
-    cpu: [arm]
-    os: [linux]
-    libc: [glibc]
-
-  '@rollup/rollup-linux-arm-musleabihf@4.47.0':
-    resolution: {integrity: sha512-Iz/g1X94vIjppA4H9hN3VEedw4ObC+u+aua2J/VPJnENEJ0GeCAPBN15nJc5pS5M8JPlUhOd3oqhOWX6Un4RHA==}
-=======
   '@rollup/rollup-linux-arm-musleabihf@4.50.1':
     resolution: {integrity: sha512-p/LaFyajPN/0PUHjv8TNyxLiA7RwmDoVY3flXHPSzqrGcIp/c2FjwPPP5++u87DGHtw+5kSH5bCJz0mvXngYxw==}
->>>>>>> 3b5e13c7
     cpu: [arm]
     os: [linux]
     libc: [musl]
 
-<<<<<<< HEAD
-  '@rollup/rollup-linux-arm-musleabihf@4.49.0':
-    resolution: {integrity: sha512-ZnfSFA7fDUHNa4P3VwAcfaBLakCbYaxCk0jUnS3dTou9P95kwoOLAMlT3WmEJDBCSrOEFFV0Y1HXiwfLYJuLlA==}
-    cpu: [arm]
-    os: [linux]
-    libc: [musl]
-
-  '@rollup/rollup-linux-arm64-gnu@4.47.0':
-    resolution: {integrity: sha512-eYEYHYjFo/vb6k1l5uq5+Af9yuo9WaST/z+/8T5gkee+A0Sfx1NIPZtKMEQOLjm/oaeHFGpWaAO97gTPhouIfQ==}
-=======
   '@rollup/rollup-linux-arm64-gnu@4.50.1':
     resolution: {integrity: sha512-2AbMhFFkTo6Ptna1zO7kAXXDLi7H9fGTbVaIq2AAYO7yzcAsuTNWPHhb2aTA6GPiP+JXh85Y8CiS54iZoj4opw==}
->>>>>>> 3b5e13c7
     cpu: [arm64]
     os: [linux]
     libc: [glibc]
 
-<<<<<<< HEAD
-  '@rollup/rollup-linux-arm64-gnu@4.49.0':
-    resolution: {integrity: sha512-Z81u+gfrobVK2iV7GqZCBfEB1y6+I61AH466lNK+xy1jfqFLiQ9Qv716WUM5fxFrYxwC7ziVdZRU9qvGHkYIJg==}
-    cpu: [arm64]
-    os: [linux]
-    libc: [glibc]
-
-  '@rollup/rollup-linux-arm64-musl@4.47.0':
-    resolution: {integrity: sha512-LX2x0/RszFEmDfjzL6kG/vihD5CkpJ+0K6lcbqX0jAopkkXeY2ZjStngdFMFW+BK7pyrqryJgy6Jt3+oyDxrSA==}
-=======
   '@rollup/rollup-linux-arm64-musl@4.50.1':
     resolution: {integrity: sha512-Cgef+5aZwuvesQNw9eX7g19FfKX5/pQRIyhoXLCiBOrWopjo7ycfB292TX9MDcDijiuIJlx1IzJz3IoCPfqs9w==}
->>>>>>> 3b5e13c7
     cpu: [arm64]
     os: [linux]
     libc: [musl]
 
-<<<<<<< HEAD
-  '@rollup/rollup-linux-arm64-musl@4.49.0':
-    resolution: {integrity: sha512-zoAwS0KCXSnTp9NH/h9aamBAIve0DXeYpll85shf9NJ0URjSTzzS+Z9evmolN+ICfD3v8skKUPyk2PO0uGdFqg==}
-    cpu: [arm64]
-    os: [linux]
-    libc: [musl]
-
-  '@rollup/rollup-linux-loongarch64-gnu@4.47.0':
-    resolution: {integrity: sha512-0U+56rJmJvqBCwlPFz/BcxkvdiRdNPamBfuFHrOGQtGajSMJ2OqzlvOgwj5vReRQnSA6XMKw/JL1DaBhceil+g==}
-=======
   '@rollup/rollup-linux-loongarch64-gnu@4.50.1':
     resolution: {integrity: sha512-RPhTwWMzpYYrHrJAS7CmpdtHNKtt2Ueo+BlLBjfZEhYBhK00OsEqM08/7f+eohiF6poe0YRDDd8nAvwtE/Y62Q==}
->>>>>>> 3b5e13c7
     cpu: [loong64]
     os: [linux]
     libc: [glibc]
 
-<<<<<<< HEAD
-  '@rollup/rollup-linux-loongarch64-gnu@4.49.0':
-    resolution: {integrity: sha512-2QyUyQQ1ZtwZGiq0nvODL+vLJBtciItC3/5cYN8ncDQcv5avrt2MbKt1XU/vFAJlLta5KujqyHdYtdag4YEjYQ==}
-    cpu: [loong64]
-    os: [linux]
-    libc: [glibc]
-
-  '@rollup/rollup-linux-ppc64-gnu@4.47.0':
-    resolution: {integrity: sha512-2VKOsnNyvS05HFPKtmAWtef+nZyKCot/V3Jh/A5sYMhUvtthNjp6CjakYTtc5xZ8J8Fp5FKrUWGxptVtZ2OzEA==}
-=======
   '@rollup/rollup-linux-ppc64-gnu@4.50.1':
     resolution: {integrity: sha512-eSGMVQw9iekut62O7eBdbiccRguuDgiPMsw++BVUg+1K7WjZXHOg/YOT9SWMzPZA+w98G+Fa1VqJgHZOHHnY0Q==}
->>>>>>> 3b5e13c7
     cpu: [ppc64]
     os: [linux]
     libc: [glibc]
 
-<<<<<<< HEAD
-  '@rollup/rollup-linux-ppc64-gnu@4.49.0':
-    resolution: {integrity: sha512-k9aEmOWt+mrMuD3skjVJSSxHckJp+SiFzFG+v8JLXbc/xi9hv2icSkR3U7uQzqy+/QbbYY7iNB9eDTwrELo14g==}
-    cpu: [ppc64]
-    os: [linux]
-    libc: [glibc]
-
-  '@rollup/rollup-linux-riscv64-gnu@4.47.0':
-    resolution: {integrity: sha512-uY5UP7YZM4DMQiiP9Fl4/7O3UbT2p3uI0qvqLXZSGWBfyYuqi2DYQ48ExylgBN3T8AJork+b+mLGq6VXsxBfuw==}
-=======
   '@rollup/rollup-linux-riscv64-gnu@4.50.1':
     resolution: {integrity: sha512-S208ojx8a4ciIPrLgazF6AgdcNJzQE4+S9rsmOmDJkusvctii+ZvEuIC4v/xFqzbuP8yDjn73oBlNDgF6YGSXQ==}
->>>>>>> 3b5e13c7
     cpu: [riscv64]
     os: [linux]
     libc: [glibc]
 
-<<<<<<< HEAD
-  '@rollup/rollup-linux-riscv64-gnu@4.49.0':
-    resolution: {integrity: sha512-rDKRFFIWJ/zJn6uk2IdYLc09Z7zkE5IFIOWqpuU0o6ZpHcdniAyWkwSUWE/Z25N/wNDmFHHMzin84qW7Wzkjsw==}
-    cpu: [riscv64]
-    os: [linux]
-    libc: [glibc]
-
-  '@rollup/rollup-linux-riscv64-musl@4.47.0':
-    resolution: {integrity: sha512-qpcN2+/ivq3TcrXtZoHrS9WZplV3Nieh0gvnGb+SFZg7h/YkWsOXINJnjJRWHp9tEur7T8lMnMeQMPS7s9MjUg==}
-=======
   '@rollup/rollup-linux-riscv64-musl@4.50.1':
     resolution: {integrity: sha512-3Ag8Ls1ggqkGUvSZWYcdgFwriy2lWo+0QlYgEFra/5JGtAd6C5Hw59oojx1DeqcA2Wds2ayRgvJ4qxVTzCHgzg==}
->>>>>>> 3b5e13c7
     cpu: [riscv64]
     os: [linux]
     libc: [musl]
 
-<<<<<<< HEAD
-  '@rollup/rollup-linux-riscv64-musl@4.49.0':
-    resolution: {integrity: sha512-FkkhIY/hYFVnOzz1WeV3S9Bd1h0hda/gRqvZCMpHWDHdiIHn6pqsY3b5eSbvGccWHMQ1uUzgZTKS4oGpykf8Tw==}
-    cpu: [riscv64]
-    os: [linux]
-    libc: [musl]
-
-  '@rollup/rollup-linux-s390x-gnu@4.47.0':
-    resolution: {integrity: sha512-XfuI+o7a2/KA2tBeP+J1CT3siyIQyjpGEL6fFvtUdoHJK1k5iVI3qeGT2i5y6Bb+xQu08AHKBsUGJ2GsOZzXbQ==}
-=======
   '@rollup/rollup-linux-s390x-gnu@4.50.1':
     resolution: {integrity: sha512-t9YrKfaxCYe7l7ldFERE1BRg/4TATxIg+YieHQ966jwvo7ddHJxPj9cNFWLAzhkVsbBvNA4qTbPVNsZKBO4NSg==}
->>>>>>> 3b5e13c7
     cpu: [s390x]
     os: [linux]
     libc: [glibc]
 
-<<<<<<< HEAD
-  '@rollup/rollup-linux-s390x-gnu@4.49.0':
-    resolution: {integrity: sha512-gRf5c+A7QiOG3UwLyOOtyJMD31JJhMjBvpfhAitPAoqZFcOeK3Kc1Veg1z/trmt+2P6F/biT02fU19GGTS529A==}
-    cpu: [s390x]
-    os: [linux]
-    libc: [glibc]
-
-  '@rollup/rollup-linux-x64-gnu@4.47.0':
-    resolution: {integrity: sha512-ylkLO6G7oUiN28mork3caDmgXHqRuopAxjYDaOqs4CoU9pkfR0R/pGQb2V1x2Zg3tlFj4b/DvxZroxC3xALX6g==}
-=======
   '@rollup/rollup-linux-x64-gnu@4.50.1':
     resolution: {integrity: sha512-MCgtFB2+SVNuQmmjHf+wfI4CMxy3Tk8XjA5Z//A0AKD7QXUYFMQcns91K6dEHBvZPCnhJSyDWLApk40Iq/H3tA==}
->>>>>>> 3b5e13c7
     cpu: [x64]
     os: [linux]
     libc: [glibc]
 
-<<<<<<< HEAD
-  '@rollup/rollup-linux-x64-gnu@4.49.0':
-    resolution: {integrity: sha512-BR7+blScdLW1h/2hB/2oXM+dhTmpW3rQt1DeSiCP9mc2NMMkqVgjIN3DDsNpKmezffGC9R8XKVOLmBkRUcK/sA==}
-    cpu: [x64]
-    os: [linux]
-    libc: [glibc]
-
-  '@rollup/rollup-linux-x64-musl@4.47.0':
-    resolution: {integrity: sha512-1L72a+ice8xKqJ2afsAVW9EfECOhNMAOC1jH65TgghLaHSFwNzyEdeye+1vRFDNy52OGKip/vajj0ONtX7VpAg==}
-=======
   '@rollup/rollup-linux-x64-musl@4.50.1':
     resolution: {integrity: sha512-nEvqG+0jeRmqaUMuwzlfMKwcIVffy/9KGbAGyoa26iu6eSngAYQ512bMXuqqPrlTyfqdlB9FVINs93j534UJrg==}
->>>>>>> 3b5e13c7
     cpu: [x64]
     os: [linux]
     libc: [musl]
 
-<<<<<<< HEAD
-  '@rollup/rollup-linux-x64-musl@4.49.0':
-    resolution: {integrity: sha512-hDMOAe+6nX3V5ei1I7Au3wcr9h3ktKzDvF2ne5ovX8RZiAHEtX1A5SNNk4zt1Qt77CmnbqT+upb/umzoPMWiPg==}
-    cpu: [x64]
-    os: [linux]
-    libc: [musl]
-
-  '@rollup/rollup-win32-arm64-msvc@4.47.0':
-    resolution: {integrity: sha512-wluhdd1uNLk/S+ex2Yj62WFw3un2cZo2ZKXy9cOuoti5IhaPXSDSvxT3os+SJ1cjNorE1PwAOfiJU7QUH6n3Zw==}
-    cpu: [arm64]
-    os: [win32]
-
-  '@rollup/rollup-win32-arm64-msvc@4.49.0':
-    resolution: {integrity: sha512-wkNRzfiIGaElC9kXUT+HLx17z7D0jl+9tGYRKwd8r7cUqTL7GYAvgUY++U2hK6Ar7z5Z6IRRoWC8kQxpmM7TDA==}
-    cpu: [arm64]
-    os: [win32]
-
-  '@rollup/rollup-win32-ia32-msvc@4.47.0':
-    resolution: {integrity: sha512-0SMTA6AeG7u2rfwdkKSo6aZD/obmA7oyhR+4ePwLzlwxNE8sfSI9zmjZXtchvBAZmtkVQNt/lZ6RxSl9wBj4pw==}
-    cpu: [ia32]
-    os: [win32]
-
-  '@rollup/rollup-win32-ia32-msvc@4.49.0':
-    resolution: {integrity: sha512-gq5aW/SyNpjp71AAzroH37DtINDcX1Qw2iv9Chyz49ZgdOP3NV8QCyKZUrGsYX9Yyggj5soFiRCgsL3HwD8TdA==}
-    cpu: [ia32]
-    os: [win32]
-
-  '@rollup/rollup-win32-x64-msvc@4.47.0':
-    resolution: {integrity: sha512-mw1/7kAGxLcfzoG7DIKFHvKr2ZUQasKOPCgT2ubkNZPgIDZOJPymqThtRWEeAlXBoipehP4BUFpBAZIrPhFg8Q==}
-=======
   '@rollup/rollup-openharmony-arm64@4.50.1':
     resolution: {integrity: sha512-RDsLm+phmT3MJd9SNxA9MNuEAO/J2fhW8GXk62G/B4G7sLVumNFbRwDL6v5NrESb48k+QMqdGbHgEtfU0LCpbA==}
     cpu: [arm64]
@@ -1547,7 +1313,6 @@
 
   '@rollup/rollup-win32-x64-msvc@4.50.1':
     resolution: {integrity: sha512-StxAO/8ts62KZVRAm4JZYq9+NqNsV7RvimNK+YM7ry//zebEH6meuugqW/P5OFUCjyQgui+9fUxT6d5NShvMvA==}
->>>>>>> 3b5e13c7
     cpu: [x64]
     os: [win32]
 
@@ -3586,11 +3351,6 @@
 
   rollup@4.50.1:
     resolution: {integrity: sha512-78E9voJHwnXQMiQdiqswVLZwJIzdBKJ1GdI5Zx6XwoFKUIk09/sSrr+05QFzvYb8q6Y9pPV45zzDuYa3907TZA==}
-    engines: {node: '>=18.0.0', npm: '>=8.0.0'}
-    hasBin: true
-
-  rollup@4.49.0:
-    resolution: {integrity: sha512-3IVq0cGJ6H7fKXXEdVt+RcYvRCt8beYY9K1760wGQwSAHZcS9eot1zDG5axUbcp/kWRi5zKIIDX8MoKv/TzvZA==}
     engines: {node: '>=18.0.0', npm: '>=8.0.0'}
     hasBin: true
 
@@ -4625,15 +4385,6 @@
 
   '@rolldown/pluginutils@1.0.0-beta.29': {}
 
-<<<<<<< HEAD
-  '@rollup/plugin-alias@5.1.1(rollup@4.49.0)':
-    optionalDependencies:
-      rollup: 4.49.0
-
-  '@rollup/plugin-commonjs@28.0.6(rollup@4.49.0)':
-    dependencies:
-      '@rollup/pluginutils': 5.2.0(rollup@4.49.0)
-=======
   '@rollup/plugin-alias@5.1.1(rollup@4.50.1)':
     optionalDependencies:
       rollup: 4.50.1
@@ -4641,7 +4392,6 @@
   '@rollup/plugin-commonjs@28.0.6(rollup@4.50.1)':
     dependencies:
       '@rollup/pluginutils': 5.2.0(rollup@4.50.1)
->>>>>>> 3b5e13c7
       commondir: 1.0.1
       estree-walker: 2.0.2
       fdir: 6.5.0(picomatch@4.0.3)
@@ -4649,27 +4399,6 @@
       magic-string: 0.30.17
       picomatch: 4.0.3
     optionalDependencies:
-<<<<<<< HEAD
-      rollup: 4.49.0
-
-  '@rollup/plugin-inject@5.0.5(rollup@4.49.0)':
-    dependencies:
-      '@rollup/pluginutils': 5.2.0(rollup@4.49.0)
-      estree-walker: 2.0.2
-      magic-string: 0.30.17
-    optionalDependencies:
-      rollup: 4.49.0
-
-  '@rollup/plugin-json@6.1.0(rollup@4.49.0)':
-    dependencies:
-      '@rollup/pluginutils': 5.2.0(rollup@4.49.0)
-    optionalDependencies:
-      rollup: 4.49.0
-
-  '@rollup/plugin-node-resolve@16.0.1(rollup@4.49.0)':
-    dependencies:
-      '@rollup/pluginutils': 5.2.0(rollup@4.49.0)
-=======
       rollup: 4.50.1
 
   '@rollup/plugin-inject@5.0.5(rollup@4.50.1)':
@@ -4689,24 +4418,11 @@
   '@rollup/plugin-node-resolve@16.0.1(rollup@4.50.1)':
     dependencies:
       '@rollup/pluginutils': 5.2.0(rollup@4.50.1)
->>>>>>> 3b5e13c7
       '@types/resolve': 1.20.2
       deepmerge: 4.3.1
       is-module: 1.0.0
       resolve: 1.22.10
     optionalDependencies:
-<<<<<<< HEAD
-      rollup: 4.49.0
-
-  '@rollup/plugin-replace@5.0.4(rollup@4.49.0)':
-    dependencies:
-      '@rollup/pluginutils': 5.2.0(rollup@4.49.0)
-      magic-string: 0.30.17
-    optionalDependencies:
-      rollup: 4.49.0
-
-  '@rollup/pluginutils@5.2.0(rollup@4.49.0)':
-=======
       rollup: 4.50.1
 
   '@rollup/plugin-replace@5.0.4(rollup@4.50.1)':
@@ -4717,138 +4433,19 @@
       rollup: 4.50.1
 
   '@rollup/pluginutils@5.2.0(rollup@4.50.1)':
->>>>>>> 3b5e13c7
     dependencies:
       '@types/estree': 1.0.8
       estree-walker: 2.0.2
       picomatch: 4.0.3
     optionalDependencies:
-<<<<<<< HEAD
-      rollup: 4.49.0
-=======
       rollup: 4.50.1
 
   '@rollup/rollup-android-arm-eabi@4.50.1':
     optional: true
->>>>>>> 3b5e13c7
 
   '@rollup/rollup-android-arm64@4.50.1':
     optional: true
 
-<<<<<<< HEAD
-  '@rollup/rollup-android-arm-eabi@4.49.0':
-    optional: true
-
-  '@rollup/rollup-android-arm64@4.47.0':
-    optional: true
-
-  '@rollup/rollup-android-arm64@4.49.0':
-    optional: true
-
-  '@rollup/rollup-darwin-arm64@4.47.0':
-    optional: true
-
-  '@rollup/rollup-darwin-arm64@4.49.0':
-    optional: true
-
-  '@rollup/rollup-darwin-x64@4.47.0':
-    optional: true
-
-  '@rollup/rollup-darwin-x64@4.49.0':
-    optional: true
-
-  '@rollup/rollup-freebsd-arm64@4.47.0':
-    optional: true
-
-  '@rollup/rollup-freebsd-arm64@4.49.0':
-    optional: true
-
-  '@rollup/rollup-freebsd-x64@4.47.0':
-    optional: true
-
-  '@rollup/rollup-freebsd-x64@4.49.0':
-    optional: true
-
-  '@rollup/rollup-linux-arm-gnueabihf@4.47.0':
-    optional: true
-
-  '@rollup/rollup-linux-arm-gnueabihf@4.49.0':
-    optional: true
-
-  '@rollup/rollup-linux-arm-musleabihf@4.47.0':
-    optional: true
-
-  '@rollup/rollup-linux-arm-musleabihf@4.49.0':
-    optional: true
-
-  '@rollup/rollup-linux-arm64-gnu@4.47.0':
-    optional: true
-
-  '@rollup/rollup-linux-arm64-gnu@4.49.0':
-    optional: true
-
-  '@rollup/rollup-linux-arm64-musl@4.47.0':
-    optional: true
-
-  '@rollup/rollup-linux-arm64-musl@4.49.0':
-    optional: true
-
-  '@rollup/rollup-linux-loongarch64-gnu@4.47.0':
-    optional: true
-
-  '@rollup/rollup-linux-loongarch64-gnu@4.49.0':
-    optional: true
-
-  '@rollup/rollup-linux-ppc64-gnu@4.47.0':
-    optional: true
-
-  '@rollup/rollup-linux-ppc64-gnu@4.49.0':
-    optional: true
-
-  '@rollup/rollup-linux-riscv64-gnu@4.47.0':
-    optional: true
-
-  '@rollup/rollup-linux-riscv64-gnu@4.49.0':
-    optional: true
-
-  '@rollup/rollup-linux-riscv64-musl@4.47.0':
-    optional: true
-
-  '@rollup/rollup-linux-riscv64-musl@4.49.0':
-    optional: true
-
-  '@rollup/rollup-linux-s390x-gnu@4.47.0':
-    optional: true
-
-  '@rollup/rollup-linux-s390x-gnu@4.49.0':
-    optional: true
-
-  '@rollup/rollup-linux-x64-gnu@4.47.0':
-    optional: true
-
-  '@rollup/rollup-linux-x64-gnu@4.49.0':
-    optional: true
-
-  '@rollup/rollup-linux-x64-musl@4.47.0':
-    optional: true
-
-  '@rollup/rollup-linux-x64-musl@4.49.0':
-    optional: true
-
-  '@rollup/rollup-win32-arm64-msvc@4.47.0':
-    optional: true
-
-  '@rollup/rollup-win32-arm64-msvc@4.49.0':
-    optional: true
-
-  '@rollup/rollup-win32-ia32-msvc@4.47.0':
-    optional: true
-
-  '@rollup/rollup-win32-ia32-msvc@4.49.0':
-    optional: true
-
-  '@rollup/rollup-win32-x64-msvc@4.47.0':
-=======
   '@rollup/rollup-darwin-arm64@4.50.1':
     optional: true
 
@@ -4904,7 +4501,6 @@
     optional: true
 
   '@rollup/rollup-win32-x64-msvc@4.50.1':
->>>>>>> 3b5e13c7
     optional: true
 
   '@rollup/rollup-win32-x64-msvc@4.49.0':
@@ -7032,51 +6628,29 @@
       glob: 11.0.3
       package-json-from-dist: 1.0.1
 
-<<<<<<< HEAD
-  rollup-plugin-dts@6.2.3(rollup@4.49.0)(typescript@5.6.3):
-    dependencies:
-      magic-string: 0.30.17
-      rollup: 4.49.0
-=======
   rollup-plugin-dts@6.2.3(rollup@4.50.1)(typescript@5.6.3):
     dependencies:
       magic-string: 0.30.17
       rollup: 4.50.1
->>>>>>> 3b5e13c7
       typescript: 5.6.3
     optionalDependencies:
       '@babel/code-frame': 7.27.1
 
-<<<<<<< HEAD
-  rollup-plugin-esbuild@6.2.1(esbuild@0.25.9)(rollup@4.49.0):
-=======
   rollup-plugin-esbuild@6.2.1(esbuild@0.25.9)(rollup@4.50.1):
->>>>>>> 3b5e13c7
     dependencies:
       debug: 4.4.1
       es-module-lexer: 1.7.0
       esbuild: 0.25.9
       get-tsconfig: 4.10.1
-<<<<<<< HEAD
-      rollup: 4.49.0
-=======
       rollup: 4.50.1
->>>>>>> 3b5e13c7
       unplugin-utils: 0.2.5
     transitivePeerDependencies:
       - supports-color
 
-<<<<<<< HEAD
-  rollup-plugin-polyfill-node@0.13.0(rollup@4.49.0):
-    dependencies:
-      '@rollup/plugin-inject': 5.0.5(rollup@4.49.0)
-      rollup: 4.49.0
-=======
   rollup-plugin-polyfill-node@0.13.0(rollup@4.50.1):
     dependencies:
       '@rollup/plugin-inject': 5.0.5(rollup@4.50.1)
       rollup: 4.50.1
->>>>>>> 3b5e13c7
 
   rollup@4.50.1:
     dependencies:
@@ -7105,32 +6679,6 @@
       '@rollup/rollup-win32-x64-msvc': 4.50.1
       fsevents: 2.3.3
 
-  rollup@4.49.0:
-    dependencies:
-      '@types/estree': 1.0.8
-    optionalDependencies:
-      '@rollup/rollup-android-arm-eabi': 4.49.0
-      '@rollup/rollup-android-arm64': 4.49.0
-      '@rollup/rollup-darwin-arm64': 4.49.0
-      '@rollup/rollup-darwin-x64': 4.49.0
-      '@rollup/rollup-freebsd-arm64': 4.49.0
-      '@rollup/rollup-freebsd-x64': 4.49.0
-      '@rollup/rollup-linux-arm-gnueabihf': 4.49.0
-      '@rollup/rollup-linux-arm-musleabihf': 4.49.0
-      '@rollup/rollup-linux-arm64-gnu': 4.49.0
-      '@rollup/rollup-linux-arm64-musl': 4.49.0
-      '@rollup/rollup-linux-loongarch64-gnu': 4.49.0
-      '@rollup/rollup-linux-ppc64-gnu': 4.49.0
-      '@rollup/rollup-linux-riscv64-gnu': 4.49.0
-      '@rollup/rollup-linux-riscv64-musl': 4.49.0
-      '@rollup/rollup-linux-s390x-gnu': 4.49.0
-      '@rollup/rollup-linux-x64-gnu': 4.49.0
-      '@rollup/rollup-linux-x64-musl': 4.49.0
-      '@rollup/rollup-win32-arm64-msvc': 4.49.0
-      '@rollup/rollup-win32-ia32-msvc': 4.49.0
-      '@rollup/rollup-win32-x64-msvc': 4.49.0
-      fsevents: 2.3.3
-
   rrweb-cssom@0.8.0: {}
 
   run-applescript@7.0.0: {}
@@ -7541,17 +7089,10 @@
       - tsx
       - yaml
 
-<<<<<<< HEAD
-  vite-plugin-inspect@0.8.9(rollup@4.49.0)(vite@6.3.5(@types/node@22.17.2)(sass@1.90.0)(yaml@2.8.1)):
-    dependencies:
-      '@antfu/utils': 0.7.10
-      '@rollup/pluginutils': 5.2.0(rollup@4.49.0)
-=======
   vite-plugin-inspect@0.8.9(rollup@4.50.1)(vite@6.3.5(@types/node@22.17.2)(sass@1.90.0)(yaml@2.8.1)):
     dependencies:
       '@antfu/utils': 0.7.10
       '@rollup/pluginutils': 5.2.0(rollup@4.50.1)
->>>>>>> 3b5e13c7
       debug: 4.4.1
       error-stack-parser-es: 0.1.5
       fs-extra: 11.3.1
@@ -7568,11 +7109,7 @@
     dependencies:
       esbuild: 0.21.5
       postcss: 8.5.6
-<<<<<<< HEAD
-      rollup: 4.49.0
-=======
       rollup: 4.50.1
->>>>>>> 3b5e13c7
     optionalDependencies:
       '@types/node': 22.17.2
       fsevents: 2.3.3
