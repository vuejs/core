--- conflicted
+++ resolved
@@ -18,13 +18,6 @@
       '@typescript-eslint/parser': ^5.23.0
       '@vitest/coverage-istanbul': ^0.28.2
       '@vue/consolidate': 0.17.3
-<<<<<<< HEAD
-      '@vue/reactivity': workspace:*
-      '@vue/runtime-core': workspace:*
-      '@vue/runtime-dom': workspace:*
-=======
-      brotli: ^1.3.2
->>>>>>> 98f19348
       chalk: ^4.1.0
       conventional-changelog-cli: ^2.0.31
       csstype: ^3.0.3
@@ -74,13 +67,6 @@
       '@typescript-eslint/parser': 5.50.0_4vsywjlpuriuw3tl5oq6zy5a64
       '@vitest/coverage-istanbul': 0.28.3_jsdom@21.1.0+terser@5.16.2
       '@vue/consolidate': 0.17.3
-<<<<<<< HEAD
-      '@vue/reactivity': link:packages/reactivity
-      '@vue/runtime-core': link:packages/runtime-core
-      '@vue/runtime-dom': link:packages/runtime-dom
-=======
-      brotli: 1.3.3
->>>>>>> 98f19348
       chalk: 4.1.2
       conventional-changelog-cli: 2.2.2
       csstype: 3.1.1
@@ -1718,15 +1704,6 @@
     resolution: {integrity: sha512-cKV8tMCEpQs4hK/ik71d6LrPOnpkpGBR0wzxqr68g2m/LB2GxVYQroAjMJZRVM1Y4BCjCKc3vAamxSzOY2RP+w==}
     dev: true
 
-<<<<<<< HEAD
-=======
-  /brotli/1.3.3:
-    resolution: {integrity: sha512-oTKjJdShmDuGW94SyyaoQvAjf30dZaHnjJ8uAF+u2/vGJkJbJPJAT1gDiOJP5v1Zb6f9KEyW/1HpuaWIXtGHPg==}
-    dependencies:
-      base64-js: 1.5.1
-    dev: true
-
->>>>>>> 98f19348
   /browserify-aes/1.2.0:
     resolution: {integrity: sha512-+7CHXqGuspUn/Sl5aO7Ea0xWGAtETPXNSAjHo48JfLdPWcMng33Xe4znFvQweqc/uzk5zSOI3H52CYnjCfb5hA==}
     dependencies:
