--- conflicted
+++ resolved
@@ -1,12 +1,7 @@
 {
   "private": true,
-<<<<<<< HEAD
   "version": "3.6.0-alpha.7",
   "packageManager": "pnpm@10.20.0",
-=======
-  "version": "3.5.26",
-  "packageManager": "pnpm@10.25.0",
->>>>>>> c68bebfa
   "type": "module",
   "scripts": {
     "dev": "node scripts/dev.js",
