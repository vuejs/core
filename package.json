{
  "private": true,
<<<<<<< HEAD
  "version": "3.0.0-vapor",
  "packageManager": "pnpm@8.15.4",
=======
  "version": "3.4.22",
  "packageManager": "pnpm@8.15.6",
>>>>>>> bb5c31e6
  "type": "module",
  "scripts": {
    "dev": "node scripts/dev.js vue vue-vapor",
    "build": "node scripts/build.js",
    "build-dts": "tsc -p tsconfig.build-browser.json && tsc -p tsconfig.build-node.json && rollup -c rollup.dts.config.js",
    "clean": "rimraf packages/*/dist temp .eslintcache",
    "size": "run-s \"size-*\" && tsx scripts/usage-size.ts",
    "size-global": "node scripts/build.js vue vue-vapor runtime-dom runtime-vapor compiler-dom compiler-vapor -f global -p --size",
    "size-esm-runtime": "node scripts/build.js vue vue-vapor -f esm-bundler-runtime",
    "size-esm": "node scripts/build.js runtime-dom runtime-vapor runtime-core reactivity shared -f esm-bundler",
    "check": "tsc --incremental --noEmit",
    "lint": "eslint --cache --ext .js,.ts,.tsx . --ignore-path .gitignore",
    "format": "prettier --write --cache .",
    "format-check": "prettier --check --cache .",
    "test": "vitest",
    "test-unit": "vitest -c vitest.unit.config.ts",
    "test-e2e": "node scripts/build.js vue -f global -d && vitest -c vitest.e2e.config.ts",
    "test-dts": "run-s build-dts test-dts-only",
    "test-dts-only": "tsc -p packages/dts-built-test/tsconfig.json && tsc -p ./packages/dts-test/tsconfig.test.json",
    "test-coverage": "vitest -c vitest.unit.config.ts --coverage",
    "test-bench": "vitest bench",
    "release": "node scripts/release.js",
    "changelog": "conventional-changelog -p angular -i CHANGELOG.md -s",
    "dev-esm": "node scripts/dev.js -if esm-bundler-runtime",
    "dev-prepare-cjs": "node scripts/prepare-cjs.js || npm run build-all-cjs",
    "dev-compiler": "run-p \"dev template-explorer\" serve",
    "dev-sfc": "run-s dev-prepare-cjs dev-sfc-run",
    "dev-sfc-serve": "vite packages/sfc-playground --host",
    "dev-sfc-run": "run-p \"dev compiler-sfc -f esm-browser\" \"dev vue -if esm-bundler-runtime\" \"dev vue -ipf esm-browser-runtime\" \"dev server-renderer -if esm-bundler\" dev-sfc-serve",
    "dev-vapor": "pnpm -C playground run dev",
    "serve": "serve",
    "open": "open http://localhost:3000/packages/template-explorer/local.html",
    "build-sfc-playground": "run-s build-all-cjs build-runtime-esm build-browser-esm build-ssr-esm build-sfc-playground-self",
    "build-all-cjs": "node scripts/build.js vue runtime compiler reactivity shared -af cjs",
    "build-runtime-esm": "node scripts/build.js runtime reactivity shared -af esm-bundler && node scripts/build.js vue -f esm-bundler-runtime && node scripts/build.js vue -f esm-browser-runtime",
    "build-browser-esm": "node scripts/build.js runtime reactivity shared -af esm-bundler && node scripts/build.js vue -f esm-bundler && node scripts/build.js vue -f esm-browser",
    "build-ssr-esm": "node scripts/build.js compiler-sfc server-renderer vue-vapor -f esm-browser",
    "build-sfc-playground-self": "cd packages/sfc-playground && npm run build",
    "preinstall": "npx only-allow pnpm",
    "postinstall": "simple-git-hooks"
  },
  "simple-git-hooks": {
    "pre-commit": "pnpm lint-staged"
  },
  "lint-staged": {
    "*.{js,json}": [
      "prettier --write"
    ],
    "*.ts?(x)": [
      "eslint --fix",
      "prettier --parser=typescript --write"
    ]
  },
  "engines": {
    "node": ">=18.12.0"
  },
  "devDependencies": {
    "@babel/parser": "^7.24.1",
    "@babel/types": "^7.24.0",
    "@codspeed/vitest-plugin": "^3.1.0",
    "@rollup/plugin-alias": "^5.1.0",
    "@rollup/plugin-commonjs": "^25.0.7",
    "@rollup/plugin-json": "^6.1.0",
    "@rollup/plugin-node-resolve": "^15.2.3",
    "@rollup/plugin-replace": "5.0.4",
    "@rollup/plugin-terser": "^0.4.4",
    "@types/hash-sum": "^1.0.2",
    "@types/minimist": "^1.2.5",
    "@types/node": "^20.12.5",
    "@types/semver": "^7.5.8",
<<<<<<< HEAD
    "@typescript-eslint/eslint-plugin": "^7.1.1",
    "@typescript-eslint/parser": "^7.1.1",
    "@vitest/coverage-istanbul": "^1.3.1",
    "@vitest/ui": "^1.2.2",
=======
    "@typescript-eslint/eslint-plugin": "^7.4.0",
    "@typescript-eslint/parser": "^7.4.0",
    "@vitest/coverage-istanbul": "^1.4.0",
>>>>>>> bb5c31e6
    "@vue/consolidate": "1.0.0",
    "conventional-changelog-cli": "^4.1.0",
    "enquirer": "^2.4.1",
    "esbuild": "^0.20.2",
    "esbuild-plugin-polyfill-node": "^0.3.0",
    "eslint": "^8.57.0",
    "eslint-define-config": "^2.1.0",
    "eslint-plugin-import": "npm:eslint-plugin-i@^2.29.1",
    "eslint-plugin-jest": "^27.9.0",
    "estree-walker": "^2.0.2",
    "execa": "^8.0.1",
    "jsdom": "^24.0.0",
    "lint-staged": "^15.2.2",
    "lodash": "^4.17.21",
    "magic-string": "^0.30.8",
    "markdown-table": "^3.0.3",
    "marked": "^12.0.1",
    "minimist": "^1.2.8",
    "npm-run-all2": "^6.1.2",
    "picocolors": "^1.0.0",
    "prettier": "^3.2.5",
    "pretty-bytes": "^6.1.1",
    "pug": "^3.0.2",
    "puppeteer": "~22.6.3",
    "rimraf": "^5.0.5",
    "rollup": "^4.13.2",
    "rollup-plugin-dts": "^6.1.0",
    "rollup-plugin-esbuild": "^6.1.1",
    "rollup-plugin-polyfill-node": "^0.13.0",
    "semver": "^7.6.0",
    "serve": "^14.2.1",
    "simple-git-hooks": "^2.11.1",
    "terser": "^5.30.1",
    "todomvc-app-css": "^2.4.3",
    "tslib": "^2.6.2",
    "tsx": "^4.7.2",
    "typescript": "~5.4.5",
    "vite": "^5.2.7",
    "vitest": "^1.4.0"
  }
}<|MERGE_RESOLUTION|>--- conflicted
+++ resolved
@@ -1,12 +1,7 @@
 {
   "private": true,
-<<<<<<< HEAD
   "version": "3.0.0-vapor",
   "packageManager": "pnpm@8.15.4",
-=======
-  "version": "3.4.22",
-  "packageManager": "pnpm@8.15.6",
->>>>>>> bb5c31e6
   "type": "module",
   "scripts": {
     "dev": "node scripts/dev.js vue vue-vapor",
@@ -77,16 +72,10 @@
     "@types/minimist": "^1.2.5",
     "@types/node": "^20.12.5",
     "@types/semver": "^7.5.8",
-<<<<<<< HEAD
-    "@typescript-eslint/eslint-plugin": "^7.1.1",
-    "@typescript-eslint/parser": "^7.1.1",
-    "@vitest/coverage-istanbul": "^1.3.1",
-    "@vitest/ui": "^1.2.2",
-=======
     "@typescript-eslint/eslint-plugin": "^7.4.0",
     "@typescript-eslint/parser": "^7.4.0",
     "@vitest/coverage-istanbul": "^1.4.0",
->>>>>>> bb5c31e6
+    "@vitest/ui": "^1.4.0",
     "@vue/consolidate": "1.0.0",
     "conventional-changelog-cli": "^4.1.0",
     "enquirer": "^2.4.1",
