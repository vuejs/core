{
  "private": true,
  "version": "3.5.14",
  "packageManager": "pnpm@10.9.0",
  "type": "module",
  "scripts": {
    "dev": "node scripts/dev.js",
    "build": "node scripts/build.js",
    "build-dts": "tsc -p tsconfig.build.json --noCheck && rollup -c rollup.dts.config.js",
    "clean": "rimraf --glob packages/*/dist temp .eslintcache",
    "size": "run-s \"size-*\" && node scripts/usage-size.js",
    "size-global": "node scripts/build.js vue runtime-dom compiler-dom -f global -p --size",
    "size-esm-runtime": "node scripts/build.js vue -f esm-bundler-runtime",
    "size-esm": "node scripts/build.js runtime-shared runtime-dom runtime-core reactivity shared runtime-vapor -f esm-bundler",
    "check": "tsc --incremental --noEmit",
    "lint": "eslint --cache .",
    "format": "prettier --write --cache .",
    "format-check": "prettier --check --cache .",
    "test": "vitest",
    "test-unit": "vitest --project unit --project unit-jsdom",
    "test-e2e": "node scripts/build.js vue -f global -d && vitest --project e2e",
    "test-e2e-vapor": "pnpm run prepare-e2e-vapor && vitest --project e2e-vapor",
    "prepare-e2e-vapor": "node scripts/build.js -f cjs+esm-bundler+esm-bundler-runtime && pnpm run -C packages-private/vapor-e2e-test build",
    "test-dts": "run-s build-dts test-dts-only",
    "test-dts-only": "tsc -p packages-private/dts-built-test/tsconfig.json && tsc -p ./packages-private/dts-test/tsconfig.test.json",
    "test-coverage": "vitest run --project unit --coverage",
    "prebench": "node scripts/build.js -pf esm-browser reactivity",
    "prebench-compare": "node scripts/build.js -pf esm-browser reactivity",
    "bench": "vitest bench --project=unit --outputJson=temp/bench.json",
    "bench-compare": "vitest bench --project=unit --compare=temp/bench.json",
    "release": "node scripts/release.js",
    "changelog": "conventional-changelog -p angular -i CHANGELOG.md -s",
    "dev-esm": "node scripts/dev.js -if esm-bundler-runtime",
    "dev-prepare-cjs": "node scripts/prepare-cjs.js || node scripts/build.js -f cjs",
    "dev-compiler": "run-p \"dev template-explorer\" serve open",
    "dev-sfc": "run-s dev-prepare-cjs dev-sfc-run",
    "dev-sfc-serve": "vite packages-private/sfc-playground",
    "dev-sfc-run": "run-p \"dev compiler-sfc -f esm-browser\" \"dev vue -if esm-browser-vapor\" \"dev vue -ipf esm-browser-vapor\" \"dev server-renderer -if esm-bundler\" dev-sfc-serve",
    "dev-vapor": "pnpm -C packages-private/local-playground run dev",
    "serve": "serve",
    "open": "open http://localhost:3000/packages-private/template-explorer/local.html",
    "build-sfc-playground": "run-s build-sfc-deps build-sfc-playground-self",
    "build-sfc-deps": "node scripts/build.js -f ~global+global-runtime",
    "build-sfc-playground-self": "pnpm run -C packages-private/sfc-playground build",
    "preinstall": "npx only-allow pnpm",
    "postinstall": "simple-git-hooks"
  },
  "simple-git-hooks": {
    "pre-commit": "pnpm lint-staged && pnpm check",
    "commit-msg": "node scripts/verify-commit.js"
  },
  "lint-staged": {
    "*.{js,json}": [
      "prettier --write"
    ],
    "*.ts?(x)": [
      "eslint --fix",
      "prettier --parser=typescript --write"
    ]
  },
  "engines": {
    "node": ">=18.12.0"
  },
  "devDependencies": {
    "@babel/parser": "catalog:",
    "@babel/types": "catalog:",
    "@rollup/plugin-alias": "^5.1.1",
    "@rollup/plugin-commonjs": "^28.0.3",
    "@rollup/plugin-json": "^6.1.0",
    "@rollup/plugin-node-resolve": "^16.0.1",
    "@rollup/plugin-replace": "5.0.4",
    "@swc/core": "^1.11.24",
    "@types/hash-sum": "^1.0.2",
    "@types/node": "^22.14.1",
    "@types/semver": "^7.7.0",
    "@types/serve-handler": "^6.1.4",
<<<<<<< HEAD
    "@vitest/ui": "^3.0.2",
    "@vitest/coverage-v8": "^3.0.9",
    "@vitest/eslint-plugin": "^1.1.38",
=======
    "@vitest/coverage-v8": "^3.1.3",
    "@vitest/eslint-plugin": "^1.1.44",
>>>>>>> 77067abd
    "@vue/consolidate": "1.0.0",
    "conventional-changelog-cli": "^5.0.0",
    "enquirer": "^2.4.1",
    "esbuild": "^0.25.4",
    "esbuild-plugin-polyfill-node": "^0.3.0",
    "eslint": "^9.25.1",
    "eslint-plugin-import-x": "^4.11.0",
    "estree-walker": "catalog:",
    "jsdom": "^26.1.0",
    "lint-staged": "^15.5.1",
    "lodash": "^4.17.21",
    "magic-string": "^0.30.17",
    "markdown-table": "^3.0.4",
    "marked": "13.0.3",
    "npm-run-all2": "^7.0.2",
    "picocolors": "^1.1.1",
    "prettier": "^3.5.3",
    "pretty-bytes": "^6.1.1",
    "pug": "^3.0.3",
    "puppeteer": "~24.8.2",
    "rimraf": "^6.0.1",
    "rollup": "^4.40.2",
    "rollup-plugin-dts": "^6.2.1",
    "rollup-plugin-esbuild": "^6.2.1",
    "rollup-plugin-polyfill-node": "^0.13.0",
    "semver": "^7.7.1",
    "serve": "^14.2.4",
    "serve-handler": "^6.1.6",
    "simple-git-hooks": "^2.13.0",
    "todomvc-app-css": "^2.4.3",
    "tslib": "^2.8.1",
    "typescript": "~5.6.2",
    "typescript-eslint": "^8.31.1",
    "vite": "catalog:",
    "vitest": "^3.1.3"
  }
}<|MERGE_RESOLUTION|>--- conflicted
+++ resolved
@@ -74,14 +74,9 @@
     "@types/node": "^22.14.1",
     "@types/semver": "^7.7.0",
     "@types/serve-handler": "^6.1.4",
-<<<<<<< HEAD
     "@vitest/ui": "^3.0.2",
-    "@vitest/coverage-v8": "^3.0.9",
-    "@vitest/eslint-plugin": "^1.1.38",
-=======
     "@vitest/coverage-v8": "^3.1.3",
     "@vitest/eslint-plugin": "^1.1.44",
->>>>>>> 77067abd
     "@vue/consolidate": "1.0.0",
     "conventional-changelog-cli": "^5.0.0",
     "enquirer": "^2.4.1",
