{
  "name": "@vue/template-explorer",
  "private": true,
  "version": "0.0.0",
  "buildOptions": {
    "formats": [
      "global"
    ],
    "compat": true,
    "env": "development",
    "enableNonBrowserBranches": true
  },
  "dependencies": {
<<<<<<< HEAD
    "@vue/compiler-vapor": "workspace:^",
    "monaco-editor": "^0.52.2",
=======
    "monaco-editor": "^0.53.0",
>>>>>>> 45547e69
    "source-map-js": "^1.2.1"
  }
}<|MERGE_RESOLUTION|>--- conflicted
+++ resolved
@@ -11,12 +11,8 @@
     "enableNonBrowserBranches": true
   },
   "dependencies": {
-<<<<<<< HEAD
     "@vue/compiler-vapor": "workspace:^",
-    "monaco-editor": "^0.52.2",
-=======
     "monaco-editor": "^0.53.0",
->>>>>>> 45547e69
     "source-map-js": "^1.2.1"
   }
 }