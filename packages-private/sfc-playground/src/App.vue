<script setup lang="ts">
import Header from './Header.vue'
import {
  Repl,
  type SFCOptions,
  useStore,
  useVueImportMap,
  StoreState,
} from '@vue/repl'
import Monaco from '@vue/repl/monaco-editor'
import { ref, watchEffect, onMounted, computed, watch } from 'vue'

const replRef = ref<InstanceType<typeof Repl>>()

const setVH = () => {
  document.documentElement.style.setProperty('--vh', window.innerHeight + `px`)
}
window.addEventListener('resize', setVH)
setVH()

const useSSRMode = ref(false)

const AUTO_SAVE_STORAGE_KEY = 'vue-sfc-playground-auto-save'
const initAutoSave: boolean = JSON.parse(
  localStorage.getItem(AUTO_SAVE_STORAGE_KEY) ?? 'true',
)
const autoSave = ref(initAutoSave)

const { vueVersion, productionMode, importMap } = useVueImportMap({
  runtimeDev: () => {
    return import.meta.env.PROD
      ? `${location.origin}/vue.runtime-with-vapor.esm-browser.js`
      : `${location.origin}/src/vue-dev-proxy`
  },
  runtimeProd: () => {
    return import.meta.env.PROD
      ? `${location.origin}/vue.runtime-with-vapor.esm-browser.prod.js`
      : `${location.origin}/src/vue-dev-proxy-prod`
  },
  serverRenderer: import.meta.env.PROD
    ? `${location.origin}/server-renderer.esm-browser.js`
    : `${location.origin}/src/vue-server-renderer-dev-proxy`,
})

let hash = location.hash.slice(1)
if (hash.startsWith('__DEV__')) {
  hash = hash.slice(7)
  productionMode.value = false
}
if (hash.startsWith('__PROD__')) {
  hash = hash.slice(8)
  productionMode.value = true
}
if (hash.startsWith('__SSR__')) {
  hash = hash.slice(7)
  useSSRMode.value = true
}

const files: StoreState['files'] = ref(Object.create(null))

// enable experimental features
const sfcOptions = computed(
  (): SFCOptions => ({
    script: {
      inlineTemplate: productionMode.value,
      isProd: productionMode.value,
      propsDestructure: true,
      // vapor: useVaporMode.value,
    },
    style: {
      isProd: productionMode.value,
    },
    template: {
      // vapor: useVaporMode.value,
      isProd: productionMode.value,
      compilerOptions: {
        isCustomElement: (tag: string) =>
          tag === 'mjx-container' || tag.startsWith('custom-'),
      },
    },
  }),
)

const store = useStore(
  {
    files,
    vueVersion,
    builtinImportMap: importMap,
    sfcOptions,
  },
  hash,
)
// @ts-expect-error
globalThis.store = store

// persist state
watchEffect(() => {
  const newHash = store
    .serialize()
    .replace(/^#/, useSSRMode.value ? `#__SSR__` : `#`)
    .replace(/^#/, productionMode.value ? `#__PROD__` : `#`)
  history.replaceState({}, '', newHash)
})

function toggleProdMode() {
  productionMode.value = !productionMode.value
}

function toggleSSR() {
  useSSRMode.value = !useSSRMode.value
}

function toggleAutoSave() {
  autoSave.value = !autoSave.value
  localStorage.setItem(AUTO_SAVE_STORAGE_KEY, String(autoSave.value))
}

function reloadPage() {
  replRef.value?.reload()
}

const theme = ref<'dark' | 'light'>('dark')
function toggleTheme(isDark: boolean) {
  theme.value = isDark ? 'dark' : 'light'
}
onMounted(() => {
  const cls = document.documentElement.classList
  toggleTheme(cls.contains('dark'))

  // @ts-expect-error process shim for old versions of @vue/compiler-sfc dependency
  window.process = { env: {} }
})

const isVaporSupported = ref(false)
watch(
  () => store.vueVersion,
  (version, oldVersion) => {
    const [major, minor] = (version || store.compiler.version)
      .split('.')
      .map((v: string) => parseInt(v, 10))
    isVaporSupported.value = major > 3 || (major === 3 && minor >= 6)
    if (oldVersion) reloadPage()
  },
  { immediate: true, flush: 'pre' },
)

const previewOptions = computed(() => ({
  customCode: {
    importCode: `import { initCustomFormatter${isVaporSupported.value ? ', vaporInteropPlugin' : ''} } from 'vue'`,
    useCode: `
      ${isVaporSupported.value ? 'app.use(vaporInteropPlugin)' : ''}
      if (window.devtoolsFormatters) {
        const index = window.devtoolsFormatters.findIndex((v) => v.__vue_custom_formatter)
        window.devtoolsFormatters.splice(index, 1)
        initCustomFormatter()
      } else {
        initCustomFormatter()
      }`,
  },
}))
</script>

<template>
  <Header
    :store="store"
    :prod="productionMode"
    :ssr="useSSRMode"
    :autoSave="autoSave"
    :theme="theme"
    @toggle-theme="toggleTheme"
    @toggle-prod="toggleProdMode"
    @toggle-ssr="toggleSSR"
    @toggle-autosave="toggleAutoSave"
    @reload-page="reloadPage"
  />
  <Repl
    ref="replRef"
    :theme="theme"
    :editor="Monaco"
    @keydown.ctrl.s.prevent
    @keydown.meta.s.prevent
    :ssr="useSSRMode"
    :model-value="autoSave"
    :editorOptions="{ autoSaveText: false }"
    :store="store"
    :showCompileOutput="true"
    :showSsrOutput="useSSRMode"
    :showOpenSourceMap="true"
    :autoResize="true"
    :clearConsole="false"
<<<<<<< HEAD
    :preview-options="{
      customCode: {
        importCode: `import { initCustomFormatter, vaporInteropPlugin } from 'vue'`,
        useCode: `
  app.use(vaporInteropPlugin)
  if (window.devtoolsFormatters) {
    const index = window.devtoolsFormatters.findIndex((v) => v.__vue_custom_formatter)
    window.devtoolsFormatters.splice(index, 1)
    initCustomFormatter()
  } else {
    initCustomFormatter()
  }`,
      },
    }"
=======
    :preview-options="previewOptions"
>>>>>>> 20b888bd
  />
</template>

<style>
.dark {
  color-scheme: dark;
}

body {
  font-size: 13px;
  font-family:
    -apple-system, BlinkMacSystemFont, 'Segoe UI', Roboto, Oxygen, Ubuntu,
    Cantarell, 'Open Sans', 'Helvetica Neue', sans-serif;
  margin: 0;
  --base: #444;
  --nav-height: 50px;
}

.vue-repl {
  height: calc(var(--vh) - var(--nav-height)) !important;
}

button {
  border: none;
  outline: none;
  cursor: pointer;
  margin: 0;
  background-color: transparent;
}
</style><|MERGE_RESOLUTION|>--- conflicted
+++ resolved
@@ -161,52 +161,13 @@
 </script>
 
 <template>
-  <Header
-    :store="store"
-    :prod="productionMode"
-    :ssr="useSSRMode"
-    :autoSave="autoSave"
-    :theme="theme"
-    @toggle-theme="toggleTheme"
-    @toggle-prod="toggleProdMode"
-    @toggle-ssr="toggleSSR"
-    @toggle-autosave="toggleAutoSave"
-    @reload-page="reloadPage"
-  />
-  <Repl
-    ref="replRef"
-    :theme="theme"
-    :editor="Monaco"
-    @keydown.ctrl.s.prevent
-    @keydown.meta.s.prevent
-    :ssr="useSSRMode"
-    :model-value="autoSave"
-    :editorOptions="{ autoSaveText: false }"
-    :store="store"
-    :showCompileOutput="true"
-    :showSsrOutput="useSSRMode"
-    :showOpenSourceMap="true"
-    :autoResize="true"
-    :clearConsole="false"
-<<<<<<< HEAD
-    :preview-options="{
-      customCode: {
-        importCode: `import { initCustomFormatter, vaporInteropPlugin } from 'vue'`,
-        useCode: `
-  app.use(vaporInteropPlugin)
-  if (window.devtoolsFormatters) {
-    const index = window.devtoolsFormatters.findIndex((v) => v.__vue_custom_formatter)
-    window.devtoolsFormatters.splice(index, 1)
-    initCustomFormatter()
-  } else {
-    initCustomFormatter()
-  }`,
-      },
-    }"
-=======
-    :preview-options="previewOptions"
->>>>>>> 20b888bd
-  />
+  <Header :store="store" :prod="productionMode" :ssr="useSSRMode" :autoSave="autoSave" :theme="theme"
+    @toggle-theme="toggleTheme" @toggle-prod="toggleProdMode" @toggle-ssr="toggleSSR" @toggle-autosave="toggleAutoSave"
+    @reload-page="reloadPage" />
+  <Repl ref="replRef" :theme="theme" :editor="Monaco" @keydown.ctrl.s.prevent @keydown.meta.s.prevent :ssr="useSSRMode"
+    :model-value="autoSave" :editorOptions="{ autoSaveText: false }" :store="store" :showCompileOutput="true"
+    :showSsrOutput="useSSRMode" :showOpenSourceMap="true" :autoResize="true" :clearConsole="false"
+    :preview-options="previewOptions" />
 </template>
 
 <style>
