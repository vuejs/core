--- conflicted
+++ resolved
@@ -1,21 +1,15 @@
 <script setup lang="ts">
-<<<<<<< HEAD
-import { ref, defineVaporAsyncComponent, h } from 'vue'
+import { ref, defineVaporAsyncComponent, h, shallowRef } from 'vue'
 import VaporComp from './components/VaporComp.vue'
 import VdomFoo from './components/VdomFoo.vue'
-=======
-import { ref, shallowRef } from 'vue'
-import VaporComp from './VaporComp.vue'
 import SimpleVaporComp from './components/SimpleVaporComp.vue'
 import VaporCompA from '../transition/components/VaporCompA.vue'
 import VdomComp from '../transition/components/VdomComp.vue'
 import VaporSlot from '../transition/components/VaporSlot.vue'
->>>>>>> 436eda77
 
 const msg = ref('hello')
 const passSlot = ref(true)
 
-<<<<<<< HEAD
 const duration = typeof process !== 'undefined' && process.env.CI ? 200 : 50
 
 const AsyncVDomFoo = defineVaporAsyncComponent({
@@ -28,13 +22,12 @@
   },
   loadingComponent: () => h('span', 'loading...'),
 })
-=======
-;(window as any).calls = []
-;(window as any).getCalls = () => {
-  const ret = (window as any).calls.slice()
-  ;(window as any).calls = []
-  return ret
-}
+  ; (window as any).calls = []
+  ; (window as any).getCalls = () => {
+    const ret = (window as any).calls.slice()
+      ; (window as any).calls = []
+    return ret
+  }
 
 const show = ref(true)
 const toggle = ref(true)
@@ -47,7 +40,6 @@
 
 const items = ref(['a', 'b', 'c'])
 const enterClick = () => items.value.push('d', 'e')
->>>>>>> 436eda77
 </script>
 
 <template>
@@ -64,7 +56,6 @@
     <template #test v-if="passSlot">A test slot</template>
   </VaporComp>
 
-<<<<<<< HEAD
   <!-- async component  -->
   <div class="async-component-interop">
     <div class="with-vdom-component">
@@ -72,7 +63,6 @@
     </div>
   </div>
   <!-- async component end -->
-=======
   <!-- keepalive -->
   <div class="render-vapor-component">
     <button class="btn-show" @click="show = !show">show</button>
@@ -120,5 +110,4 @@
       </div>
     </div>
   </div>
->>>>>>> 436eda77
 </template>