--- conflicted
+++ resolved
@@ -1,20 +1,15 @@
 <script setup lang="ts">
-<<<<<<< HEAD
 import { ref, shallowRef } from 'vue'
 import VaporComp from './components/VaporComp.vue'
 import VaporCompA from '../transition/components/VaporCompA.vue'
 import VdomComp from '../transition/components/VdomComp.vue'
 import VaporSlot from '../transition/components/VaporSlot.vue'
-=======
-import { ref, defineVaporAsyncComponent, h } from 'vue'
-import VaporComp from './components/VaporComp.vue'
+import { defineVaporAsyncComponent, h } from 'vue'
 import VdomFoo from './components/VdomFoo.vue'
->>>>>>> 637b3cb9
 
 const msg = ref('hello')
 const passSlot = ref(true)
 
-<<<<<<< HEAD
 const toggleVapor = ref(true)
 const interopComponent = shallowRef(VdomComp)
 function toggleInteropComponent() {
@@ -27,7 +22,6 @@
 import SimpleVaporComp from './components/SimpleVaporComp.vue'
 
 const disabled = ref(true)
-=======
 const duration = typeof process !== 'undefined' && process.env.CI ? 200 : 50
 
 const AsyncVDomFoo = defineVaporAsyncComponent({
@@ -40,7 +34,6 @@
   },
   loadingComponent: () => h('span', 'loading...'),
 })
->>>>>>> 637b3cb9
 </script>
 
 <template>
@@ -57,7 +50,6 @@
     <template #test v-if="passSlot">A test slot</template>
   </VaporComp>
 
-<<<<<<< HEAD
   <!-- transition interop -->
   <div>
     <div class="trans-vapor">
@@ -105,7 +97,6 @@
     </div>
   </div>
   <!-- teleport end-->
-=======
   <!-- async component  -->
   <div class="async-component-interop">
     <div class="with-vdom-component">
@@ -113,5 +104,4 @@
     </div>
   </div>
   <!-- async component end -->
->>>>>>> 637b3cb9
 </template>