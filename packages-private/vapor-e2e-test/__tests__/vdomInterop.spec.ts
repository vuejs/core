import path from 'node:path'
import {
  E2E_TIMEOUT,
  setupPuppeteer,
} from '../../../packages/vue/__tests__/e2e/e2eUtils'
import connect from 'connect'
import sirv from 'sirv'
<<<<<<< HEAD
const {
  page,
  click,
  text,
  enterValue,
  html,
  transitionStart,
  waitForElement,
  nextFrame,
  timeout,
} = setupPuppeteer()

const duration = process.env.CI ? 200 : 50
const buffer = process.env.CI ? 50 : 20
const transitionFinish = (time = duration) => timeout(time + buffer)

=======
import { ports } from '../utils'
import { nextTick } from 'vue'
const { page, click, text, enterValue, html } = setupPuppeteer()

>>>>>>> fed71cb8
describe('vdom / vapor interop', () => {
  let server: any
  const port = ports.vdomInterop
  beforeAll(() => {
    server = connect()
      .use(sirv(path.resolve(import.meta.dirname, '../dist')))
      .listen(port)
    process.on('SIGTERM', () => server && server.close())
  })

  beforeEach(async () => {
    const baseUrl = `http://localhost:${port}/interop/`
    await page().goto(baseUrl)
    await page().waitForSelector('#app')
  })

  afterAll(() => {
    server.close()
  })

  beforeEach(async () => {
    const baseUrl = `http://localhost:${port}/interop/`
    await page().goto(baseUrl)
    await page().waitForSelector('#app')
  })

  test(
    'should work',
    async () => {
      expect(await text('.vapor > h2')).toContain('Vapor component in VDOM')

      expect(await text('.vapor-prop')).toContain('hello')

      const t = await text('.vdom-slot-in-vapor-default')
      expect(t).toContain('slot prop: slot prop')
      expect(t).toContain('component prop: hello')

      await click('.change-vdom-slot-in-vapor-prop')
      expect(await text('.vdom-slot-in-vapor-default')).toContain(
        'slot prop: changed',
      )

      expect(await text('.vdom-slot-in-vapor-test')).toContain('A test slot')

      await click('.toggle-vdom-slot-in-vapor')
      expect(await text('.vdom-slot-in-vapor-test')).toContain(
        'fallback content',
      )

      await click('.toggle-vdom-slot-in-vapor')
      expect(await text('.vdom-slot-in-vapor-test')).toContain('A test slot')

      expect(await text('.vdom > h2')).toContain('VDOM component in Vapor')

      expect(await text('.vdom-prop')).toContain('hello')

      const tt = await text('.vapor-slot-in-vdom-default')
      expect(tt).toContain('slot prop: slot prop')
      expect(tt).toContain('component prop: hello')

      await click('.change-vapor-slot-in-vdom-prop')
      expect(await text('.vapor-slot-in-vdom-default')).toContain(
        'slot prop: changed',
      )

      expect(await text('.vapor-slot-in-vdom-test')).toContain('fallback')

      await click('.toggle-vapor-slot-in-vdom-default')
      expect(await text('.vapor-slot-in-vdom-default')).toContain(
        'default slot fallback',
      )

      await click('.toggle-vapor-slot-in-vdom-default')

      await enterValue('input', 'bye')
      expect(await text('.vapor-prop')).toContain('bye')
      expect(await text('.vdom-slot-in-vapor-default')).toContain('bye')
      expect(await text('.vdom-prop')).toContain('bye')
      expect(await text('.vapor-slot-in-vdom-default')).toContain('bye')
    },
    E2E_TIMEOUT,
  )

<<<<<<< HEAD
  describe('vdom transition', () => {
    test(
      'render vapor component',
      async () => {
        const btnSelector = '.trans-vapor > button'
        const containerSelector = '.trans-vapor > div'

        expect(await html(containerSelector)).toBe(`<div>vapor compA</div>`)

        // comp leave
        expect(
          (await transitionStart(btnSelector, containerSelector)).innerHTML,
        ).toBe(
          `<div class="v-leave-from v-leave-active">vapor compA</div><!---->`,
        )

        await nextFrame()
        expect(await html(containerSelector)).toBe(
          `<div class="v-leave-active v-leave-to">vapor compA</div><!---->`,
        )

        await transitionFinish()
        expect(await html(containerSelector)).toBe(`<!---->`)

        // comp enter
        expect(
          (await transitionStart(btnSelector, containerSelector)).innerHTML,
        ).toBe(`<div class="v-enter-from v-enter-active">vapor compA</div>`)

        await nextFrame()
        expect(await html(containerSelector)).toBe(
          `<div class="v-enter-active v-enter-to">vapor compA</div>`,
        )

        await transitionFinish()
        expect(await html(containerSelector)).toBe(
          `<div class="">vapor compA</div>`,
        )
      },
      E2E_TIMEOUT,
    )

    test(
      'switch between vdom/vapor component (out-in mode)',
      async () => {
        const btnSelector = '.trans-vdom-vapor-out-in > button'
        const containerSelector = '.trans-vdom-vapor-out-in > div'
        const childSelector = `${containerSelector} > div`

        expect(await html(containerSelector)).toBe(`<div>vdom comp</div>`)

        // switch to vapor comp
        // vdom comp leave
        expect(
          (await transitionStart(btnSelector, containerSelector)).innerHTML,
        ).toBe(
          `<div class="fade-leave-from fade-leave-active">vdom comp</div><!---->`,
        )

        await nextFrame()
        expect(await html(containerSelector)).toBe(
          `<div class="fade-leave-active fade-leave-to">vdom comp</div><!---->`,
        )

        // vapor comp enter
        await waitForElement(childSelector, 'vapor compA', [
          'fade-enter-from',
          'fade-enter-active',
        ])

        await nextFrame()
        expect(await html(containerSelector)).toBe(
          `<div class="fade-enter-active fade-enter-to">vapor compA</div>`,
        )

        await transitionFinish()
        expect(await html(containerSelector)).toBe(
          `<div class="">vapor compA</div>`,
        )

        // switch to vdom comp
        // vapor comp leave
        expect(
          (await transitionStart(btnSelector, containerSelector)).innerHTML,
        ).toBe(
          `<div class="fade-leave-from fade-leave-active">vapor compA</div><!---->`,
        )

        await nextFrame()
        expect(await html(containerSelector)).toBe(
          `<div class="fade-leave-active fade-leave-to">vapor compA</div><!---->`,
        )

        // vdom comp enter
        await waitForElement(childSelector, 'vdom comp', [
          'fade-enter-from',
          'fade-enter-active',
        ])

        await nextFrame()
        expect(await html(containerSelector)).toBe(
          `<div class="fade-enter-active fade-enter-to">vdom comp</div>`,
        )

        await transitionFinish()
        expect(await html(containerSelector)).toBe(
          `<div class="">vdom comp</div>`,
        )
      },
      E2E_TIMEOUT,
    )
  })

  describe('vdom transition-group', () => {
    test(
      'render vapor component',
      async () => {
        const btnSelector = '.trans-group-vapor > button'
        const containerSelector = '.trans-group-vapor > div'

        expect(await html(containerSelector)).toBe(
          `<div><div>a</div></div>` +
            `<div><div>b</div></div>` +
            `<div><div>c</div></div>`,
        )

        // insert
        expect(
          (await transitionStart(btnSelector, containerSelector)).innerHTML,
        ).toBe(
          `<div><div>a</div></div>` +
            `<div><div>b</div></div>` +
            `<div><div>c</div></div>` +
            `<div class="test-enter-from test-enter-active"><div>d</div></div>` +
            `<div class="test-enter-from test-enter-active"><div>e</div></div>`,
        )

        await nextFrame()
        expect(await html(containerSelector)).toBe(
          `<div><div>a</div></div>` +
            `<div><div>b</div></div>` +
            `<div><div>c</div></div>` +
            `<div class="test-enter-active test-enter-to"><div>d</div></div>` +
            `<div class="test-enter-active test-enter-to"><div>e</div></div>`,
        )

        await transitionFinish()
        expect(await html(containerSelector)).toBe(
          `<div><div>a</div></div>` +
            `<div><div>b</div></div>` +
            `<div><div>c</div></div>` +
            `<div class=""><div>d</div></div>` +
            `<div class=""><div>e</div></div>`,
        )
      },
      E2E_TIMEOUT,
    )
=======
  describe('teleport', () => {
    const testSelector = '.teleport'
    test('render vapor component', async () => {
      const targetSelector = `${testSelector} .teleport-target`
      const containerSelector = `${testSelector} .render-vapor-comp`
      const buttonSelector = `${containerSelector} button`

      // teleport is disabled by default
      expect(await html(containerSelector)).toBe(
        `<button>toggle</button><div>vapor comp</div>`,
      )
      expect(await html(targetSelector)).toBe('')

      // disabled -> enabled
      await click(buttonSelector)
      await nextTick()
      expect(await html(containerSelector)).toBe(`<button>toggle</button>`)
      expect(await html(targetSelector)).toBe('<div>vapor comp</div>')

      // enabled -> disabled
      await click(buttonSelector)
      await nextTick()
      expect(await html(containerSelector)).toBe(
        `<button>toggle</button><div>vapor comp</div>`,
      )
      expect(await html(targetSelector)).toBe('')
    })
>>>>>>> fed71cb8
  })
})<|MERGE_RESOLUTION|>--- conflicted
+++ resolved
@@ -5,7 +5,6 @@
 } from '../../../packages/vue/__tests__/e2e/e2eUtils'
 import connect from 'connect'
 import sirv from 'sirv'
-<<<<<<< HEAD
 const {
   page,
   click,
@@ -22,12 +21,9 @@
 const buffer = process.env.CI ? 50 : 20
 const transitionFinish = (time = duration) => timeout(time + buffer)
 
-=======
 import { ports } from '../utils'
 import { nextTick } from 'vue'
-const { page, click, text, enterValue, html } = setupPuppeteer()
-
->>>>>>> fed71cb8
+
 describe('vdom / vapor interop', () => {
   let server: any
   const port = ports.vdomInterop
@@ -111,7 +107,6 @@
     E2E_TIMEOUT,
   )
 
-<<<<<<< HEAD
   describe('vdom transition', () => {
     test(
       'render vapor component',
@@ -269,34 +264,33 @@
       },
       E2E_TIMEOUT,
     )
-=======
-  describe('teleport', () => {
-    const testSelector = '.teleport'
-    test('render vapor component', async () => {
-      const targetSelector = `${testSelector} .teleport-target`
-      const containerSelector = `${testSelector} .render-vapor-comp`
-      const buttonSelector = `${containerSelector} button`
-
-      // teleport is disabled by default
-      expect(await html(containerSelector)).toBe(
-        `<button>toggle</button><div>vapor comp</div>`,
-      )
-      expect(await html(targetSelector)).toBe('')
-
-      // disabled -> enabled
-      await click(buttonSelector)
-      await nextTick()
-      expect(await html(containerSelector)).toBe(`<button>toggle</button>`)
-      expect(await html(targetSelector)).toBe('<div>vapor comp</div>')
-
-      // enabled -> disabled
-      await click(buttonSelector)
-      await nextTick()
-      expect(await html(containerSelector)).toBe(
-        `<button>toggle</button><div>vapor comp</div>`,
-      )
-      expect(await html(targetSelector)).toBe('')
+    describe('teleport', () => {
+      const testSelector = '.teleport'
+      test('render vapor component', async () => {
+        const targetSelector = `${testSelector} .teleport-target`
+        const containerSelector = `${testSelector} .render-vapor-comp`
+        const buttonSelector = `${containerSelector} button`
+
+        // teleport is disabled by default
+        expect(await html(containerSelector)).toBe(
+          `<button>toggle</button><div>vapor comp</div>`,
+        )
+        expect(await html(targetSelector)).toBe('')
+
+        // disabled -> enabled
+        await click(buttonSelector)
+        await nextTick()
+        expect(await html(containerSelector)).toBe(`<button>toggle</button>`)
+        expect(await html(targetSelector)).toBe('<div>vapor comp</div>')
+
+        // enabled -> disabled
+        await click(buttonSelector)
+        await nextTick()
+        expect(await html(containerSelector)).toBe(
+          `<button>toggle</button><div>vapor comp</div>`,
+        )
+        expect(await html(targetSelector)).toBe('')
+      })
     })
->>>>>>> fed71cb8
   })
 })