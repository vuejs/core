import path from 'node:path'
import {
  E2E_TIMEOUT,
  setupPuppeteer,
  timeout,
} from '../../../packages/vue/__tests__/e2e/e2eUtils'
import connect from 'connect'
import sirv from 'sirv'
<<<<<<< HEAD
const { page, click, text, enterValue, html } = setupPuppeteer()

const duration = process.env.CI ? 200 : 50

describe('vdom / vapor interop', () => {
  let server: any
  const port = '8193'
  beforeAll(() => {
    server = connect()
      .use(sirv(path.resolve(import.meta.dirname, '../dist')))
      .listen(port)
    process.on('SIGTERM', () => server && server.close())
  })
=======
const {
  page,
  click,
  text,
  enterValue,
  html,
  value,
  transitionStart,
  waitForElement,
  nextFrame,
  timeout,
} = setupPuppeteer()

let server: any
const port = '8193'
beforeAll(() => {
  server = connect()
    .use(sirv(path.resolve(import.meta.dirname, '../dist')))
    .listen(port)
  process.on('SIGTERM', () => server && server.close())
})
afterAll(() => {
  server.close()
})

beforeEach(async () => {
  const baseUrl = `http://localhost:${port}/interop/`
  await page().goto(baseUrl)
  await page().waitForSelector('#app')
})
>>>>>>> 436eda77

const duration = process.env.CI ? 200 : 50
const buffer = process.env.CI ? 50 : 20
const transitionFinish = (time = duration) => timeout(time + buffer)

describe('vdom / vapor interop', () => {
  beforeEach(async () => {
    const baseUrl = `http://localhost:${port}/interop/`
    await page().goto(baseUrl)
    await page().waitForSelector('#app')
  })

  beforeEach(async () => {
    const baseUrl = `http://localhost:${port}/interop/`
    await page().goto(baseUrl)
    await page().waitForSelector('#app')
  })

  test(
    'should work',
    async () => {
      expect(await text('.vapor > h2')).toContain('Vapor component in VDOM')

      expect(await text('.vapor-prop')).toContain('hello')

      const t = await text('.vdom-slot-in-vapor-default')
      expect(t).toContain('slot prop: slot prop')
      expect(t).toContain('component prop: hello')

      await click('.change-vdom-slot-in-vapor-prop')
      expect(await text('.vdom-slot-in-vapor-default')).toContain(
        'slot prop: changed',
      )

      expect(await text('.vdom-slot-in-vapor-test')).toContain('A test slot')

      await click('.toggle-vdom-slot-in-vapor')
      expect(await text('.vdom-slot-in-vapor-test')).toContain(
        'fallback content',
      )

      await click('.toggle-vdom-slot-in-vapor')
      expect(await text('.vdom-slot-in-vapor-test')).toContain('A test slot')

      expect(await text('.vdom > h2')).toContain('VDOM component in Vapor')

      expect(await text('.vdom-prop')).toContain('hello')

      const tt = await text('.vapor-slot-in-vdom-default')
      expect(tt).toContain('slot prop: slot prop')
      expect(tt).toContain('component prop: hello')

      await click('.change-vapor-slot-in-vdom-prop')
      expect(await text('.vapor-slot-in-vdom-default')).toContain(
        'slot prop: changed',
      )

      expect(await text('.vapor-slot-in-vdom-test')).toContain('fallback')

      await click('.toggle-vapor-slot-in-vdom-default')
      expect(await text('.vapor-slot-in-vdom-default')).toContain(
        'default slot fallback',
      )

      await click('.toggle-vapor-slot-in-vdom-default')

      await enterValue('input', 'bye')
      expect(await text('.vapor-prop')).toContain('bye')
      expect(await text('.vdom-slot-in-vapor-default')).toContain('bye')
      expect(await text('.vdom-prop')).toContain('bye')
      expect(await text('.vapor-slot-in-vdom-default')).toContain('bye')
    },
    E2E_TIMEOUT,
  )

<<<<<<< HEAD
  describe('async component', () => {
    const container = '.async-component-interop'
    test(
      'with-vdom-inner-component',
      async () => {
        const testContainer = `${container} .with-vdom-component`
        expect(await html(testContainer)).toBe('<span>loading...</span>')

        await timeout(duration)
        expect(await html(testContainer)).toBe('<div>foo</div>')
=======
  describe('keepalive', () => {
    test(
      'render vapor component',
      async () => {
        const testSelector = '.render-vapor-component'
        const btnShow = `${testSelector} .btn-show`
        const btnToggle = `${testSelector} .btn-toggle`
        const container = `${testSelector} > div`
        const inputSelector = `${testSelector} input`

        let calls = await page().evaluate(() => {
          return (window as any).getCalls()
        })
        expect(calls).toStrictEqual(['mounted', 'activated'])

        expect(await html(container)).toBe('<input type="text">')
        expect(await value(inputSelector)).toBe('vapor')

        // change input value
        await enterValue(inputSelector, 'changed')
        expect(await value(inputSelector)).toBe('changed')

        // deactivate
        await click(btnToggle)
        expect(await html(container)).toBe('<!---->')
        calls = await page().evaluate(() => {
          return (window as any).getCalls()
        })
        expect(calls).toStrictEqual(['deactivated'])

        // activate
        await click(btnToggle)
        expect(await html(container)).toBe('<input type="text">')
        expect(await value(inputSelector)).toBe('changed')
        calls = await page().evaluate(() => {
          return (window as any).getCalls()
        })
        expect(calls).toStrictEqual(['activated'])

        // unmount keepalive
        await click(btnShow)
        expect(await html(container)).toBe('<!---->')
        calls = await page().evaluate(() => {
          return (window as any).getCalls()
        })
        expect(calls).toStrictEqual(['deactivated', 'unmounted'])

        // mount keepalive
        await click(btnShow)
        expect(await html(container)).toBe('<input type="text">')
        expect(await value(inputSelector)).toBe('vapor')
        calls = await page().evaluate(() => {
          return (window as any).getCalls()
        })
        expect(calls).toStrictEqual(['mounted', 'activated'])
      },
      E2E_TIMEOUT,
    )
  })

  describe('vdom transition', () => {
    test(
      'render vapor component',
      async () => {
        const btnSelector = '.trans-vapor > button'
        const containerSelector = '.trans-vapor > div'

        expect(await html(containerSelector)).toBe(`<div>vapor compA</div>`)

        // comp leave
        expect(
          (await transitionStart(btnSelector, containerSelector)).innerHTML,
        ).toBe(
          `<div class="v-leave-from v-leave-active">vapor compA</div><!---->`,
        )

        await nextFrame()
        expect(await html(containerSelector)).toBe(
          `<div class="v-leave-active v-leave-to">vapor compA</div><!---->`,
        )

        await transitionFinish()
        expect(await html(containerSelector)).toBe(`<!---->`)

        // comp enter
        expect(
          (await transitionStart(btnSelector, containerSelector)).innerHTML,
        ).toBe(`<div class="v-enter-from v-enter-active">vapor compA</div>`)

        await nextFrame()
        expect(await html(containerSelector)).toBe(
          `<div class="v-enter-active v-enter-to">vapor compA</div>`,
        )

        await transitionFinish()
        expect(await html(containerSelector)).toBe(
          `<div class="">vapor compA</div>`,
        )
      },
      E2E_TIMEOUT,
    )

    test(
      'switch between vdom/vapor component (out-in mode)',
      async () => {
        const btnSelector = '.trans-vdom-vapor-out-in > button'
        const containerSelector = '.trans-vdom-vapor-out-in > div'
        const childSelector = `${containerSelector} > div`

        expect(await html(containerSelector)).toBe(`<div>vdom comp</div>`)

        // switch to vapor comp
        // vdom comp leave
        expect(
          (await transitionStart(btnSelector, containerSelector)).innerHTML,
        ).toBe(
          `<div class="fade-leave-from fade-leave-active">vdom comp</div><!---->`,
        )

        await nextFrame()
        expect(await html(containerSelector)).toBe(
          `<div class="fade-leave-active fade-leave-to">vdom comp</div><!---->`,
        )

        // vapor comp enter
        await waitForElement(childSelector, 'vapor compA', [
          'fade-enter-from',
          'fade-enter-active',
        ])

        await nextFrame()
        expect(await html(containerSelector)).toBe(
          `<div class="fade-enter-active fade-enter-to">vapor compA</div>`,
        )

        await transitionFinish()
        expect(await html(containerSelector)).toBe(
          `<div class="">vapor compA</div>`,
        )

        // switch to vdom comp
        // vapor comp leave
        expect(
          (await transitionStart(btnSelector, containerSelector)).innerHTML,
        ).toBe(
          `<div class="fade-leave-from fade-leave-active">vapor compA</div><!---->`,
        )

        await nextFrame()
        expect(await html(containerSelector)).toBe(
          `<div class="fade-leave-active fade-leave-to">vapor compA</div><!---->`,
        )

        // vdom comp enter
        await waitForElement(childSelector, 'vdom comp', [
          'fade-enter-from',
          'fade-enter-active',
        ])

        await nextFrame()
        expect(await html(containerSelector)).toBe(
          `<div class="fade-enter-active fade-enter-to">vdom comp</div>`,
        )

        await transitionFinish()
        expect(await html(containerSelector)).toBe(
          `<div class="">vdom comp</div>`,
        )
      },
      E2E_TIMEOUT,
    )
  })

  describe('vdom transition-group', () => {
    test(
      'render vapor component',
      async () => {
        const btnSelector = '.trans-group-vapor > button'
        const containerSelector = '.trans-group-vapor > div'

        expect(await html(containerSelector)).toBe(
          `<div><div>a</div></div>` +
            `<div><div>b</div></div>` +
            `<div><div>c</div></div>`,
        )

        // insert
        expect(
          (await transitionStart(btnSelector, containerSelector)).innerHTML,
        ).toBe(
          `<div><div>a</div></div>` +
            `<div><div>b</div></div>` +
            `<div><div>c</div></div>` +
            `<div class="test-enter-from test-enter-active"><div>d</div></div>` +
            `<div class="test-enter-from test-enter-active"><div>e</div></div>`,
        )

        await nextFrame()
        expect(await html(containerSelector)).toBe(
          `<div><div>a</div></div>` +
            `<div><div>b</div></div>` +
            `<div><div>c</div></div>` +
            `<div class="test-enter-active test-enter-to"><div>d</div></div>` +
            `<div class="test-enter-active test-enter-to"><div>e</div></div>`,
        )

        await transitionFinish()
        expect(await html(containerSelector)).toBe(
          `<div><div>a</div></div>` +
            `<div><div>b</div></div>` +
            `<div><div>c</div></div>` +
            `<div class=""><div>d</div></div>` +
            `<div class=""><div>e</div></div>`,
        )
>>>>>>> 436eda77
      },
      E2E_TIMEOUT,
    )
  })
})<|MERGE_RESOLUTION|>--- conflicted
+++ resolved
@@ -2,25 +2,9 @@
 import {
   E2E_TIMEOUT,
   setupPuppeteer,
-  timeout,
 } from '../../../packages/vue/__tests__/e2e/e2eUtils'
 import connect from 'connect'
 import sirv from 'sirv'
-<<<<<<< HEAD
-const { page, click, text, enterValue, html } = setupPuppeteer()
-
-const duration = process.env.CI ? 200 : 50
-
-describe('vdom / vapor interop', () => {
-  let server: any
-  const port = '8193'
-  beforeAll(() => {
-    server = connect()
-      .use(sirv(path.resolve(import.meta.dirname, '../dist')))
-      .listen(port)
-    process.on('SIGTERM', () => server && server.close())
-  })
-=======
 const {
   page,
   click,
@@ -51,25 +35,12 @@
   await page().goto(baseUrl)
   await page().waitForSelector('#app')
 })
->>>>>>> 436eda77
 
 const duration = process.env.CI ? 200 : 50
 const buffer = process.env.CI ? 50 : 20
 const transitionFinish = (time = duration) => timeout(time + buffer)
 
 describe('vdom / vapor interop', () => {
-  beforeEach(async () => {
-    const baseUrl = `http://localhost:${port}/interop/`
-    await page().goto(baseUrl)
-    await page().waitForSelector('#app')
-  })
-
-  beforeEach(async () => {
-    const baseUrl = `http://localhost:${port}/interop/`
-    await page().goto(baseUrl)
-    await page().waitForSelector('#app')
-  })
-
   test(
     'should work',
     async () => {
@@ -127,7 +98,6 @@
     E2E_TIMEOUT,
   )
 
-<<<<<<< HEAD
   describe('async component', () => {
     const container = '.async-component-interop'
     test(
@@ -138,7 +108,11 @@
 
         await timeout(duration)
         expect(await html(testContainer)).toBe('<div>foo</div>')
-=======
+      },
+      E2E_TIMEOUT,
+    )
+  })
+
   describe('keepalive', () => {
     test(
       'render vapor component',
@@ -353,7 +327,6 @@
             `<div class=""><div>d</div></div>` +
             `<div class=""><div>e</div></div>`,
         )
->>>>>>> 436eda77
       },
       E2E_TIMEOUT,
     )
