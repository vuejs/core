--- conflicted
+++ resolved
@@ -11,14 +11,12 @@
   text,
   enterValue,
   html,
+  value,
   transitionStart,
   waitForElement,
   nextFrame,
   timeout,
 } = setupPuppeteer()
-
-<<<<<<< HEAD
-const { page, click, html, value, text, enterValue } = setupPuppeteer()
 
 let server: any
 const port = '8193'
@@ -28,7 +26,6 @@
     .listen(port)
   process.on('SIGTERM', () => server && server.close())
 })
-
 afterAll(() => {
   server.close()
 })
@@ -39,33 +36,17 @@
   await page().waitForSelector('#app')
 })
 
-describe('vdom / vapor interop', () => {
-=======
 const duration = process.env.CI ? 200 : 50
 const buffer = process.env.CI ? 50 : 20
 const transitionFinish = (time = duration) => timeout(time + buffer)
 
 describe('vdom / vapor interop', () => {
-  let server: any
-  const port = '8193'
-  beforeAll(() => {
-    server = connect()
-      .use(sirv(path.resolve(import.meta.dirname, '../dist')))
-      .listen(port)
-    process.on('SIGTERM', () => server && server.close())
-  })
-
-  afterAll(() => {
-    server.close()
-  })
-
   beforeEach(async () => {
     const baseUrl = `http://localhost:${port}/interop/`
     await page().goto(baseUrl)
     await page().waitForSelector('#app')
   })
 
->>>>>>> bba328ad
   test(
     'should work',
     async () => {
@@ -123,7 +104,6 @@
     E2E_TIMEOUT,
   )
 
-<<<<<<< HEAD
   describe('keepalive', () => {
     test(
       'render vapor component',
@@ -179,7 +159,11 @@
           return (window as any).getCalls()
         })
         expect(calls).toStrictEqual(['mounted', 'activated'])
-=======
+      },
+      E2E_TIMEOUT,
+    )
+  })
+
   describe('vdom transition', () => {
     test(
       'render vapor component',
@@ -334,7 +318,6 @@
             `<div class=""><div>d</div></div>` +
             `<div class=""><div>e</div></div>`,
         )
->>>>>>> bba328ad
       },
       E2E_TIMEOUT,
     )
