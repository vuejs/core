import { defineConfig } from 'vite'
import Vue from '@vitejs/plugin-vue'
import * as CompilerSFC from 'vue/compiler-sfc'
import { resolve } from 'node:path'

export default defineConfig({
  plugins: [
    Vue({
      compiler: CompilerSFC,
    }),
  ],
  build: {
    rollupOptions: {
      input: {
        interop: resolve(import.meta.dirname, 'interop/index.html'),
        todomvc: resolve(import.meta.dirname, 'todomvc/index.html'),
<<<<<<< HEAD
        transition: resolve(import.meta.dirname, 'transition/index.html'),
        transitionGroup: resolve(
          import.meta.dirname,
          'transition-group/index.html',
        ),
=======
        teleport: resolve(import.meta.dirname, 'teleport/index.html'),
>>>>>>> fed71cb8
      },
    },
  },
})<|MERGE_RESOLUTION|>--- conflicted
+++ resolved
@@ -14,15 +14,12 @@
       input: {
         interop: resolve(import.meta.dirname, 'interop/index.html'),
         todomvc: resolve(import.meta.dirname, 'todomvc/index.html'),
-<<<<<<< HEAD
+        teleport: resolve(import.meta.dirname, 'teleport/index.html'),
         transition: resolve(import.meta.dirname, 'transition/index.html'),
         transitionGroup: resolve(
           import.meta.dirname,
           'transition-group/index.html',
         ),
-=======
-        teleport: resolve(import.meta.dirname, 'teleport/index.html'),
->>>>>>> fed71cb8
       },
     },
   },
